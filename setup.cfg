[metadata]
name = nova
<<<<<<< HEAD
version = 2014.2.1
=======
version = 2015.1
>>>>>>> 6513d27d
summary = Cloud computing fabric controller
description-file =
    README.rst
author = OpenStack
author-email = openstack-dev@lists.openstack.org
home-page = http://www.openstack.org/
classifier =
    Environment :: OpenStack
    Intended Audience :: Information Technology
    Intended Audience :: System Administrators
    License :: OSI Approved :: Apache Software License
    Operating System :: POSIX :: Linux
    Programming Language :: Python
    Programming Language :: Python :: 2
    Programming Language :: Python :: 2.7

[global]
setup-hooks =
    pbr.hooks.setup_hook

[files]
packages =
    nova

[entry_points]
nova.compute.resources =
    vcpu = nova.compute.resources.vcpu:VCPU
nova.image.download.modules =
    file = nova.image.download.file
console_scripts =
    nova-all = nova.cmd.all:main
    nova-api = nova.cmd.api:main
    nova-api-ec2 = nova.cmd.api_ec2:main
    nova-api-metadata = nova.cmd.api_metadata:main
    nova-api-os-compute = nova.cmd.api_os_compute:main
    nova-cells = nova.cmd.cells:main
    nova-cert = nova.cmd.cert:main
    nova-compute = nova.cmd.compute:main
    nova-conductor = nova.cmd.conductor:main
    nova-console = nova.cmd.console:main
    nova-consoleauth = nova.cmd.consoleauth:main
    nova-dhcpbridge = nova.cmd.dhcpbridge:main
    nova-idmapshift = nova.cmd.idmapshift:main
    nova-manage = nova.cmd.manage:main
    nova-network = nova.cmd.network:main
    nova-novncproxy = nova.cmd.novncproxy:main
    nova-objectstore = nova.cmd.objectstore:main
    nova-rootwrap = oslo.rootwrap.cmd:main
    nova-scheduler = nova.cmd.scheduler:main
    nova-serialproxy = nova.cmd.serialproxy:main
    nova-spicehtml5proxy = nova.cmd.spicehtml5proxy:main
    nova-xvpvncproxy = nova.cmd.xvpvncproxy:main

nova.api.v3.extensions =
    access_ips = nova.api.openstack.compute.plugins.v3.access_ips:AccessIPs
    admin_actions = nova.api.openstack.compute.plugins.v3.admin_actions:AdminActions
    admin_password = nova.api.openstack.compute.plugins.v3.admin_password:AdminPassword
    agents = nova.api.openstack.compute.plugins.v3.agents:Agents
    aggregates = nova.api.openstack.compute.plugins.v3.aggregates:Aggregates
    assisted_volume_snapshots = nova.api.openstack.compute.plugins.v3.assisted_volume_snapshots:AssistedVolumeSnapshots
    attach_interfaces = nova.api.openstack.compute.plugins.v3.attach_interfaces:AttachInterfaces
    availability_zone = nova.api.openstack.compute.plugins.v3.availability_zone:AvailabilityZone
    baremetal_nodes = nova.api.openstack.compute.plugins.v3.baremetal_nodes:BareMetalNodes
    block_device_mapping = nova.api.openstack.compute.plugins.v3.block_device_mapping:BlockDeviceMapping
    cells = nova.api.openstack.compute.plugins.v3.cells:Cells
    certificates = nova.api.openstack.compute.plugins.v3.certificates:Certificates
    cloudpipe = nova.api.openstack.compute.plugins.v3.cloudpipe:Cloudpipe
    config_drive = nova.api.openstack.compute.plugins.v3.config_drive:ConfigDrive
    console_auth_tokens = nova.api.openstack.compute.plugins.v3.console_auth_tokens:ConsoleAuthTokens
    console_output = nova.api.openstack.compute.plugins.v3.console_output:ConsoleOutput
    consoles = nova.api.openstack.compute.plugins.v3.consoles:Consoles
    create_backup = nova.api.openstack.compute.plugins.v3.create_backup:CreateBackup
    deferred_delete = nova.api.openstack.compute.plugins.v3.deferred_delete:DeferredDelete
    disk_config = nova.api.openstack.compute.plugins.v3.disk_config:DiskConfig
    evacuate = nova.api.openstack.compute.plugins.v3.evacuate:Evacuate
    extended_availability_zone = nova.api.openstack.compute.plugins.v3.extended_availability_zone:ExtendedAvailabilityZone
    extended_server_attributes = nova.api.openstack.compute.plugins.v3.extended_server_attributes:ExtendedServerAttributes
    extended_status = nova.api.openstack.compute.plugins.v3.extended_status:ExtendedStatus
    extended_volumes = nova.api.openstack.compute.plugins.v3.extended_volumes:ExtendedVolumes
    extension_info = nova.api.openstack.compute.plugins.v3.extension_info:ExtensionInfo
    fixed_ips = nova.api.openstack.compute.plugins.v3.fixed_ips:FixedIps
    flavors = nova.api.openstack.compute.plugins.v3.flavors:Flavors
    flavors_extraspecs = nova.api.openstack.compute.plugins.v3.flavors_extraspecs:FlavorsExtraSpecs
    flavor_access = nova.api.openstack.compute.plugins.v3.flavor_access:FlavorAccess
    flavor_rxtx = nova.api.openstack.compute.plugins.v3.flavor_rxtx:FlavorRxtx
    flavor_manage = nova.api.openstack.compute.plugins.v3.flavor_manage:FlavorManage
    floating_ip_dns = nova.api.openstack.compute.plugins.v3.floating_ip_dns:FloatingIpDns
    floating_ip_pools = nova.api.openstack.compute.plugins.v3.floating_ip_pools:FloatingIpPools
    floating_ips = nova.api.openstack.compute.plugins.v3.floating_ips:FloatingIps
    floating_ips_bulk = nova.api.openstack.compute.plugins.v3.floating_ips_bulk:FloatingIpsBulk
    fping = nova.api.openstack.compute.plugins.v3.fping:Fping
    hide_server_addresses = nova.api.openstack.compute.plugins.v3.hide_server_addresses:HideServerAddresses
    hosts = nova.api.openstack.compute.plugins.v3.hosts:Hosts
    hypervisors = nova.api.openstack.compute.plugins.v3.hypervisors:Hypervisors
    images = nova.api.openstack.compute.plugins.v3.images:Images
    image_metadata = nova.api.openstack.compute.plugins.v3.image_metadata:ImageMetadata
    image_size = nova.api.openstack.compute.plugins.v3.image_size:ImageSize
    instance_actions = nova.api.openstack.compute.plugins.v3.instance_actions:InstanceActions
    instance_usage_audit_log = nova.api.openstack.compute.plugins.v3.instance_usage_audit_log:InstanceUsageAuditLog
    ips = nova.api.openstack.compute.plugins.v3.ips:IPs
    keypairs = nova.api.openstack.compute.plugins.v3.keypairs:Keypairs
    limits = nova.api.openstack.compute.plugins.v3.limits:Limits
    lock_server = nova.api.openstack.compute.plugins.v3.lock_server:LockServer
    migrate_server = nova.api.openstack.compute.plugins.v3.migrate_server:MigrateServer
    migrations = nova.api.openstack.compute.plugins.v3.migrations:Migrations
    multinic = nova.api.openstack.compute.plugins.v3.multinic:Multinic
    multiple_create = nova.api.openstack.compute.plugins.v3.multiple_create:MultipleCreate
    networks = nova.api.openstack.compute.plugins.v3.networks:Networks
    networks_associate = nova.api.openstack.compute.plugins.v3.networks_associate:NetworksAssociate
    pause_server = nova.api.openstack.compute.plugins.v3.pause_server:PauseServer
    pci = nova.api.openstack.compute.plugins.v3.pci:Pci
    personality = nova.api.openstack.compute.plugins.v3.personality:Personality
    quota_classes = nova.api.openstack.compute.plugins.v3.quota_classes:QuotaClasses
    quota_sets = nova.api.openstack.compute.plugins.v3.quota_sets:QuotaSets
    remote_consoles = nova.api.openstack.compute.plugins.v3.remote_consoles:RemoteConsoles
    rescue = nova.api.openstack.compute.plugins.v3.rescue:Rescue
    scheduler_hints = nova.api.openstack.compute.plugins.v3.scheduler_hints:SchedulerHints
    security_group_default_rules = nova.api.openstack.compute.plugins.v3.security_group_default_rules:SecurityGroupDefaultRules
    security_groups = nova.api.openstack.compute.plugins.v3.security_groups:SecurityGroups
    server_diagnostics = nova.api.openstack.compute.plugins.v3.server_diagnostics:ServerDiagnostics
    server_external_events = nova.api.openstack.compute.plugins.v3.server_external_events:ServerExternalEvents
    server_metadata = nova.api.openstack.compute.plugins.v3.server_metadata:ServerMetadata
    server_password = nova.api.openstack.compute.plugins.v3.server_password:ServerPassword
    server_usage = nova.api.openstack.compute.plugins.v3.server_usage:ServerUsage
    server_groups = nova.api.openstack.compute.plugins.v3.server_groups:ServerGroups
    servers = nova.api.openstack.compute.plugins.v3.servers:Servers
    services = nova.api.openstack.compute.plugins.v3.services:Services
    shelve = nova.api.openstack.compute.plugins.v3.shelve:Shelve
    simple_tenant_usage = nova.api.openstack.compute.plugins.v3.simple_tenant_usage:SimpleTenantUsage
    suspend_server = nova.api.openstack.compute.plugins.v3.suspend_server:SuspendServer
    tenant_networks = nova.api.openstack.compute.plugins.v3.tenant_networks:TenantNetworks
    used_limits = nova.api.openstack.compute.plugins.v3.used_limits:UsedLimits
    versions = nova.api.openstack.compute.plugins.v3.versions:Versions
    virtual_interfaces = nova.api.openstack.compute.plugins.v3.virtual_interfaces:VirtualInterfaces
    volumes = nova.api.openstack.compute.plugins.v3.volumes:Volumes

nova.api.v3.extensions.server.create =
    access_ips = nova.api.openstack.compute.plugins.v3.access_ips:AccessIPs
    availability_zone = nova.api.openstack.compute.plugins.v3.availability_zone:AvailabilityZone
    block_device_mapping = nova.api.openstack.compute.plugins.v3.block_device_mapping:BlockDeviceMapping
    block_device_mapping_v1 = nova.api.openstack.compute.plugins.v3.block_device_mapping_v1:BlockDeviceMappingV1
    config_drive = nova.api.openstack.compute.plugins.v3.config_drive:ConfigDrive
    disk_config = nova.api.openstack.compute.plugins.v3.disk_config:DiskConfig
    keypairs_create = nova.api.openstack.compute.plugins.v3.keypairs:Keypairs
    multiple_create = nova.api.openstack.compute.plugins.v3.multiple_create:MultipleCreate
    personality = nova.api.openstack.compute.plugins.v3.personality:Personality
    scheduler_hints = nova.api.openstack.compute.plugins.v3.scheduler_hints:SchedulerHints
    security_groups = nova.api.openstack.compute.plugins.v3.security_groups:SecurityGroups
    user_data = nova.api.openstack.compute.plugins.v3.user_data:UserData

nova.api.v3.extensions.server.rebuild =
    access_ips = nova.api.openstack.compute.plugins.v3.access_ips:AccessIPs
    disk_config = nova.api.openstack.compute.plugins.v3.disk_config:DiskConfig
    personality = nova.api.openstack.compute.plugins.v3.personality:Personality

nova.api.v3.extensions.server.update =
    access_ips = nova.api.openstack.compute.plugins.v3.access_ips:AccessIPs
    disk_config = nova.api.openstack.compute.plugins.v3.disk_config:DiskConfig

nova.api.v3.extensions.server.resize =
    disk_config = nova.api.openstack.compute.plugins.v3.disk_config:DiskConfig

nova.api.v3.test_extensions =
    basic = nova.tests.unit.api.openstack.compute.test_plugins.basic:Basic
    microversions = nova.tests.unit.api.openstack.compute.test_plugins.microversions:Microversions


# These are for backwards compat with Havana notification_driver configuration values
oslo.messaging.notify.drivers =
    nova.openstack.common.notifier.log_notifier = oslo.messaging.notify._impl_log:LogDriver
    nova.openstack.common.notifier.no_op_notifier = oslo.messaging.notify._impl_noop:NoOpDriver
    nova.openstack.common.notifier.rpc_notifier2 = oslo.messaging.notify._impl_messaging:MessagingV2Driver
    nova.openstack.common.notifier.rpc_notifier = oslo.messaging.notify._impl_messaging:MessagingDriver
    nova.openstack.common.notifier.test_notifier = oslo.messaging.notify._impl_test:TestDriver

[build_sphinx]
all_files = 1
build-dir = doc/build
source-dir = doc/source

[egg_info]
tag_build =
tag_date = 0
tag_svn_revision = 0

[compile_catalog]
directory = nova/locale
domain = nova

[update_catalog]
domain = nova
output_dir = nova/locale
input_file = nova/locale/nova.pot

[extract_messages]
keywords = _ gettext ngettext l_ lazy_gettext
mapping_file = babel.cfg
output_file = nova/locale/nova.pot

[wheel]
universal = 1

[pbr]
autodoc_index_modules = 0
warnerrors = true<|MERGE_RESOLUTION|>--- conflicted
+++ resolved
@@ -1,10 +1,6 @@
 [metadata]
 name = nova
-<<<<<<< HEAD
-version = 2014.2.1
-=======
 version = 2015.1
->>>>>>> 6513d27d
 summary = Cloud computing fabric controller
 description-file =
     README.rst
