[metadata]
name = nova
<<<<<<< HEAD
version = 2014.1.1
=======
version = 2014.2
>>>>>>> 34c02de7
summary = Cloud computing fabric controller
description-file =
    README.rst
author = OpenStack
author-email = openstack-dev@lists.openstack.org
home-page = http://www.openstack.org/
classifier =
    Environment :: OpenStack
    Intended Audience :: Information Technology
    Intended Audience :: System Administrators
    License :: OSI Approved :: Apache Software License
    Operating System :: POSIX :: Linux
    Programming Language :: Python
    Programming Language :: Python :: 2
    Programming Language :: Python :: 2.7
    Programming Language :: Python :: 2.6

[global]
setup-hooks =
    pbr.hooks.setup_hook

[files]
packages =
    nova

[entry_points]
nova.image.download.modules =
    file = nova.image.download.file
console_scripts =
    nova-all = nova.cmd.all:main
    nova-api = nova.cmd.api:main
    nova-api-ec2 = nova.cmd.api_ec2:main
    nova-api-metadata = nova.cmd.api_metadata:main
    nova-api-os-compute = nova.cmd.api_os_compute:main
    nova-baremetal-deploy-helper = nova.cmd.baremetal_deploy_helper:main
    nova-baremetal-manage = nova.cmd.baremetal_manage:main
    nova-cells = nova.cmd.cells:main
    nova-cert = nova.cmd.cert:main
    nova-compute = nova.cmd.compute:main
    nova-conductor = nova.cmd.conductor:main
    nova-console = nova.cmd.console:main
    nova-consoleauth = nova.cmd.consoleauth:main
    nova-dhcpbridge = nova.cmd.dhcpbridge:main
    nova-manage = nova.cmd.manage:main
    nova-network = nova.cmd.network:main
    nova-novncproxy = nova.cmd.novncproxy:main
    nova-objectstore = nova.cmd.objectstore:main
    nova-rootwrap = oslo.rootwrap.cmd:main
    nova-scheduler = nova.cmd.scheduler:main
    nova-spicehtml5proxy = nova.cmd.spicehtml5proxy:main
    nova-xvpvncproxy = nova.cmd.xvpvncproxy:main

nova.api.v3.extensions =
    access_ips = nova.api.openstack.compute.plugins.v3.access_ips:AccessIPs
    admin_actions = nova.api.openstack.compute.plugins.v3.admin_actions:AdminActions
    admin_password = nova.api.openstack.compute.plugins.v3.admin_password:AdminPassword
    agents = nova.api.openstack.compute.plugins.v3.agents:Agents
    aggregates = nova.api.openstack.compute.plugins.v3.aggregates:Aggregates
    attach_interfaces = nova.api.openstack.compute.plugins.v3.attach_interfaces:AttachInterfaces
    availability_zone = nova.api.openstack.compute.plugins.v3.availability_zone:AvailabilityZone
    block_device_mapping = nova.api.openstack.compute.plugins.v3.block_device_mapping:BlockDeviceMapping
    cells = nova.api.openstack.compute.plugins.v3.cells:Cells
    certificates = nova.api.openstack.compute.plugins.v3.certificates:Certificates
    config_drive = nova.api.openstack.compute.plugins.v3.config_drive:ConfigDrive
    console_auth_tokens = nova.api.openstack.compute.plugins.v3.console_auth_tokens:ConsoleAuthTokens
    console_output = nova.api.openstack.compute.plugins.v3.console_output:ConsoleOutput
    consoles = nova.api.openstack.compute.plugins.v3.consoles:Consoles
    create_backup = nova.api.openstack.compute.plugins.v3.create_backup:CreateBackup
    deferred_delete = nova.api.openstack.compute.plugins.v3.deferred_delete:DeferredDelete
    evacuate = nova.api.openstack.compute.plugins.v3.evacuate:Evacuate
    extended_availability_zone = nova.api.openstack.compute.plugins.v3.extended_availability_zone:ExtendedAvailabilityZone
    extended_server_attributes = nova.api.openstack.compute.plugins.v3.extended_server_attributes:ExtendedServerAttributes
    extended_status = nova.api.openstack.compute.plugins.v3.extended_status:ExtendedStatus
    extended_volumes = nova.api.openstack.compute.plugins.v3.extended_volumes:ExtendedVolumes
    extension_info = nova.api.openstack.compute.plugins.v3.extension_info:ExtensionInfo
    flavors = nova.api.openstack.compute.plugins.v3.flavors:Flavors
    flavors_extraspecs = nova.api.openstack.compute.plugins.v3.flavors_extraspecs:FlavorsExtraSpecs
    flavor_access = nova.api.openstack.compute.plugins.v3.flavor_access:FlavorAccess
    flavor_rxtx = nova.api.openstack.compute.plugins.v3.flavor_rxtx:FlavorRxtx
    flavor_manage = nova.api.openstack.compute.plugins.v3.flavor_manage:FlavorManage
    hide_server_addresses = nova.api.openstack.compute.plugins.v3.hide_server_addresses:HideServerAddresses
    hosts = nova.api.openstack.compute.plugins.v3.hosts:Hosts
    hypervisors = nova.api.openstack.compute.plugins.v3.hypervisors:Hypervisors
    server_actions = nova.api.openstack.compute.plugins.v3.server_actions:ServerActions
    ips = nova.api.openstack.compute.plugins.v3.ips:IPs
    keypairs = nova.api.openstack.compute.plugins.v3.keypairs:Keypairs
    lock_server = nova.api.openstack.compute.plugins.v3.lock_server:LockServer
    migrate_server = nova.api.openstack.compute.plugins.v3.migrate_server:MigrateServer
    migrations = nova.api.openstack.compute.plugins.v3.migrations:Migrations
    multinic = nova.api.openstack.compute.plugins.v3.multinic:Multinic
    multiple_create = nova.api.openstack.compute.plugins.v3.multiple_create:MultipleCreate
    pause_server = nova.api.openstack.compute.plugins.v3.pause_server:PauseServer
    pci = nova.api.openstack.compute.plugins.v3.pci:Pci
    quota_sets = nova.api.openstack.compute.plugins.v3.quota_sets:QuotaSets
    remote_consoles = nova.api.openstack.compute.plugins.v3.remote_consoles:RemoteConsoles
    rescue = nova.api.openstack.compute.plugins.v3.rescue:Rescue
    scheduler_hints = nova.api.openstack.compute.plugins.v3.scheduler_hints:SchedulerHints
    security_groups = nova.api.openstack.compute.plugins.v3.security_groups:SecurityGroups
    server_diagnostics = nova.api.openstack.compute.plugins.v3.server_diagnostics:ServerDiagnostics
    server_external_events = nova.api.openstack.compute.plugins.v3.server_external_events:ServerExternalEvents
    server_metadata = nova.api.openstack.compute.plugins.v3.server_metadata:ServerMetadata
    server_password = nova.api.openstack.compute.plugins.v3.server_password:ServerPassword
    server_usage = nova.api.openstack.compute.plugins.v3.server_usage:ServerUsage
    servers = nova.api.openstack.compute.plugins.v3.servers:Servers
    services = nova.api.openstack.compute.plugins.v3.services:Services
    shelve = nova.api.openstack.compute.plugins.v3.shelve:Shelve
    suspend_server = nova.api.openstack.compute.plugins.v3.suspend_server:SuspendServer
    versions = nova.api.openstack.compute.plugins.v3.versions:Versions

nova.api.v3.extensions.server.create =
    access_ips = nova.api.openstack.compute.plugins.v3.access_ips:AccessIPs
    availability_zone = nova.api.openstack.compute.plugins.v3.availability_zone:AvailabilityZone
    block_device_mapping = nova.api.openstack.compute.plugins.v3.block_device_mapping:BlockDeviceMapping
    config_drive = nova.api.openstack.compute.plugins.v3.config_drive:ConfigDrive
    keypairs_create = nova.api.openstack.compute.plugins.v3.keypairs:Keypairs
    multiple_create = nova.api.openstack.compute.plugins.v3.multiple_create:MultipleCreate
    scheduler_hints = nova.api.openstack.compute.plugins.v3.scheduler_hints:SchedulerHints
    security_groups = nova.api.openstack.compute.plugins.v3.security_groups:SecurityGroups
    user_data = nova.api.openstack.compute.plugins.v3.user_data:UserData

nova.api.v3.extensions.server.rebuild =
    access_ips = nova.api.openstack.compute.plugins.v3.access_ips:AccessIPs

nova.api.v3.extensions.server.update =
    access_ips = nova.api.openstack.compute.plugins.v3.access_ips:AccessIPs

# These are for backwards compat with Havana notification_driver configuration values
oslo.messaging.notify.drivers =
    nova.openstack.common.notifier.log_notifier = oslo.messaging.notify._impl_log:LogDriver
    nova.openstack.common.notifier.no_op_notifier = oslo.messaging.notify._impl_noop:NoOpDriver
    nova.openstack.common.notifier.rpc_notifier2 = oslo.messaging.notify._impl_messaging:MessagingV2Driver
    nova.openstack.common.notifier.rpc_notifier = oslo.messaging.notify._impl_messaging:MessagingDriver
    nova.openstack.common.notifier.test_notifier = oslo.messaging.notify._impl_test:TestDriver

[build_sphinx]
all_files = 1
build-dir = doc/build
source-dir = doc/source

[egg_info]
tag_build =
tag_date = 0
tag_svn_revision = 0

[compile_catalog]
directory = nova/locale
domain = nova

[update_catalog]
domain = nova
output_dir = nova/locale
input_file = nova/locale/nova.pot

[extract_messages]
keywords = _ gettext ngettext l_ lazy_gettext
mapping_file = babel.cfg
output_file = nova/locale/nova.pot

[wheel]
universal = 1<|MERGE_RESOLUTION|>--- conflicted
+++ resolved
@@ -1,10 +1,6 @@
 [metadata]
 name = nova
-<<<<<<< HEAD
-version = 2014.1.1
-=======
 version = 2014.2
->>>>>>> 34c02de7
 summary = Cloud computing fabric controller
 description-file =
     README.rst
