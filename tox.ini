--- conflicted
+++ resolved
@@ -17,12 +17,7 @@
 downloadcache = ~/cache/pip
 
 [testenv:pep8]
-<<<<<<< HEAD
-deps = pep8==1.0.1
-commands = /bin/bash run_tests.sh -N --pep8
-=======
 commands = bash tools/run_pep8.sh
->>>>>>> f118602f
 
 [testenv:pylint]
 setenv = VIRTUAL_ENV={envdir}
