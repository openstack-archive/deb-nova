--- conflicted
+++ resolved
@@ -17,15 +17,10 @@
 downloadcache = ~/cache/pip
 
 [testenv:pep8]
-<<<<<<< HEAD
-deps = pep8==1.0.1
-commands = /bin/bash run_tests.sh -N --pep8
-=======
 deps=pep8==1.0.1
 commands =
   python tools/hacking.py --ignore=N4 --repeat --show-source \
     --exclude=.venv,.tox,dist,doc,*openstack/common*,*lib/python*,*egg .
->>>>>>> b4872c33
 
 [testenv:cover]
 setenv = NOSE_WITH_COVERAGE=1
