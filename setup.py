# vim: tabstop=4 shiftwidth=4 softtabstop=4

# Copyright 2010 United States Government as represented by the
# Administrator of the National Aeronautics and Space Administration.
# All Rights Reserved.
#
#    Licensed under the Apache License, Version 2.0 (the "License"); you may
#    not use this file except in compliance with the License. You may obtain
#    a copy of the License at
#
#         http://www.apache.org/licenses/LICENSE-2.0
#
#    Unless required by applicable law or agreed to in writing, software
#    distributed under the License is distributed on an "AS IS" BASIS, WITHOUT
#    WARRANTIES OR CONDITIONS OF ANY KIND, either express or implied. See the
#    License for the specific language governing permissions and limitations
#    under the License.
import glob
import os

import setuptools
from setuptools.command import sdist

from nova.openstack.common import setup as common_setup
from nova import version

<<<<<<< HEAD

class local_sdist(sdist.sdist):
    """Customized sdist hook - builds the ChangeLog file from VC first."""
    def run(self):
        common_setup.write_git_changelog()
        # sdist.sdist is an old style class, can't user super()
        sdist.sdist.run(self)

nova_cmdclass = {'sdist': local_sdist}

try:
    from sphinx import setup_command

    class local_BuildDoc(setup_command.BuildDoc):
        def run(self):
            for builder in ['html', 'man']:
                self.builder = builder
                self.finalize_options()
                setup_command.BuildDoc.run(self)
    nova_cmdclass['build_sphinx'] = local_BuildDoc

except Exception:
    pass


def find_data_files(destdir, srcdir):
    package_data = []
    files = []
    for d in glob.glob('%s/*' % (srcdir, )):
        if os.path.isdir(d):
            package_data += find_data_files(
                                 os.path.join(destdir, os.path.basename(d)), d)
        else:
            files += [d]
    package_data += [(destdir, files)]
    return package_data

=======
>>>>>>> b4872c33

setuptools.setup(name='nova',
      version=version.canonical_version_string(),
      description='cloud computing fabric controller',
      author='OpenStack',
      author_email='nova@lists.launchpad.net',
      url='http://www.openstack.org/',
      cmdclass=common_setup.get_cmdclass(),
      packages=setuptools.find_packages(exclude=['bin', 'smoketests']),
      include_package_data=True,
      test_suite='nose.collector',
      setup_requires=['setuptools_git>=0.4'],
      scripts=['bin/nova-all',
               'bin/nova-api',
               'bin/nova-api-ec2',
               'bin/nova-api-metadata',
               'bin/nova-api-os-compute',
               'bin/nova-api-os-volume',
               'bin/nova-rpc-zmq-receiver',
               'bin/nova-cert',
               'bin/nova-clear-rabbit-queues',
               'bin/nova-compute',
               'bin/nova-console',
               'bin/nova-consoleauth',
               'bin/nova-dhcpbridge',
               'bin/nova-manage',
               'bin/nova-network',
               'bin/nova-novncproxy',
               'bin/nova-objectstore',
               'bin/nova-rootwrap',
               'bin/nova-scheduler',
               'bin/nova-volume',
               'bin/nova-volume-usage-audit',
               'bin/nova-xvpvncproxy',
              ],
        py_modules=[])<|MERGE_RESOLUTION|>--- conflicted
+++ resolved
@@ -24,46 +24,6 @@
 from nova.openstack.common import setup as common_setup
 from nova import version
 
-<<<<<<< HEAD
-
-class local_sdist(sdist.sdist):
-    """Customized sdist hook - builds the ChangeLog file from VC first."""
-    def run(self):
-        common_setup.write_git_changelog()
-        # sdist.sdist is an old style class, can't user super()
-        sdist.sdist.run(self)
-
-nova_cmdclass = {'sdist': local_sdist}
-
-try:
-    from sphinx import setup_command
-
-    class local_BuildDoc(setup_command.BuildDoc):
-        def run(self):
-            for builder in ['html', 'man']:
-                self.builder = builder
-                self.finalize_options()
-                setup_command.BuildDoc.run(self)
-    nova_cmdclass['build_sphinx'] = local_BuildDoc
-
-except Exception:
-    pass
-
-
-def find_data_files(destdir, srcdir):
-    package_data = []
-    files = []
-    for d in glob.glob('%s/*' % (srcdir, )):
-        if os.path.isdir(d):
-            package_data += find_data_files(
-                                 os.path.join(destdir, os.path.basename(d)), d)
-        else:
-            files += [d]
-    package_data += [(destdir, files)]
-    return package_data
-
-=======
->>>>>>> b4872c33
 
 setuptools.setup(name='nova',
       version=version.canonical_version_string(),
