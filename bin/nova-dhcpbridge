--- conflicted
+++ resolved
@@ -44,24 +44,16 @@
 def add_lease(_mac, ip_address, _hostname, _interface):
     """Set the IP that was assigned by the DHCP server."""
     if FLAGS.fake_rabbit:
-<<<<<<< HEAD
         logging.debug("leasing ip")
         from nova import models
         print models.FixedIp.count()
         print models.Network.count()
         print FLAGS.sql_connection
-        service.VlanNetworkService().lease_fixed_ip(ip)
+        service.VlanNetworkService().lease_fixed_ip(ip_address)
     else:
         rpc.cast("%s.%s" % (FLAGS.network_topic, FLAGS.node_name),
                  {"method": "lease_fixed_ip",
-                  "args": {"address": ip}})
-=======
-        service.VlanNetworkService().lease_ip(ip_address)
-    else:
-        rpc.cast("%s.%s" % (FLAGS.network_topic, FLAGS.node_name),
-                 {"method": "lease_ip",
-                  "args": {"fixed_ip": ip_address}})
->>>>>>> cfe3b2a6
+                  "args": {"address": ip_address}})
 
 
 def old_lease(_mac, _ip_address, _hostname, _interface):
@@ -72,20 +64,12 @@
 def del_lease(_mac, ip_address, _hostname, _interface):
     """Called when a lease expires."""
     if FLAGS.fake_rabbit:
-<<<<<<< HEAD
         logging.debug("releasing ip")
-        service.VlanNetworkService().release_fixed_ip(ip)
+        service.VlanNetworkService().release_fixed_ip(ip_address)
     else:
         rpc.cast("%s.%s" % (FLAGS.network_topic, FLAGS.node_name),
                  {"method": "release_fixed_ip",
-                  "args": {"address": ip}})
-=======
-        service.VlanNetworkService().release_ip(ip_address)
-    else:
-        rpc.cast("%s.%s" % (FLAGS.network_topic, FLAGS.node_name),
-                 {"method": "release_ip",
                   "args": {"fixed_ip": ip_address}})
->>>>>>> cfe3b2a6
 
 
 def init_leases(interface):
