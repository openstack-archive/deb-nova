--- conflicted
+++ resolved
@@ -16,1229 +16,6 @@
 # See the License for the specific language governing permissions and
 # limitations under the License.
 
-<<<<<<< HEAD
-# Interactive shell based on Django:
-#
-# Copyright (c) 2005, the Lawrence Journal-World
-# All rights reserved.
-#
-# Redistribution and use in source and binary forms, with or without
-# modification, are permitted provided that the following conditions are met:
-#
-#     1. Redistributions of source code must retain the above copyright notice,
-#        this list of conditions and the following disclaimer.
-#
-#     2. Redistributions in binary form must reproduce the above copyright
-#        notice, this list of conditions and the following disclaimer in the
-#        documentation and/or other materials provided with the distribution.
-#
-#     3. Neither the name of Django nor the names of its contributors may be
-#        used to endorse or promote products derived from this software without
-#        specific prior written permission.
-#
-# THIS SOFTWARE IS PROVIDED BY THE COPYRIGHT HOLDERS AND CONTRIBUTORS
-# "AS IS" AND ANY EXPRESS OR IMPLIED WARRANTIES, INCLUDING, BUT NOT
-# LIMITED TO, THE IMPLIED WARRANTIES OF MERCHANTABILITY AND FITNESS FOR
-# A PARTICULAR PURPOSE ARE DISCLAIMED. IN NO EVENT SHALL THE COPYRIGHT
-# OWNER OR CONTRIBUTORS BE LIABLE FOR ANY DIRECT, INDIRECT, INCIDENTAL,
-# SPECIAL, EXEMPLARY, OR CONSEQUENTIAL DAMAGES (INCLUDING, BUT NOT
-# LIMITED TO, PROCUREMENT OF SUBSTITUTE GOODS OR SERVICES; LOSS OF USE,
-# DATA, OR PROFITS; OR BUSINESS INTERRUPTION) HOWEVER CAUSED AND ON ANY
-# THEORY OF LIABILITY, WHETHER IN CONTRACT, STRICT LIABILITY, OR TORT
-# (INCLUDING NEGLIGENCE OR OTHERWISE) ARISING IN ANY WAY OUT OF THE USE
-# OF THIS SOFTWARE, EVEN IF ADVISED OF THE POSSIBILITY OF SUCH DAMAGE.
-
-
-"""
-  CLI interface for nova management.
-"""
-
-import gettext
-import netaddr
-import os
-import sys
-
-from oslo.config import cfg
-
-# If ../nova/__init__.py exists, add ../ to Python search path, so that
-# it will override what happens to be installed in /usr/(local/)lib/python...
-POSSIBLE_TOPDIR = os.path.normpath(os.path.join(os.path.abspath(sys.argv[0]),
-                                   os.pardir,
-                                   os.pardir))
-if os.path.exists(os.path.join(POSSIBLE_TOPDIR, 'nova', '__init__.py')):
-    sys.path.insert(0, POSSIBLE_TOPDIR)
-
-gettext.install('nova', unicode=1)
-
-from nova.api.ec2 import ec2utils
-from nova import availability_zones
-from nova.compute import instance_types
-from nova import config
-from nova import context
-from nova import db
-from nova.db import migration
-from nova import exception
-from nova.openstack.common import cliutils
-from nova.openstack.common.db import exception as db_exc
-from nova.openstack.common import importutils
-from nova.openstack.common import log as logging
-from nova.openstack.common import rpc
-from nova.openstack.common import timeutils
-from nova import quota
-from nova.scheduler import rpcapi as scheduler_rpcapi
-from nova import servicegroup
-from nova import utils
-from nova import version
-
-CONF = cfg.CONF
-CONF.import_opt('network_manager', 'nova.service')
-CONF.import_opt('service_down_time', 'nova.service')
-CONF.import_opt('flat_network_bridge', 'nova.network.manager')
-CONF.import_opt('num_networks', 'nova.network.manager')
-CONF.import_opt('multi_host', 'nova.network.manager')
-CONF.import_opt('network_size', 'nova.network.manager')
-CONF.import_opt('vlan_start', 'nova.network.manager')
-CONF.import_opt('vpn_start', 'nova.network.manager')
-CONF.import_opt('default_floating_pool', 'nova.network.floating_ips')
-CONF.import_opt('public_interface', 'nova.network.linux_net')
-
-QUOTAS = quota.QUOTAS
-
-
-# Decorators for actions
-def args(*args, **kwargs):
-    def _decorator(func):
-        func.__dict__.setdefault('args', []).insert(0, (args, kwargs))
-        return func
-    return _decorator
-
-
-def param2id(object_id):
-    """Helper function to convert various volume id types to internal id.
-    args: [object_id], e.g. 'vol-0000000a' or 'volume-0000000a' or '10'
-    """
-    if '-' in object_id:
-        return ec2utils.ec2_vol_id_to_uuid(object_id)
-    else:
-        return object_id
-
-
-class VpnCommands(object):
-    """Class for managing VPNs."""
-
-    @args('--project', dest="project_id", metavar='<Project name>',
-            help='Project name')
-    @args('--ip', dest="ip", metavar='<IP Address>', help='IP Address')
-    @args('--port', dest="port", metavar='<Port>', help='Port')
-    def change(self, project_id, ip, port):
-        """Change the ip and port for a vpn.
-
-        this will update all networks associated with a project
-        not sure if that's the desired behavior or not, patches accepted
-
-        """
-        # TODO(tr3buchet): perhaps this shouldn't update all networks
-        # associated with a project in the future
-        admin_context = context.get_admin_context()
-        networks = db.project_get_networks(admin_context, project_id)
-        for network in networks:
-            db.network_update(admin_context,
-                              network['id'],
-                              {'vpn_public_address': ip,
-                               'vpn_public_port': int(port)})
-
-
-class ShellCommands(object):
-    def bpython(self):
-        """Runs a bpython shell.
-
-        Falls back to Ipython/python shell if unavailable"""
-        self.run('bpython')
-
-    def ipython(self):
-        """Runs an Ipython shell.
-
-        Falls back to Python shell if unavailable"""
-        self.run('ipython')
-
-    def python(self):
-        """Runs a python shell.
-
-        Falls back to Python shell if unavailable"""
-        self.run('python')
-
-    @args('--shell', dest="shell", metavar='<bpython|ipython|python >',
-            help='Python shell')
-    def run(self, shell=None):
-        """Runs a Python interactive interpreter."""
-        if not shell:
-            shell = 'bpython'
-
-        if shell == 'bpython':
-            try:
-                import bpython
-                bpython.embed()
-            except ImportError:
-                shell = 'ipython'
-        if shell == 'ipython':
-            try:
-                import IPython
-                # Explicitly pass an empty list as arguments, because
-                # otherwise IPython would use sys.argv from this script.
-                shell = IPython.Shell.IPShell(argv=[])
-                shell.mainloop()
-            except ImportError:
-                shell = 'python'
-
-        if shell == 'python':
-            import code
-            try:
-                # Try activating rlcompleter, because it's handy.
-                import readline
-            except ImportError:
-                pass
-            else:
-                # We don't have to wrap the following import in a 'try',
-                # because we already know 'readline' was imported successfully.
-                import rlcompleter
-                readline.parse_and_bind("tab:complete")
-            code.interact()
-
-    @args('--path', dest='path', metavar='<path>', help='Script path')
-    def script(self, path):
-        """Runs the script from the specified path with flags set properly.
-        arguments: path"""
-        exec(compile(open(path).read(), path, 'exec'), locals(), globals())
-
-
-def _db_error(caught_exception):
-    print caught_exception
-    print _("The above error may show that the database has not "
-            "been created.\nPlease create a database using "
-            "'nova-manage db sync' before running this command.")
-    exit(1)
-
-
-class ProjectCommands(object):
-    """Class for managing projects."""
-
-    @args('--project', dest="project_id", metavar='<Project name>',
-            help='Project name')
-    @args('--key', dest="key", metavar='<key>', help='Key')
-    @args('--value', dest="value", metavar='<value>', help='Value')
-    def quota(self, project_id, key=None, value=None):
-        """Set or display quotas for project."""
-        ctxt = context.get_admin_context()
-        project_quota = QUOTAS.get_project_quotas(ctxt, project_id)
-        if key and key in project_quota:
-            if value.lower() == 'unlimited':
-                value = -1
-            try:
-                db.quota_update(ctxt, project_id, key, value)
-            except exception.ProjectQuotaNotFound:
-                db.quota_create(ctxt, project_id, key, value)
-        else:
-            print _('%(key)s is not a valid quota key. Valid options are: '
-                    '%(options)s.') % {'key': key,
-                                       'options': ', '.join(project_quota)}
-            sys.exit(2)
-        project_quota = QUOTAS.get_project_quotas(ctxt, project_id)
-        for key, value in project_quota.iteritems():
-            if value['limit'] < 0 or value['limit'] is None:
-                value['limit'] = 'unlimited'
-            print '%s: %s' % (key, value['limit'])
-
-    @args('--project', dest="project_id", metavar='<Project name>',
-            help='Project name')
-    def scrub(self, project_id):
-        """Deletes data associated with project."""
-        admin_context = context.get_admin_context()
-        networks = db.project_get_networks(admin_context, project_id)
-        for network in networks:
-            db.network_disassociate(admin_context, network['id'])
-        groups = db.security_group_get_by_project(admin_context, project_id)
-        for group in groups:
-            db.security_group_destroy(admin_context, group['id'])
-
-
-AccountCommands = ProjectCommands
-
-
-class FixedIpCommands(object):
-    """Class for managing fixed ip."""
-
-    @args('--host', dest="host", metavar='<host>', help='Host')
-    def list(self, host=None):
-        """Lists all fixed ips (optionally by host)."""
-        ctxt = context.get_admin_context()
-
-        try:
-            if host is None:
-                fixed_ips = db.fixed_ip_get_all(ctxt)
-            else:
-                fixed_ips = db.fixed_ip_get_by_host(ctxt, host)
-        except exception.NotFound as ex:
-            print _("error: %s") % ex
-            sys.exit(2)
-
-        instances = db.instance_get_all(context.get_admin_context())
-        instances_by_uuid = {}
-        for instance in instances:
-            instances_by_uuid[instance['uuid']] = instance
-
-        print "%-18s\t%-15s\t%-15s\t%s" % (_('network'),
-                                              _('IP address'),
-                                              _('hostname'),
-                                              _('host'))
-
-        all_networks = {}
-        try:
-            # use network_get_all to retrieve all existing networks
-            # this is to ensure that IPs associated with deleted networks
-            # will not throw exceptions.
-            for network in db.network_get_all(context.get_admin_context()):
-                all_networks[network.id] = network
-        except exception.NoNetworksFound:
-            # do not have any networks, so even if there are IPs, these
-            # IPs should have been deleted ones, so return.
-            print _('No fixed IP found.')
-            return
-
-        has_ip = False
-        for fixed_ip in fixed_ips:
-            hostname = None
-            host = None
-            network = all_networks.get(fixed_ip['network_id'])
-            if network:
-                has_ip = True
-                if fixed_ip.get('instance_uuid'):
-                    instance = instances_by_uuid.get(fixed_ip['instance_uuid'])
-                    if instance:
-                        hostname = instance['hostname']
-                        host = instance['host']
-                    else:
-                        print _('WARNING: fixed ip %s allocated to missing'
-                                ' instance') % str(fixed_ip['address'])
-                print "%-18s\t%-15s\t%-15s\t%s" % (
-                        network['cidr'],
-                        fixed_ip['address'],
-                        hostname, host)
-
-        if not has_ip:
-            print _('No fixed IP found.')
-
-    @args('--address', dest="address", metavar='<ip address>',
-          help='IP address')
-    def reserve(self, address):
-        """Mark fixed ip as reserved
-        arguments: address"""
-        self._set_reserved(address, True)
-
-    @args('--address', dest="address", metavar='<ip address>',
-          help='IP address')
-    def unreserve(self, address):
-        """Mark fixed ip as free to use
-        arguments: address"""
-        self._set_reserved(address, False)
-
-    def _set_reserved(self, address, reserved):
-        ctxt = context.get_admin_context()
-
-        try:
-            fixed_ip = db.fixed_ip_get_by_address(ctxt, address)
-            if fixed_ip is None:
-                raise exception.NotFound('Could not find address')
-            db.fixed_ip_update(ctxt, fixed_ip['address'],
-                                {'reserved': reserved})
-        except exception.NotFound as ex:
-            print _("error: %s") % ex
-            sys.exit(2)
-
-
-class FloatingIpCommands(object):
-    """Class for managing floating ip."""
-
-    @staticmethod
-    def address_to_hosts(addresses):
-        """
-        Iterate over hosts within an address range.
-
-        If an explicit range specifier is missing, the parameter is
-        interpreted as a specific individual address.
-        """
-        try:
-            return [netaddr.IPAddress(addresses)]
-        except ValueError:
-            net = netaddr.IPNetwork(addresses)
-            if net.size < 4:
-                reason = _("/%s should be specified as single address(es) "
-                           "not in cidr format") % net.prefixlen
-                raise exception.InvalidInput(reason=reason)
-            elif net.size >= 1000000:
-                # NOTE(dripton): If we generate a million IPs and put them in
-                # the database, the system will slow to a crawl and/or run
-                # out of memory and crash.  This is clearly a misconfiguration.
-                reason = _("Too many IP addresses will be generated.  Please "
-                           "increase /%s to reduce the number generated."
-                          ) % net.prefixlen
-                raise exception.InvalidInput(reason=reason)
-            else:
-                return net.iter_hosts()
-
-    @args('--ip_range', dest="ip_range", metavar='<range>', help='IP range')
-    @args('--pool', dest="pool", metavar='<pool>', help='Optional pool')
-    @args('--interface', dest="interface", metavar='<interface>',
-          help='Optional interface')
-    def create(self, ip_range, pool=None, interface=None):
-        """Creates floating ips for zone by range."""
-        admin_context = context.get_admin_context()
-        if not pool:
-            pool = CONF.default_floating_pool
-        if not interface:
-            interface = CONF.public_interface
-
-        ips = ({'address': str(address), 'pool': pool, 'interface': interface}
-               for address in self.address_to_hosts(ip_range))
-        try:
-            db.floating_ip_bulk_create(admin_context, ips)
-        except exception.FloatingIpExists as exc:
-            # NOTE(simplylizz): Maybe logging would be better here
-            # instead of printing, but logging isn't used here and I
-            # don't know why.
-            print('error: %s' % exc)
-            sys.exit(1)
-
-    @args('--ip_range', dest="ip_range", metavar='<range>', help='IP range')
-    def delete(self, ip_range):
-        """Deletes floating ips by range."""
-        admin_context = context.get_admin_context()
-
-        ips = ({'address': str(address)}
-               for address in self.address_to_hosts(ip_range))
-        db.floating_ip_bulk_destroy(admin_context, ips)
-
-    @args('--host', dest="host", metavar='<host>', help='Host')
-    def list(self, host=None):
-        """Lists all floating ips (optionally by host)
-        Note: if host is given, only active floating IPs are returned"""
-        ctxt = context.get_admin_context()
-        try:
-            if host is None:
-                floating_ips = db.floating_ip_get_all(ctxt)
-            else:
-                floating_ips = db.floating_ip_get_all_by_host(ctxt, host)
-        except exception.NoFloatingIpsDefined:
-            print _("No floating IP addresses have been defined.")
-            return
-        for floating_ip in floating_ips:
-            instance_uuid = None
-            if floating_ip['fixed_ip_id']:
-                fixed_ip = db.fixed_ip_get(ctxt, floating_ip['fixed_ip_id'])
-                instance_uuid = fixed_ip['instance_uuid']
-
-            print "%s\t%s\t%s\t%s\t%s" % (floating_ip['project_id'],
-                                          floating_ip['address'],
-                                          instance_uuid,
-                                          floating_ip['pool'],
-                                          floating_ip['interface'])
-
-
-class NetworkCommands(object):
-    """Class for managing networks."""
-
-    @args('--label', dest="label", metavar='<label>',
-            help='Label for network (ex: public)')
-    @args('--fixed_range_v4', dest="cidr", metavar='<x.x.x.x/yy>',
-            help='IPv4 subnet (ex: 10.0.0.0/8)')
-    @args('--num_networks', dest="num_networks", metavar='<number>',
-            help='Number of networks to create')
-    @args('--network_size', dest="network_size", metavar='<number>',
-            help='Number of IPs per network')
-    @args('--vlan', dest="vlan_start", metavar='<vlan id>', help='vlan id')
-    @args('--vpn', dest="vpn_start", help='vpn start')
-    @args('--fixed_range_v6', dest="cidr_v6",
-          help='IPv6 subnet (ex: fe80::/64')
-    @args('--gateway', dest="gateway", help='gateway')
-    @args('--gateway_v6', dest="gateway_v6", help='ipv6 gateway')
-    @args('--bridge', dest="bridge",
-            metavar='<bridge>',
-            help='VIFs on this network are connected to this bridge')
-    @args('--bridge_interface', dest="bridge_interface",
-            metavar='<bridge interface>',
-            help='the bridge is connected to this interface')
-    @args('--multi_host', dest="multi_host", metavar="<'T'|'F'>",
-            help='Multi host')
-    @args('--dns1', dest="dns1", metavar="<DNS Address>", help='First DNS')
-    @args('--dns2', dest="dns2", metavar="<DNS Address>", help='Second DNS')
-    @args('--uuid', dest="uuid", metavar="<network uuid>",
-      help='Network UUID')
-    @args('--fixed_cidr', dest="fixed_cidr", metavar='<x.x.x.x/yy>',
-            help='IPv4 subnet for fixed IPS (ex: 10.20.0.0/16)')
-    @args('--project_id', dest="project_id", metavar="<project id>",
-      help='Project id')
-    @args('--priority', dest="priority", metavar="<number>",
-      help='Network interface priority')
-    def create(self, label=None, cidr=None, num_networks=None,
-               network_size=None, multi_host=None, vlan_start=None,
-               vpn_start=None, cidr_v6=None, gateway=None,
-               gateway_v6=None, bridge=None, bridge_interface=None,
-               dns1=None, dns2=None, project_id=None, priority=None,
-               uuid=None, fixed_cidr=None):
-        """Creates fixed ips for host by range."""
-        kwargs = dict(((k, v) for k, v in locals().iteritems()
-                       if v and k != "self"))
-        if multi_host is not None:
-            kwargs['multi_host'] = multi_host == 'T'
-        net_manager = importutils.import_object(CONF.network_manager)
-        net_manager.create_networks(context.get_admin_context(), **kwargs)
-
-    def list(self):
-        """List all created networks."""
-        _fmt = "%-5s\t%-18s\t%-15s\t%-15s\t%-15s\t%-15s\t%-15s\t%-15s\t%-15s"
-        print _fmt % (_('id'),
-                          _('IPv4'),
-                          _('IPv6'),
-                          _('start address'),
-                          _('DNS1'),
-                          _('DNS2'),
-                          _('VlanID'),
-                          _('project'),
-                          _("uuid"))
-        try:
-            # Since network_get_all can throw exception.NoNetworksFound
-            # for this command to show a nice result, this exception
-            # should be caught and handled as such.
-            networks = db.network_get_all(context.get_admin_context())
-        except exception.NoNetworksFound:
-            print _('No networks found')
-        else:
-            for network in networks:
-                print _fmt % (network.id,
-                              network.cidr,
-                              network.cidr_v6,
-                              network.dhcp_start,
-                              network.dns1,
-                              network.dns2,
-                              network.vlan,
-                              network.project_id,
-                              network.uuid)
-
-    @args('--fixed_range', dest="fixed_range", metavar='<x.x.x.x/yy>',
-            help='Network to delete')
-    @args('--uuid', dest='uuid', metavar='<uuid>',
-            help='UUID of network to delete')
-    def delete(self, fixed_range=None, uuid=None):
-        """Deletes a network."""
-
-        if fixed_range is None and uuid is None:
-            raise Exception(_("Please specify either fixed_range or uuid"))
-
-        net_manager = importutils.import_object(CONF.network_manager)
-        if "QuantumManager" in CONF.network_manager:
-            if uuid is None:
-                raise Exception(_("UUID is required to delete "
-                                  "Quantum Networks"))
-            if fixed_range:
-                raise Exception(_("Deleting by fixed_range is not supported "
-                                "with the QuantumManager"))
-        # delete the network
-        net_manager.delete_network(context.get_admin_context(),
-            fixed_range, uuid)
-
-    @args('--fixed_range', dest="fixed_range", metavar='<x.x.x.x/yy>',
-            help='Network to modify')
-    @args('--project', dest="project", metavar='<project name>',
-            help='Project name to associate')
-    @args('--host', dest="host", metavar='<host>',
-            help='Host to associate')
-    @args('--disassociate-project', action="store_true", dest='dis_project',
-          default=False, help='Disassociate Network from Project')
-    @args('--disassociate-host', action="store_true", dest='dis_host',
-          default=False, help='Disassociate Host from Project')
-    def modify(self, fixed_range, project=None, host=None,
-               dis_project=None, dis_host=None):
-        """Associate/Disassociate Network with Project and/or Host
-        arguments: network project host
-        leave any field blank to ignore it
-        """
-        admin_context = context.get_admin_context()
-        network = db.network_get_by_cidr(admin_context, fixed_range)
-        net = {}
-        #User can choose the following actions each for project and host.
-        #1) Associate (set not None value given by project/host parameter)
-        #2) Disassociate (set None by disassociate parameter)
-        #3) Keep unchanged (project/host key is not added to 'net')
-        if dis_project:
-            net['project_id'] = None
-        if dis_host:
-            net['host'] = None
-
-        # The --disassociate-X are boolean options, but if they user
-        # mistakenly provides a value, it will be used as a positional argument
-        # and be erroneously interepreted as some other parameter (e.g.
-        # a project instead of host value). The safest thing to do is error-out
-        # with a message indicating that there is probably a problem with
-        # how the disassociate modifications are being used.
-        if dis_project or dis_host:
-            if project or host:
-                error_msg = "ERROR: Unexpected arguments provided. Please " \
-                    "use separate commands."
-                print(error_msg)
-                sys.exit(1)
-            db.network_update(admin_context, network['id'], net)
-            return
-
-        if project:
-            net['project_id'] = project
-        if host:
-            net['host'] = host
-
-        db.network_update(admin_context, network['id'], net)
-
-
-class VmCommands(object):
-    """Class for mangaging VM instances."""
-
-    @args('--host', dest="host", metavar='<host>', help='Host')
-    def list(self, host=None):
-        """Show a list of all instances."""
-
-        print ("%-10s %-15s %-10s %-10s %-26s %-9s %-9s %-9s"
-               "  %-10s %-10s %-10s %-5s" % (_('instance'),
-                                             _('node'),
-                                             _('type'),
-                                             _('state'),
-                                             _('launched'),
-                                             _('image'),
-                                             _('kernel'),
-                                             _('ramdisk'),
-                                             _('project'),
-                                             _('user'),
-                                             _('zone'),
-                                             _('index')))
-
-        if host is None:
-            instances = db.instance_get_all(context.get_admin_context())
-        else:
-            instances = db.instance_get_all_by_host(
-                           context.get_admin_context(), host)
-
-        for instance in instances:
-            instance_type = instance_types.extract_instance_type(instance)
-            print ("%-10s %-15s %-10s %-10s %-26s %-9s %-9s %-9s"
-                   " %-10s %-10s %-10s %-5d" % (instance['display_name'],
-                                                instance['host'],
-                                                instance_type['name'],
-                                                instance['vm_state'],
-                                                instance['launched_at'],
-                                                instance['image_ref'],
-                                                instance['kernel_id'],
-                                                instance['ramdisk_id'],
-                                                instance['project_id'],
-                                                instance['user_id'],
-                                                instance['availability_zone'],
-                                                instance['launch_index']))
-
-
-class ServiceCommands(object):
-    """Enable and disable running services."""
-
-    @args('--host', dest='host', metavar='<host>', help='Host')
-    @args('--service', dest='service', metavar='<service>',
-            help='Nova service')
-    def list(self, host=None, service=None):
-        """
-        Show a list of all running services. Filter by host & service name.
-        """
-        servicegroup_api = servicegroup.API()
-        ctxt = context.get_admin_context()
-        now = timeutils.utcnow()
-        services = db.service_get_all(ctxt)
-        services = availability_zones.set_availability_zones(ctxt, services)
-        if host:
-            services = [s for s in services if s['host'] == host]
-        if service:
-            services = [s for s in services if s['binary'] == service]
-        print_format = "%-16s %-36s %-16s %-10s %-5s %-10s"
-        print print_format % (
-                    _('Binary'),
-                    _('Host'),
-                    _('Zone'),
-                    _('Status'),
-                    _('State'),
-                    _('Updated_At'))
-        for svc in services:
-            alive = servicegroup_api.service_is_up(svc)
-            art = (alive and ":-)") or "XXX"
-            active = 'enabled'
-            if svc['disabled']:
-                active = 'disabled'
-            print print_format % (svc['binary'], svc['host'],
-                                  svc['availability_zone'], active, art,
-                                  svc['updated_at'])
-
-    @args('--host', dest='host', metavar='<host>', help='Host')
-    @args('--service', dest='service', metavar='<service>',
-            help='Nova service')
-    def enable(self, host, service):
-        """Enable scheduling for a service."""
-        ctxt = context.get_admin_context()
-        try:
-            svc = db.service_get_by_args(ctxt, host, service)
-            db.service_update(ctxt, svc['id'], {'disabled': False})
-        except exception.NotFound as ex:
-            print _("error: %s") % ex
-            sys.exit(2)
-        print _("Service %(service)s on host %(host)s enabled.") % locals()
-
-    @args('--host', dest='host', metavar='<host>', help='Host')
-    @args('--service', dest='service', metavar='<service>',
-            help='Nova service')
-    def disable(self, host, service):
-        """Disable scheduling for a service."""
-        ctxt = context.get_admin_context()
-        try:
-            svc = db.service_get_by_args(ctxt, host, service)
-            db.service_update(ctxt, svc['id'], {'disabled': True})
-        except exception.NotFound as ex:
-            print _("error: %s") % ex
-            sys.exit(2)
-        print _("Service %(service)s on host %(host)s disabled.") % locals()
-
-    @args('--host', dest='host', metavar='<host>', help='Host')
-    def describe_resource(self, host):
-        """Describes cpu/memory/hdd info for host.
-
-        :param host: hostname.
-
-        """
-        rpcapi = scheduler_rpcapi.SchedulerAPI()
-        result = rpcapi.show_host_resources(context.get_admin_context(),
-                                            host=host)
-
-        if not isinstance(result, dict):
-            print _('An unexpected error has occurred.')
-            print _('[Result]'), result
-        else:
-            # Printing a total and used_now
-            # (NOTE)The host name width 16 characters
-            print '%(a)-25s%(b)16s%(c)8s%(d)8s%(e)8s' % {"a": _('HOST'),
-                                                         "b": _('PROJECT'),
-                                                         "c": _('cpu'),
-                                                         "d": _('mem(mb)'),
-                                                         "e": _('hdd')}
-            print ('%(a)-16s(total)%(b)26s%(c)8s%(d)8s' %
-                   {"a": host,
-                    "b": result['resource']['vcpus'],
-                    "c": result['resource']['memory_mb'],
-                    "d": result['resource']['local_gb']})
-
-            print ('%(a)-16s(used_now)%(b)23s%(c)8s%(d)8s' %
-                   {"a": host,
-                    "b": result['resource']['vcpus_used'],
-                    "c": result['resource']['memory_mb_used'],
-                    "d": result['resource']['local_gb_used']})
-
-            # Printing a used_max
-            cpu_sum = 0
-            mem_sum = 0
-            hdd_sum = 0
-            for p_id, val in result['usage'].items():
-                cpu_sum += val['vcpus']
-                mem_sum += val['memory_mb']
-                hdd_sum += val['root_gb']
-                hdd_sum += val['ephemeral_gb']
-            print '%(a)-16s(used_max)%(b)23s%(c)8s%(d)8s' % {"a": host,
-                                                             "b": cpu_sum,
-                                                             "c": mem_sum,
-                                                             "d": hdd_sum}
-
-            for p_id, val in result['usage'].items():
-                print '%(a)-25s%(b)16s%(c)8s%(d)8s%(e)8s' % {
-                        "a": host,
-                        "b": p_id,
-                        "c": val['vcpus'],
-                        "d": val['memory_mb'],
-                        "e": val['root_gb'] + val['ephemeral_gb']}
-
-
-class HostCommands(object):
-    """List hosts."""
-
-    def list(self, zone=None):
-        """Show a list of all physical hosts. Filter by zone.
-        args: [zone]"""
-        print "%-25s\t%-15s" % (_('host'),
-                                _('zone'))
-        ctxt = context.get_admin_context()
-        services = db.service_get_all(ctxt)
-        services = availability_zones.set_availability_zones(ctxt, services)
-        if zone:
-            services = [s for s in services if s['availability_zone'] == zone]
-        hosts = []
-        for srv in services:
-            if not [h for h in hosts if h['host'] == srv['host']]:
-                hosts.append(srv)
-
-        for h in hosts:
-            print "%-25s\t%-15s" % (h['host'], h['availability_zone'])
-
-
-class DbCommands(object):
-    """Class for managing the database."""
-
-    def __init__(self):
-        pass
-
-    @args('--version', dest='version', metavar='<version>',
-            help='Database version')
-    def sync(self, version=None):
-        """Sync the database up to the most recent version."""
-        return migration.db_sync(version)
-
-    def version(self):
-        """Print the current database version."""
-        print migration.db_version()
-
-    @args('--max_rows', dest='max_rows', metavar='<number>',
-            help='Maximum number of deleted rows to archive')
-    def archive_deleted_rows(self, max_rows):
-        """Move up to max_rows deleted rows from production tables to shadow
-        tables.
-        """
-        if max_rows is not None:
-            max_rows = int(max_rows)
-            if max_rows < 0:
-                print _("Must supply a positive value for max_rows")
-                sys.exit(1)
-        admin_context = context.get_admin_context()
-        db.archive_deleted_rows(admin_context, max_rows)
-
-
-class InstanceTypeCommands(object):
-    """Class for managing instance types / flavors."""
-
-    def _print_instance_types(self, name, val):
-        is_public = ('private', 'public')[val["is_public"] == 1]
-        print ("%s: Memory: %sMB, VCPUS: %s, Root: %sGB, Ephemeral: %sGb, "
-            "FlavorID: %s, Swap: %sMB, RXTX Factor: %s, %s, ExtraSpecs %s") % (
-            name, val["memory_mb"], val["vcpus"], val["root_gb"],
-            val["ephemeral_gb"], val["flavorid"], val["swap"],
-            val["rxtx_factor"], is_public, val["extra_specs"])
-
-    @args('--name', dest='name', metavar='<name>',
-            help='Name of instance type/flavor')
-    @args('--memory', dest='memory', metavar='<memory size>',
-            help='Memory size')
-    @args('--cpu', dest='vcpus', metavar='<num cores>', help='Number cpus')
-    @args('--root_gb', dest='root_gb', metavar='<root_gb>',
-            help='Root disk size')
-    @args('--ephemeral_gb', dest='ephemeral_gb', metavar='<ephemeral_gb>',
-            help='Ephemeral disk size')
-    @args('--flavor', dest='flavorid', metavar='<flavor  id>',
-            help='Flavor ID')
-    @args('--swap', dest='swap', metavar='<swap>', help='Swap')
-    @args('--rxtx_factor', dest='rxtx_factor', metavar='<rxtx_factor>',
-            help='rxtx_factor')
-    @args('--is_public', dest="is_public", metavar='<is_public>',
-            help='Make flavor accessible to the public')
-    def create(self, name, memory, vcpus, root_gb, ephemeral_gb=0,
-               flavorid=None, swap=0, rxtx_factor=1.0, is_public=True):
-        """Creates instance types / flavors."""
-        try:
-            instance_types.create(name, memory, vcpus, root_gb,
-                                  ephemeral_gb, flavorid, swap, rxtx_factor,
-                                  is_public)
-        except exception.InvalidInput, e:
-            print _("Must supply valid parameters to create instance_type")
-            print e
-            sys.exit(1)
-        except exception.InstanceTypeExists:
-            print _("Instance Type exists.")
-            print _("Please ensure instance_type name and flavorid are "
-                    "unique.")
-            print _("Currently defined instance_type names and flavorids:")
-            print
-            self.list()
-            sys.exit(2)
-        except Exception:
-            print _("Unknown error")
-            sys.exit(3)
-        else:
-            print _("%s created") % name
-
-    @args('--name', dest='name', metavar='<name>',
-            help='Name of instance type/flavor')
-    def delete(self, name):
-        """Marks instance types / flavors as deleted."""
-        try:
-            instance_types.destroy(name)
-        except exception.InstanceTypeNotFound:
-            print _("Valid instance type name is required")
-            sys.exit(1)
-        except db_exc.DBError, e:
-            print _("DB Error: %s") % e
-            sys.exit(2)
-        except Exception:
-            sys.exit(3)
-        else:
-            print _("%s deleted") % name
-
-    @args('--name', dest='name', metavar='<name>',
-            help='Name of instance type/flavor')
-    def list(self, name=None):
-        """Lists all active or specific instance types / flavors."""
-        try:
-            if name is None:
-                inst_types = instance_types.get_all_types()
-            else:
-                inst_types = instance_types.get_instance_type_by_name(name)
-        except db_exc.DBError, e:
-            _db_error(e)
-        if isinstance(inst_types.values()[0], dict):
-            for k, v in inst_types.iteritems():
-                self._print_instance_types(k, v)
-        else:
-            self._print_instance_types(name, inst_types)
-
-    @args('--name', dest='name', metavar='<name>',
-           help='Name of instance type/flavor')
-    @args('--key', dest='key', metavar='<key>',
-           help='The key of the key/value pair')
-    @args('--value', dest='value', metavar='<value>',
-           help='The value of the key/value pair')
-    def set_key(self, name, key, value=None):
-        """Add key/value pair to specified instance type's extra_specs."""
-        try:
-            try:
-                inst_type = instance_types.get_instance_type_by_name(name)
-            except exception.InstanceTypeNotFoundByName, e:
-                print e
-                sys.exit(2)
-
-            ctxt = context.get_admin_context()
-            ext_spec = {key: value}
-            db.instance_type_extra_specs_update_or_create(
-                            ctxt,
-                            inst_type["flavorid"],
-                            ext_spec)
-            print _("Key %(key)s set to %(value)s on instance"
-                    " type %(name)s") % locals()
-        except db_exc.DBError, e:
-            _db_error(e)
-
-    @args('--name', dest='name', metavar='<name>',
-           help='Name of instance type/flavor')
-    @args('--key', dest='key', metavar='<key>',
-           help='The key to be deleted')
-    def unset_key(self, name, key):
-        """Delete the specified extra spec for instance type."""
-        try:
-            try:
-                inst_type = instance_types.get_instance_type_by_name(name)
-            except exception.InstanceTypeNotFoundByName, e:
-                print e
-                sys.exit(2)
-
-            ctxt = context.get_admin_context()
-            db.instance_type_extra_specs_delete(
-                        ctxt,
-                        inst_type["flavorid"],
-                        key)
-
-            print _("Key %(key)s on instance type %(name)s unset") % locals()
-        except db_exc.DBError, e:
-            _db_error(e)
-
-
-class AgentBuildCommands(object):
-    """Class for managing agent builds."""
-
-    def create(self, os, architecture, version, url, md5hash,
-                hypervisor='xen'):
-        """Creates a new agent build."""
-        ctxt = context.get_admin_context()
-        agent_build = db.agent_build_create(ctxt,
-                                            {'hypervisor': hypervisor,
-                                             'os': os,
-                                             'architecture': architecture,
-                                             'version': version,
-                                             'url': url,
-                                             'md5hash': md5hash})
-
-    def delete(self, os, architecture, hypervisor='xen'):
-        """Deletes an existing agent build."""
-        ctxt = context.get_admin_context()
-        agent_build_ref = db.agent_build_get_by_triple(ctxt,
-                                  hypervisor, os, architecture)
-        db.agent_build_destroy(ctxt, agent_build_ref['id'])
-
-    def list(self, hypervisor=None):
-        """Lists all agent builds.
-        arguments: <none>"""
-        fmt = "%-10s  %-8s  %12s  %s"
-        ctxt = context.get_admin_context()
-        by_hypervisor = {}
-        for agent_build in db.agent_build_get_all(ctxt):
-            buildlist = by_hypervisor.get(agent_build.hypervisor)
-            if not buildlist:
-                buildlist = by_hypervisor[agent_build.hypervisor] = []
-
-            buildlist.append(agent_build)
-
-        for key, buildlist in by_hypervisor.iteritems():
-            if hypervisor and key != hypervisor:
-                continue
-
-            print _('Hypervisor: %s') % key
-            print fmt % ('-' * 10, '-' * 8, '-' * 12, '-' * 32)
-            for agent_build in buildlist:
-                print fmt % (agent_build.os, agent_build.architecture,
-                             agent_build.version, agent_build.md5hash)
-                print '    %s' % agent_build.url
-
-            print
-
-    def modify(self, os, architecture, version, url, md5hash,
-               hypervisor='xen'):
-        """Update an existing agent build."""
-        ctxt = context.get_admin_context()
-        agent_build_ref = db.agent_build_get_by_triple(ctxt,
-                                  hypervisor, os, architecture)
-        db.agent_build_update(ctxt, agent_build_ref['id'],
-                              {'version': version,
-                               'url': url,
-                               'md5hash': md5hash})
-
-
-class GetLogCommands(object):
-    """Get logging information."""
-
-    def errors(self):
-        """Get all of the errors from the log files."""
-        error_found = 0
-        if CONF.log_dir:
-            logs = [x for x in os.listdir(CONF.log_dir) if x.endswith('.log')]
-            for file in logs:
-                log_file = os.path.join(CONF.log_dir, file)
-                lines = [line.strip() for line in open(log_file, "r")]
-                lines.reverse()
-                print_name = 0
-                for index, line in enumerate(lines):
-                    if line.find(" ERROR ") > 0:
-                        error_found += 1
-                        if print_name == 0:
-                            print log_file + ":-"
-                            print_name = 1
-                        linenum = len(lines) - index
-                        print _('Line %(linenum)d : %(line)s') % locals()
-        if error_found == 0:
-            print _('No errors in logfiles!')
-
-    def syslog(self, num_entries=10):
-        """Get <num_entries> of the nova syslog events."""
-        entries = int(num_entries)
-        count = 0
-        log_file = ''
-        if os.path.exists('/var/log/syslog'):
-            log_file = '/var/log/syslog'
-        elif os.path.exists('/var/log/messages'):
-            log_file = '/var/log/messages'
-        else:
-            print _('Unable to find system log file!')
-            sys.exit(1)
-        lines = [line.strip() for line in open(log_file, "r")]
-        lines.reverse()
-        print _('Last %s nova syslog entries:-') % (entries)
-        for line in lines:
-            if line.find("nova") > 0:
-                count += 1
-                print "%s" % (line)
-            if count == entries:
-                break
-
-        if count == 0:
-            print _('No nova entries in syslog!')
-
-
-class CellCommands(object):
-    """Commands for managing cells."""
-
-    @args('--name', dest='name', metavar='<name>',
-            help='Name for the new cell')
-    @args('--cell_type', dest='cell_type', metavar='<parent|child>',
-         help='Whether the cell is a parent or child')
-    @args('--username', dest='username', metavar='<username>',
-         help='Username for the message broker in this cell')
-    @args('--password', dest='password', metavar='<password>',
-         help='Password for the message broker in this cell')
-    @args('--hostname', dest='hostname', metavar='<hostname>',
-         help='Address of the message broker in this cell')
-    @args('--port', dest='port', metavar='<number>',
-         help='Port number of the message broker in this cell')
-    @args('--virtual_host', dest='virtual_host', metavar='<virtual_host>',
-         help='The virtual host of the message broker in this cell')
-    @args('--woffset', dest='woffset', metavar='<float>')
-    @args('--wscale', dest='wscale', metavar='<float>')
-    def create(self, name, cell_type='child', username=None, password=None,
-               hostname=None, port=None, virtual_host=None,
-               woffset=None, wscale=None):
-
-        if cell_type not in ['parent', 'child']:
-            print "Error: cell type must be 'parent' or 'child'"
-            sys.exit(2)
-
-        is_parent = cell_type == 'parent'
-        values = {'name': name,
-                  'is_parent': is_parent,
-                  'username': username,
-                  'password': password,
-                  'rpc_host': hostname,
-                  'rpc_port': int(port),
-                  'rpc_virtual_host': virtual_host,
-                  'weight_offset': float(woffset),
-                  'weight_scale': float(wscale)}
-        ctxt = context.get_admin_context()
-        db.cell_create(ctxt, values)
-
-    @args('--cell_name', dest='cell_name', metavar='<cell_name>',
-         help='Name of the cell to delete')
-    def delete(self, cell_name):
-        ctxt = context.get_admin_context()
-        db.cell_delete(ctxt, cell_name)
-
-    def list(self):
-        ctxt = context.get_admin_context()
-        cells = db.cell_get_all(ctxt)
-        fmt = "%3s  %-10s  %-6s  %-10s  %-15s  %-5s  %-10s"
-        print fmt % ('Id', 'Name', 'Type', 'Username', 'Hostname',
-                'Port', 'VHost')
-        print fmt % ('-' * 3, '-' * 10, '-' * 6, '-' * 10, '-' * 15,
-                '-' * 5, '-' * 10)
-        for cell in cells:
-            print fmt % (cell.id, cell.name,
-                    'parent' if cell.is_parent else 'child',
-                    cell.username, cell.rpc_host,
-                    cell.rpc_port, cell.rpc_virtual_host)
-        print fmt % ('-' * 3, '-' * 10, '-' * 6, '-' * 10, '-' * 15,
-                '-' * 5, '-' * 10)
-
-
-CATEGORIES = {
-    'account': AccountCommands,
-    'agent': AgentBuildCommands,
-    'cell': CellCommands,
-    'db': DbCommands,
-    'fixed': FixedIpCommands,
-    'flavor': InstanceTypeCommands,
-    'floating': FloatingIpCommands,
-    'host': HostCommands,
-    'instance_type': InstanceTypeCommands,
-    'logs': GetLogCommands,
-    'network': NetworkCommands,
-    'project': ProjectCommands,
-    'service': ServiceCommands,
-    'shell': ShellCommands,
-    'vm': VmCommands,
-    'vpn': VpnCommands,
-}
-
-
-def methods_of(obj):
-    """Get all callable methods of an object that don't start with underscore
-    returns a list of tuples of the form (method_name, method)"""
-    result = []
-    for i in dir(obj):
-        if callable(getattr(obj, i)) and not i.startswith('_'):
-            result.append((i, getattr(obj, i)))
-    return result
-
-
-def add_command_parsers(subparsers):
-    parser = subparsers.add_parser('version')
-
-    parser = subparsers.add_parser('bash-completion')
-    parser.add_argument('query_category', nargs='?')
-
-    for category in CATEGORIES:
-        command_object = CATEGORIES[category]()
-
-        parser = subparsers.add_parser(category)
-        parser.set_defaults(command_object=command_object)
-
-        category_subparsers = parser.add_subparsers(dest='action')
-
-        for (action, action_fn) in methods_of(command_object):
-            parser = category_subparsers.add_parser(action)
-
-            action_kwargs = []
-            for args, kwargs in getattr(action_fn, 'args', []):
-                if kwargs['dest'].startswith('action_kwarg_'):
-                    action_kwargs.append(
-                            kwargs['dest'][len('action_kwarg_'):])
-                else:
-                    action_kwargs.append(kwargs['dest'])
-                    kwargs['dest'] = 'action_kwarg_' + kwargs['dest']
-
-                parser.add_argument(*args, **kwargs)
-
-            parser.set_defaults(action_fn=action_fn)
-            parser.set_defaults(action_kwargs=action_kwargs)
-
-            parser.add_argument('action_args', nargs='*')
-
-
-category_opt = cfg.SubCommandOpt('category',
-                                 title='Command categories',
-                                 help='Available categories',
-                                 handler=add_command_parsers)
-
-
-def main():
-    """Parse options and call the appropriate class/method."""
-    CONF.register_cli_opt(category_opt)
-    try:
-        config.parse_args(sys.argv)
-        logging.setup("nova")
-    except cfg.ConfigFilesNotFoundError:
-        cfgfile = CONF.config_file[-1] if CONF.config_file else None
-        if cfgfile and not os.access(cfgfile, os.R_OK):
-            st = os.stat(cfgfile)
-            print _("Could not read %s. Re-running with sudo") % cfgfile
-            try:
-                os.execvp('sudo', ['sudo', '-u', '#%s' % st.st_uid] + sys.argv)
-            except Exception:
-                print _('sudo failed, continuing as if nothing happened')
-
-        print _('Please re-run nova-manage as root.')
-        sys.exit(2)
-
-    if CONF.category.name == "version":
-        print version.version_string_with_package()
-        sys.exit(0)
-
-    if CONF.category.name == "bash-completion":
-        if not CONF.category.query_category:
-            print " ".join(CATEGORIES.keys())
-        elif CONF.category.query_category in CATEGORIES:
-            fn = CATEGORIES[CONF.category.query_category]
-            command_object = fn()
-            actions = methods_of(command_object)
-            print " ".join([k for (k, v) in actions])
-        sys.exit(0)
-
-    fn = CONF.category.action_fn
-    fn_args = [arg.decode('utf-8') for arg in CONF.category.action_args]
-    fn_kwargs = {}
-    for k in CONF.category.action_kwargs:
-        v = getattr(CONF.category, 'action_kwarg_' + k)
-        if v is None:
-            continue
-        if isinstance(v, basestring):
-            v = v.decode('utf-8')
-        fn_kwargs[k] = v
-=======
->>>>>>> 8ca2724f
 
 # Temporary shim to do a devstack transition
 from nova.cmd import manage
