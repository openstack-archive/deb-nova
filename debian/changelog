<<<<<<< HEAD
nova (2012.1~e4+1794-g855aae0-1) unstable; urgency=low

  * Non-maintainer upload.

 -- Ghe Rivero <ghe@debian.org>  Wed, 07 Mar 2012 20:39:04 +0100
=======
nova (2012.1~e4+git1809-g0193d12-1) experimental; urgency=low

  [ Ghe Rivero ]
  * Use nova-rootwrap instead of sudo

 -- Ghe Rivero <ghe@debian.org>  Thu, 08 Mar 2012 11:39:54 +0100

nova (2012.1~e4-2) unstable; urgency=low

  [ Thomas Goirand ]
  * nova-xcp-network.init now has a Required-Start: xcp-networkd, as otherwise,
  the boot process is simply stuck.

 -- Thomas Goirand <zigo@debian.org>  Wed, 07 Mar 2012 05:58:21 -0500
>>>>>>> cda24f28

nova (2012.1~e4-1) unstable; urgency=low

  * New upstream version

  [ Julien Danjou ]
  * nova-api recommends python-keystone
  * Allow nova group members to read logs and configuration file.

 -- Ghe Rivero <ghe.rivero@stackops.com>  Fri, 02 Mar 2012 08:22:03 +0100

nova (2012.1~e3-4) unstable; urgency=low

  * Added init script to nova-consoleauth
  * Added init script to nova-xvpvncproxy

 -- Julien Danjou <acid@debian.org>  Fri, 17 Feb 2012 10:18:55 +0100

nova (2012.1~e3-3) unstable; urgency=low

  * nova-compute- now depends on nova-common (Closes: #657569)
  * Added nova-consoleauth to nova-console

 -- Ghe Rivero <ghe.rivero@stackops.com>  Tue, 31 Jan 2012 14:32:31 +0100

nova (2012.1~e3-2) unstable; urgency=low

  * Fixed compute-xen postinst (Closes: #657569)
  * Minor fix in gbp.conf
  * Added policy.json
  * Added connection_type flag to nova.conf
  * Fixed funtions names in nova-xcp-networkt.init

 -- Ghe Rivero <ghe@debian.org>  Sat, 28 Jan 2012 10:36:52 +0100

nova (2012.1~e3-1) unstable; urgency=low

  * New upstream version

 -- Ghe Rivero <ghe@debian.org>  Thu, 26 Jan 2012 14:16:48 +0100

nova (2012.1~e2-4) experimental; urgency=low

  [ Thomas Goirand ]
  * Added missing Build-Depends: python-xattr, python-webob, python-glance,
  python-routes, ipython, bpython.
  * Removed duplicates in Build-Depends:
  * Now also building nova-xcp-plugins and nova-xcp-network packages.
  * Now build-depends on the new python-xenapi and nova-compute-xen depends
  on it and not on libvirt anymore.
  * Now build-depends on the new python-xenapi and nova-compute-xen depends
  on it and not on libvirt anymore.
  * Moved nova user creation in nova-compute-{lxc,uml,xen,kvm}.postinst because
  nova-compute-xen doesn't Depends: on libvirt, and then the libvirt group
  doesn't exist, then postinst fails.

 -- Thomas Goirand <zigo@debian.org>  Wed, 28 Dec 2011 12:19:41 +0000

nova (2012.1~e2+git757-g62cf887-3) experimental; urgency=low
  [ Thomas Goirand ]
  * Added missing Build-Depends: python-xattr, python-webob, python-glance,
  python-routes, ipython, bpython.
  * Removed duplicates in Build-Depends:
  * Now also building nova-xcp-plugins and nova-xcp-network packages.
  [ Ghe Rivero ]
  * ...

 -- Thomas Goirand <zigo@debian.org>  Wed, 25 Jan 2012 07:51:52 +0000

nova (2012.1~e2+git757-g62cf887-2) experimental; urgency=low

  * Fixed git debian/experimental merging
  * Added adduser depends to nova-compute-{lxc,xen,kvm,uml}

 -- Ghe Rivero <ghe@debian.org>  Thu, 19 Jan 2012 10:23:45 +0100

nova (2012.1~e2+git757-g62cf887-1) experimental; urgency=low

  [ Ghe Rivero ]
  * New snapshot release
  * Removed nova-vncproxy binary package

  [ Thomas Goirand ]
  * Now build-depends on the new python-xenapi and nova-compute-xen depends
  on it and not on libvirt anymore.
  * Now build-depends on the new python-xenapi and nova-compute-xen depends
  on it and not on libvirt anymore.
  * Moved nova user creation in nova-compute-{lxc,uml,xen,kvm}.postinst because
  nova-compute-xen doesn't Depends: on libvirt, and then the libvirt group
  doesn't exist, then postinst fails.

 -- Ghe Rivero <ghe@debian.org>  Thu, 19 Jan 2012 08:44:36 +0100

nova (2012.1~e2+git548-g6f0ef42-1) experimental; urgency=low

  * New snapshot release

 -- Ghe Rivero <ghe@debian.org>  Wed, 04 Jan 2012 09:26:11 +0100

nova (2012.1~e2+git508-gcff2ddc-2) experimental; urgency=low

  [ Thomas Goirand ]
  * Added missing Build-Depends: python-xattr, python-webob, python-glance,
  python-routes, ipython, bpython.
  * Removed duplicates in Build-Depends:
  * Now also building a nova-xcp-plugins package.

 -- Thomas Goirand <zigo@debian.org>  Wed, 28 Dec 2011 12:19:41 +0000

nova (2012.1~e2+git508-gcff2ddc-1) experimental; urgency=low

  * New snapshot release

 -- Ghe Rivero <ghe@debian.org>  Tue, 27 Dec 2011 20:25:31 +0100

nova (2012.1~e2-3) unstable; urgency=low

  [ Thomas Goirand ]
  * nova-compute-xen shouldn't depends on the Xen hypervisor: it can be
  installed in a domU for example.

  [ Ghe Rivero ]
  * Lintian clean of empty packages
  * Added ovs-ofctl to nova_sudoers
  * Clean rules files moving nova-doc linking to nova-doc.links
  * Remove verbose logging in nova.conf
  * Sync nova database only if using it by default.

 -- Ghe Rivero <ghe@debian.org>  Wed, 28 Dec 2011 10:17:35 +0100

nova (2012.1~e2-2) unstable; urgency=low

  * Do not fail postinst if the database upgrade fails (Closes: #648282)
  * Add missing files in debian/copyright (Closes: #633600)

 -- Julien Danjou <acid@debian.org>  Mon, 19 Dec 2011 12:50:08 +0100

nova (2012.1~e2-1) unstable; urgency=low

  * New upstream release

 -- Ghe Rivero <ghe@debian.org>  Fri, 16 Dec 2011 09:32:01 +0100

nova (2012.1~e1-4) unstable; urgency=high

  * Added security patch. CVE-2011-4596

 -- Ghe Rivero <ghe@debian.org>  Tue, 13 Dec 2011 16:25:56 +0100

nova (2012.1~e1-3) unstable; urgency=low

  [ Ghe Rivero ]
  * Create lock dirs on init files

  [ Julien Danjou ]
  * Add LOCK_DIR creation on all init files
  * Use NOVA_USER variable
  * Create pidfile

 -- Julien Danjou <acid@debian.org>  Fri, 02 Dec 2011 12:16:48 +0100

nova (2012.1~e1-2) unstable; urgency=low

  [ Julien Danjou ]
  * Set real build-dependencies
  * Fix Vcs URLs
  * Fix Maintainer and Uploaders fields
  * Fix copyright file format
  * Enhance short description of python-nova.
  * Remove Ubuntu related stuff
  * Remove get-orig-source target
  * Fix clean and build-deps for test
  * Disabled tests on build
  * Fix typo in nova-doc description
  * Fix typo in copyright file
  * Fix build-dependency on novaclient
  * Add missing depends on adduser
  * Use libjs-underscore in doc
  * Stop making hypervisors packages conflicting
  * Rewrite init scripts and add missing nova-vnc-proxy.init

  [ Ghe Rivero ]
  * Resolved circular Depends on nova-compute. (Closes: #649379)
  * Some build-depends cleanup
  * Fixed brctl path in sudo file. (Closes: #631830)

  [ Thomas Goirand ]
  * Added a small debian/gbp.conf
  * Added missing python-netaddr build-depends.
  * Added missing build-depends on python-gflags
  * Added version (eg: >= 2.6.7-1) for build-depends on python-novaclient

 -- Julien Danjou <acid@debian.org>  Thu, 01 Dec 2011 16:47:45 +0100

nova (2012.1~e1-1) unstable; urgency=low

  * [de01249] Imported Upstream version 2012.1~e1
  * [216fb9a] Synced with ubuntu package

 -- Ghe Rivero <ghe@debian.org>  Wed, 16 Nov 2011 14:34:27 +0100

nova (2011.2-1) unstable; urgency=low

  * Removes embedded jquery.js from nova-doc package.
  * Added some manpages stubs to make package lintian clean.
  * Adds a nova-volume.default where the admin can decide what VG to use.
  * debian/nova-objectstore.logrotate working in Debian.
  * Do not have debian/*.upstart files in Debian. Using debian/*.upstart.in
  and copying them as .upstart only if building in Ubuntu.
  * Nova init files reviewed so that they are working in Debian.
  * Initscripts of nova-compute now has a Should-Start: libvirt-bin
  * nova-compute.postinst working with libvirt group in Debian.
  * Reviewed the package descriptions.
  * Reviewed some dependencies in debian/control (added some adduser and
  lsb-base depends).
  * Added missing binary Depends: (nova-manage must depends on
  python-amqplib unless failing puiparts tests, nova-compute is pretty
  usless without qemu-utils)
  * Removes .gitignore files from binaries.
  * Don't package nova-manage.1 man page if we aren't building docs.
  * Packages correctly: nova-manage.1 and not novamanage.1 !!!

 -- Thomas Goirand <zigo@debian.org>  Thu, 14 Apr 2011 10:02:07 +0000

nova (2011.2~gamma1-0ubuntu1) natty; urgency=low

  [Chuck Short]
  * New upstream release.
  * debian/nova-doc.docs: Adjust directory to the right docs path.

  [Soren Hansen]
  * Refresh nova-manage-flags patch.
  * Adjust call to ajaxterm to work with the packaged ajaxterm instead
    of the one we ship in the tarball.
  * Remove all traces of the adminclient package. It moved to its own
    tarball. There are no known consumers, so this should not be a
    problem.
  * Remove build-dependency on python-suds again.
  * setup.py now takes care of installing the CA code, so yank those
    bits from debian/nova-common.install.
  * setup.py now places api-paste.ini correctly, so stop working around
    it.

 -- Chuck Short <zulcss@ubuntu.com>  Fri, 08 Apr 2011 10:49:10 -0400

nova (2011.2~bzr925-0ubuntu1) natty; urgency=low

  [Chuck Short]
  * New upstream release.

  [Soren Hansen]
  * Make the build fail if the test suite does. The test that used to
    fail on the buildd's has been complete rewritten. (LP: #712481)
  * Specify that we need Sphinx > 1.0 to build.
  * Remove refresh_bzr_branches target from debian/rules. It is not used
    anymore.
  * Clean up after doc builds on debian/rules clean.
  * Add a nova-ajax-console-proxy package.
  * Add Recommends: ajaxterm to nova-compute, so that nova-ajax-console-
    proxy will have something to connect to.
  * Stop depending on aoetools. iscsi is the default nowadays (and has
    been for a while).
  * Move dependency on open-iscsi from nova-volume to nova-compute.
    They're client tools, so that's where they belong.
  * Add a build-depends on python-suds.
  * Add logrote config for nova-ajax-console-proxy.
  * Add upstart job for nova-ajax-console-proxy.

 -- Chuck Short <zulcss@ubuntu.com>  Thu, 31 Mar 2011 11:25:10 -0400

nova (2011.2~bzr828-0ubuntu1) natty; urgency=low

  * New upstream version. 
  * debian/control: Add python-lockfile as a build dependency.

 -- Chuck Short <zulcss@ubuntu.com>  Fri, 18 Mar 2011 09:28:17 -0400

nova (2011.2~bzr786-0ubuntu1) natty; urgency=low

  [Chuck Short]
  * New upstream version.

  [ Thierry Carrez (ttx) ]
  * nova-api.conf was renamed api-paste.ini (LP: #705453)

  [ Soren Hansen ]
  * Start on filesystem event rather than local-filesystems.
  * Weed out a *lot* of out-dated information from debian/control.
  * Create /var/lock/nova in upstart jobs and set lock_path in the
    flagfile.
  * Add dependency on python-novaclient.

 -- Chuck Short <zulcss@ubuntu.com>  Fri, 11 Mar 2011 09:41:45 -0500

nova (2011.2~bzr760-0ubuntu1) natty; urgency=low

  [Chuck Short]
  * New upstream version.
  * Fix up typos in debian/control. (LP: #721414)

  [ Thierry Carrez (ttx) ]
  * Add python-distutils-extra as build-dep (for i18n)
  * Ship .mo files in /usr/share/locale
  * Add lvdisplay to nova_sudoers, clean up dupe entries

  [ Soren Hansen ]
  * Always run "nova-manage db sync" from postinst, unless an explicit
    sql_connection has been set in nova.conf. (LP: #705758)

 -- Chuck Short <zulcss@ubuntu.com>  Fri, 04 Mar 2011 10:19:52 -0500

nova (2011.2~bzr700-0ubuntu1) natty; urgency=low

  [ Chuck Short ]
  * New upstream version.

  [ Soren Hansen ]
  * Rely on --logdir to find and use the correct logfile.
  * Remove the postrotate magic for all but nova-objectstore. It is not
    needed anymore due to using RotatingFileHandler for logging.

  [ Thierry Carrez ]
  * Ship adminclient in a separate package.

 -- Chuck Short <zulcss@ubuntu.com>  Fri, 18 Feb 2011 09:36:22 -0500

nova (2011.2~bzr663-0ubuntu1) natty; urgency=low

  [ Chuck Short ]
  * New upstream verison.
  * Add python-paramiko to debian/control.

  [Soren Hansen]
  * Honour nocheck and nodocs in DEB_BUILD_OPTIONS.
  * Add /sbin/route to sudoers file.

 -- Chuck Short <zulcss@ubuntu.com>  Fri, 11 Feb 2011 10:27:54 -0500

nova (2011.1-0ubuntu2) natty; urgency=low

  * Dont fail unittest because of buildd problems. 

 -- Chuck Short <zulcss@ubuntu.com>  Thu, 03 Feb 2011 07:26:54 -0500

nova (2011.1-0ubuntu1) natty; urgency=low

  * New upstream release.
  * Add recommends to python-mysqldb (LP: #708511)
  * Add dependency of iscsitarget to nova-volume and a sugestion to use 
    sheepdog (LP: #708141)
  * Suggest radvd for those who want to try ipv6.

 -- Chuck Short <zulcss@ubuntu.com>  Thu, 03 Feb 2011 07:00:52 -0500

nova (2011.1~bzr638-0ubuntu1) natty; urgency=low

  * New upstream snapshot. 

 -- Chuck Short <zulcss@ubuntu.com>  Fri, 28 Jan 2011 13:41:00 -0500

nova (2011.1~bzr597-0ubuntu1) natty; urgency=low

  [ Chuck Short ]
  * New upstream snapshot.
  * Add socat, iscsiadm, and vgs to nova_sudoers.
  * Add aoetools, open-iscsi to dependencies for nova-volume.
  * Add socat to dependencies for nova-network.
  * Add python-paste and python-pastedeploy as build dependency.
  * Add python-tempita and python-migrate as build dependency.

  [ Soren Hansen ]
  * Add dependency on sudo.
  * Add upstart jobs for everything.
  * Adjust test run for nosetests newness.
  * Quiet nova-compute's postinst script.
  * Change the dependency on sqlalchemy to ensure the C extension gets
    installed for versions of the package where that was split out.
  * Don't chgrp anything to the 'nogroup' group. The whole idea of the
    nogroup group is that it doesn't own anything, so only being a
    member of that shouldn't grant you access to anything. Making dirs
    and files owned by nogroup messes this up.
  * Update nova-manage patch.
  * Add iptables-{restore,save} to sudoers file.
  * Create a logrotate config for each daemon. Make them restart the
    service after rotation.
  * Drop python-redis dependency.
  * Change python compatibility from "2.6" to "2.6-"
  * Add launchpad page to watch file.
  * Set Python-Version control fields for python-nova.
  * Add ip6tables-{save,restore} to sudoers file. (LP: #704458)
  * Add python-glance dependency.
  * Include paste config for nova-api.
  * Initialise database on initial install.

  [ Rick Clark ]
  * Add dependency on python-cheetah
  * Added iscsi target admin tool to sudoers file.
  * Specified log for nova-objectstore.
  * Set verbose logging in nova.conf.

  [ Monty Taylor ]
  * Add dependency on python-netaddr

  [ Thierry Carrez (ttx) ]
  * Added qemu-nbd to nova_sudoers
  * Added modprobe nbd to nova-compute upstart script

 -- Thierry Carrez (ttx) <thierry@openstack.org>  Mon, 24 Jan 2011 14:32:19 +0100

nova (2011.1~bzr456-0ubuntu1) natty; urgency=low

  [ Chuck Short ]
  * New upstream snapshot.
  * debian/source_nova.py:
    Add apport hook.

  [ Soren Hansen ]
  * Removed logdir.patch. Merged upstream.
  * Drop flagfile_location.patch: Merged upstream.
  * Use new --state_path flag and weed out the many direct references to
    /var/lib/nova.
  * Leave it to upstream's 'setup.py install' to install templates.
    Remove explicit paths from nova.conf.

 -- Chuck Short <zulcss@ubuntu.com>  Mon, 13 Dec 2010 10:17:01 -0500

nova (2011.1~bzr412-0ubuntu1) natty; urgency=low

  [ Soren Hansen ]
  * New upstream snapshot.
  * Added the new tarballs page to debian/watch.
  * Clean out patch-branches (everything is upstream now).
  * Remove redis-server as a build-depends and don't start it for tests
    anymore.
  * Add missing dependency on python-webob.
  * Force a python-support run (so avoid deferring it until dpkg
    triggers run). (LP: #660428)
  * Remove build and runtime dependencies on python-tornado. It's not
    needed anymore.
  * logdir.patch: Add a --logdir option to workers so that they can all
    use the same flagfile. (lp:~soren/nova/logdir-flag)
  * Consolidate all the flagfiles into one.
  * flagfile_location.patch: Patch from upstream to ensure all workers
    have a consistent way of finding their flagfile.
    (lp:~soren/nova/unify-default-flagfile-location)
  * nova-manage_flagfile_location.patch: Make sure nova-manage uses
    /etc/nova/nova.conf by default.
  * Add build and runtime dependency on openssl. It used to be pulled in
    by python-tornado, but is actually used directly by nova.

  [ Chuck Short ]
  * debian/control:
   - Add dependency to python-rrdtool so that nova-instancemonitor
     doesnt complain about missing python modules when starting.
  * debian/nova-common.install: Add missing templates.
  * debian/nova-*.conf: Update flagfiles to handle upstream changes.
  * Dropped start-redis since we dont do redis anymore.

 -- Soren Hansen <soren@ubuntu.com>  Tue, 23 Nov 2010 11:17:09 +0100

nova (0.9.1~bzr331-0ubuntu2) maverick; urgency=low

  * Add a minimal patch to ensure a string gets returned as an
    instance's internal ID. (LP: #657053)

 -- Soren Hansen <soren@ubuntu.com>  Fri, 08 Oct 2010 23:16:58 +0200

nova (0.9.1~bzr331-0ubuntu1) maverick; urgency=low

  [ Soren Hansen ]
  * New upstream snapshot (FFe ref: LP #645936)
  * Add SQLAlchemy dependency.
  * Specify that we want sqlite and we want it in
    /var/lib/nova/nova.sqlite.
  * Move "adduser nova libvirtd" to nova-compute.postinst.
  * Add python-eventlet and python-routes dependencies.
  * Make /bin/true our error handler for init scripts.
  * Install nova-api-new as nova-api.
  * Add nova-scheduler package.
  * Add /bin/kill to sudoers.
  * Make sure nova_sudoers has the correct mode, otherwise sudo gets
    very upset.
  * Add ebtables and gawk dependencies for nwfilter stuff to work.

  [ Chuck Short ]
  * Add dependency on lvm2 for nova-volume.
  * Add lvm commands to sudoers list.

 -- Soren Hansen <soren@ubuntu.com>  Tue, 21 Sep 2010 16:36:37 +0200

nova (0.9.1~bzr265-0ubuntu1) maverick; urgency=low

  * New upstream snapshot (FFe: LP: #628027)
  * Install uml libvirt xml file.
  * Add adduser as a dependency of nova-common so that we can create a
    nova user.
  * Create a nova user on install.
  * Create a separate tmpdir for nova, so that we can limit calls to
    chmod/chown to dirs and files in that directory.
  * Add nova-network package.
  * Add a sudoers file for nova, so that we don't have to run as root
    anymore.
  * Fix all init scripts to run their respective daemons as nova.
  * Update nova-compute flag file to account for moved libvirt
    templates.
  * Make all init scripts create /var/run/nova.
  * Move all pidfiles into /var/run/nova.
  * Make all daemons create a log file in /var/log/nova.
  * Respect DEB_BUILD_OPTIONS=nocheck.
  * Add a logrotate config file.

 -- Soren Hansen <soren@ubuntu.com>  Tue, 07 Sep 2010 13:12:10 +0200

nova (0.9.1~bzr204-0ubuntu2) maverick; urgency=low

  * Make sure debian/start-redis is executable.

 -- Soren Hansen <soren@ubuntu.com>  Sat, 07 Aug 2010 11:38:30 +0200

nova (0.9.1~bzr204-0ubuntu1) maverick; urgency=low

  * First OpenStack release.

 -- Soren Hansen <soren@ubuntu.com>  Wed, 04 Aug 2010 13:27:50 +0200
<|MERGE_RESOLUTION|>--- conflicted
+++ resolved
@@ -1,10 +1,3 @@
-<<<<<<< HEAD
-nova (2012.1~e4+1794-g855aae0-1) unstable; urgency=low
-
-  * Non-maintainer upload.
-
- -- Ghe Rivero <ghe@debian.org>  Wed, 07 Mar 2012 20:39:04 +0100
-=======
 nova (2012.1~e4+git1809-g0193d12-1) experimental; urgency=low
 
   [ Ghe Rivero ]
@@ -19,7 +12,6 @@
   the boot process is simply stuck.
 
  -- Thomas Goirand <zigo@debian.org>  Wed, 07 Mar 2012 05:58:21 -0500
->>>>>>> cda24f28
 
 nova (2012.1~e4-1) unstable; urgency=low
 
