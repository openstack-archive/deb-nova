--- conflicted
+++ resolved
@@ -1,10 +1,3 @@
-<<<<<<< HEAD
-nova (2015.1~b0~0-1) UNRELEASED; urgency=medium
-
-  * Starting the kilo branch.
-
- -- Thomas Goirand <zigo@debian.org>  Wed, 12 Nov 2014 19:40:33 +0800
-=======
 nova (2014.2.1-2) experimental; urgency=medium
 
   * Now build-depends on openstack-pkg-tools (>= 20~).
@@ -25,7 +18,6 @@
   * Fixed init scripts to use libvirtd instead of libvirt-bin (Closes: #772699)
 
  -- Thomas Goirand <zigo@debian.org>  Wed, 10 Dec 2014 19:20:05 +0800
->>>>>>> c70eeea0
 
 nova (2014.2-4) experimental; urgency=medium
 
