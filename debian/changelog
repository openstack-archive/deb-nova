--- conflicted
+++ resolved
@@ -1,16 +1,17 @@
-<<<<<<< HEAD
+nova (2013.2.2-4) unstable; urgency=medium
+
+  * CVE-2014-0134: Nova host data leak to vm instance in rescue mode. Applied
+    upstream patch: CVE-2014-0134_Persist_image_format_to_a_file.patch
+    (Closes: #742712).
+
+ -- Thomas Goirand <zigo@debian.org>  Wed, 26 Mar 2014 15:55:16 +0000
+
 nova (2013.2.2-3) unstable; urgency=medium
-=======
-nova (2013.2.2-4) unstable; urgency=high
->>>>>>> fa88dc1a
 
   * Rebuilt for SQLA 0.9.x.
   * Updated Debconf translation, with thanks to:
     - French, Julien Patriarca (Closes: #740224).
     - Danish, Joe Dalton (Closes: #739754).
-  * CVE-2014-0134: Nova host data leak to vm instance in rescue mode. Applied
-    upstream patch: CVE-2014-0134_Persist_image_format_to_a_file.patch
-    (Closes: #742712).
 
  -- Thomas Goirand <zigo@debian.org>  Wed, 26 Mar 2014 23:33:22 +0800
 
