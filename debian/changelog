<<<<<<< HEAD
nova (2013.2.2-4) unstable; urgency=medium
=======
nova (2013.2.2-3) unstable; urgency=low
>>>>>>> 2da8e340

  * CVE-2014-0134: Nova host data leak to vm instance in rescue mode. Applied
    upstream patch: CVE-2014-0134_Persist_image_format_to_a_file.patch
    (Closes: #742712).

 -- Thomas Goirand <zigo@debian.org>  Wed, 26 Mar 2014 15:55:16 +0000

nova (2013.2.2-3) unstable; urgency=medium

  * Rebuilt for SQLA 0.9.x.
  * Updated Debconf translation, with thanks to:
    - French, Julien Patriarca (Closes: #740224).
    - Danish, Joe Dalton (Closes: #739754).
  * CVE-2014-0134: Nova host data leak to vm instance in rescue mode. Applied
    upstream patch: CVE-2014-0134_Persist_image_format_to_a_file.patch
    (Closes: #742712).

 -- Thomas Goirand <zigo@debian.org>  Wed, 26 Mar 2014 23:33:22 +0800

nova (2013.2.2-2) unstable; urgency=medium

  * Rebuilt using openstack-pkg-tools >= 9~.

 -- Thomas Goirand <zigo@debian.org>  Fri, 14 Feb 2014 17:52:57 +0000

nova (2013.2.2-1) unstable; urgency=high

  [ Thomas Goirand ]
  * New upstream point release (Closes: #736926, #736465).
  * Added gustavo panizzo <gfa@zumbi.com.ar> as uploader.
  * Standards-Version: is now 3.9.5.
  * Refreshed Ceph backport patch.

  [ gustavo panizzo ]
  * nova-manage db sync failure is not fatal in nova-common.postinst 

 -- Thomas Goirand <zigo@debian.org>  Fri, 14 Feb 2014 13:53:10 +0800

nova (2013.2.1-6) unstable; urgency=medium

  * Fix broken template given by Christian PERRIER (Closes: #738271).

 -- Thomas Goirand <zigo@debian.org>  Sun, 09 Feb 2014 18:11:40 +0800

nova (2013.2.1-5) unstable; urgency=medium

  * Updated debconf template thanks to the intl team. (Closes: #737819)

 -- Thomas Goirand <zigo@debian.org>  Sat, 08 Feb 2014 17:19:47 +0800

nova (2013.2.1-4) unstable; urgency=medium

  * Configures Neutron credentials through Debconf.
  * Adds a backport of Ceph support into Nova.
  * Restarts daemons after logrotate.

 -- Thomas Goirand <zigo@debian.org>  Sat, 18 Jan 2014 23:48:48 +0800

nova (2013.2.1-3) unstable; urgency=medium

  * Using dh_sphinxdoc correctly.
  * Explicitly using --buildsystem=python_distutils.
  * Removed duplicate build-depends: python-d2to1.

 -- Thomas Goirand <zigo@debian.org>  Fri, 17 Jan 2014 09:49:05 +0000

nova (2013.2.1-2) unstable; urgency=medium

  [ Gonéri Le Bouder ]
  * Add myself in Uploaders
  * nova-compute-kvm directly depends on qemu-kvm since kvm package doesn't
    exist anymore. We keep an alternative dependency on kvm to simplify
    backports.
  * build_sphinx: pass target dir as an argument to avoid the following issue
    with sphinx 1.2 https://bitbucket.org/birkenfeld/sphinx/pull-request/193
    http://lists.openstack.org/pipermail/openstack-dev/2013-December/021863.html

  [ Thomas Goirand ]
  * Killed the DEFAULTS_FILE feature in init scripts and template.
  * Updated debconf template translation, with thanks to:
    - Swedish: Martin Bagge (Closes: #734621).
    - German: Chris Leick (Closes: #735335).

 -- Gonéri Le Bouder <goneri@debian.org>  Thu, 16 Jan 2014 10:21:08 +0100

nova (2013.2.1-1) unstable; urgency=high

  * New upstream release (Closes: #732022). This fixes: CVE-2013-7048: Nova
    live snapshots use an insecure local directory and CVE-2013-6419:
    Metadata queries from Neutron to Nova are not restricted by tenant.
  * Added | cut -d" " -f1 when searching for the default gateway interface,
    in the nova-common.config script that tries to guess the "my_ip" address,
    just in case there's more than one interface in use (in which case it may
    fail in non-interactive mode).
  * Updates the French debconf translation which was broken, thanks to our
    cheesemaster for the update (Closes: #732267).
  * Updates the Spanish debconf translation, thanks to jathan
    <jathanblackred@gmail.com> for this update (Closes: #732206).
  * Fixes requirement.txt patch (upstream now includes the python-six fix).
  * Removes patch applied upstream:
    CVE-2013-4463_CVE-2013-4469_ensure_we_dont_boot_oversized_image.patch
  * Fix typoe in libvirt_vif_driver (had Hybird instead of Hybrid).
  * Updates (build-)depends version of python-six (>= 1.4.1) and
    python-iso8601 (>= 0.1.8).
  * Removed python-argparse from python-nova depends.

 -- Thomas Goirand <zigo@debian.org>  Mon, 16 Dec 2013 16:33:25 +0800

nova (2013.2-3) unstable; urgency=high

  * Moved python-mysqldb from Recommends to Depends in python-nova.
  * CVE-2013-4463 & CVE-2013-4469: ensure we don't boot oversized images,
    applied upstream patch (Closes: #728605).
  * Update of some debconf translations, with warm thanks to:
    - French, Julien Patriarca <leatherface@debian.org> (Closes: #728765).
    - Russian, Yuri Kozlov <yuray@komyakino.ru> (Closes: #729711).
    - German, Chris Leick <c.leick@vollbio.de> (Closes: #730453).

 -- Thomas Goirand <zigo@debian.org>  Tue, 26 Nov 2013 00:13:07 +0800

nova (2013.2-2) unstable; urgency=low

  * Added some Provides: for the nova-consoleproxy so that it is in line with
    what Ubuntu does.
  * Adds --log-file= for each daemons.

 -- Thomas Goirand <zigo@debian.org>  Wed, 30 Oct 2013 22:11:58 +0800

nova (2013.2-1) unstable; urgency=low

  * New upstream release.
  * Uploading to unstable.

 -- Thomas Goirand <zigo@debian.org>  Fri, 18 Oct 2013 00:41:40 +0800

nova (2013.2~rc2-1) experimental; urgency=low

  * New upstream release.

 -- Thomas Goirand <zigo@debian.org>  Tue, 15 Oct 2013 21:04:58 +0800

nova (2013.2~rc1-1) experimental; urgency=low

  * New upstream release.

 -- Thomas Goirand <zigo@debian.org>  Sun, 06 Oct 2013 16:46:03 +0000

nova (2013.1.3-2) unstable; urgency=low

  * Removes XCP support to allow Ocaml transition to testing until XCP is
    fixed and updated.

 -- Thomas Goirand <zigo@debian.org>  Wed, 25 Sep 2013 10:15:47 +0800

nova (2013.1.3-1) unstable; urgency=low

  * New upstream point release.
  * Fixed wrong chown in upstart script (sed s/Root/root/).
  * Adds new debconf template translations:
    - Brazilian Portuguese, thanks to Adriano Rafael Gomes (Closes: #718710).
    - Japanese, thanks to victory (Closes: #718924).
  * Debconf translation updates:
    - Danish, thanks to Joe Dalton (Closes: #720005).
    - Portuguese, thanks to the Traduz team (Closes: #720315).
    - Czech, thanks to Michal Šimůnek (Closes: #721039).
    - Russian, thanks to Yuri Kozlov (Closes: #721259).
  * Adds iproute to nova-common depends (Closes: #719138).
  * Removes Make-nova-api-use-servicegroup.API.service_is_up.patch applied
    upstream.
  * Removes CVE-2013-2256_Make_flavors_is_public_option_actually_work.patch
    now applied upstream.
  * Removes CVE-2013-4185_Use_cached_nwinfo_for_secgroup_rules.patch now
    applied upstream.
  * CVE-2013-4278: Applies upstream patch (Closes: #720602).
  * Added patch to fix Nova networking.

 -- Thomas Goirand <zigo@debian.org>  Thu, 22 Aug 2013 12:10:46 +0200

nova (2013.1.2-3) unstable; urgency=low

  [ Julien Cristau ]
  * Add logrotate configuration for nova-manage.log.

  [ Thomas Goirand ]
  * Added some logic to purge /etc/init.d/nova-xcp-network if it's there, and
    have upgrade working (Closes: #718965). Thanks to Andreas Beckmann for his
    bug report.
  * CVE-2013-2256: fixes ACL on public flavors (Closes: #718905).
  * CVE-2013-4185: stops a potential DOS with source security groups by using
    cached nwinfo for secgroup rules (Closes: #718907).
  * Added missing nova-common pre-depends: net-tools.
  * Fixed upgrade of nova-xcp-network to nova-xcp-plugins (Closes: #718965).

 -- Thomas Goirand <zigo@debian.org>  Wed, 07 Aug 2013 11:28:26 +0200

nova (2013.1.2-1) unstable; urgency=low

  * Uploading to unstable.
  * New upstream release.
  * Added Should-Start/stop: postgresql mysql in init scripts (Closes: #706013)
    thanks to Julien Cristau for reporting.
  * Fixed logrotate scripts for nova-xvpvncproxy and nova-consoleauth
    (Closes: #706011). Thanks to Julien Cristau for reporting.
  * Adds memcache_convert_host_value_from_unicode_to_a_string.patch
  * CVE-2013-2030: Remove insecure default for signing_dir option from the
    api-paste.ini (Closes: #707600).
  * Removes memcache_convert_host_value_from_unicode_to_a_string.patch which
    is now applied upstream.
  * Moves Suggests: as Depends: for novnc and websockify for nova-novncproxy.
  * Merged nova-xcp* into a single binary package.
  * Merged NoVNC, XVP and SPICE console into a single binary package.
  * Now using a single log file for all types of console proxy, and
    logrotate that (Closes: #706011).
  * Ran wrap-and-sort.
  * Added Make nova-api use servicegroup.API.service_is_up() patch, so that
    nova can work with multiple redundant memecached using heartbeat.
  * Killed the nova-objectstore package.
  * testrepository build-depends is now version >= 0.0.14
  * Reviewed a bit the init scripts boot dependencies, and added a few
    Should-Start / Should-Stop to make sure mysql, postgress and keystone are
    up and running.
  * Removed debian/python-nova.postinst, as update-python-modules
    --post-install is managed by dh_python2.
  * Added missing nova-compute dependencies in the nova-compute-<whatever>
    packages.
  * Sets default security_group_api = quantum.
  * Starts nova after rabbit and ntp.

 -- Thomas Goirand <zigo@debian.org>  Wed, 24 Apr 2013 00:04:19 +0800

nova (2013.1-1) experimental; urgency=low

  * New upstream version.
  * Removes fix-ini-syntax patch.
  * Rewrote the pkgos_* calls to match the new parameter order.

 -- Thomas Goirand <zigo@debian.org>  Sun, 20 Jan 2013 13:16:10 +0000

nova (2012.2.2-1) experimental; urgency=low

  [ Mehdi Abaakouk ]
  * New upstream version.
  * New upstream version
  * Add patches:
     fix-ubuntu-tests.patch
     fix-docs-build-without-network.patch
  * Removed patches included by upstream:
     nova-manage_flagfile_location.patch
     CVE-2012-3360_CVE-2012-3361.patch
     stable_essex_20120710.patch
     iscsiadm_path.patch
     CVE-2012-3371.patch
     CVE-2012-3447_compute-node-file-injection.patch

  [ Thomas Goirand ]
  * Ordered debian/control build-depends and python-nova depends by alpha
  order.
  * Added new dependency to python-babel.
  * Now uses setup.py to install python-nova.
  * Switched to using pkgos_func functions.
  * Sets compat level to 9.
  * Now using xz compression level 9 for all debs.
  * Configuring Keystone endpoint for nova-api.

  [ Roland Mas ]
  * No more build-dependency on python-glance (only -glanceclient).
  * Stop providing the Volume service by default (now handled by Cinder).
    Note: manual database migration required.

 -- Thomas Goirand <zigo@debian.org>  Fri, 23 Nov 2012 06:53:06 +0000

nova (2012.1.1-9) unstable; urgency=low

  [ Thomas Goirand ]
  * Added Debconf Chinese translation thanks to ben <duyujie.dyj@gmail.com>.

  [ Loic Dachary (OuoU) ]
  * revert to using --flagfile instead of --config-file in
    nova-compute.init because --flagfile supports both configuration file
    formats. Using --config-file forces to use the newest configuration
    file format and is not backward compatible. If upgrading from
    nova-compute-2012.1.1-4 to all versions until nova-compute-2012.1.1-8
    when using the old format in nova.conf, nova-compute will no longer
    run. It will silently fail to parse the older format and abort.
  
 -- Loic Dachary (OuoU) <loic@debian.org>  Mon, 03 Sep 2012 13:24:09 +0200

nova (2012.1.1-8) unstable; urgency=low

  * Corrected wrong encoding in the it.po (Closes: #685576).

 -- Thomas Goirand <zigo@debian.org>  Fri, 24 Aug 2012 05:30:21 +0000

nova (2012.1.1-7) unstable; urgency=low

  * Updated Spanish debconf translation thanks to Jathan
  <jathanblackred@gmail.com> (Closes: #678479).
  * Added Italian debconf translation thanks to Beatrice Torracca
  <beatricet@libero.it> (Closes: #681250).
  * Added missing [DEFAULT] in nova-compute.conf for xen.

 -- Thomas Goirand <zigo@debian.org>  Fri, 10 Aug 2012 06:17:03 +0000

nova (2012.1.1-6) unstable; urgency=high

  [ Thomas Goirand ]
  * CVE-2012-3447: file injection writing to host filesystem (Closes: #684256).
  [ Ghe Rivero ]
  * Fixed the init script of nova-compute to use /etc/nova/nova-compute.conf.

 -- Thomas Goirand <zigo@debian.org>  Tue, 07 Aug 2012 05:12:35 +0000

nova (2012.1.1-5) unstable; urgency=high

  * Fix CVE-2012-3371. Closes: #681301

 -- Ghe Rivero <ghe.rivero@stackops.com>  Thu, 12 Jul 2012 10:14:32 +0200

nova (2012.1.1-4) unstable; urgency=low

  * fix the iscsiadm path (Closes: #681175).

 -- Loic Dachary (OuoU) <loic@debian.org>  Wed, 11 Jul 2012 09:14:08 +0200

nova (2012.1.1-3) unstable; urgency=low

  * Added a display-po-stats target in debian/rules
  * Added a call-for-po-trans target in debian/rules
  * Updated debconf translations thanks to:
    - de.po: Pfannenstein Erik <epfannenstein@gmx.de> (Closes: #680558).
    - pl.po: "Michał Kułach" <michalkulach@gmail.com> (Closes: #680524).
    - da.po: Joe Dalton <joedalton2@yahoo.dk> (Closes: #680354).
    - ru.po: Yuri Kozlov <yuray@komyakino.ru> (Closes: #680267).
  * Do not rm -r /var/lib/nova/instances in the nova-compute postrm, because
  it has files from nova-common. Same with nova-network (Closes: #680642).

 -- Thomas Goirand <zigo@debian.org>  Wed, 04 Jul 2012 17:15:47 +0000

nova (2012.1.1-2) unstable; urgency=high

  * Fixes CVE-2012-3360, CVE-2012-3361 (Closes: #680110).
  * Debconf translation updates with thanks to:
    - cs.po Michal Simunek <michal.simunek@gmail.com> (Closes: #679670).
    - pt.po Miguel Figueiredo <elmig@debianpt.org> (Closes: #679497).
    - sk.po helix84 <helix84@centrum.sk> (Closes: #679445).
    - fr.po Julien Patriarca <patriarcaj@gmail.com> (Closes: #679422).
    - sv.po Martin Bagge <brother@bsnet.se> (Closes: #679009).

 -- Thomas Goirand <zigo@debian.org>  Tue, 03 Jul 2012 18:18:38 +0000

nova (2012.1.1-1) unstable; urgency=low

  * New upstream release.

 -- Ghe Rivero <ghe.rivero@stackops.com>  Thu, 28 Jun 2012 17:46:09 +0200

nova (2012.1-8) unstable; urgency=low

  [ Thomas Goirand ]
  * Fixes "Cannot disassociate network from project" critical error 'bool'
  object has no attribute decode (Closes: #672350).
  * Added new debconf translations (with thanks to):
    - es: jathan <jathanblackred@gmail.com> (Closes: #678479).
    - de: Pfannenstein Erik <epfannenstein@gmx.de> (Closes: #678034).
    - gl: Jorge Barreiro <yortx.barry@gmail.com> (Closes: #678908).
    - pt: Traduz <traduz@debianpt.org> (Closes: #678735).
    - cs: Michal Simunek <michal.simunek@gmail.com> (Closes: #678667).
    - ru: Yuri Kozlov <yuray@komyakino.ru> (Closes: #678429).
    - fr: Julien Patriarca <patriarcaj@gmail.com> (Closes: #678234).
    - pl: "Michał Kułach" <michalkulach@gmail.com> (Closes: #678154).
    - sk: helix84 <helix84@centrum.sk> (Closes: #677284).

  [ Ghe Rivero ]
  * remove extra slash on sql_connection nova.conf

 -- Thomas Goirand <zigo@debian.org>  Mon, 25 Jun 2012 09:13:57 +0000

nova (2012.1-7) unstable; urgency=low

  * Fixes "prompting due to modified conffiles" (Closes: #677400).
  * File /etc/default/nova-common isn't a conffile anymore as well.
  * Removed libvirt-type flag in nova-compute-xen nova-compute.conf, since we
  are using XenAPI and not libvirt.
  * Now configuring XenAPI URL, user and password through Debconf.
  * Makes replacements in nova.conf accept spaces, dashes and tabs.
  * Added initial Swedish debconf translation thanks to Martin Bagge
  <brother@bsnet.se> (Closes: #677031).
  * Added initial Dutch debconf translation thanks to Jeroen Schot
  <schot@A-Eskwadraat.nl> (Closes: #677364).
  * Added initial Danish debconf translation thanks to Joe Dalton
  <joedalton2@yahoo.dk> (Closes: #677798).
  * Applied debian/control and debian/*.templates from debian-l10n-english
  (Closes: #675136).

 -- Thomas Goirand <zigo@debian.org>  Mon, 18 Jun 2012 12:34:40 +0000

nova (2012.1-6) unstable; urgency=low

  [ Thomas Goirand ]
  * Now depends on sqlite3 (Closes: #674510).
  * nova-compute-{hypervisor} are now conflicting each others.
  * Fixed URL to the format 1.0 for the debian/copyright file.
  * nova-api is now split into multiple nova-api-* packages.

  [ Mehdi Abaakouk ]
  * Add nodocs support in DEB_BUILD_OPTIONS.
  * Do not use dbconfig if configure_db is false. Closes: #675271
  * Fixed CVE-2012-2654. (Closes: #676465)

  [ Loic Dachary (OuoU) ]
  * Fix broken init file for nova-bojectstore (Closes: #676638)
  * Add Loic Dachary in uploaders
  
 -- Loic Dachary (OuoU) <loic@debian.org>  Tue, 12 Jun 2012 17:51:01 +0200

nova (2012.1-5) unstable; urgency=low

  [ Ghe Rivero ]
  * Not start daemons from init by default. Added /etc/default/nova file
  * Added some new packages: api-os-compute, api-os-volume, api-ec2,
  compute-qemu, api-metadata
  * Instal api-paste.ini from nova-common

 -- Ghe Rivero <ghe.rivero@stackops.com>  Mon, 28 May 2012 15:27:57 +0200

nova (2012.1-4) unstable; urgency=low

  [ Ghe Rivero ]
  * Properly use dbconfig postrm at nova-common. Closes: #673986
  * Added python db modules to suggests. Closes: #672888

  [ Mehdi Abaakou ]
  * Remove obsolete volume_group option in nova-volume init script. Closes:
    #674030

 -- Ghe Rivero <ghe.rivero@stackops.com>  Thu, 24 May 2012 08:50:35 +0200

nova (2012.1-3) unstable; urgency=low

  * 3 files are moved from python-nova to nova-compute, nova-network and 
  nova-volumes, add Replaces and Breaks statements to enable smooth upgrade of
  version in testing. Closes: #665375 
  * Call dbconfig postrm script and remove nova-manage log. Closes: #670435
  * Remove doc/sourc/api on dh_autoclean 
  * Purge nova-* log files

 -- Mehdi Abaakouk <sileht@sileht.net>  Wed, 09 May 2012 11:55:04 +0200

nova (2012.1-2) unstable; urgency=low

  * Fixed CVE-2012-2101. Closes: #670637

 -- Ghe Rivero <ghe.rivero@stackops.com>  Wed, 02 May 2012 11:29:53 +0200

nova (2012.1-1) unstable; urgency=low

  * New upstream release

 -- Ghe Rivero <ghe.rivero@stackops.com>  Mon, 09 Apr 2012 09:19:38 +0200

nova (2012.1~rc3-1) unstable; urgency=low

  * New upstream release

 -- Ghe Rivero <ghe.rivero@stackops.com>  Wed, 04 Apr 2012 10:14:01 +0200

nova (2012.1~rc1-1) unstable; urgency=low

  [ Ghe Rivero ]
  * Use nova-rootwrap instead of sudo

  [ Thomas Goirand ]
  * nova-xcp-network.init now has a Required-Start: xcp-networkd, as otherwise,
  the boot process is simply stuck.
  * Added a chmod +x of all Nova XCP plugins in the postinst: otherwise,
  there's a XENAPI_PLUGIN_FAILURE when starting nova-compute, and the Git seems
  to have wrong Unix rights.

  [ Julien Danjou ]
  * Add dbconfig support
  * Bump standard version
  * Add logrotate entry for nova-dhcpbridge.log in nova-network
  * Add nova-cert package, providing the nova-cert daemon

 -- Ghe Rivero <ghe.rivero@stackops.com>  Tue, 20 Mar 2012 12:46:47 +0100

nova (2012.1~e4-1) unstable; urgency=low

  * New upstream version

  [ Julien Danjou ]
  * nova-api recommends python-keystone
  * Allow nova group members to read logs and configuration file.

 -- Ghe Rivero <ghe.rivero@stackops.com>  Fri, 02 Mar 2012 08:22:03 +0100

nova (2012.1~e3-4) unstable; urgency=low

  * Added init script to nova-consoleauth
  * Added init script to nova-xvpvncproxy

 -- Julien Danjou <acid@debian.org>  Fri, 17 Feb 2012 10:18:55 +0100

nova (2012.1~e3-3) unstable; urgency=low

  * nova-compute- now depends on nova-common (Closes: #657569)
  * Added nova-consoleauth to nova-console

 -- Ghe Rivero <ghe.rivero@stackops.com>  Tue, 31 Jan 2012 14:32:31 +0100

nova (2012.1~e3-2) unstable; urgency=low

  * Fixed compute-xen postinst (Closes: #657569)
  * Minor fix in gbp.conf
  * Added policy.json
  * Added connection_type flag to nova.conf
  * Fixed funtions names in nova-xcp-networkt.init

 -- Ghe Rivero <ghe@debian.org>  Sat, 28 Jan 2012 10:36:52 +0100

nova (2012.1~e3-1) unstable; urgency=low

  * New upstream version

 -- Ghe Rivero <ghe@debian.org>  Thu, 26 Jan 2012 14:16:48 +0100

nova (2012.1~e2-4) experimental; urgency=low

  [ Thomas Goirand ]
  * Added missing Build-Depends: python-xattr, python-webob, python-glance,
  python-routes, ipython, bpython.
  * Removed duplicates in Build-Depends:
  * Now also building nova-xcp-plugins and nova-xcp-network packages.
  * Now build-depends on the new python-xenapi and nova-compute-xen depends
  on it and not on libvirt anymore.
  * Now build-depends on the new python-xenapi and nova-compute-xen depends
  on it and not on libvirt anymore.
  * Moved nova user creation in nova-compute-{lxc,uml,xen,kvm}.postinst because
  nova-compute-xen doesn't Depends: on libvirt, and then the libvirt group
  doesn't exist, then postinst fails.

 -- Thomas Goirand <zigo@debian.org>  Wed, 28 Dec 2011 12:19:41 +0000

nova (2012.1~e2+git757-g62cf887-3) experimental; urgency=low
  [ Thomas Goirand ]
  * Added missing Build-Depends: python-xattr, python-webob, python-glance,
  python-routes, ipython, bpython.
  * Removed duplicates in Build-Depends:
  * Now also building nova-xcp-plugins and nova-xcp-network packages.
  [ Ghe Rivero ]
  * ...

 -- Thomas Goirand <zigo@debian.org>  Wed, 25 Jan 2012 07:51:52 +0000

nova (2012.1~e2+git757-g62cf887-2) experimental; urgency=low

  * Fixed git debian/experimental merging
  * Added adduser depends to nova-compute-{lxc,xen,kvm,uml}

 -- Ghe Rivero <ghe@debian.org>  Thu, 19 Jan 2012 10:23:45 +0100

nova (2012.1~e2+git757-g62cf887-1) experimental; urgency=low

  [ Ghe Rivero ]
  * New snapshot release
  * Removed nova-vncproxy binary package

  [ Thomas Goirand ]
  * Now build-depends on the new python-xenapi and nova-compute-xen depends
  on it and not on libvirt anymore.
  * Now build-depends on the new python-xenapi and nova-compute-xen depends
  on it and not on libvirt anymore.
  * Moved nova user creation in nova-compute-{lxc,uml,xen,kvm}.postinst because
  nova-compute-xen doesn't Depends: on libvirt, and then the libvirt group
  doesn't exist, then postinst fails.

 -- Ghe Rivero <ghe@debian.org>  Thu, 19 Jan 2012 08:44:36 +0100

nova (2012.1~e2+git548-g6f0ef42-1) experimental; urgency=low

  * New snapshot release

 -- Ghe Rivero <ghe@debian.org>  Wed, 04 Jan 2012 09:26:11 +0100

nova (2012.1~e2+git508-gcff2ddc-2) experimental; urgency=low

  [ Thomas Goirand ]
  * Added missing Build-Depends: python-xattr, python-webob, python-glance,
  python-routes, ipython, bpython.
  * Removed duplicates in Build-Depends:
  * Now also building a nova-xcp-plugins package.

 -- Thomas Goirand <zigo@debian.org>  Wed, 28 Dec 2011 12:19:41 +0000

nova (2012.1~e2+git508-gcff2ddc-1) experimental; urgency=low

  * New snapshot release

 -- Ghe Rivero <ghe@debian.org>  Tue, 27 Dec 2011 20:25:31 +0100

nova (2012.1~e2-3) unstable; urgency=low

  [ Thomas Goirand ]
  * nova-compute-xen shouldn't depends on the Xen hypervisor: it can be
  installed in a domU for example.

  [ Ghe Rivero ]
  * Lintian clean of empty packages
  * Added ovs-ofctl to nova_sudoers
  * Clean rules files moving nova-doc linking to nova-doc.links
  * Remove verbose logging in nova.conf
  * Sync nova database only if using it by default.

 -- Ghe Rivero <ghe@debian.org>  Wed, 28 Dec 2011 10:17:35 +0100

nova (2012.1~e2-2) unstable; urgency=low

  * Do not fail postinst if the database upgrade fails (Closes: #648282)
  * Add missing files in debian/copyright (Closes: #633600)

 -- Julien Danjou <acid@debian.org>  Mon, 19 Dec 2011 12:50:08 +0100

nova (2012.1~e2-1) unstable; urgency=low

  * New upstream release

 -- Ghe Rivero <ghe@debian.org>  Fri, 16 Dec 2011 09:32:01 +0100

nova (2012.1~e1-4) unstable; urgency=high

  * Added security patch. CVE-2011-4596

 -- Ghe Rivero <ghe@debian.org>  Tue, 13 Dec 2011 16:25:56 +0100

nova (2012.1~e1-3) unstable; urgency=low

  [ Ghe Rivero ]
  * Create lock dirs on init files

  [ Julien Danjou ]
  * Add LOCK_DIR creation on all init files
  * Use NOVA_USER variable
  * Create pidfile

 -- Julien Danjou <acid@debian.org>  Fri, 02 Dec 2011 12:16:48 +0100

nova (2012.1~e1-2) unstable; urgency=low

  [ Julien Danjou ]
  * Set real build-dependencies
  * Fix Vcs URLs
  * Fix Maintainer and Uploaders fields
  * Fix copyright file format
  * Enhance short description of python-nova.
  * Remove Ubuntu related stuff
  * Remove get-orig-source target
  * Fix clean and build-deps for test
  * Disabled tests on build
  * Fix typo in nova-doc description
  * Fix typo in copyright file
  * Fix build-dependency on novaclient
  * Add missing depends on adduser
  * Use libjs-underscore in doc
  * Stop making hypervisors packages conflicting
  * Rewrite init scripts and add missing nova-vnc-proxy.init

  [ Ghe Rivero ]
  * Resolved circular Depends on nova-compute. (Closes: #649379)
  * Some build-depends cleanup
  * Fixed brctl path in sudo file. (Closes: #631830)

  [ Thomas Goirand ]
  * Added a small debian/gbp.conf
  * Added missing python-netaddr build-depends.
  * Added missing build-depends on python-gflags
  * Added version (eg: >= 2.6.7-1) for build-depends on python-novaclient

 -- Julien Danjou <acid@debian.org>  Thu, 01 Dec 2011 16:47:45 +0100

nova (2012.1~e1-1) unstable; urgency=low

  * [de01249] Imported Upstream version 2012.1~e1
  * [216fb9a] Synced with ubuntu package

 -- Ghe Rivero <ghe@debian.org>  Wed, 16 Nov 2011 14:34:27 +0100

nova (2011.2-1) unstable; urgency=low

  * Removes embedded jquery.js from nova-doc package.
  * Added some manpages stubs to make package lintian clean.
  * Adds a nova-volume.default where the admin can decide what VG to use.
  * debian/nova-objectstore.logrotate working in Debian.
  * Do not have debian/*.upstart files in Debian. Using debian/*.upstart.in
  and copying them as .upstart only if building in Ubuntu.
  * Nova init files reviewed so that they are working in Debian.
  * Initscripts of nova-compute now has a Should-Start: libvirt-bin
  * nova-compute.postinst working with libvirt group in Debian.
  * Reviewed the package descriptions.
  * Reviewed some dependencies in debian/control (added some adduser and
  lsb-base depends).
  * Added missing binary Depends: (nova-manage must depends on
  python-amqplib unless failing puiparts tests, nova-compute is pretty
  usless without qemu-utils)
  * Removes .gitignore files from binaries.
  * Don't package nova-manage.1 man page if we aren't building docs.
  * Packages correctly: nova-manage.1 and not novamanage.1 !!!

 -- Thomas Goirand <zigo@debian.org>  Thu, 14 Apr 2011 10:02:07 +0000

nova (2011.2~gamma1-0ubuntu1) natty; urgency=low

  [Chuck Short]
  * New upstream release.
  * debian/nova-doc.docs: Adjust directory to the right docs path.

  [Soren Hansen]
  * Refresh nova-manage-flags patch.
  * Adjust call to ajaxterm to work with the packaged ajaxterm instead
    of the one we ship in the tarball.
  * Remove all traces of the adminclient package. It moved to its own
    tarball. There are no known consumers, so this should not be a
    problem.
  * Remove build-dependency on python-suds again.
  * setup.py now takes care of installing the CA code, so yank those
    bits from debian/nova-common.install.
  * setup.py now places api-paste.ini correctly, so stop working around
    it.

 -- Chuck Short <zulcss@ubuntu.com>  Fri, 08 Apr 2011 10:49:10 -0400

nova (2011.2~bzr925-0ubuntu1) natty; urgency=low

  [Chuck Short]
  * New upstream release.

  [Soren Hansen]
  * Make the build fail if the test suite does. The test that used to
    fail on the buildd's has been complete rewritten. (LP: #712481)
  * Specify that we need Sphinx > 1.0 to build.
  * Remove refresh_bzr_branches target from debian/rules. It is not used
    anymore.
  * Clean up after doc builds on debian/rules clean.
  * Add a nova-ajax-console-proxy package.
  * Add Recommends: ajaxterm to nova-compute, so that nova-ajax-console-
    proxy will have something to connect to.
  * Stop depending on aoetools. iscsi is the default nowadays (and has
    been for a while).
  * Move dependency on open-iscsi from nova-volume to nova-compute.
    They're client tools, so that's where they belong.
  * Add a build-depends on python-suds.
  * Add logrote config for nova-ajax-console-proxy.
  * Add upstart job for nova-ajax-console-proxy.

 -- Chuck Short <zulcss@ubuntu.com>  Thu, 31 Mar 2011 11:25:10 -0400

nova (2011.2~bzr828-0ubuntu1) natty; urgency=low

  * New upstream version. 
  * debian/control: Add python-lockfile as a build dependency.

 -- Chuck Short <zulcss@ubuntu.com>  Fri, 18 Mar 2011 09:28:17 -0400

nova (2011.2~bzr786-0ubuntu1) natty; urgency=low

  [Chuck Short]
  * New upstream version.

  [ Thierry Carrez (ttx) ]
  * nova-api.conf was renamed api-paste.ini (LP: #705453)

  [ Soren Hansen ]
  * Start on filesystem event rather than local-filesystems.
  * Weed out a *lot* of out-dated information from debian/control.
  * Create /var/lock/nova in upstart jobs and set lock_path in the
    flagfile.
  * Add dependency on python-novaclient.

 -- Chuck Short <zulcss@ubuntu.com>  Fri, 11 Mar 2011 09:41:45 -0500

nova (2011.2~bzr760-0ubuntu1) natty; urgency=low

  [Chuck Short]
  * New upstream version.
  * Fix up typos in debian/control. (LP: #721414)

  [ Thierry Carrez (ttx) ]
  * Add python-distutils-extra as build-dep (for i18n)
  * Ship .mo files in /usr/share/locale
  * Add lvdisplay to nova_sudoers, clean up dupe entries

  [ Soren Hansen ]
  * Always run "nova-manage db sync" from postinst, unless an explicit
    sql_connection has been set in nova.conf. (LP: #705758)

 -- Chuck Short <zulcss@ubuntu.com>  Fri, 04 Mar 2011 10:19:52 -0500

nova (2011.2~bzr700-0ubuntu1) natty; urgency=low

  [ Chuck Short ]
  * New upstream version.

  [ Soren Hansen ]
  * Rely on --logdir to find and use the correct logfile.
  * Remove the postrotate magic for all but nova-objectstore. It is not
    needed anymore due to using RotatingFileHandler for logging.

  [ Thierry Carrez ]
  * Ship adminclient in a separate package.

 -- Chuck Short <zulcss@ubuntu.com>  Fri, 18 Feb 2011 09:36:22 -0500

nova (2011.2~bzr663-0ubuntu1) natty; urgency=low

  [ Chuck Short ]
  * New upstream verison.
  * Add python-paramiko to debian/control.

  [Soren Hansen]
  * Honour nocheck and nodocs in DEB_BUILD_OPTIONS.
  * Add /sbin/route to sudoers file.

 -- Chuck Short <zulcss@ubuntu.com>  Fri, 11 Feb 2011 10:27:54 -0500

nova (2011.1-0ubuntu2) natty; urgency=low

  * Dont fail unittest because of buildd problems. 

 -- Chuck Short <zulcss@ubuntu.com>  Thu, 03 Feb 2011 07:26:54 -0500

nova (2011.1-0ubuntu1) natty; urgency=low

  * New upstream release.
  * Add recommends to python-mysqldb (LP: #708511)
  * Add dependency of iscsitarget to nova-volume and a sugestion to use 
    sheepdog (LP: #708141)
  * Suggest radvd for those who want to try ipv6.

 -- Chuck Short <zulcss@ubuntu.com>  Thu, 03 Feb 2011 07:00:52 -0500

nova (2011.1~bzr638-0ubuntu1) natty; urgency=low

  * New upstream snapshot. 

 -- Chuck Short <zulcss@ubuntu.com>  Fri, 28 Jan 2011 13:41:00 -0500

nova (2011.1~bzr597-0ubuntu1) natty; urgency=low

  [ Chuck Short ]
  * New upstream snapshot.
  * Add socat, iscsiadm, and vgs to nova_sudoers.
  * Add aoetools, open-iscsi to dependencies for nova-volume.
  * Add socat to dependencies for nova-network.
  * Add python-paste and python-pastedeploy as build dependency.
  * Add python-tempita and python-migrate as build dependency.

  [ Soren Hansen ]
  * Add dependency on sudo.
  * Add upstart jobs for everything.
  * Adjust test run for nosetests newness.
  * Quiet nova-compute's postinst script.
  * Change the dependency on sqlalchemy to ensure the C extension gets
    installed for versions of the package where that was split out.
  * Don't chgrp anything to the 'nogroup' group. The whole idea of the
    nogroup group is that it doesn't own anything, so only being a
    member of that shouldn't grant you access to anything. Making dirs
    and files owned by nogroup messes this up.
  * Update nova-manage patch.
  * Add iptables-{restore,save} to sudoers file.
  * Create a logrotate config for each daemon. Make them restart the
    service after rotation.
  * Drop python-redis dependency.
  * Change python compatibility from "2.6" to "2.6-"
  * Add launchpad page to watch file.
  * Set Python-Version control fields for python-nova.
  * Add ip6tables-{save,restore} to sudoers file. (LP: #704458)
  * Add python-glance dependency.
  * Include paste config for nova-api.
  * Initialise database on initial install.

  [ Rick Clark ]
  * Add dependency on python-cheetah
  * Added iscsi target admin tool to sudoers file.
  * Specified log for nova-objectstore.
  * Set verbose logging in nova.conf.

  [ Monty Taylor ]
  * Add dependency on python-netaddr

  [ Thierry Carrez (ttx) ]
  * Added qemu-nbd to nova_sudoers
  * Added modprobe nbd to nova-compute upstart script

 -- Thierry Carrez (ttx) <thierry@openstack.org>  Mon, 24 Jan 2011 14:32:19 +0100

nova (2011.1~bzr456-0ubuntu1) natty; urgency=low

  [ Chuck Short ]
  * New upstream snapshot.
  * debian/source_nova.py:
    Add apport hook.

  [ Soren Hansen ]
  * Removed logdir.patch. Merged upstream.
  * Drop flagfile_location.patch: Merged upstream.
  * Use new --state_path flag and weed out the many direct references to
    /var/lib/nova.
  * Leave it to upstream's 'setup.py install' to install templates.
    Remove explicit paths from nova.conf.

 -- Chuck Short <zulcss@ubuntu.com>  Mon, 13 Dec 2010 10:17:01 -0500

nova (2011.1~bzr412-0ubuntu1) natty; urgency=low

  [ Soren Hansen ]
  * New upstream snapshot.
  * Added the new tarballs page to debian/watch.
  * Clean out patch-branches (everything is upstream now).
  * Remove redis-server as a build-depends and don't start it for tests
    anymore.
  * Add missing dependency on python-webob.
  * Force a python-support run (so avoid deferring it until dpkg
    triggers run). (LP: #660428)
  * Remove build and runtime dependencies on python-tornado. It's not
    needed anymore.
  * logdir.patch: Add a --logdir option to workers so that they can all
    use the same flagfile. (lp:~soren/nova/logdir-flag)
  * Consolidate all the flagfiles into one.
  * flagfile_location.patch: Patch from upstream to ensure all workers
    have a consistent way of finding their flagfile.
    (lp:~soren/nova/unify-default-flagfile-location)
  * nova-manage_flagfile_location.patch: Make sure nova-manage uses
    /etc/nova/nova.conf by default.
  * Add build and runtime dependency on openssl. It used to be pulled in
    by python-tornado, but is actually used directly by nova.

  [ Chuck Short ]
  * debian/control:
   - Add dependency to python-rrdtool so that nova-instancemonitor
     doesnt complain about missing python modules when starting.
  * debian/nova-common.install: Add missing templates.
  * debian/nova-*.conf: Update flagfiles to handle upstream changes.
  * Dropped start-redis since we dont do redis anymore.

 -- Soren Hansen <soren@ubuntu.com>  Tue, 23 Nov 2010 11:17:09 +0100

nova (0.9.1~bzr331-0ubuntu2) maverick; urgency=low

  * Add a minimal patch to ensure a string gets returned as an
    instance's internal ID. (LP: #657053)

 -- Soren Hansen <soren@ubuntu.com>  Fri, 08 Oct 2010 23:16:58 +0200

nova (0.9.1~bzr331-0ubuntu1) maverick; urgency=low

  [ Soren Hansen ]
  * New upstream snapshot (FFe ref: LP #645936)
  * Add SQLAlchemy dependency.
  * Specify that we want sqlite and we want it in
    /var/lib/nova/nova.sqlite.
  * Move "adduser nova libvirtd" to nova-compute.postinst.
  * Add python-eventlet and python-routes dependencies.
  * Make /bin/true our error handler for init scripts.
  * Install nova-api-new as nova-api.
  * Add nova-scheduler package.
  * Add /bin/kill to sudoers.
  * Make sure nova_sudoers has the correct mode, otherwise sudo gets
    very upset.
  * Add ebtables and gawk dependencies for nwfilter stuff to work.

  [ Chuck Short ]
  * Add dependency on lvm2 for nova-volume.
  * Add lvm commands to sudoers list.

 -- Soren Hansen <soren@ubuntu.com>  Tue, 21 Sep 2010 16:36:37 +0200

nova (0.9.1~bzr265-0ubuntu1) maverick; urgency=low

  * New upstream snapshot (FFe: LP: #628027)
  * Install uml libvirt xml file.
  * Add adduser as a dependency of nova-common so that we can create a
    nova user.
  * Create a nova user on install.
  * Create a separate tmpdir for nova, so that we can limit calls to
    chmod/chown to dirs and files in that directory.
  * Add nova-network package.
  * Add a sudoers file for nova, so that we don't have to run as root
    anymore.
  * Fix all init scripts to run their respective daemons as nova.
  * Update nova-compute flag file to account for moved libvirt
    templates.
  * Make all init scripts create /var/run/nova.
  * Move all pidfiles into /var/run/nova.
  * Make all daemons create a log file in /var/log/nova.
  * Respect DEB_BUILD_OPTIONS=nocheck.
  * Add a logrotate config file.

 -- Soren Hansen <soren@ubuntu.com>  Tue, 07 Sep 2010 13:12:10 +0200

nova (0.9.1~bzr204-0ubuntu2) maverick; urgency=low

  * Make sure debian/start-redis is executable.

 -- Soren Hansen <soren@ubuntu.com>  Sat, 07 Aug 2010 11:38:30 +0200

nova (0.9.1~bzr204-0ubuntu1) maverick; urgency=low

  * First OpenStack release.

 -- Soren Hansen <soren@ubuntu.com>  Wed, 04 Aug 2010 13:27:50 +0200
<|MERGE_RESOLUTION|>--- conflicted
+++ resolved
@@ -1,8 +1,4 @@
-<<<<<<< HEAD
-nova (2013.2.2-4) unstable; urgency=medium
-=======
 nova (2013.2.2-3) unstable; urgency=low
->>>>>>> 2da8e340
 
   * CVE-2014-0134: Nova host data leak to vm instance in rescue mode. Applied
     upstream patch: CVE-2014-0134_Persist_image_format_to_a_file.patch
