--- conflicted
+++ resolved
@@ -387,17 +387,10 @@
                 else:
                     fw_rules = ipv6_rules
 
-<<<<<<< HEAD
-                protocol = rule.protocol
-
-                if protocol:
-                    protocol = rule.protocol.lower()
-=======
                 protocol = rule['protocol']
 
                 if protocol:
                     protocol = rule['protocol'].lower()
->>>>>>> f118602f
 
                 if version == 6 and protocol == 'icmp':
                     protocol = 'icmpv6'
