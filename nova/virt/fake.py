--- conflicted
+++ resolved
@@ -109,15 +109,8 @@
     def resume_state_on_host_boot(self, context, instance, network_info):
         pass
 
-<<<<<<< HEAD
-    def resume_state_on_host_boot(self, context, instance, network_info):
-        pass
-
-    def rescue(self, context, instance, network_info, image_meta):
-=======
     def rescue(self, context, instance, network_info, image_meta,
                rescue_password):
->>>>>>> b4872c33
         pass
 
     def unrescue(self, instance, network_info):
