# vim: tabstop=4 shiftwidth=4 softtabstop=4

# Copyright 2013 IBM Corp.
#
#    Licensed under the Apache License, Version 2.0 (the "License"); you may
#    not use this file except in compliance with the License. You may obtain
#    a copy of the License at
#
#         http://www.apache.org/licenses/LICENSE-2.0
#
#    Unless required by applicable law or agreed to in writing, software
#    distributed under the License is distributed on an "AS IS" BASIS, WITHOUT
#    WARRANTIES OR CONDITIONS OF ANY KIND, either express or implied. See the
#    License for the specific language governing permissions and limitations
#    under the License.

import contextlib
import ftplib
import os
import uuid

import paramiko

from nova.openstack.common import log as logging
<<<<<<< HEAD
from nova import utils
=======
from nova.openstack.common import processutils
>>>>>>> 8ca2724f
from nova.virt.powervm import constants
from nova.virt.powervm import exception

LOG = logging.getLogger(__name__)


class Connection(object):

    def __init__(self, host, username, password, port=22, keyfile=None):
        self.host = host
        self.username = username
        self.password = password
        self.port = port
        self.keyfile = keyfile


def ssh_connect(connection):
    """Method to connect to remote system using ssh protocol.

    :param connection: a Connection object.
    :returns: paramiko.SSHClient -- an active ssh connection.
    :raises: PowerVMConnectionFailed
    """
    try:
        ssh = paramiko.SSHClient()
        ssh.set_missing_host_key_policy(paramiko.AutoAddPolicy())
        ssh.connect(connection.host,
                    username=connection.username,
                    password=connection.password,
                    port=connection.port,
                    key_filename=connection.keyfile,
                    timeout=constants.POWERVM_CONNECTION_TIMEOUT)
<<<<<<< HEAD
=======

        LOG.debug("SSH connection with %s established successfully." %
                  connection.host)

        # send TCP keepalive packets every 20 seconds
        ssh.get_transport().set_keepalive(20)

>>>>>>> 8ca2724f
        return ssh
    except Exception:
        LOG.exception(_('Connection error connecting PowerVM manager'))
        raise exception.PowerVMConnectionFailed()


def check_connection(ssh, connection):
    """
    Checks the SSH connection to see if the transport is valid.
    If the connection is dead, a new connection is created and returned.

    :param ssh: an existing paramiko.SSHClient connection.
    :param connection: a Connection object.
    :returns: paramiko.SSHClient -- an active ssh connection.
    :raises: PowerVMConnectionFailed -- if the ssh connection fails.
    """
    # if the ssh client is not set or the transport is dead, re-connect
    if (ssh is None or
        ssh.get_transport() is None or
        not ssh.get_transport().is_active()):
            LOG.debug("Connection to host %s will be established." %
                      connection.host)
            ssh = ssh_connect(connection)

    return ssh


def ssh_command_as_root(ssh_connection, cmd, check_exit_code=True):
    """Method to execute remote command as root.

    :param connection: an active paramiko.SSHClient connection.
    :param command: string containing the command to run.
    :returns: Tuple -- a tuple of (stdout, stderr)
    :raises: processutils.ProcessExecutionError
    """
    LOG.debug(_('Running cmd (SSH-as-root): %s') % cmd)
    chan = ssh_connection._transport.open_session()
    # This command is required to be executed
    # in order to become root.
    chan.exec_command('ioscli oem_setup_env')
    bufsize = -1
    stdin = chan.makefile('wb', bufsize)
    stdout = chan.makefile('rb', bufsize)
    stderr = chan.makefile_stderr('rb', bufsize)
    # We run the command and then call 'exit' to exit from
    # super user environment.
    stdin.write('%s\n%s\n' % (cmd, 'exit'))
    stdin.flush()
    exit_status = chan.recv_exit_status()

    # Lets handle the error just like processutils.ssh_execute does.
    if exit_status != -1:
        LOG.debug(_('Result was %s') % exit_status)
        if check_exit_code and exit_status != 0:
            # TODO(mikal): I know this is weird, but it needs to be consistent
            # with processutils.execute. I will move this method to oslo in
            # a later commit.
            raise processutils.ProcessExecutionError(exit_code=exit_status,
                                                     stdout=stdout,
                                                     stderr=stderr,
                                                     cmd=''.join(cmd))

    return (stdout, stderr)


def ftp_put_command(connection, local_path, remote_dir):
    """Method to transfer a file via ftp.

    :param connection: a Connection object.
    :param local_path: path to the local file
    :param remote_dir: path to remote destination
    :raises: PowerVMFileTransferFailed
    """
    try:
        ftp = ftplib.FTP(host=connection.host,
                         user=connection.username,
                         passwd=connection.password)
        ftp.cwd(remote_dir)
        name = os.path.split(local_path)[1]
        f = open(local_path, "rb")
        ftp.storbinary("STOR " + name, f)
        f.close()
        ftp.close()
    except Exception:
        LOG.error(_('File transfer to PowerVM manager failed'))
        raise exception.PowerVMFTPTransferFailed(ftp_cmd='PUT',
                source_path=local_path, dest_path=remote_dir)


def ftp_get_command(connection, remote_path, local_path):
    """Retrieve a file via FTP

    :param connection: a Connection object.
    :param remote_path: path to the remote file
    :param local_path: path to local destination
    :raises: PowerVMFileTransferFailed
    """
    try:
        ftp = ftplib.FTP(host=connection.host,
                         user=connection.username,
                         passwd=connection.password)
        ftp.cwd(os.path.dirname(remote_path))
        name = os.path.basename(remote_path)
        LOG.debug(_("ftp GET %(remote_path)s to: %(local_path)s") % locals())
        with open(local_path, 'w') as ftpfile:
            ftpcmd = 'RETR %s' % name
            ftp.retrbinary(ftpcmd, ftpfile.write)
        ftp.close()
    except Exception:
        LOG.error(_("File transfer from PowerVM manager failed"))
        raise exception.PowerVMFTPTransferFailed(ftp_cmd='GET',
                source_path=remote_path, dest_path=local_path)


def aix_path_join(path_one, path_two):
    """Ensures file path is built correctly for remote UNIX system

    :param path_one: string of the first file path
    :param path_two: string of the second file path
    :returns: a uniform path constructed from both strings
    """
    if path_one.endswith('/'):
        path_one = path_one.rstrip('/')

    if path_two.startswith('/'):
        path_two = path_two.lstrip('/')

    final_path = path_one + '/' + path_two
    return final_path


@contextlib.contextmanager
def vios_to_vios_auth(source, dest, conn_info):
    """Context allowing for SSH between VIOS partitions

    This context will build an SSH key on the source host, put the key
    into the authorized_keys on the destination host, and make the
    private key file name available within the context.
    The key files and key inserted into authorized_keys will be
    removed when the context exits.

    :param source: source IP or DNS name
    :param dest: destination IP or DNS name
    :param conn_info: dictionary object with SSH connection
                      information for both hosts
    """
    KEY_BASE_NAME = "os-%s" % uuid.uuid4().hex
    keypair_uuid = uuid.uuid4()
    src_conn_obj = ssh_connect(conn_info)

    dest_conn_info = Connection(dest, conn_info.username,
                                       conn_info.password)
    dest_conn_obj = ssh_connect(dest_conn_info)

    def run_command(conn_obj, cmd):
        stdout, stderr = processutils.ssh_execute(conn_obj, cmd)
        return stdout.strip().splitlines()

    def build_keypair_on_source():
        mkkey = ('ssh-keygen -f %s -N "" -C %s' %
                    (KEY_BASE_NAME, keypair_uuid.hex))
        ssh_command_as_root(src_conn_obj, mkkey)

        chown_key = ('chown %s %s*' % (conn_info.username, KEY_BASE_NAME))
        ssh_command_as_root(src_conn_obj, chown_key)

        cat_key = ('cat %s.pub' % KEY_BASE_NAME)
        pubkey = run_command(src_conn_obj, cat_key)

        return pubkey[0]

    def cleanup_key_on_source():
        rmkey = 'rm %s*' % KEY_BASE_NAME
        run_command(src_conn_obj, rmkey)

    def insert_into_authorized_keys(public_key):
        echo_key = 'echo "%s" >> .ssh/authorized_keys' % public_key
        ssh_command_as_root(dest_conn_obj, echo_key)

    def remove_from_authorized_keys():
        rmkey = ('sed /%s/d .ssh/authorized_keys > .ssh/authorized_keys' %
                 keypair_uuid.hex)
        ssh_command_as_root(dest_conn_obj, rmkey)

    public_key = build_keypair_on_source()
    insert_into_authorized_keys(public_key)

    try:
        yield KEY_BASE_NAME
    finally:
        remove_from_authorized_keys()
        cleanup_key_on_source()<|MERGE_RESOLUTION|>--- conflicted
+++ resolved
@@ -22,11 +22,7 @@
 import paramiko
 
 from nova.openstack.common import log as logging
-<<<<<<< HEAD
-from nova import utils
-=======
 from nova.openstack.common import processutils
->>>>>>> 8ca2724f
 from nova.virt.powervm import constants
 from nova.virt.powervm import exception
 
@@ -59,8 +55,6 @@
                     port=connection.port,
                     key_filename=connection.keyfile,
                     timeout=constants.POWERVM_CONNECTION_TIMEOUT)
-<<<<<<< HEAD
-=======
 
         LOG.debug("SSH connection with %s established successfully." %
                   connection.host)
@@ -68,7 +62,6 @@
         # send TCP keepalive packets every 20 seconds
         ssh.get_transport().set_keepalive(20)
 
->>>>>>> 8ca2724f
         return ssh
     except Exception:
         LOG.exception(_('Connection error connecting PowerVM manager'))
