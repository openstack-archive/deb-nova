# vim: tabstop=4 shiftwidth=4 softtabstop=4

# Copyright (c) 2011 Citrix Systems, Inc.
# Copyright 2011 OpenStack Foundation
#
#    Licensed under the Apache License, Version 2.0 (the "License"); you may
#    not use this file except in compliance with the License. You may obtain
#    a copy of the License at
#
#         http://www.apache.org/licenses/LICENSE-2.0
#
#    Unless required by applicable law or agreed to in writing, software
#    distributed under the License is distributed on an "AS IS" BASIS, WITHOUT
#    WARRANTIES OR CONDITIONS OF ANY KIND, either express or implied. See the
#    License for the specific language governing permissions and limitations
#    under the License.

"""VIF drivers for VMware."""

from oslo.config import cfg

from nova import exception
from nova.virt.vmwareapi import network_util


CONF = cfg.CONF

vmwareapi_vif_opts = [
    cfg.StrOpt('vmwareapi_vlan_interface',
               default='vmnic0',
               help='Physical ethernet adapter name for vlan networking'),
]

CONF.register_opts(vmwareapi_vif_opts)


<<<<<<< HEAD
def ensure_vlan_bridge(session, vif, cluster=None):
=======
def ensure_vlan_bridge(session, vif, cluster=None, create_vlan=True):
>>>>>>> 8ca2724f
    """Create a vlan and bridge unless they already exist."""
    vlan_num = vif['network'].get_meta('vlan')
    bridge = vif['network']['bridge']
    vlan_interface = CONF.vmwareapi_vlan_interface

    network_ref = network_util.get_network_with_the_name(session, bridge,
                                                         cluster)
    # Get the vSwitch associated with the Physical Adapter
    vswitch_associated = network_util.get_vswitch_for_vlan_interface(
                                    session, vlan_interface, cluster)
    if vswitch_associated is None:
        raise exception.SwitchNotFoundForNetworkAdapter(
            adapter=vlan_interface)
    # Check if the vlan_interface physical network adapter exists on the
    # host.
    if not network_util.check_if_vlan_interface_exists(session,
                                        vlan_interface, cluster):
        raise exception.NetworkAdapterNotFound(adapter=vlan_interface)
    if create_vlan:

        if network_ref is None:
        # Create a port group on the vSwitch associated with the
        # vlan_interface corresponding physical network adapter on the ESX
        # host.
            network_util.create_port_group(session, bridge,
                                       vswitch_associated, vlan_num,
                                       cluster)
        else:
            # Get the vlan id and vswitch corresponding to the port group
            _get_pg_info = network_util.get_vlanid_and_vswitch_for_portgroup
            pg_vlanid, pg_vswitch = _get_pg_info(session, bridge, cluster)

            # Check if the vswitch associated is proper
            if pg_vswitch != vswitch_associated:
                raise exception.InvalidVLANPortGroup(
                    bridge=bridge, expected=vswitch_associated,
                    actual=pg_vswitch)

            # Check if the vlan id is proper for the port group
            if pg_vlanid != vlan_num:
                raise exception.InvalidVLANTag(bridge=bridge, tag=vlan_num,
                                           pgroup=pg_vlanid)
    else:
        if network_ref is None:
            network_util.create_port_group(session, bridge,
                                       vswitch_associated, 0,
                                       cluster)<|MERGE_RESOLUTION|>--- conflicted
+++ resolved
@@ -34,11 +34,7 @@
 CONF.register_opts(vmwareapi_vif_opts)
 
 
-<<<<<<< HEAD
-def ensure_vlan_bridge(session, vif, cluster=None):
-=======
 def ensure_vlan_bridge(session, vif, cluster=None, create_vlan=True):
->>>>>>> 8ca2724f
     """Create a vlan and bridge unless they already exist."""
     vlan_num = vif['network'].get_meta('vlan')
     bridge = vif['network']['bridge']
