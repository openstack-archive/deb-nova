--- conflicted
+++ resolved
@@ -97,11 +97,6 @@
         self._default_root_device = 'vda'
         self._rescue_suffix = '-rescue'
         self._migrate_suffix = '-orig'
-<<<<<<< HEAD
-        self._poll_rescue_last_ran = None
-        self._is_neutron = utils.is_neutron()
-=======
->>>>>>> 34c02de7
         self._datastore_dc_mapping = {}
         self._datastore_browser_mapping = {}
         self._imagecache = imagecache.ImageCacheManager(self._session,
@@ -842,30 +837,6 @@
             self._session._wait_for_task(reset_task)
             LOG.debug(_("Did hard reboot of VM"), instance=instance)
 
-<<<<<<< HEAD
-    def _delete(self, instance, network_info):
-        """Destroy a VM instance. Steps followed are:
-        1. Power off the VM, if it is in poweredOn state.
-        2. Destroy the VM.
-        """
-        try:
-            vm_ref = vm_util.get_vm_ref(self._session, instance)
-            self.power_off(instance)
-            try:
-                LOG.debug(_("Destroying the VM"), instance=instance)
-                destroy_task = self._session._call_method(
-                    self._session._get_vim(),
-                    "Destroy_Task", vm_ref)
-                self._session._wait_for_task(destroy_task)
-                LOG.debug(_("Destroyed the VM"), instance=instance)
-            except Exception as excep:
-                LOG.warn(_("In vmwareapi:vmops:delete, got this exception"
-                           " while destroying the VM: %s") % str(excep))
-        except Exception as exc:
-            LOG.exception(exc, instance=instance)
-
-=======
->>>>>>> 34c02de7
     def _destroy_instance(self, instance, network_info, destroy_disks=True,
                           instance_name=None):
         # Destroy a VM instance
@@ -1064,11 +1035,7 @@
         self._volumeops.detach_disk_from_vm(vm_rescue_ref, r_instance, device)
         self._destroy_instance(r_instance, None, instance_name=instance_name)
         if power_on:
-<<<<<<< HEAD
-            self._power_on(instance)
-=======
             vm_util.power_on_instance(self._session, instance, vm_ref=vm_ref)
->>>>>>> 34c02de7
 
     def _power_off_vm_ref(self, vm_ref):
         """Power off the specifed vm.
