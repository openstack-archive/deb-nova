--- conflicted
+++ resolved
@@ -595,12 +595,9 @@
             else:
                 self._use_disk_image_as_full_clone(vm_ref, vi)
 
-<<<<<<< HEAD
-=======
         # Create ephemeral disks
         self._create_ephemeral(block_device_info, instance, vm_ref, vi)
 
->>>>>>> 6513d27d
         if configdrive.required_by(instance):
             self._configure_config_drive(
                     instance, vm_ref, vi.dc_info, vi.datastore,
