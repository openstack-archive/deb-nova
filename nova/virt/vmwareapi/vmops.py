--- conflicted
+++ resolved
@@ -838,19 +838,6 @@
                 self._destroy_instance(instance,
                                        destroy_disks=destroy_disks,
                                        instance_name=rescue_name)
-<<<<<<< HEAD
-        # When VM deletion is triggered in middle of VM resize before VM
-        # arrive RESIZED state, uuid-orig VM need to deleted to avoid
-        # VM leak. Within method _destroy_instance it will check vmref
-        # exist or not before attempt deletion.
-        resize_orig_vmname = instance['uuid'] + self._migrate_suffix
-        vm_orig_ref = vm_util.get_vm_ref_from_name(self._session,
-                                                   resize_orig_vmname)
-        if vm_orig_ref:
-            self._destroy_instance(instance,
-                                   destroy_disks=destroy_disks,
-                                   instance_name=resize_orig_vmname)
-=======
         # NOTE(arnaud): Destroy uuid-orig and uuid VMs iff it is not
         # triggered by the revert resize api call. This prevents
         # the uuid-orig VM to be deleted to be able to associate it later.
@@ -866,7 +853,6 @@
                 self._destroy_instance(instance,
                                        destroy_disks=destroy_disks,
                                        instance_name=resize_orig_vmname)
->>>>>>> c5ac21f3
         self._destroy_instance(instance, destroy_disks=destroy_disks)
         LOG.debug("Instance destroyed", instance=instance)
 
