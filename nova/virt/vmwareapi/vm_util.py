--- conflicted
+++ resolved
@@ -1380,8 +1380,6 @@
     return vmdk_adapter_type
 
 
-<<<<<<< HEAD
-=======
 def create_vm(session, instance, vm_folder, config_spec, res_pool_ref):
     """Create VM on ESX host."""
     LOG.debug(_("Creating VM on the ESX host"), instance=instance)
@@ -1455,7 +1453,6 @@
               {'source': source, 'dest': dest})
 
 
->>>>>>> 34c02de7
 def clone_vmref_for_instance(session, instance, vm_ref, host_ref, ds_ref,
                                 vmfolder_ref):
     """Clone VM and link the cloned VM to the instance.
@@ -1546,9 +1543,6 @@
     LOG.debug(_("Associated VM to instance %s"), instance['uuid'],
                instance=instance)
     # Invalidate the cache, so that it is refetched the next time
-<<<<<<< HEAD
-    vm_ref_cache_delete(instance['uuid'])
-=======
     vm_ref_cache_delete(instance['uuid'])
 
 
@@ -1587,5 +1581,4 @@
         props = session._call_method(vim_util,
                                      "continue_to_get_objects",
                                      token)
-    return dictionary
->>>>>>> 34c02de7
+    return dictionary