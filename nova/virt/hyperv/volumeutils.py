# Copyright 2012 Pedro Navarro Perez
# Copyright 2013 Cloudbase Solutions Srl
# All Rights Reserved.
#
#    Licensed under the Apache License, Version 2.0 (the "License"); you may
#    not use this file except in compliance with the License. You may obtain
#    a copy of the License at
#
#         http://www.apache.org/licenses/LICENSE-2.0
#
#    Unless required by applicable law or agreed to in writing, software
#    distributed under the License is distributed on an "AS IS" BASIS, WITHOUT
#    WARRANTIES OR CONDITIONS OF ANY KIND, either express or implied. See the
#    License for the specific language governing permissions and limitations
#    under the License.

"""
Helper methods for operations related to the management of volumes,
and storage repositories

Official Microsoft iSCSI Initiator and iSCSI command line interface
documentation can be retrieved at:
http://www.microsoft.com/en-us/download/details.aspx?id=34750
"""

import re
import time

from oslo.config import cfg

from nova.openstack.common.gettextutils import _
from nova.openstack.common import log as logging
from nova import utils
from nova.virt.hyperv import basevolumeutils
from nova.virt.hyperv import vmutils

LOG = logging.getLogger(__name__)

CONF = cfg.CONF


class VolumeUtils(basevolumeutils.BaseVolumeUtils):

    def __init__(self):
        super(VolumeUtils, self).__init__()

    def execute(self, *args, **kwargs):
        stdout_value, stderr_value = utils.execute(*args, **kwargs)
        if stdout_value.find('The operation completed successfully') == -1:
            raise vmutils.HyperVException(_('An error has occurred when '
                                            'calling the iscsi initiator: %s')
                                          % stdout_value)
        return stdout_value

    def _login_target_portal(self, target_portal):
        (target_address,
         target_port) = utils.parse_server_string(target_portal)

<<<<<<< HEAD
        #Adding target portal to iscsi initiator. Sending targets
        self.execute('iscsicli.exe', 'AddTargetPortal',
                     target_address, target_port,
                     '*', '*', '*', '*', '*', '*', '*', '*', '*', '*', '*',
                     '*', '*')
        #Listing targets
        self.execute('iscsicli.exe', 'ListTargets')
        #Sending login
        self.execute('iscsicli.exe', 'qlogintarget', target_iqn)
        #Waiting the disk to be mounted.
        #TODO(pnavarro): Check for the operation to end instead of
        #relying on a timeout
        time.sleep(CONF.hyperv.volume_attach_retry_interval)
=======
        output = self.execute('iscsicli.exe', 'ListTargetPortals')
        pattern = r'Address and Socket *: (.*)'
        portals = [addr.split() for addr in re.findall(pattern, output)]
        LOG.debug("Ensuring connection to portal: %s" % target_portal)
        if [target_address, str(target_port)] in portals:
            self.execute('iscsicli.exe', 'RefreshTargetPortal',
                         target_address, target_port)
        else:
            #Adding target portal to iscsi initiator. Sending targets
            self.execute('iscsicli.exe', 'AddTargetPortal',
                         target_address, target_port,
                         '*', '*', '*', '*', '*', '*', '*', '*', '*', '*', '*',
                         '*', '*')

    def login_storage_target(self, target_lun, target_iqn, target_portal):
        """Ensure that the target is logged in."""

        self._login_target_portal(target_portal)
        #Listing targets
        self.execute('iscsicli.exe', 'ListTargets')

        retry_count = CONF.hyperv.volume_attach_retry_count

        # If the target is not connected, at least two iterations are needed:
        # one for performing the login and another one for checking if the
        # target was logged in successfully.
        if retry_count < 2:
            retry_count = 2

        for attempt in xrange(retry_count):
            try:
                session_info = self.execute('iscsicli.exe', 'SessionList')
                if session_info.find(target_iqn) == -1:
                    # Sending login
                    self.execute('iscsicli.exe', 'qlogintarget', target_iqn)
                else:
                    return
            except vmutils.HyperVException as exc:
                LOG.debug(_("Attempt %(attempt)d to connect to target  "
                            "%(target_iqn)s failed. Retrying. "
                            "Exceptipn: %(exc)s ") %
                          {'target_iqn': target_iqn,
                           'exc': exc,
                           'attempt': attempt})
                time.sleep(CONF.hyperv.volume_attach_retry_interval)

        raise vmutils.HyperVException(_('Failed to login target %s') %
                                      target_iqn)
>>>>>>> 34c02de7

    def logout_storage_target(self, target_iqn):
        """Logs out storage target through its session id."""

        sessions = self._conn_wmi.query("SELECT * FROM "
                                        "MSiSCSIInitiator_SessionClass "
                                        "WHERE TargetName='%s'" % target_iqn)
        for session in sessions:
            self.execute_log_out(session.SessionId)

    def execute_log_out(self, session_id):
        """Executes log out of the session described by its session ID."""
        self.execute('iscsicli.exe', 'logouttarget', session_id)<|MERGE_RESOLUTION|>--- conflicted
+++ resolved
@@ -56,21 +56,6 @@
         (target_address,
          target_port) = utils.parse_server_string(target_portal)
 
-<<<<<<< HEAD
-        #Adding target portal to iscsi initiator. Sending targets
-        self.execute('iscsicli.exe', 'AddTargetPortal',
-                     target_address, target_port,
-                     '*', '*', '*', '*', '*', '*', '*', '*', '*', '*', '*',
-                     '*', '*')
-        #Listing targets
-        self.execute('iscsicli.exe', 'ListTargets')
-        #Sending login
-        self.execute('iscsicli.exe', 'qlogintarget', target_iqn)
-        #Waiting the disk to be mounted.
-        #TODO(pnavarro): Check for the operation to end instead of
-        #relying on a timeout
-        time.sleep(CONF.hyperv.volume_attach_retry_interval)
-=======
         output = self.execute('iscsicli.exe', 'ListTargetPortals')
         pattern = r'Address and Socket *: (.*)'
         portals = [addr.split() for addr in re.findall(pattern, output)]
@@ -119,7 +104,6 @@
 
         raise vmutils.HyperVException(_('Failed to login target %s') %
                                       target_iqn)
->>>>>>> 34c02de7
 
     def logout_storage_target(self, target_iqn):
         """Logs out storage target through its session id."""
