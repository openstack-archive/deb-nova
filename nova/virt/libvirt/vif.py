--- conflicted
+++ resolved
@@ -817,13 +817,8 @@
 
 class _LibvirtDeprecatedDriver(LibvirtGenericVIFDriver):
     def __init__(self, *args, **kwargs):
-<<<<<<< HEAD
-        LOG.warn('VIF driver \"%s\" is marked as deprecated and will be '
-                 'removed in the Juno release.',
-=======
         LOG.warn(_('VIF driver \"%s\" is marked as deprecated and will be '
                    'removed in the Juno release.'),
->>>>>>> 34c02de7
                  self.__class__.__name__)
         super(_LibvirtDeprecatedDriver, self).__init__(*args, **kwargs)
 
