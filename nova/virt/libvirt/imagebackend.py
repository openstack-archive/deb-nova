--- conflicted
+++ resolved
@@ -258,11 +258,7 @@
         if size and size < disk.get_disk_size(base):
             LOG.error('%s virtual size larger than flavor root disk size %s' %
                       (base, size))
-<<<<<<< HEAD
-            raise exception.ImageTooLarge()
-=======
             raise exception.InstanceTypeDiskTooSmall()
->>>>>>> 8ca2724f
         if not os.path.exists(self.path):
             with utils.remove_path_on_error(self.path):
                 copy_qcow2_image(base, self.path, size)
