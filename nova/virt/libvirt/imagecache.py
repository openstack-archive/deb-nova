# vim: tabstop=4 shiftwidth=4 softtabstop=4

# Copyright 2012 Michael Still and Canonical Inc
# All Rights Reserved.
#
#    Licensed under the Apache License, Version 2.0 (the "License"); you may
#    not use this file except in compliance with the License. You may obtain
#    a copy of the License at
#
#         http://www.apache.org/licenses/LICENSE-2.0
#
#    Unless required by applicable law or agreed to in writing, software
#    distributed under the License is distributed on an "AS IS" BASIS, WITHOUT
#    WARRANTIES OR CONDITIONS OF ANY KIND, either express or implied. See the
#    License for the specific language governing permissions and limitations
#    under the License.

"""Image cache manager.

The cache manager implements the specification at
http://wiki.openstack.org/nova-image-cache-management.

"""

import hashlib
import json
import os
import re
import time

from oslo.config import cfg

from nova.compute import task_states
from nova.compute import vm_states
from nova.openstack.common import fileutils
from nova.openstack.common import jsonutils
from nova.openstack.common import lockutils
from nova.openstack.common import log as logging
from nova import utils
from nova.virt.libvirt import utils as virtutils

LOG = logging.getLogger(__name__)

imagecache_opts = [
    cfg.StrOpt('base_dir_name',
               default='_base',
               help="Where cached images are stored under $instances_path."
                    "This is NOT the full path - just a folder name."
                    "For per-compute-host cached images, set to _base_$my_ip"),
    cfg.StrOpt('image_info_filename_pattern',
               default='$instances_path/$base_dir_name/%(image)s.info',
               help='Allows image information files to be stored in '
                    'non-standard locations'),
    cfg.BoolOpt('remove_unused_base_images',
                default=True,
                help='Should unused base images be removed?'),
    cfg.BoolOpt('remove_unused_kernels',
                default=False,
                help='Should unused kernel images be removed? This is only '
                     'safe to enable if all compute nodes have been updated '
                     'to support this option. This will enabled by default '
                     'in future.'),
    cfg.IntOpt('remove_unused_resized_minimum_age_seconds',
               default=3600,
               help='Unused resized base images younger than this will not be '
                    'removed'),
    cfg.IntOpt('remove_unused_original_minimum_age_seconds',
               default=(24 * 3600),
               help='Unused unresized base images younger than this will not '
                    'be removed'),
    cfg.BoolOpt('checksum_base_images',
                default=False,
                help='Write a checksum for files in _base to disk'),
    cfg.IntOpt('checksum_interval_seconds',
               default=3600,
               help='How frequently to checksum base images'),
    ]

<<<<<<< HEAD
flags.DECLARE('instances_path', 'nova.compute.manager')
flags.DECLARE('base_dir_name', 'nova.compute.manager')
FLAGS = flags.FLAGS
FLAGS.register_opts(imagecache_opts)
=======
CONF = cfg.CONF
CONF.register_opts(imagecache_opts)
CONF.import_opt('host', 'nova.netconf')
CONF.import_opt('instances_path', 'nova.compute.manager')
>>>>>>> f118602f


def get_cache_fname(images, key):
    """Return a filename based on the SHA1 hash of a given image ID.

    Image files stored in the _base directory that match this pattern
    are considered for cleanup by the image cache manager. The cache
    manager considers the file to be in use if it matches an instance's
    image_ref, kernel_id or ramdisk_id property.

    However, in grizzly-3 and before, only the image_ref property was
    considered. This means that it's unsafe to store kernel and ramdisk
    images using this pattern until we're sure that all compute nodes
    are running a cache manager newer than grizzly-3. For now, we
    require admins to confirm that by setting the remove_unused_kernels
    boolean but, at some point in the future, we'll be safely able to
    assume this.
    """
    image_id = str(images[key])
    if not CONF.remove_unused_kernels and key in ['kernel_id', 'ramdisk_id']:
        return image_id
    else:
        return hashlib.sha1(image_id).hexdigest()


def get_info_filename(base_path):
    """Construct a filename for storing additional information about a base
    image.

    Returns a filename.
    """

    base_file = os.path.basename(base_path)
    return (CONF.image_info_filename_pattern
            % {'image': base_file})


def is_valid_info_file(path):
    """Test if a given path matches the pattern for info files."""

    digest_size = hashlib.sha1().digestsize * 2
    regexp = (CONF.image_info_filename_pattern
              % {'image': ('([0-9a-f]{%(digest_size)d}|'
                           '[0-9a-f]{%(digest_size)d}_sm|'
                           '[0-9a-f]{%(digest_size)d}_[0-9]+)'
                           % {'digest_size': digest_size})})
    m = re.match(regexp, path)
    if m:
        return True
    return False


def _read_possible_json(serialized, info_file):
    try:
        d = jsonutils.loads(serialized)

    except ValueError, e:
        LOG.error(_('Error reading image info file %(filename)s: '
                    '%(error)s'),
                  {'filename': info_file,
                   'error': e})
        d = {}

    return d


def read_stored_info(target, field=None, timestamped=False):
    """Read information about an image.

    Returns an empty dictionary if there is no info, just the field value if
    a field is requested, or the entire dictionary otherwise.
    """

    info_file = get_info_filename(target)
    if not os.path.exists(info_file):
        # NOTE(mikal): Special case to handle essex checksums being converted.
        # There is an assumption here that target is a base image filename.
        old_filename = target + '.sha1'
        if field == 'sha1' and os.path.exists(old_filename):
            hash_file = open(old_filename)
            hash_value = hash_file.read()
            hash_file.close()

            write_stored_info(target, field=field, value=hash_value)
            os.remove(old_filename)
            d = {field: hash_value}

        else:
            d = {}

    else:
        lock_name = 'info-%s' % os.path.split(target)[-1]
        lock_path = os.path.join(CONF.instances_path, 'locks')

        @lockutils.synchronized(lock_name, 'nova-', external=True,
                                lock_path=lock_path)
        def read_file(info_file):
            LOG.debug(_('Reading image info file: %s'), info_file)
            with open(info_file, 'r') as f:
                return f.read().rstrip()

        serialized = read_file(info_file)
        d = _read_possible_json(serialized, info_file)

    if field:
        if timestamped:
            return (d.get(field, None), d.get('%s-timestamp' % field, None))
        else:
            return d.get(field, None)
    return d


def write_stored_info(target, field=None, value=None):
    """Write information about an image."""

    if not field:
        return

    info_file = get_info_filename(target)
    LOG.info(_('Writing stored info to %s'), info_file)
    fileutils.ensure_tree(os.path.dirname(info_file))

    lock_name = 'info-%s' % os.path.split(target)[-1]
    lock_path = os.path.join(CONF.instances_path, 'locks')

    @lockutils.synchronized(lock_name, 'nova-', external=True,
                            lock_path=lock_path)
    def write_file(info_file, field, value):
        d = {}

        if os.path.exists(info_file):
            with open(info_file, 'r') as f:
                d = _read_possible_json(f.read(), info_file)

        d[field] = value
        d['%s-timestamp' % field] = time.time()

        with open(info_file, 'w') as f:
            f.write(json.dumps(d))

    write_file(info_file, field, value)


def read_stored_checksum(target, timestamped=True):
    """Read the checksum.

    Returns the checksum (as hex) or None.
    """
    return read_stored_info(target, field='sha1', timestamped=timestamped)


def write_stored_checksum(target):
    """Write a checksum to disk for a file in _base."""

    with open(target, 'r') as img_file:
        checksum = utils.hash_file(img_file)
    write_stored_info(target, field='sha1', value=checksum)


class ImageCacheManager(object):
    def __init__(self):
        self.lock_path = os.path.join(CONF.instances_path, 'locks')
        self._reset_state()

    def _reset_state(self):
        """Reset state variables used for each pass."""

        self.used_images = {}
        self.image_popularity = {}
        self.instance_names = set()

        self.active_base_files = []
        self.corrupt_base_files = []
        self.originals = []
        self.removable_base_files = []
        self.unexplained_images = []

    def _store_image(self, base_dir, ent, original=False):
        """Store a base image for later examination."""
        entpath = os.path.join(base_dir, ent)
        if os.path.isfile(entpath):
            self.unexplained_images.append(entpath)
            if original:
                self.originals.append(entpath)

    def _list_base_images(self, base_dir):
        """Return a list of the images present in _base.

        Determine what images we have on disk. There will be other files in
        this directory so we only grab the ones which are the right length
        to be disk images.

        Note that this does not return a value. It instead populates a class
        variable with a list of images that we need to try and explain.
        """
        digest_size = hashlib.sha1().digestsize * 2
        for ent in os.listdir(base_dir):
            if len(ent) == digest_size:
                self._store_image(base_dir, ent, original=True)

            elif (len(ent) > digest_size + 2 and
                  ent[digest_size] == '_' and
<<<<<<< HEAD
                  not ent.endswith('.sha1')):
=======
                  not is_valid_info_file(os.path.join(base_dir, ent))):
>>>>>>> f118602f
                self._store_image(base_dir, ent, original=False)

    def _list_running_instances(self, context, all_instances):
        """List running instances (on all compute nodes)."""
        self.used_images = {}
        self.image_popularity = {}
        self.instance_names = set()

        for instance in all_instances:
            # NOTE(mikal): "instance name" here means "the name of a directory
            # which might contain an instance" and therefore needs to include
            # historical permutations as well as the current one.
            self.instance_names.add(instance['name'])
            self.instance_names.add(instance['uuid'])

            resize_states = [task_states.RESIZE_PREP,
                             task_states.RESIZE_MIGRATING,
                             task_states.RESIZE_MIGRATED,
                             task_states.RESIZE_FINISH]
            if instance['task_state'] in resize_states or \
                instance['vm_state'] == vm_states.RESIZED:
                self.instance_names.add(instance['name'] + '_resize')
                self.instance_names.add(instance['uuid'] + '_resize')

            for image_key in ['image_ref', 'kernel_id', 'ramdisk_id']:
                try:
                    image_ref_str = str(instance[image_key])
                except KeyError:
                    continue
                local, remote, insts = self.used_images.get(image_ref_str,
                                                            (0, 0, []))
                if instance['host'] == CONF.host:
                    local += 1
                else:
                    remote += 1
                insts.append(instance['name'])
                self.used_images[image_ref_str] = (local, remote, insts)

                self.image_popularity.setdefault(image_ref_str, 0)
                self.image_popularity[image_ref_str] += 1

    def _list_backing_images(self):
        """List the backing images currently in use."""
        inuse_images = []
        for ent in os.listdir(CONF.instances_path):
            if ent in self.instance_names:
                LOG.debug(_('%s is a valid instance name'), ent)
                disk_path = os.path.join(CONF.instances_path, ent, 'disk')
                if os.path.exists(disk_path):
                    LOG.debug(_('%s has a disk file'), ent)
                    backing_file = virtutils.get_disk_backing_file(disk_path)
                    LOG.debug(_('Instance %(instance)s is backed by '
                                '%(backing)s'),
                              {'instance': ent,
                               'backing': backing_file})

<<<<<<< HEAD
                    backing_path = os.path.join(FLAGS.instances_path,
                                                FLAGS.base_dir_name,
                                                backing_file)
                    if not backing_path in inuse_images:
                        inuse_images.append(backing_path)

                    if backing_path in self.unexplained_images:
                        LOG.warning(_('Instance %(instance)s is using a '
                                      'backing file %(backing)s which does '
                                      'not appear in the image service'),
                                    {'instance': ent,
                                     'backing': backing_file})
                        self.unexplained_images.remove(backing_path)
=======
                    if backing_file:
                        backing_path = os.path.join(CONF.instances_path,
                                                    CONF.base_dir_name,
                                                    backing_file)
                        if backing_path not in inuse_images:
                            inuse_images.append(backing_path)

                        if backing_path in self.unexplained_images:
                            LOG.warning(_('Instance %(instance)s is using a '
                                          'backing file %(backing)s which '
                                          'does not appear in the image '
                                          'service'),
                                        {'instance': ent,
                                         'backing': backing_file})
                            self.unexplained_images.remove(backing_path)
>>>>>>> f118602f

        return inuse_images

    def _find_base_file(self, base_dir, fingerprint):
        """Find the base file matching this fingerprint.

        Yields the name of the base file, a boolean which is True if the image
        is "small", and a boolean which indicates if this is a resized image.
        Note that is is possible for more than one yield to result from this
        check.

        If no base file is found, then nothing is yielded.
        """
        # The original file from glance
        base_file = os.path.join(base_dir, fingerprint)
        if os.path.exists(base_file):
            yield base_file, False, False

        # An older naming style which can be removed sometime after Folsom
        base_file = os.path.join(base_dir, fingerprint + '_sm')
        if os.path.exists(base_file):
            yield base_file, True, False

        # Resized images
        resize_re = re.compile('.*/%s_[0-9]+$' % fingerprint)
        for img in self.unexplained_images:
            m = resize_re.match(img)
            if m:
                yield img, False, True

    def _verify_checksum(self, img_id, base_file, create_if_missing=True):
        """Compare the checksum stored on disk with the current file.

        Note that if the checksum fails to verify this is logged, but no actual
        action occurs. This is something sysadmins should monitor for and
        handle manually when it occurs.
        """

        if not CONF.checksum_base_images:
            return None

        lock_name = 'hash-%s' % os.path.split(base_file)[-1]

        # Protect against other nova-computes performing checksums at the same
        # time if we are using shared storage
        @lockutils.synchronized(lock_name, 'nova-', external=True,
                                lock_path=self.lock_path)
        def inner_verify_checksum():
            (stored_checksum, stored_timestamp) = read_stored_checksum(
                base_file, timestamped=True)
            if stored_checksum:
                # NOTE(mikal): Checksums are timestamped. If we have recently
                # checksummed (possibly on another compute node if we are using
                # shared storage), then we don't need to checksum again.
                if (stored_timestamp and
                    time.time() - stored_timestamp <
                    CONF.checksum_interval_seconds):
                    return True

                # NOTE(mikal): If there is no timestamp, then the checksum was
                # performed by a previous version of the code.
                if not stored_timestamp:
                    write_stored_info(base_file, field='sha1',
                                      value=stored_checksum)

                with open(base_file, 'r') as f:
                    current_checksum = utils.hash_file(f)

                if current_checksum != stored_checksum:
                    LOG.error(_('image %(id)s at (%(base_file)s): image '
                                'verification failed'),
                              {'id': img_id,
                               'base_file': base_file})
                    return False

                else:
                    return True

            else:
                LOG.info(_('image %(id)s at (%(base_file)s): image '
                           'verification skipped, no hash stored'),
                         {'id': img_id,
                          'base_file': base_file})

                # NOTE(mikal): If the checksum file is missing, then we should
                # create one. We don't create checksums when we download images
                # from glance because that would delay VM startup.
                if CONF.checksum_base_images and create_if_missing:
                    LOG.info(_('%(id)s (%(base_file)s): generating checksum'),
                             {'id': img_id,
                              'base_file': base_file})
                    write_stored_checksum(base_file)

                return None

        return inner_verify_checksum()

    def _remove_base_file(self, base_file):
        """Remove a single base file if it is old enough.

        Returns nothing.
        """
        if not os.path.exists(base_file):
            LOG.debug(_('Cannot remove %(base_file)s, it does not exist'),
                      base_file)
            return

        mtime = os.path.getmtime(base_file)
        age = time.time() - mtime

        maxage = CONF.remove_unused_resized_minimum_age_seconds
        if base_file in self.originals:
            maxage = CONF.remove_unused_original_minimum_age_seconds

        if age < maxage:
            LOG.info(_('Base file too young to remove: %s'),
                     base_file)
        else:
            LOG.info(_('Removing base file: %s'), base_file)
            try:
                os.remove(base_file)
                signature = get_info_filename(base_file)
                if os.path.exists(signature):
                    os.remove(signature)
            except OSError, e:
                LOG.error(_('Failed to remove %(base_file)s, '
                            'error was %(error)s'),
                          {'base_file': base_file,
                           'error': e})

    def _handle_base_image(self, img_id, base_file):
        """Handle the checks for a single base image."""

        image_bad = False
        image_in_use = False

        LOG.info(_('image %(id)s at (%(base_file)s): checking'),
                 {'id': img_id,
                  'base_file': base_file})

        if base_file in self.unexplained_images:
            self.unexplained_images.remove(base_file)

        if (base_file and os.path.exists(base_file)
            and os.path.isfile(base_file)):
            # _verify_checksum returns True if the checksum is ok, and None if
            # there is no checksum file
            checksum_result = self._verify_checksum(img_id, base_file)
<<<<<<< HEAD
            if not checksum_result is None:
                image_bad = not checksum_result
=======
            if checksum_result is not None:
                image_bad = not checksum_result

            # Give other threads a chance to run
            time.sleep(0)
>>>>>>> f118602f

        instances = []
        if img_id in self.used_images:
            local, remote, instances = self.used_images[img_id]

            if local > 0 or remote > 0:
                image_in_use = True
                LOG.info(_('image %(id)s at (%(base_file)s): '
                           'in use: on this node %(local)d local, '
                           '%(remote)d on other nodes sharing this instance '
                           'storage'),
                         {'id': img_id,
                          'base_file': base_file,
                          'local': local,
                          'remote': remote})

                self.active_base_files.append(base_file)

                if not base_file:
                    LOG.warning(_('image %(id)s at (%(base_file)s): warning '
                                  '-- an absent base file is in use! '
                                  'instances: %(instance_list)s'),
                                {'id': img_id,
                                 'base_file': base_file,
                                 'instance_list': ' '.join(instances)})

        if image_bad:
            self.corrupt_base_files.append(base_file)

        if base_file:
            if not image_in_use:
                LOG.debug(_('image %(id)s at (%(base_file)s): image is not in '
                            'use'),
                          {'id': img_id,
                           'base_file': base_file})
                self.removable_base_files.append(base_file)

            else:
                LOG.debug(_('image %(id)s at (%(base_file)s): image is in '
                            'use'),
                          {'id': img_id,
                           'base_file': base_file})
                if os.path.exists(base_file):
                    virtutils.chown(base_file, os.getuid())
                    os.utime(base_file, None)

    def verify_base_images(self, context, all_instances):
        """Verify that base images are in a reasonable state."""

        # NOTE(mikal): The new scheme for base images is as follows -- an
        # image is streamed from the image service to _base (filename is the
        # sha1 hash of the image id). If CoW is enabled, that file is then
        # resized to be the correct size for the instance (filename is the
        # same as the original, but with an underscore and the resized size
        # in bytes). This second file is then CoW'd to the instance disk. If
        # CoW is disabled, the resize occurs as part of the copy from the
        # cache to the instance directory. Files ending in _sm are no longer
        # created, but may remain from previous versions.
        self._reset_state()

<<<<<<< HEAD
        base_dir = os.path.join(FLAGS.instances_path, FLAGS.base_dir_name)
=======
        base_dir = os.path.join(CONF.instances_path, CONF.base_dir_name)
>>>>>>> f118602f
        if not os.path.exists(base_dir):
            LOG.debug(_('Skipping verification, no base directory at %s'),
                      base_dir)
            return

        LOG.debug(_('Verify base images'))
        self._list_base_images(base_dir)
        self._list_running_instances(context, all_instances)

        # Determine what images are on disk because they're in use
        for img in self.used_images:
            fingerprint = hashlib.sha1(img).hexdigest()
            LOG.debug(_('Image id %(id)s yields fingerprint %(fingerprint)s'),
                      {'id': img,
                       'fingerprint': fingerprint})
            for result in self._find_base_file(base_dir, fingerprint):
                base_file, image_small, image_resized = result
                self._handle_base_image(img, base_file)

                if not image_small and not image_resized:
                    self.originals.append(base_file)

        # Elements remaining in unexplained_images might be in use
        inuse_backing_images = self._list_backing_images()
        for backing_path in inuse_backing_images:
            if backing_path not in self.active_base_files:
                self.active_base_files.append(backing_path)

        # Anything left is an unknown base image
        for img in self.unexplained_images:
            LOG.warning(_('Unknown base file: %s'), img)
            self.removable_base_files.append(img)

        # Dump these lists
        if self.active_base_files:
            LOG.info(_('Active base files: %s'),
                     ' '.join(self.active_base_files))
        if self.corrupt_base_files:
            LOG.info(_('Corrupt base files: %s'),
                     ' '.join(self.corrupt_base_files))

        if self.removable_base_files:
            LOG.info(_('Removable base files: %s'),
                     ' '.join(self.removable_base_files))

            if CONF.remove_unused_base_images:
                for base_file in self.removable_base_files:
                    self._remove_base_file(base_file)

        # That's it
        LOG.debug(_('Verification complete'))<|MERGE_RESOLUTION|>--- conflicted
+++ resolved
@@ -76,17 +76,10 @@
                help='How frequently to checksum base images'),
     ]
 
-<<<<<<< HEAD
-flags.DECLARE('instances_path', 'nova.compute.manager')
-flags.DECLARE('base_dir_name', 'nova.compute.manager')
-FLAGS = flags.FLAGS
-FLAGS.register_opts(imagecache_opts)
-=======
 CONF = cfg.CONF
 CONF.register_opts(imagecache_opts)
 CONF.import_opt('host', 'nova.netconf')
 CONF.import_opt('instances_path', 'nova.compute.manager')
->>>>>>> f118602f
 
 
 def get_cache_fname(images, key):
@@ -289,11 +282,7 @@
 
             elif (len(ent) > digest_size + 2 and
                   ent[digest_size] == '_' and
-<<<<<<< HEAD
-                  not ent.endswith('.sha1')):
-=======
                   not is_valid_info_file(os.path.join(base_dir, ent))):
->>>>>>> f118602f
                 self._store_image(base_dir, ent, original=False)
 
     def _list_running_instances(self, context, all_instances):
@@ -350,21 +339,6 @@
                               {'instance': ent,
                                'backing': backing_file})
 
-<<<<<<< HEAD
-                    backing_path = os.path.join(FLAGS.instances_path,
-                                                FLAGS.base_dir_name,
-                                                backing_file)
-                    if not backing_path in inuse_images:
-                        inuse_images.append(backing_path)
-
-                    if backing_path in self.unexplained_images:
-                        LOG.warning(_('Instance %(instance)s is using a '
-                                      'backing file %(backing)s which does '
-                                      'not appear in the image service'),
-                                    {'instance': ent,
-                                     'backing': backing_file})
-                        self.unexplained_images.remove(backing_path)
-=======
                     if backing_file:
                         backing_path = os.path.join(CONF.instances_path,
                                                     CONF.base_dir_name,
@@ -380,7 +354,6 @@
                                         {'instance': ent,
                                          'backing': backing_file})
                             self.unexplained_images.remove(backing_path)
->>>>>>> f118602f
 
         return inuse_images
 
@@ -529,16 +502,11 @@
             # _verify_checksum returns True if the checksum is ok, and None if
             # there is no checksum file
             checksum_result = self._verify_checksum(img_id, base_file)
-<<<<<<< HEAD
-            if not checksum_result is None:
-                image_bad = not checksum_result
-=======
             if checksum_result is not None:
                 image_bad = not checksum_result
 
             # Give other threads a chance to run
             time.sleep(0)
->>>>>>> f118602f
 
         instances = []
         if img_id in self.used_images:
@@ -599,11 +567,7 @@
         # created, but may remain from previous versions.
         self._reset_state()
 
-<<<<<<< HEAD
-        base_dir = os.path.join(FLAGS.instances_path, FLAGS.base_dir_name)
-=======
         base_dir = os.path.join(CONF.instances_path, CONF.base_dir_name)
->>>>>>> f118602f
         if not os.path.exists(base_dir):
             LOG.debug(_('Skipping verification, no base directory at %s'),
                       base_dir)
