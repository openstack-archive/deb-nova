--- conflicted
+++ resolved
@@ -384,22 +384,8 @@
     :param path: Path to the disk image
     :returns: a path to the image's backing store
     """
-<<<<<<< HEAD
-    out, err = execute('qemu-img', 'info', path)
-    backing_file = None
-
-    for line in out.split('\n'):
-        if line.startswith('backing file: '):
-            if 'actual path: ' in line:
-                backing_file = line.split('actual path: ')[1][:-1]
-            else:
-                backing_file = line.split('backing file: ')[1]
-            break
-    if backing_file:
-=======
     backing_file = images.qemu_img_info(path).backing_file
     if backing_file and basename:
->>>>>>> f118602f
         backing_file = os.path.basename(backing_file)
 
     return backing_file
