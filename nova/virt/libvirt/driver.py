# Copyright 2010 United States Government as represented by the
# Administrator of the National Aeronautics and Space Administration.
# All Rights Reserved.
# Copyright (c) 2010 Citrix Systems, Inc.
# Copyright (c) 2011 Piston Cloud Computing, Inc
# Copyright (c) 2012 University Of Minho
# (c) Copyright 2013 Hewlett-Packard Development Company, L.P.
#
#    Licensed under the Apache License, Version 2.0 (the "License"); you may
#    not use this file except in compliance with the License. You may obtain
#    a copy of the License at
#
#         http://www.apache.org/licenses/LICENSE-2.0
#
#    Unless required by applicable law or agreed to in writing, software
#    distributed under the License is distributed on an "AS IS" BASIS, WITHOUT
#    WARRANTIES OR CONDITIONS OF ANY KIND, either express or implied. See the
#    License for the specific language governing permissions and limitations
#    under the License.

"""
A connection to a hypervisor through libvirt.

Supports KVM, LXC, QEMU, UML, and XEN.

"""

import collections
import contextlib
import errno
import functools
import glob
import mmap
import operator
import os
import random
import shutil
import sys
import tempfile
import time
import uuid
from xml.dom import minidom

import eventlet
from eventlet import greenthread
from eventlet import tpool
from lxml import etree
from oslo.config import cfg
from oslo.serialization import jsonutils
from oslo.utils import encodeutils
from oslo.utils import excutils
from oslo.utils import importutils
from oslo.utils import strutils
from oslo.utils import timeutils
from oslo.utils import units
from oslo_concurrency import processutils
import six

from nova.api.metadata import base as instance_metadata
from nova import block_device
from nova.compute import arch
from nova.compute import hv_type
from nova.compute import power_state
from nova.compute import task_states
from nova.compute import utils as compute_utils
from nova.compute import vm_mode
from nova.console import serial as serial_console
from nova.console import type as ctype
from nova import context as nova_context
from nova import exception
from nova.i18n import _
from nova.i18n import _LE
from nova.i18n import _LI
from nova.i18n import _LW
from nova import image
from nova.network import model as network_model
from nova import objects
from nova.openstack.common import fileutils
from nova.openstack.common import log as logging
from nova.openstack.common import loopingcall
from nova.pci import manager as pci_manager
from nova.pci import utils as pci_utils
from nova.pci import whitelist as pci_whitelist
from nova import rpc
from nova import utils
from nova import version
from nova.virt import block_device as driver_block_device
from nova.virt import configdrive
from nova.virt import diagnostics
from nova.virt.disk import api as disk
from nova.virt.disk.vfs import guestfs
from nova.virt import driver
from nova.virt import firewall
from nova.virt import hardware
from nova.virt.libvirt import blockinfo
from nova.virt.libvirt import config as vconfig
from nova.virt.libvirt import dmcrypt
from nova.virt.libvirt import firewall as libvirt_firewall
from nova.virt.libvirt import host
from nova.virt.libvirt import imagebackend
from nova.virt.libvirt import imagecache
from nova.virt.libvirt import lvm
from nova.virt.libvirt import rbd_utils
from nova.virt.libvirt import utils as libvirt_utils
from nova.virt.libvirt import vif as libvirt_vif
from nova.virt import netutils
from nova.virt import watchdog_actions
from nova import volume
from nova.volume import encryptors

libvirt = None

LOG = logging.getLogger(__name__)

libvirt_opts = [
    cfg.StrOpt('rescue_image_id',
               help='Rescue ami image. This will not be used if an image id '
                    'is provided by the user.'),
    cfg.StrOpt('rescue_kernel_id',
               help='Rescue aki image'),
    cfg.StrOpt('rescue_ramdisk_id',
               help='Rescue ari image'),
    cfg.StrOpt('virt_type',
               default='kvm',
               help='Libvirt domain type (valid options are: '
                    'kvm, lxc, qemu, uml, xen)'),
    cfg.StrOpt('connection_uri',
               default='',
               help='Override the default libvirt URI '
                    '(which is dependent on virt_type)'),
    cfg.BoolOpt('inject_password',
                default=False,
                help='Inject the admin password at boot time, '
                     'without an agent.'),
    cfg.BoolOpt('inject_key',
                default=False,
                help='Inject the ssh public key at boot time'),
    cfg.IntOpt('inject_partition',
                default=-2,
                help='The partition to inject to : '
                     '-2 => disable, -1 => inspect (libguestfs only), '
                     '0 => not partitioned, >0 => partition number'),
    cfg.BoolOpt('use_usb_tablet',
                default=True,
                help='Sync virtual and real mouse cursors in Windows VMs'),
    cfg.StrOpt('live_migration_uri',
               default="qemu+tcp://%s/system",
               help='Migration target URI '
                    '(any included "%s" is replaced with '
                    'the migration target hostname)'),
    cfg.StrOpt('live_migration_flag',
               default='VIR_MIGRATE_UNDEFINE_SOURCE, VIR_MIGRATE_PEER2PEER, '
                       'VIR_MIGRATE_LIVE, VIR_MIGRATE_TUNNELLED',
               help='Migration flags to be set for live migration'),
    cfg.StrOpt('block_migration_flag',
               default='VIR_MIGRATE_UNDEFINE_SOURCE, VIR_MIGRATE_PEER2PEER, '
                       'VIR_MIGRATE_LIVE, VIR_MIGRATE_TUNNELLED, '
                       'VIR_MIGRATE_NON_SHARED_INC',
               help='Migration flags to be set for block migration'),
    cfg.IntOpt('live_migration_bandwidth',
               default=0,
               help='Maximum bandwidth to be used during migration, in Mbps'),
    cfg.StrOpt('snapshot_image_format',
               help='Snapshot image format (valid options are : '
                    'raw, qcow2, vmdk, vdi). '
                    'Defaults to same as source image'),
    cfg.ListOpt('volume_drivers',
                default=[
                  'iscsi=nova.virt.libvirt.volume.LibvirtISCSIVolumeDriver',
                  'iser=nova.virt.libvirt.volume.LibvirtISERVolumeDriver',
                  'local=nova.virt.libvirt.volume.LibvirtVolumeDriver',
                  'fake=nova.virt.libvirt.volume.LibvirtFakeVolumeDriver',
                  'rbd=nova.virt.libvirt.volume.LibvirtNetVolumeDriver',
                  'sheepdog=nova.virt.libvirt.volume.LibvirtNetVolumeDriver',
                  'nfs=nova.virt.libvirt.volume.LibvirtNFSVolumeDriver',
                  'smbfs=nova.virt.libvirt.volume.LibvirtSMBFSVolumeDriver',
                  'aoe=nova.virt.libvirt.volume.LibvirtAOEVolumeDriver',
                  'glusterfs='
                      'nova.virt.libvirt.volume.LibvirtGlusterfsVolumeDriver',
                  'fibre_channel=nova.virt.libvirt.volume.'
                      'LibvirtFibreChannelVolumeDriver',
                  'scality='
                      'nova.virt.libvirt.volume.LibvirtScalityVolumeDriver',
                  ],
                help='DEPRECATED. Libvirt handlers for remote volumes. '
                     'This option is deprecated and will be removed in the '
                     'Kilo release.'),
    cfg.StrOpt('disk_prefix',
               help='Override the default disk prefix for the devices attached'
                    ' to a server, which is dependent on virt_type. '
                    '(valid options are: sd, xvd, uvd, vd)'),
    cfg.IntOpt('wait_soft_reboot_seconds',
               default=120,
               help='Number of seconds to wait for instance to shut down after'
                    ' soft reboot request is made. We fall back to hard reboot'
                    ' if instance does not shutdown within this window.'),
    cfg.StrOpt('cpu_mode',
               help='Set to "host-model" to clone the host CPU feature flags; '
                    'to "host-passthrough" to use the host CPU model exactly; '
                    'to "custom" to use a named CPU model; '
                    'to "none" to not set any CPU model. '
                    'If virt_type="kvm|qemu", it will default to '
                    '"host-model", otherwise it will default to "none"'),
    cfg.StrOpt('cpu_model',
               help='Set to a named libvirt CPU model (see names listed '
                    'in /usr/share/libvirt/cpu_map.xml). Only has effect if '
                    'cpu_mode="custom" and virt_type="kvm|qemu"'),
    cfg.StrOpt('snapshots_directory',
               default='$instances_path/snapshots',
               help='Location where libvirt driver will store snapshots '
                    'before uploading them to image service'),
    cfg.StrOpt('xen_hvmloader_path',
                default='/usr/lib/xen/boot/hvmloader',
                help='Location where the Xen hvmloader is kept'),
    cfg.ListOpt('disk_cachemodes',
                 default=[],
                 help='Specific cachemodes to use for different disk types '
                      'e.g: file=directsync,block=none'),
    cfg.StrOpt('rng_dev_path',
                help='A path to a device that will be used as source of '
                     'entropy on the host. Permitted options are: '
                     '/dev/random or /dev/hwrng'),
    cfg.ListOpt('hw_machine_type',
               help='For qemu or KVM guests, set this option to specify '
                    'a default machine type per host architecture. '
                    'You can find a list of supported machine types '
                    'in your environment by checking the output of '
                    'the "virsh capabilities"command. The format of the '
                    'value for this config option is host-arch=machine-type. '
                    'For example: x86_64=machinetype1,armv7l=machinetype2'),
    cfg.StrOpt('sysinfo_serial',
               default='auto',
               help='The data source used to the populate the host "serial" '
                    'UUID exposed to guest in the virtual BIOS. Permitted '
                    'options are "hardware", "os", "none" or "auto" '
                    '(default).'),
    cfg.IntOpt('mem_stats_period_seconds',
                default=10,
                help='A number of seconds to memory usage statistics period. '
                     'Zero or negative value mean to disable memory usage '
                     'statistics.'),
    cfg.ListOpt('uid_maps',
                default=[],
                help='List of uid targets and ranges.'
                     'Syntax is guest-uid:host-uid:count'
                     'Maximum of 5 allowed.'),
    cfg.ListOpt('gid_maps',
                default=[],
                help='List of guid targets and ranges.'
                     'Syntax is guest-gid:host-gid:count'
                     'Maximum of 5 allowed.')
    ]

CONF = cfg.CONF
CONF.register_opts(libvirt_opts, 'libvirt')
CONF.import_opt('host', 'nova.netconf')
CONF.import_opt('my_ip', 'nova.netconf')
CONF.import_opt('default_ephemeral_format', 'nova.virt.driver')
CONF.import_opt('use_cow_images', 'nova.virt.driver')
CONF.import_opt('enabled', 'nova.compute.api',
                group='ephemeral_storage_encryption')
CONF.import_opt('cipher', 'nova.compute.api',
                group='ephemeral_storage_encryption')
CONF.import_opt('key_size', 'nova.compute.api',
                group='ephemeral_storage_encryption')
CONF.import_opt('live_migration_retry_count', 'nova.compute.manager')
CONF.import_opt('vncserver_proxyclient_address', 'nova.vnc')
CONF.import_opt('server_proxyclient_address', 'nova.spice', group='spice')
CONF.import_opt('vcpu_pin_set', 'nova.virt.hardware')
CONF.import_opt('vif_plugging_is_fatal', 'nova.virt.driver')
CONF.import_opt('vif_plugging_timeout', 'nova.virt.driver')
CONF.import_opt('enabled', 'nova.console.serial', group='serial_console')
CONF.import_opt('proxyclient_address', 'nova.console.serial',
                group='serial_console')
CONF.import_opt('hw_disk_discard', 'nova.virt.libvirt.imagebackend',
                group='libvirt')

DEFAULT_FIREWALL_DRIVER = "%s.%s" % (
    libvirt_firewall.__name__,
    libvirt_firewall.IptablesFirewallDriver.__name__)

MAX_CONSOLE_BYTES = 100 * units.Ki

# The libvirt driver will prefix any disable reason codes with this string.
DISABLE_PREFIX = 'AUTO: '
# Disable reason for the service which was enabled or disabled without reason
DISABLE_REASON_UNDEFINED = 'None'

# Guest config console string
CONSOLE = "console=tty0 console=ttyS0"

GuestNumaConfig = collections.namedtuple(
    'GuestNumaConfig', ['cpuset', 'cputune', 'numaconfig', 'numatune'])


def patch_tpool_proxy():
    """eventlet.tpool.Proxy doesn't work with old-style class in __str__()
    or __repr__() calls. See bug #962840 for details.
    We perform a monkey patch to replace those two instance methods.
    """
    def str_method(self):
        return str(self._obj)

    def repr_method(self):
        return repr(self._obj)

    tpool.Proxy.__str__ = str_method
    tpool.Proxy.__repr__ = repr_method


patch_tpool_proxy()

VIR_DOMAIN_NOSTATE = 0
VIR_DOMAIN_RUNNING = 1
VIR_DOMAIN_BLOCKED = 2
VIR_DOMAIN_PAUSED = 3
VIR_DOMAIN_SHUTDOWN = 4
VIR_DOMAIN_SHUTOFF = 5
VIR_DOMAIN_CRASHED = 6
VIR_DOMAIN_PMSUSPENDED = 7

LIBVIRT_POWER_STATE = {
    VIR_DOMAIN_NOSTATE: power_state.NOSTATE,
    VIR_DOMAIN_RUNNING: power_state.RUNNING,
    # NOTE(maoy): The DOMAIN_BLOCKED state is only valid in Xen.
    # It means that the VM is running and the vCPU is idle. So,
    # we map it to RUNNING
    VIR_DOMAIN_BLOCKED: power_state.RUNNING,
    VIR_DOMAIN_PAUSED: power_state.PAUSED,
    # NOTE(maoy): The libvirt API doc says that DOMAIN_SHUTDOWN
    # means the domain is being shut down. So technically the domain
    # is still running. SHUTOFF is the real powered off state.
    # But we will map both to SHUTDOWN anyway.
    # http://libvirt.org/html/libvirt-libvirt.html
    VIR_DOMAIN_SHUTDOWN: power_state.SHUTDOWN,
    VIR_DOMAIN_SHUTOFF: power_state.SHUTDOWN,
    VIR_DOMAIN_CRASHED: power_state.CRASHED,
    VIR_DOMAIN_PMSUSPENDED: power_state.SUSPENDED,
}

MIN_LIBVIRT_VERSION = (0, 9, 11)
# When the above version matches/exceeds this version
# delete it & corresponding code using it
MIN_LIBVIRT_DEVICE_CALLBACK_VERSION = (1, 1, 1)
# Live snapshot requirements
REQ_HYPERVISOR_LIVESNAPSHOT = "QEMU"
# TODO(sdague): this should be 1.0.0, but hacked to set 1.3.0 until
# https://bugs.launchpad.net/nova/+bug/1334398
# can be diagnosed & resolved
MIN_LIBVIRT_LIVESNAPSHOT_VERSION = (1, 3, 0)
MIN_QEMU_LIVESNAPSHOT_VERSION = (1, 3, 0)
# block size tuning requirements
MIN_LIBVIRT_BLOCKIO_VERSION = (0, 10, 2)
# BlockJobInfo management requirement
MIN_LIBVIRT_BLOCKJOBINFO_VERSION = (1, 1, 1)
# Relative block commit (feature is detected,
# this version is only used for messaging)
MIN_LIBVIRT_BLOCKCOMMIT_RELATIVE_VERSION = (1, 2, 7)
# libvirt discard feature
MIN_LIBVIRT_DISCARD_VERSION = (1, 0, 6)
MIN_QEMU_DISCARD_VERSION = (1, 6, 0)
REQ_HYPERVISOR_DISCARD = "QEMU"
# libvirt numa topology support
MIN_LIBVIRT_NUMA_TOPOLOGY_VERSION = (1, 0, 4)
# fsFreeze/fsThaw requirement
MIN_LIBVIRT_FSFREEZE_VERSION = (1, 2, 5)


class LibvirtDriver(driver.ComputeDriver):

    capabilities = {
        "has_imagecache": True,
        "supports_recreate": True,
        }

    def __init__(self, virtapi, read_only=False):
        super(LibvirtDriver, self).__init__(virtapi)

        global libvirt
        if libvirt is None:
            libvirt = importutils.import_module('libvirt')

        self._host = host.Host(self.uri(), read_only,
                               lifecycle_event_handler=self.emit_event,
                               conn_event_handler=self._handle_conn_event)
        self._skip_list_all_domains = False
        self._initiator = None
        self._fc_wwnns = None
        self._fc_wwpns = None
        self._caps = None
        self._vcpu_total = 0
        self.firewall_driver = firewall.load_driver(
            DEFAULT_FIREWALL_DRIVER,
            self.virtapi,
            get_connection=self._get_connection)

        self.vif_driver = libvirt_vif.LibvirtGenericVIFDriver()

        self.volume_drivers = driver.driver_dict_from_config(
            CONF.libvirt.volume_drivers, self)

        self.dev_filter = pci_whitelist.get_pci_devices_filter()

        self._disk_cachemode = None
        self.image_cache_manager = imagecache.ImageCacheManager()
        self.image_backend = imagebackend.Backend(CONF.use_cow_images)

        self.disk_cachemodes = {}

        self.valid_cachemodes = ["default",
                                 "none",
                                 "writethrough",
                                 "writeback",
                                 "directsync",
                                 "unsafe",
                                ]
        self._conn_supports_start_paused = CONF.libvirt.virt_type in ('kvm',
                                                                      'qemu')

        for mode_str in CONF.libvirt.disk_cachemodes:
            disk_type, sep, cache_mode = mode_str.partition('=')
            if cache_mode not in self.valid_cachemodes:
                LOG.warn(_LW('Invalid cachemode %(cache_mode)s specified '
                             'for disk type %(disk_type)s.'),
                         {'cache_mode': cache_mode, 'disk_type': disk_type})
                continue
            self.disk_cachemodes[disk_type] = cache_mode

        self._volume_api = volume.API()
        self._image_api = image.API()
        self._events_delayed = {}
        # Note(toabctl): During a reboot of a Xen domain, STOPPED and
        #                STARTED events are sent. To prevent shutting
        #                down the domain during a reboot, delay the
        #                STOPPED lifecycle event some seconds.
        if CONF.libvirt.virt_type == "xen":
            self._lifecycle_delay = 15
        else:
            self._lifecycle_delay = 0

        sysinfo_serial_funcs = {
            'none': lambda: None,
            'hardware': self._get_host_sysinfo_serial_hardware,
            'os': self._get_host_sysinfo_serial_os,
            'auto': self._get_host_sysinfo_serial_auto,
        }

        self._sysinfo_serial_func = sysinfo_serial_funcs.get(
            CONF.libvirt.sysinfo_serial)
        if not self._sysinfo_serial_func:
            raise exception.NovaException(
                _("Unexpected sysinfo_serial setting '%(actual)s'. "
                  "Permitted values are %(expect)s'") %
                  {'actual': CONF.libvirt.sysinfo_serial,
                   'expect': ', '.join("'%s'" % k for k in
                                       sysinfo_serial_funcs.keys())})

    @property
    def disk_cachemode(self):
        if self._disk_cachemode is None:
            # We prefer 'none' for consistent performance, host crash
            # safety & migration correctness by avoiding host page cache.
            # Some filesystems (eg GlusterFS via FUSE) don't support
            # O_DIRECT though. For those we fallback to 'writethrough'
            # which gives host crash safety, and is safe for migration
            # provided the filesystem is cache coherent (cluster filesystems
            # typically are, but things like NFS are not).
            self._disk_cachemode = "none"
            if not self._supports_direct_io(CONF.instances_path):
                self._disk_cachemode = "writethrough"
        return self._disk_cachemode

    def _set_cache_mode(self, conf):
        """Set cache mode on LibvirtConfigGuestDisk object."""
        try:
            source_type = conf.source_type
            driver_cache = conf.driver_cache
        except AttributeError:
            return

        cache_mode = self.disk_cachemodes.get(source_type,
                                              driver_cache)
        conf.driver_cache = cache_mode

    def _do_quality_warnings(self):
        """Warn about untested driver configurations.

        This will log a warning message about untested driver or host arch
        configurations to indicate to administrators that the quality is
        unknown. Currently, only qemu or kvm on intel 32- or 64-bit systems
        is tested upstream.
        """
        caps = self._get_host_capabilities()
        hostarch = caps.host.cpu.arch
        if (CONF.libvirt.virt_type not in ('qemu', 'kvm') or
            hostarch not in (arch.I686, arch.X86_64)):
            LOG.warn(_LW('The libvirt driver is not tested on '
                         '%(type)s/%(arch)s by the OpenStack project and '
                         'thus its quality can not be ensured. For more '
                         'information, see: https://wiki.openstack.org/wiki/'
                         'HypervisorSupportMatrix'),
                        {'type': CONF.libvirt.virt_type, 'arch': hostarch})

    def _handle_conn_event(self, enabled, reason):
        LOG.info(_LI("Connection event '%(enabled)d' reason '%(reason)s'"),
                 {'enabled': enabled, 'reason': reason})
        if reason is None:
            reason = DISABLE_REASON_UNDEFINED
        self._set_host_enabled(enabled, reason)

    def init_host(self, host):
        self._host.initialize()

        self._do_quality_warnings()

        if (CONF.libvirt.virt_type == 'lxc' and
                not (CONF.libvirt.uid_maps and CONF.libvirt.gid_maps)):
            LOG.warn(_LW("Running libvirt-lxc without user namespaces is "
                         "dangerous. Containers spawned by Nova will be run "
                         "as the host's root user. It is highly suggested "
                         "that user namespaces be used in a public or "
                         "multi-tenant environment."))

        # Stop libguestfs using KVM unless we're also configured
        # to use this. This solves problem where people need to
        # stop Nova use of KVM because nested-virt is broken
        if CONF.libvirt.virt_type != "kvm":
            guestfs.force_tcg()

        if not self._host.has_min_version(MIN_LIBVIRT_VERSION):
            major = MIN_LIBVIRT_VERSION[0]
            minor = MIN_LIBVIRT_VERSION[1]
            micro = MIN_LIBVIRT_VERSION[2]
            raise exception.NovaException(
                _('Nova requires libvirt version '
                  '%(major)i.%(minor)i.%(micro)i or greater.') %
                {'major': major, 'minor': minor, 'micro': micro})

    def _get_connection(self):
        try:
            conn = self._host.get_connection()
        except libvirt.libvirtError as ex:
            LOG.exception(_LE("Connection to libvirt failed: %s"), ex)
            payload = dict(ip=LibvirtDriver.get_host_ip_addr(),
                           method='_connect',
                           reason=ex)
            rpc.get_notifier('compute').error(nova_context.get_admin_context(),
                                              'compute.libvirt.error',
                                              payload)
            raise exception.HypervisorUnavailable(host=CONF.host)

        return conn

    _conn = property(_get_connection)

    @staticmethod
    def uri():
        if CONF.libvirt.virt_type == 'uml':
            uri = CONF.libvirt.connection_uri or 'uml:///system'
        elif CONF.libvirt.virt_type == 'xen':
            uri = CONF.libvirt.connection_uri or 'xen:///'
        elif CONF.libvirt.virt_type == 'lxc':
            uri = CONF.libvirt.connection_uri or 'lxc:///'
        else:
            uri = CONF.libvirt.connection_uri or 'qemu:///system'
        return uri

    def instance_exists(self, instance):
        """Efficient override of base instance_exists method."""
        try:
            self._lookup_by_name(instance.name)
            return True
        except exception.NovaException:
            return False

    def _list_instance_domains_fast(self, only_running=True):
        # The modern (>= 0.9.13) fast way - 1 single API call for all domains
        flags = libvirt.VIR_CONNECT_LIST_DOMAINS_ACTIVE
        if not only_running:
            flags = flags | libvirt.VIR_CONNECT_LIST_DOMAINS_INACTIVE
        return self._conn.listAllDomains(flags)

    def _list_instance_domains_slow(self, only_running=True):
        # The legacy (< 0.9.13) slow way - O(n) API call for n domains
        uuids = []
        doms = []
        # Redundant numOfDomains check is for libvirt bz #836647
        if self._conn.numOfDomains() > 0:
            for id in self._conn.listDomainsID():
                try:
                    dom = self._lookup_by_id(id)
                    doms.append(dom)
                    uuids.append(dom.UUIDString())
                except exception.InstanceNotFound:
                    continue

        if only_running:
            return doms

        for name in self._conn.listDefinedDomains():
            try:
                dom = self._lookup_by_name(name)
                if dom.UUIDString() not in uuids:
                    doms.append(dom)
            except exception.InstanceNotFound:
                continue

        return doms

    def _list_instance_domains(self, only_running=True, only_guests=True):
        """Get a list of libvirt.Domain objects for nova instances

        :param only_running: True to only return running instances
        :param only_guests: True to filter out any host domain (eg Dom-0)

        Query libvirt to a get a list of all libvirt.Domain objects
        that correspond to nova instances. If the only_running parameter
        is true this list will only include active domains, otherwise
        inactive domains will be included too. If the only_guests parameter
        is true the list will have any "host" domain (aka Xen Domain-0)
        filtered out.

        :returns: list of libvirt.Domain objects
        """

        if not self._skip_list_all_domains:
            try:
                alldoms = self._list_instance_domains_fast(only_running)
            except (libvirt.libvirtError, AttributeError) as ex:
                LOG.info(_LI("Unable to use bulk domain list APIs, "
                             "falling back to slow code path: %(ex)s"),
                         {'ex': ex})
                self._skip_list_all_domains = True

        if self._skip_list_all_domains:
            # Old libvirt, or a libvirt driver which doesn't
            # implement the new API
            alldoms = self._list_instance_domains_slow(only_running)

        doms = []
        for dom in alldoms:
            if only_guests and dom.ID() == 0:
                continue
            doms.append(dom)

        return doms

    def list_instances(self):
        names = []
        for dom in self._list_instance_domains(only_running=False):
            names.append(dom.name())

        return names

    def list_instance_uuids(self):
        uuids = []
        for dom in self._list_instance_domains(only_running=False):
            uuids.append(dom.UUIDString())

        return uuids

    def plug_vifs(self, instance, network_info):
        """Plug VIFs into networks."""
        for vif in network_info:
            self.vif_driver.plug(instance, vif)

    def _unplug_vifs(self, instance, network_info, ignore_errors):
        """Unplug VIFs from networks."""
        for vif in network_info:
            try:
                self.vif_driver.unplug(instance, vif)
            except exception.NovaException:
                if not ignore_errors:
                    raise

    def unplug_vifs(self, instance, network_info):
        self._unplug_vifs(instance, network_info, False)

    def _teardown_container(self, instance):
        inst_path = libvirt_utils.get_instance_path(instance)
        container_dir = os.path.join(inst_path, 'rootfs')
        rootfs_dev = instance.system_metadata.get('rootfs_device_name')
        disk.teardown_container(container_dir, rootfs_dev)

    def _destroy(self, instance):
        try:
            virt_dom = self._lookup_by_name(instance['name'])
        except exception.InstanceNotFound:
            virt_dom = None

        # If the instance is already terminated, we're still happy
        # Otherwise, destroy it
        old_domid = -1
        if virt_dom is not None:
            try:
                old_domid = virt_dom.ID()
                virt_dom.destroy()

            except libvirt.libvirtError as e:
                is_okay = False
                errcode = e.get_error_code()
                if errcode == libvirt.VIR_ERR_NO_DOMAIN:
                    # Domain already gone. This can safely be ignored.
                    is_okay = True
                elif errcode == libvirt.VIR_ERR_OPERATION_INVALID:
                    # If the instance is already shut off, we get this:
                    # Code=55 Error=Requested operation is not valid:
                    # domain is not running
                    state = LIBVIRT_POWER_STATE[virt_dom.info()[0]]
                    if state == power_state.SHUTDOWN:
                        is_okay = True
                elif errcode == libvirt.VIR_ERR_OPERATION_TIMEOUT:
                    LOG.warn(_LW("Cannot destroy instance, operation time "
                                 "out"),
                            instance=instance)
                    reason = _("operation time out")
                    raise exception.InstancePowerOffFailure(reason=reason)

                if not is_okay:
                    with excutils.save_and_reraise_exception():
                        LOG.error(_LE('Error from libvirt during destroy. '
                                      'Code=%(errcode)s Error=%(e)s'),
                                  {'errcode': errcode, 'e': e},
                                  instance=instance)

        def _wait_for_destroy(expected_domid):
            """Called at an interval until the VM is gone."""
            # NOTE(vish): If the instance disappears during the destroy
            #             we ignore it so the cleanup can still be
            #             attempted because we would prefer destroy to
            #             never fail.
            try:
                dom_info = self.get_info(instance)
                state = dom_info.state
                new_domid = dom_info.id
            except exception.InstanceNotFound:
                LOG.warning(_LW("During wait destroy, instance disappeared."),
                            instance=instance)
                raise loopingcall.LoopingCallDone()

            if state == power_state.SHUTDOWN:
                LOG.info(_LI("Instance destroyed successfully."),
                         instance=instance)
                raise loopingcall.LoopingCallDone()

            # NOTE(wangpan): If the instance was booted again after destroy,
            #                this may be a endless loop, so check the id of
            #                domain here, if it changed and the instance is
            #                still running, we should destroy it again.
            # see https://bugs.launchpad.net/nova/+bug/1111213 for more details
            if new_domid != expected_domid:
                LOG.info(_LI("Instance may be started again."),
                         instance=instance)
                kwargs['is_running'] = True
                raise loopingcall.LoopingCallDone()

        kwargs = {'is_running': False}
        timer = loopingcall.FixedIntervalLoopingCall(_wait_for_destroy,
                                                     old_domid)
        timer.start(interval=0.5).wait()
        if kwargs['is_running']:
            LOG.info(_LI("Going to destroy instance again."),
                     instance=instance)
            self._destroy(instance)
        else:
            # NOTE(GuanQiang): teardown container to avoid resource leak
            if CONF.libvirt.virt_type == 'lxc':
                self._teardown_container(instance)

    def destroy(self, context, instance, network_info, block_device_info=None,
                destroy_disks=True, migrate_data=None):
        self._destroy(instance)
        self.cleanup(context, instance, network_info, block_device_info,
                     destroy_disks, migrate_data)

    def _undefine_domain(self, instance):
        try:
            virt_dom = self._lookup_by_name(instance['name'])
        except exception.InstanceNotFound:
            virt_dom = None
        if virt_dom:
            try:
                try:
                    virt_dom.undefineFlags(
                        libvirt.VIR_DOMAIN_UNDEFINE_MANAGED_SAVE)
                except libvirt.libvirtError:
                    LOG.debug("Error from libvirt during undefineFlags."
                        " Retrying with undefine", instance=instance)
                    virt_dom.undefine()
                except AttributeError:
                    # NOTE(vish): Older versions of libvirt don't support
                    #             undefine flags, so attempt to do the
                    #             right thing.
                    try:
                        if virt_dom.hasManagedSaveImage(0):
                            virt_dom.managedSaveRemove(0)
                    except AttributeError:
                        pass
                    virt_dom.undefine()
            except libvirt.libvirtError as e:
                with excutils.save_and_reraise_exception():
                    errcode = e.get_error_code()
                    LOG.error(_LE('Error from libvirt during undefine. '
                                  'Code=%(errcode)s Error=%(e)s'),
                              {'errcode': errcode, 'e': e}, instance=instance)

    def cleanup(self, context, instance, network_info, block_device_info=None,
                destroy_disks=True, migrate_data=None, destroy_vifs=True):
        if destroy_vifs:
            self._unplug_vifs(instance, network_info, True)

        retry = True
        while retry:
            try:
                self.firewall_driver.unfilter_instance(instance,
                                                    network_info=network_info)
            except libvirt.libvirtError as e:
                try:
                    state = self.get_info(instance).state
                except exception.InstanceNotFound:
                    state = power_state.SHUTDOWN

                if state != power_state.SHUTDOWN:
                    LOG.warn(_LW("Instance may be still running, destroy "
                                 "it again."), instance=instance)
                    self._destroy(instance)
                else:
                    retry = False
                    errcode = e.get_error_code()
                    LOG.exception(_LE('Error from libvirt during unfilter. '
                                      'Code=%(errcode)s Error=%(e)s'),
                                  {'errcode': errcode, 'e': e},
                                  instance=instance)
                    reason = "Error unfiltering instance."
                    raise exception.InstanceTerminationFailure(reason=reason)
            except Exception:
                retry = False
                raise
            else:
                retry = False

        # FIXME(wangpan): if the instance is booted again here, such as the
        #                 the soft reboot operation boot it here, it will
        #                 become "running deleted", should we check and destroy
        #                 it at the end of this method?

        # NOTE(vish): we disconnect from volumes regardless
        block_device_mapping = driver.block_device_info_get_mapping(
            block_device_info)
        for vol in block_device_mapping:
            connection_info = vol['connection_info']
            disk_dev = vol['mount_device']
            if disk_dev is not None:
                disk_dev = disk_dev.rpartition("/")[2]

            if ('data' in connection_info and
                    'volume_id' in connection_info['data']):
                volume_id = connection_info['data']['volume_id']
                encryption = encryptors.get_encryption_metadata(
                    context, self._volume_api, volume_id, connection_info)

                if encryption:
                    # The volume must be detached from the VM before
                    # disconnecting it from its encryptor. Otherwise, the
                    # encryptor may report that the volume is still in use.
                    encryptor = self._get_volume_encryptor(connection_info,
                                                           encryption)
                    encryptor.detach_volume(**encryption)

            try:
                self._disconnect_volume(connection_info, disk_dev)
            except Exception as exc:
                with excutils.save_and_reraise_exception() as ctxt:
                    if destroy_disks:
                        # Don't block on Volume errors if we're trying to
                        # delete the instance as we may be partially created
                        # or deleted
                        ctxt.reraise = False
                        LOG.warn(_LW("Ignoring Volume Error on vol %(vol_id)s "
                                     "during delete %(exc)s"),
                                 {'vol_id': vol.get('volume_id'), 'exc': exc},
                                 instance=instance)

        if destroy_disks:
            # NOTE(haomai): destroy volumes if needed
            if CONF.libvirt.images_type == 'lvm':
                self._cleanup_lvm(instance)
            if CONF.libvirt.images_type == 'rbd':
                self._cleanup_rbd(instance)

        if destroy_disks or (
                migrate_data and migrate_data.get('is_shared_block_storage',
                                                  False)):
            self._delete_instance_files(instance)

        if CONF.serial_console.enabled:
            serials = self._get_serial_ports_from_instance(instance)
            for hostname, port in serials:
                serial_console.release_port(host=hostname, port=port)

        self._undefine_domain(instance)

    def _detach_encrypted_volumes(self, instance):
        """Detaches encrypted volumes attached to instance."""
        disks = jsonutils.loads(self.get_instance_disk_info(instance))
        encrypted_volumes = filter(dmcrypt.is_encrypted,
                                   [disk['path'] for disk in disks])
        for path in encrypted_volumes:
            dmcrypt.delete_volume(path)

    def _get_serial_ports_from_instance(self, instance, mode=None):
        """Returns an iterator over serial port(s) configured on instance.

        :param mode: Should be a value in (None, bind, connect)
        """
        virt_dom = self._lookup_by_name(instance['name'])
        xml = virt_dom.XMLDesc(0)
        tree = etree.fromstring(xml)
        for serial in tree.findall("./devices/serial"):
            if serial.get("type") == "tcp":
                source = serial.find("./source")
                if source is not None:
                    if mode and source.get("mode") != mode:
                        continue
                    yield (source.get("host"), int(source.get("service")))

    @staticmethod
    def _get_rbd_driver():
        return rbd_utils.RBDDriver(
                pool=CONF.libvirt.images_rbd_pool,
                ceph_conf=CONF.libvirt.images_rbd_ceph_conf,
                rbd_user=CONF.libvirt.rbd_user)

    def _cleanup_rbd(self, instance):
        LibvirtDriver._get_rbd_driver().cleanup_volumes(instance)

    def _cleanup_lvm(self, instance):
        """Delete all LVM disks for given instance object."""
        if instance.get('ephemeral_key_uuid') is not None:
            self._detach_encrypted_volumes(instance)

        disks = self._lvm_disks(instance)
        if disks:
            lvm.remove_volumes(disks)

    def _lvm_disks(self, instance):
        """Returns all LVM disks for given instance object."""
        if CONF.libvirt.images_volume_group:
            vg = os.path.join('/dev', CONF.libvirt.images_volume_group)
            if not os.path.exists(vg):
                return []
            pattern = '%s_' % instance['uuid']

            def belongs_to_instance(disk):
                return disk.startswith(pattern)

            def fullpath(name):
                return os.path.join(vg, name)

            logical_volumes = lvm.list_volumes(vg)

            disk_names = filter(belongs_to_instance, logical_volumes)
            disks = map(fullpath, disk_names)
            return disks
        return []

    def get_volume_connector(self, instance):
        if not self._initiator:
            self._initiator = libvirt_utils.get_iscsi_initiator()
            if not self._initiator:
                LOG.debug('Could not determine iscsi initiator name',
                          instance=instance)

        if not self._fc_wwnns:
            self._fc_wwnns = libvirt_utils.get_fc_wwnns()
            if not self._fc_wwnns or len(self._fc_wwnns) == 0:
                LOG.debug('Could not determine fibre channel '
                          'world wide node names',
                          instance=instance)

        if not self._fc_wwpns:
            self._fc_wwpns = libvirt_utils.get_fc_wwpns()
            if not self._fc_wwpns or len(self._fc_wwpns) == 0:
                LOG.debug('Could not determine fibre channel '
                          'world wide port names',
                          instance=instance)

        connector = {'ip': CONF.my_block_storage_ip,
                     'host': CONF.host}

        if self._initiator:
            connector['initiator'] = self._initiator

        if self._fc_wwnns and self._fc_wwpns:
            connector["wwnns"] = self._fc_wwnns
            connector["wwpns"] = self._fc_wwpns

        return connector

    def _cleanup_resize(self, instance, network_info):
        # NOTE(wangpan): we get the pre-grizzly instance path firstly,
        #                so the backup dir of pre-grizzly instance can
        #                be deleted correctly with grizzly or later nova.
        pre_grizzly_name = libvirt_utils.get_instance_path(instance,
                                                           forceold=True)
        target = pre_grizzly_name + '_resize'
        if not os.path.exists(target):
            target = libvirt_utils.get_instance_path(instance) + '_resize'

        if os.path.exists(target):
            # Deletion can fail over NFS, so retry the deletion as required.
            # Set maximum attempt as 5, most test can remove the directory
            # for the second time.
            utils.execute('rm', '-rf', target, delay_on_retry=True,
                          attempts=5)

        if instance['host'] != CONF.host:
            self._undefine_domain(instance)
            self.unplug_vifs(instance, network_info)
            self.firewall_driver.unfilter_instance(instance, network_info)

    def _connect_volume(self, connection_info, disk_info):
        driver_type = connection_info.get('driver_volume_type')
        if driver_type not in self.volume_drivers:
            raise exception.VolumeDriverNotFound(driver_type=driver_type)
        driver = self.volume_drivers[driver_type]
        driver.connect_volume(connection_info, disk_info)

    def _disconnect_volume(self, connection_info, disk_dev):
        driver_type = connection_info.get('driver_volume_type')
        if driver_type not in self.volume_drivers:
            raise exception.VolumeDriverNotFound(driver_type=driver_type)
        driver = self.volume_drivers[driver_type]
        return driver.disconnect_volume(connection_info, disk_dev)

    def _get_volume_config(self, connection_info, disk_info):
        driver_type = connection_info.get('driver_volume_type')
        if driver_type not in self.volume_drivers:
            raise exception.VolumeDriverNotFound(driver_type=driver_type)
        driver = self.volume_drivers[driver_type]
        return driver.get_config(connection_info, disk_info)

    def _get_volume_encryptor(self, connection_info, encryption):
        encryptor = encryptors.get_volume_encryptor(connection_info,
                                                    **encryption)
        return encryptor

    def attach_volume(self, context, connection_info, instance, mountpoint,
                      disk_bus=None, device_type=None, encryption=None):
        instance_name = instance.name
        virt_dom = self._lookup_by_name(instance_name)
        disk_dev = mountpoint.rpartition("/")[2]
        bdm = {
            'device_name': disk_dev,
            'disk_bus': disk_bus,
            'device_type': device_type}

        # Note(cfb): If the volume has a custom block size, check that
        #            that we are using QEMU/KVM and libvirt >= 0.10.2. The
        #            presence of a block size is considered mandatory by
        #            cinder so we fail if we can't honor the request.
        data = {}
        if ('data' in connection_info):
            data = connection_info['data']
        if ('logical_block_size' in data or 'physical_block_size' in data):
            if ((CONF.libvirt.virt_type != "kvm" and
                 CONF.libvirt.virt_type != "qemu")):
                msg = _("Volume sets block size, but the current "
                        "libvirt hypervisor '%s' does not support custom "
                        "block size") % CONF.libvirt.virt_type
                raise exception.InvalidHypervisorType(msg)

            if not self._host.has_min_version(MIN_LIBVIRT_BLOCKIO_VERSION):
                ver = ".".join([str(x) for x in MIN_LIBVIRT_BLOCKIO_VERSION])
                msg = _("Volume sets block size, but libvirt '%s' or later is "
                        "required.") % ver
                raise exception.Invalid(msg)

        disk_info = blockinfo.get_info_from_bdm(CONF.libvirt.virt_type, bdm)
        self._connect_volume(connection_info, disk_info)
        conf = self._get_volume_config(connection_info, disk_info)
        self._set_cache_mode(conf)

        try:
            # NOTE(vish): We can always affect config because our
            #             domains are persistent, but we should only
            #             affect live if the domain is running.
            flags = libvirt.VIR_DOMAIN_AFFECT_CONFIG
            state = LIBVIRT_POWER_STATE[virt_dom.info()[0]]
            if state in (power_state.RUNNING, power_state.PAUSED):
                flags |= libvirt.VIR_DOMAIN_AFFECT_LIVE

            if encryption:
                encryptor = self._get_volume_encryptor(connection_info,
                                                       encryption)
                encryptor.attach_volume(context, **encryption)

            virt_dom.attachDeviceFlags(conf.to_xml(), flags)
        except Exception as ex:
            LOG.exception(_LE('Failed to attach volume at mountpoint: %s'),
                          mountpoint, instance=instance)
            if isinstance(ex, libvirt.libvirtError):
                errcode = ex.get_error_code()
                if errcode == libvirt.VIR_ERR_OPERATION_FAILED:
                    self._disconnect_volume(connection_info, disk_dev)
                    raise exception.DeviceIsBusy(device=disk_dev)

            with excutils.save_and_reraise_exception():
                self._disconnect_volume(connection_info, disk_dev)

    def _swap_volume(self, domain, disk_path, new_path, resize_to):
        """Swap existing disk with a new block device."""
        # Save a copy of the domain's persistent XML file
        xml = domain.XMLDesc(
            libvirt.VIR_DOMAIN_XML_INACTIVE |
            libvirt.VIR_DOMAIN_XML_SECURE)

        # Abort is an idempotent operation, so make sure any block
        # jobs which may have failed are ended.
        try:
            domain.blockJobAbort(disk_path, 0)
        except Exception:
            pass

        try:
            # NOTE (rmk): blockRebase cannot be executed on persistent
            #             domains, so we need to temporarily undefine it.
            #             If any part of this block fails, the domain is
            #             re-defined regardless.
            if domain.isPersistent():
                domain.undefine()

            # Start copy with VIR_DOMAIN_REBASE_REUSE_EXT flag to
            # allow writing to existing external volume file
            domain.blockRebase(disk_path, new_path, 0,
                               libvirt.VIR_DOMAIN_BLOCK_REBASE_COPY |
                               libvirt.VIR_DOMAIN_BLOCK_REBASE_REUSE_EXT)

            while self._wait_for_block_job(domain, disk_path):
                time.sleep(0.5)

            domain.blockJobAbort(disk_path,
                                 libvirt.VIR_DOMAIN_BLOCK_JOB_ABORT_PIVOT)
            if resize_to:
                # NOTE(alex_xu): domain.blockJobAbort isn't sync call. This
                # is bug in libvirt. So we need waiting for the pivot is
                # finished. libvirt bug #1119173
                while self._wait_for_block_job(domain, disk_path,
                                               wait_for_job_clean=True):
                    time.sleep(0.5)
                domain.blockResize(disk_path, resize_to * units.Gi / units.Ki)
        finally:
            self._conn.defineXML(xml)

    def swap_volume(self, old_connection_info,
                    new_connection_info, instance, mountpoint, resize_to):
        instance_name = instance['name']
        virt_dom = self._lookup_by_name(instance_name)
        disk_dev = mountpoint.rpartition("/")[2]
        xml = self._get_disk_xml(virt_dom.XMLDesc(0), disk_dev)
        if not xml:
            raise exception.DiskNotFound(location=disk_dev)
        disk_info = {
            'dev': disk_dev,
            'bus': blockinfo.get_disk_bus_for_disk_dev(
                CONF.libvirt.virt_type, disk_dev),
            'type': 'disk',
            }
        self._connect_volume(new_connection_info, disk_info)
        conf = self._get_volume_config(new_connection_info, disk_info)
        if not conf.source_path:
            self._disconnect_volume(new_connection_info, disk_dev)
            raise NotImplementedError(_("Swap only supports host devices"))

        self._swap_volume(virt_dom, disk_dev, conf.source_path, resize_to)
        self._disconnect_volume(old_connection_info, disk_dev)

    @staticmethod
    def _get_disk_xml(xml, device):
        """Returns the xml for the disk mounted at device."""
        try:
            doc = etree.fromstring(xml)
        except Exception:
            return None
        ret = doc.findall('./devices/disk')
        for node in ret:
            for child in node.getchildren():
                if child.tag == 'target':
                    if child.get('dev') == device:
                        return etree.tostring(node)

    def _get_existing_domain_xml(self, instance, network_info,
                                 block_device_info=None):
        try:
            virt_dom = self._lookup_by_name(instance['name'])
            xml = virt_dom.XMLDesc(0)
        except exception.InstanceNotFound:
            disk_info = blockinfo.get_disk_info(CONF.libvirt.virt_type,
                                                instance,
                                                block_device_info)
            xml = self._get_guest_xml(nova_context.get_admin_context(),
                                      instance, network_info, disk_info,
                                      block_device_info=block_device_info)
        return xml

    def detach_volume(self, connection_info, instance, mountpoint,
                      encryption=None):
        instance_name = instance.name
        disk_dev = mountpoint.rpartition("/")[2]
        try:
            virt_dom = self._lookup_by_name(instance_name)
            xml = self._get_disk_xml(virt_dom.XMLDesc(0), disk_dev)
            if not xml:
                raise exception.DiskNotFound(location=disk_dev)
            else:
                # NOTE(vish): We can always affect config because our
                #             domains are persistent, but we should only
                #             affect live if the domain is running.
                flags = libvirt.VIR_DOMAIN_AFFECT_CONFIG
                state = LIBVIRT_POWER_STATE[virt_dom.info()[0]]
                if state in (power_state.RUNNING, power_state.PAUSED):
                    flags |= libvirt.VIR_DOMAIN_AFFECT_LIVE
                virt_dom.detachDeviceFlags(xml, flags)

                if encryption:
                    # The volume must be detached from the VM before
                    # disconnecting it from its encryptor. Otherwise, the
                    # encryptor may report that the volume is still in use.
                    encryptor = self._get_volume_encryptor(connection_info,
                                                           encryption)
                    encryptor.detach_volume(**encryption)
        except exception.InstanceNotFound:
            # NOTE(zhaoqin): If the instance does not exist, _lookup_by_name()
            #                will throw InstanceNotFound exception. Need to
            #                disconnect volume under this circumstance.
            LOG.warn(_LW("During detach_volume, instance disappeared."))
        except libvirt.libvirtError as ex:
            # NOTE(vish): This is called to cleanup volumes after live
            #             migration, so we should still disconnect even if
            #             the instance doesn't exist here anymore.
            error_code = ex.get_error_code()
            if error_code == libvirt.VIR_ERR_NO_DOMAIN:
                # NOTE(vish):
                LOG.warn(_LW("During detach_volume, instance disappeared."))
            else:
                raise

        self._disconnect_volume(connection_info, disk_dev)

    def attach_interface(self, instance, image_meta, vif):
        virt_dom = self._lookup_by_name(instance['name'])
        flavor = objects.Flavor.get_by_id(
            nova_context.get_admin_context(read_deleted='yes'),
            instance['instance_type_id'])
        self.vif_driver.plug(instance, vif)
        self.firewall_driver.setup_basic_filtering(instance, [vif])
        cfg = self.vif_driver.get_config(instance, vif, image_meta,
                                         flavor, CONF.libvirt.virt_type)
        try:
            flags = libvirt.VIR_DOMAIN_AFFECT_CONFIG
            state = LIBVIRT_POWER_STATE[virt_dom.info()[0]]
            if state == power_state.RUNNING or state == power_state.PAUSED:
                flags |= libvirt.VIR_DOMAIN_AFFECT_LIVE
            virt_dom.attachDeviceFlags(cfg.to_xml(), flags)
        except libvirt.libvirtError:
            LOG.error(_LE('attaching network adapter failed.'),
                     instance=instance, exc_info=True)
            self.vif_driver.unplug(instance, vif)
            raise exception.InterfaceAttachFailed(
                    instance_uuid=instance['uuid'])

    def detach_interface(self, instance, vif):
        virt_dom = self._lookup_by_name(instance['name'])
        flavor = objects.Flavor.get_by_id(
            nova_context.get_admin_context(read_deleted='yes'),
            instance['instance_type_id'])
        cfg = self.vif_driver.get_config(instance, vif, None, flavor,
                                         CONF.libvirt.virt_type)
        try:
            self.vif_driver.unplug(instance, vif)
            flags = libvirt.VIR_DOMAIN_AFFECT_CONFIG
            state = LIBVIRT_POWER_STATE[virt_dom.info()[0]]
            if state == power_state.RUNNING or state == power_state.PAUSED:
                flags |= libvirt.VIR_DOMAIN_AFFECT_LIVE
            virt_dom.detachDeviceFlags(cfg.to_xml(), flags)
        except libvirt.libvirtError as ex:
            error_code = ex.get_error_code()
            if error_code == libvirt.VIR_ERR_NO_DOMAIN:
                LOG.warn(_LW("During detach_interface, "
                             "instance disappeared."),
                         instance=instance)
            else:
                LOG.error(_LE('detaching network adapter failed.'),
                         instance=instance, exc_info=True)
                raise exception.InterfaceDetachFailed(
                        instance_uuid=instance['uuid'])

    def _create_snapshot_metadata(self, base, instance, img_fmt, snp_name):
        metadata = {'is_public': False,
                    'status': 'active',
                    'name': snp_name,
                    'properties': {
                                   'kernel_id': instance['kernel_id'],
                                   'image_location': 'snapshot',
                                   'image_state': 'available',
                                   'owner_id': instance['project_id'],
                                   'ramdisk_id': instance['ramdisk_id'],
                                   }
                    }
        if instance['os_type']:
            metadata['properties']['os_type'] = instance['os_type']

        # NOTE(vish): glance forces ami disk format to be ami
        if base.get('disk_format') == 'ami':
            metadata['disk_format'] = 'ami'
        else:
            metadata['disk_format'] = img_fmt

        metadata['container_format'] = base.get('container_format', 'bare')

        return metadata

    def snapshot(self, context, instance, image_id, update_task_state):
        """Create snapshot from a running VM instance.

        This command only works with qemu 0.14+
        """
        try:
            virt_dom = self._lookup_by_name(instance['name'])
        except exception.InstanceNotFound:
            raise exception.InstanceNotRunning(instance_id=instance['uuid'])

        base_image_ref = instance['image_ref']

        base = compute_utils.get_image_metadata(
            context, self._image_api, base_image_ref, instance)

        snapshot = self._image_api.get(context, image_id)

        disk_path = libvirt_utils.find_disk(virt_dom)
        source_format = libvirt_utils.get_disk_type(disk_path)

        image_format = CONF.libvirt.snapshot_image_format or source_format

        # NOTE(bfilippov): save lvm and rbd as raw
        if image_format == 'lvm' or image_format == 'rbd':
            image_format = 'raw'

        metadata = self._create_snapshot_metadata(base,
                                                  instance,
                                                  image_format,
                                                  snapshot['name'])

        snapshot_name = uuid.uuid4().hex

        state = LIBVIRT_POWER_STATE[virt_dom.info()[0]]

        # NOTE(rmk): Live snapshots require QEMU 1.3 and Libvirt 1.0.0.
        #            These restrictions can be relaxed as other configurations
        #            can be validated.
        # NOTE(dgenin): Instances with LVM encrypted ephemeral storage require
        #               cold snapshots. Currently, checking for encryption is
        #               redundant because LVM supports only cold snapshots.
        #               It is necessary in case this situation changes in the
        #               future.
        if (self._host.has_min_version(MIN_LIBVIRT_LIVESNAPSHOT_VERSION,
                                       MIN_QEMU_LIVESNAPSHOT_VERSION,
                                       REQ_HYPERVISOR_LIVESNAPSHOT)
             and source_format not in ('lvm', 'rbd')
             and not CONF.ephemeral_storage_encryption.enabled):
            live_snapshot = True
            # Abort is an idempotent operation, so make sure any block
            # jobs which may have failed are ended. This operation also
            # confirms the running instance, as opposed to the system as a
            # whole, has a new enough version of the hypervisor (bug 1193146).
            try:
                virt_dom.blockJobAbort(disk_path, 0)
            except libvirt.libvirtError as ex:
                error_code = ex.get_error_code()
                if error_code == libvirt.VIR_ERR_CONFIG_UNSUPPORTED:
                    live_snapshot = False
                else:
                    pass
        else:
            live_snapshot = False

        # NOTE(rmk): We cannot perform live snapshots when a managedSave
        #            file is present, so we will use the cold/legacy method
        #            for instances which are shutdown.
        if state == power_state.SHUTDOWN:
            live_snapshot = False

        # NOTE(dkang): managedSave does not work for LXC
        if CONF.libvirt.virt_type != 'lxc' and not live_snapshot:
            if state == power_state.RUNNING or state == power_state.PAUSED:
                self._detach_pci_devices(virt_dom,
                    pci_manager.get_instance_pci_devs(instance))
                self._detach_sriov_ports(instance, virt_dom)
                virt_dom.managedSave(0)

        snapshot_backend = self.image_backend.snapshot(instance,
                disk_path,
                image_type=source_format)

        if live_snapshot:
            LOG.info(_LI("Beginning live snapshot process"),
                     instance=instance)
        else:
            LOG.info(_LI("Beginning cold snapshot process"),
                     instance=instance)

        update_task_state(task_state=task_states.IMAGE_PENDING_UPLOAD)
        snapshot_directory = CONF.libvirt.snapshots_directory
        fileutils.ensure_tree(snapshot_directory)
        with utils.tempdir(dir=snapshot_directory) as tmpdir:
            try:
                out_path = os.path.join(tmpdir, snapshot_name)
                if live_snapshot:
                    # NOTE(xqueralt): libvirt needs o+x in the temp directory
                    os.chmod(tmpdir, 0o701)
                    self._live_snapshot(context, instance, virt_dom, disk_path,
                                        out_path, image_format, base)
                else:
                    snapshot_backend.snapshot_extract(out_path, image_format)
            finally:
                new_dom = None
                # NOTE(dkang): because previous managedSave is not called
                #              for LXC, _create_domain must not be called.
                if CONF.libvirt.virt_type != 'lxc' and not live_snapshot:
                    if state == power_state.RUNNING:
                        new_dom = self._create_domain(domain=virt_dom)
                    elif state == power_state.PAUSED:
                        new_dom = self._create_domain(domain=virt_dom,
                                launch_flags=libvirt.VIR_DOMAIN_START_PAUSED)
                    if new_dom is not None:
                        self._attach_pci_devices(new_dom,
                            pci_manager.get_instance_pci_devs(instance))
                        self._attach_sriov_ports(context, instance, new_dom)
                LOG.info(_LI("Snapshot extracted, beginning image upload"),
                         instance=instance)

            # Upload that image to the image service

            update_task_state(task_state=task_states.IMAGE_UPLOADING,
                     expected_state=task_states.IMAGE_PENDING_UPLOAD)
            with libvirt_utils.file_open(out_path) as image_file:
                self._image_api.update(context,
                                       image_id,
                                       metadata,
                                       image_file)
                LOG.info(_LI("Snapshot image upload complete"),
                         instance=instance)

    @staticmethod
    def _wait_for_block_job(domain, disk_path, abort_on_error=False,
                            wait_for_job_clean=False):
        """Wait for libvirt block job to complete.

        Libvirt may return either cur==end or an empty dict when
        the job is complete, depending on whether the job has been
        cleaned up by libvirt yet, or not.

        :returns: True if still in progress
                  False if completed
        """

        status = domain.blockJobInfo(disk_path, 0)
        if status == -1 and abort_on_error:
            msg = _('libvirt error while requesting blockjob info.')
            raise exception.NovaException(msg)
        try:
            cur = status.get('cur', 0)
            end = status.get('end', 0)
        except Exception:
            return False

        if wait_for_job_clean:
            job_ended = not status
        else:
            job_ended = cur == end

        return not job_ended

    def _can_quiesce(self, image_meta):
        if CONF.libvirt.virt_type not in ('kvm', 'qemu'):
            return (False, _('Only KVM and QEMU are supported'))

        if not self._host.has_min_version(MIN_LIBVIRT_FSFREEZE_VERSION):
            ver = ".".join([str(x) for x in MIN_LIBVIRT_FSFREEZE_VERSION])
            return (False, _('Quiescing requires libvirt version %(version)s '
                             'or greater') % {'version': ver})

        img_meta_prop = image_meta.get('properties', {}) if image_meta else {}
        hw_qga = img_meta_prop.get('hw_qemu_guest_agent', 'no')
        if hw_qga.lower() == 'no':
            return (False, _('QEMU guest agent is not enabled'))

        return (True, None)

    def _set_quiesced(self, context, instance, image_meta, quiesced):
        supported, reason = self._can_quiesce(image_meta)
        if not supported:
            raise exception.InstanceQuiesceNotSupported(
                instance_id=instance['uuid'], reason=reason)

        try:
            domain = self._lookup_by_name(instance['name'])
            if quiesced:
                domain.fsFreeze()
            else:
                domain.fsThaw()
        except libvirt.libvirtError as ex:
            error_code = ex.get_error_code()
            msg = (_('Error from libvirt while quiescing %(instance_name)s: '
                     '[Error Code %(error_code)s] %(ex)s')
                   % {'instance_name': instance['name'],
                      'error_code': error_code, 'ex': ex})
            raise exception.NovaException(msg)

    def quiesce(self, context, instance, image_meta):
        """Freeze the guest filesystems to prepare for snapshot.

        The qemu-guest-agent must be setup to execute fsfreeze.
        """
        self._set_quiesced(context, instance, image_meta, True)

    def unquiesce(self, context, instance, image_meta):
        """Thaw the guest filesystems after snapshot."""
        self._set_quiesced(context, instance, image_meta, False)

    def _live_snapshot(self, context, instance, domain, disk_path, out_path,
                       image_format, image_meta):
        """Snapshot an instance without downtime."""
        # Save a copy of the domain's persistent XML file
        xml = domain.XMLDesc(
            libvirt.VIR_DOMAIN_XML_INACTIVE |
            libvirt.VIR_DOMAIN_XML_SECURE)

        # Abort is an idempotent operation, so make sure any block
        # jobs which may have failed are ended.
        try:
            domain.blockJobAbort(disk_path, 0)
        except Exception:
            pass

        # NOTE (rmk): We are using shallow rebases as a workaround to a bug
        #             in QEMU 1.3. In order to do this, we need to create
        #             a destination image with the original backing file
        #             and matching size of the instance root disk.
        src_disk_size = libvirt_utils.get_disk_size(disk_path)
        src_back_path = libvirt_utils.get_disk_backing_file(disk_path,
                                                            basename=False)
        disk_delta = out_path + '.delta'
        libvirt_utils.create_cow_image(src_back_path, disk_delta,
                                       src_disk_size)

        img_meta_prop = image_meta.get('properties', {}) if image_meta else {}
        require_quiesce = img_meta_prop.get('os_require_quiesce', 'no')
        if require_quiesce.lower() == 'yes':
            self.quiesce(context, instance, image_meta)

        try:
            # NOTE (rmk): blockRebase cannot be executed on persistent
            #             domains, so we need to temporarily undefine it.
            #             If any part of this block fails, the domain is
            #             re-defined regardless.
            if domain.isPersistent():
                domain.undefine()

            # NOTE (rmk): Establish a temporary mirror of our root disk and
            #             issue an abort once we have a complete copy.
            domain.blockRebase(disk_path, disk_delta, 0,
                               libvirt.VIR_DOMAIN_BLOCK_REBASE_COPY |
                               libvirt.VIR_DOMAIN_BLOCK_REBASE_REUSE_EXT |
                               libvirt.VIR_DOMAIN_BLOCK_REBASE_SHALLOW)

            while self._wait_for_block_job(domain, disk_path):
                time.sleep(0.5)

            domain.blockJobAbort(disk_path, 0)
            libvirt_utils.chown(disk_delta, os.getuid())
        finally:
            self._conn.defineXML(xml)
            if require_quiesce.lower() == 'yes':
                self.unquiesce(context, instance, image_meta)

        # Convert the delta (CoW) image with a backing file to a flat
        # image with no backing file.
        libvirt_utils.extract_snapshot(disk_delta, 'qcow2',
                                       out_path, image_format)

    def _volume_snapshot_update_status(self, context, snapshot_id, status):
        """Send a snapshot status update to Cinder.

        This method captures and logs exceptions that occur
        since callers cannot do anything useful with these exceptions.

        Operations on the Cinder side waiting for this will time out if
        a failure occurs sending the update.

        :param context: security context
        :param snapshot_id: id of snapshot being updated
        :param status: new status value

        """

        try:
            self._volume_api.update_snapshot_status(context,
                                                    snapshot_id,
                                                    status)
        except Exception:
            LOG.exception(_LE('Failed to send updated snapshot status '
                              'to volume service.'))

    def _volume_snapshot_create(self, context, instance, domain,
                                volume_id, new_file):
        """Perform volume snapshot.

           :param domain: VM that volume is attached to
           :param volume_id: volume UUID to snapshot
           :param new_file: relative path to new qcow2 file present on share

        """

        xml = domain.XMLDesc(0)
        xml_doc = etree.fromstring(xml)

        device_info = vconfig.LibvirtConfigGuest()
        device_info.parse_dom(xml_doc)

        disks_to_snap = []          # to be snapshotted by libvirt
        network_disks_to_snap = []  # network disks (netfs, gluster, etc.)
        disks_to_skip = []          # local disks not snapshotted

        for guest_disk in device_info.devices:
            if (guest_disk.root_name != 'disk'):
                continue

            if (guest_disk.target_dev is None):
                continue

            if (guest_disk.serial is None or guest_disk.serial != volume_id):
                disks_to_skip.append(guest_disk.target_dev)
                continue

            # disk is a Cinder volume with the correct volume_id

            disk_info = {
                'dev': guest_disk.target_dev,
                'serial': guest_disk.serial,
                'current_file': guest_disk.source_path,
                'source_protocol': guest_disk.source_protocol,
                'source_name': guest_disk.source_name,
                'source_hosts': guest_disk.source_hosts,
                'source_ports': guest_disk.source_ports
            }

            # Determine path for new_file based on current path
            if disk_info['current_file'] is not None:
                current_file = disk_info['current_file']
                new_file_path = os.path.join(os.path.dirname(current_file),
                                             new_file)
                disks_to_snap.append((current_file, new_file_path))
            elif disk_info['source_protocol'] in ('gluster', 'netfs'):
                network_disks_to_snap.append((disk_info, new_file))

        if not disks_to_snap and not network_disks_to_snap:
            msg = _('Found no disk to snapshot.')
            raise exception.NovaException(msg)

        snapshot = vconfig.LibvirtConfigGuestSnapshot()

        for current_name, new_filename in disks_to_snap:
            snap_disk = vconfig.LibvirtConfigGuestSnapshotDisk()
            snap_disk.name = current_name
            snap_disk.source_path = new_filename
            snap_disk.source_type = 'file'
            snap_disk.snapshot = 'external'
            snap_disk.driver_name = 'qcow2'

            snapshot.add_disk(snap_disk)

        for disk_info, new_filename in network_disks_to_snap:
            snap_disk = vconfig.LibvirtConfigGuestSnapshotDisk()
            snap_disk.name = disk_info['dev']
            snap_disk.source_type = 'network'
            snap_disk.source_protocol = disk_info['source_protocol']
            snap_disk.snapshot = 'external'
            snap_disk.source_path = new_filename
            old_dir = disk_info['source_name'].split('/')[0]
            snap_disk.source_name = '%s/%s' % (old_dir, new_filename)
            snap_disk.source_hosts = disk_info['source_hosts']
            snap_disk.source_ports = disk_info['source_ports']

            snapshot.add_disk(snap_disk)

        for dev in disks_to_skip:
            snap_disk = vconfig.LibvirtConfigGuestSnapshotDisk()
            snap_disk.name = dev
            snap_disk.snapshot = 'no'

            snapshot.add_disk(snap_disk)

        snapshot_xml = snapshot.to_xml()
        LOG.debug("snap xml: %s", snapshot_xml)

        snap_flags = (libvirt.VIR_DOMAIN_SNAPSHOT_CREATE_DISK_ONLY |
                      libvirt.VIR_DOMAIN_SNAPSHOT_CREATE_NO_METADATA |
                      libvirt.VIR_DOMAIN_SNAPSHOT_CREATE_REUSE_EXT)

        QUIESCE = libvirt.VIR_DOMAIN_SNAPSHOT_CREATE_QUIESCE

        try:
            domain.snapshotCreateXML(snapshot_xml,
                                     snap_flags | QUIESCE)

            return
        except libvirt.libvirtError:
            LOG.exception(_LE('Unable to create quiesced VM snapshot, '
                              'attempting again with quiescing disabled.'))

        try:
            domain.snapshotCreateXML(snapshot_xml, snap_flags)
        except libvirt.libvirtError:
            LOG.exception(_LE('Unable to create VM snapshot, '
                              'failing volume_snapshot operation.'))

            raise

    def _volume_refresh_connection_info(self, context, instance, volume_id):
        bdm = objects.BlockDeviceMapping.get_by_volume_id(context,
                                                          volume_id)
        driver_bdm = driver_block_device.DriverVolumeBlockDevice(bdm)
        driver_bdm.refresh_connection_info(context, instance,
                                           self._volume_api, self)

    def volume_snapshot_create(self, context, instance, volume_id,
                               create_info):
        """Create snapshots of a Cinder volume via libvirt.

        :param instance: VM instance object reference
        :param volume_id: id of volume being snapshotted
        :param create_info: dict of information used to create snapshots
                     - snapshot_id : ID of snapshot
                     - type : qcow2 / <other>
                     - new_file : qcow2 file created by Cinder which
                     becomes the VM's active image after
                     the snapshot is complete
        """

        LOG.debug("volume_snapshot_create: create_info: %(c_info)s",
                  {'c_info': create_info}, instance=instance)

        try:
            virt_dom = self._lookup_by_name(instance.name)
        except exception.InstanceNotFound:
            raise exception.InstanceNotRunning(instance_id=instance.uuid)

        if create_info['type'] != 'qcow2':
            raise exception.NovaException(_('Unknown type: %s') %
                                          create_info['type'])

        snapshot_id = create_info.get('snapshot_id', None)
        if snapshot_id is None:
            raise exception.NovaException(_('snapshot_id required '
                                            'in create_info'))

        try:
            self._volume_snapshot_create(context, instance, virt_dom,
                                         volume_id, create_info['new_file'])
        except Exception:
            with excutils.save_and_reraise_exception():
                LOG.exception(_LE('Error occurred during '
                                  'volume_snapshot_create, '
                                  'sending error status to Cinder.'))
                self._volume_snapshot_update_status(
                    context, snapshot_id, 'error')

        self._volume_snapshot_update_status(
            context, snapshot_id, 'creating')

        def _wait_for_snapshot():
            snapshot = self._volume_api.get_snapshot(context, snapshot_id)

            if snapshot.get('status') != 'creating':
                self._volume_refresh_connection_info(context, instance,
                                                     volume_id)
                raise loopingcall.LoopingCallDone()

        timer = loopingcall.FixedIntervalLoopingCall(_wait_for_snapshot)
        timer.start(interval=0.5).wait()

    def _volume_snapshot_delete(self, context, instance, volume_id,
                                snapshot_id, delete_info=None):
        """Note:
            if file being merged into == active image:
                do a blockRebase (pull) operation
            else:
                do a blockCommit operation
            Files must be adjacent in snap chain.

        :param instance: instance object reference
        :param volume_id: volume UUID
        :param snapshot_id: snapshot UUID (unused currently)
        :param delete_info: {
            'type':              'qcow2',
            'file_to_merge':     'a.img',
            'merge_target_file': 'b.img' or None (if merging file_to_merge into
                                                  active image)
          }


        Libvirt blockjob handling required for this method is broken
        in versions of libvirt that do not contain:
        http://libvirt.org/git/?p=libvirt.git;h=0f9e67bfad (1.1.1)
        (Patch is pending in 1.0.5-maint branch as well, but we cannot detect
        libvirt 1.0.5.5 vs. 1.0.5.6 here.)
        """

        if not self._host.has_min_version(MIN_LIBVIRT_BLOCKJOBINFO_VERSION):
            ver = '.'.join([str(x) for x in MIN_LIBVIRT_BLOCKJOBINFO_VERSION])
            msg = _("Libvirt '%s' or later is required for online deletion "
                    "of volume snapshots.") % ver
            raise exception.Invalid(msg)

        LOG.debug('volume_snapshot_delete: delete_info: %s', delete_info)

        if delete_info['type'] != 'qcow2':
            msg = _('Unknown delete_info type %s') % delete_info['type']
            raise exception.NovaException(msg)

        try:
            virt_dom = self._lookup_by_name(instance.name)
        except exception.InstanceNotFound:
            raise exception.InstanceNotRunning(instance_id=instance.uuid)

        # Find dev name
        my_dev = None
        active_disk = None

        xml = virt_dom.XMLDesc(0)
        xml_doc = etree.fromstring(xml)

        device_info = vconfig.LibvirtConfigGuest()
        device_info.parse_dom(xml_doc)

        active_disk_object = None

        for guest_disk in device_info.devices:
            if (guest_disk.root_name != 'disk'):
                continue

            if (guest_disk.target_dev is None or guest_disk.serial is None):
                continue

            if guest_disk.serial == volume_id:
                my_dev = guest_disk.target_dev

                active_disk = guest_disk.source_path
                active_protocol = guest_disk.source_protocol
                active_disk_object = guest_disk
                break

        if my_dev is None or (active_disk is None and active_protocol is None):
            msg = _('Disk with id: %s '
                    'not found attached to instance.') % volume_id
            LOG.debug('Domain XML: %s', xml)
            raise exception.NovaException(msg)

        LOG.debug("found device at %s", my_dev)

        def _get_snap_dev(filename, backing_store):
            if filename is None:
                msg = _('filename cannot be None')
                raise exception.NovaException(msg)

            # libgfapi delete
            LOG.debug("XML: %s" % xml)

            LOG.debug("active disk object: %s" % active_disk_object)

            # determine reference within backing store for desired image
            filename_to_merge = filename
            matched_name = None
            b = backing_store
            index = None

            current_filename = active_disk_object.source_name.split('/')[1]
            if current_filename == filename_to_merge:
                return my_dev + '[0]'

            while b is not None:
                source_filename = b.source_name.split('/')[1]
                if source_filename == filename_to_merge:
                    LOG.debug('found match: %s' % b.source_name)
                    matched_name = b.source_name
                    index = b.index
                    break

                b = b.backing_store

            if matched_name is None:
                msg = _('no match found for %s') % (filename_to_merge)
                raise exception.NovaException(msg)

            LOG.debug('index of match (%s) is %s' % (b.source_name, index))

            my_snap_dev = '%s[%s]' % (my_dev, index)
            return my_snap_dev

        if delete_info['merge_target_file'] is None:
            # pull via blockRebase()

            # Merge the most recent snapshot into the active image

            rebase_disk = my_dev
            rebase_flags = 0
            rebase_base = delete_info['file_to_merge']  # often None
            if active_protocol is not None:
                rebase_base = _get_snap_dev(delete_info['file_to_merge'],
                                            active_disk_object.backing_store)
            rebase_bw = 0

            LOG.debug('disk: %(disk)s, base: %(base)s, '
                      'bw: %(bw)s, flags: %(flags)s',
                      {'disk': rebase_disk,
                       'base': rebase_base,
                       'bw': rebase_bw,
                       'flags': rebase_flags})

            result = virt_dom.blockRebase(rebase_disk, rebase_base,
                                          rebase_bw, rebase_flags)

            if result == 0:
                LOG.debug('blockRebase started successfully')

            while self._wait_for_block_job(virt_dom, my_dev,
                                           abort_on_error=True):
                LOG.debug('waiting for blockRebase job completion')
                time.sleep(0.5)

        else:
            # commit with blockCommit()
            my_snap_base = None
            my_snap_top = None
            commit_disk = my_dev
            commit_flags = 0

            if active_protocol is not None:
                my_snap_base = _get_snap_dev(delete_info['merge_target_file'],
                                             active_disk_object.backing_store)
                my_snap_top = _get_snap_dev(delete_info['file_to_merge'],
                                            active_disk_object.backing_store)
                try:
                    commit_flags |= libvirt.VIR_DOMAIN_BLOCK_COMMIT_RELATIVE
                except AttributeError:
                    ver = '.'.join(
                        [str(x) for x in
                         MIN_LIBVIRT_BLOCKCOMMIT_RELATIVE_VERSION])
                    msg = _("Relative blockcommit support was not detected. "
                            "Libvirt '%s' or later is required for online "
                            "deletion of network storage-backed volume "
                            "snapshots.") % ver
                    raise exception.Invalid(msg)

            commit_base = my_snap_base or delete_info['merge_target_file']
            commit_top = my_snap_top or delete_info['file_to_merge']
            bandwidth = 0

            LOG.debug('will call blockCommit with commit_disk=%(commit_disk)s '
                      'commit_base=%(commit_base)s '
                      'commit_top=%(commit_top)s '
                      % {'commit_disk': commit_disk,
                         'commit_base': commit_base,
                         'commit_top': commit_top})

            result = virt_dom.blockCommit(commit_disk, commit_base, commit_top,
                                          bandwidth, commit_flags)

            if result == 0:
                LOG.debug('blockCommit started successfully')

            while self._wait_for_block_job(virt_dom, my_dev,
                                           abort_on_error=True):
                LOG.debug('waiting for blockCommit job completion')
                time.sleep(0.5)

    def volume_snapshot_delete(self, context, instance, volume_id, snapshot_id,
                               delete_info):
        try:
            self._volume_snapshot_delete(context, instance, volume_id,
                                         snapshot_id, delete_info=delete_info)
        except Exception:
            with excutils.save_and_reraise_exception():
                LOG.exception(_LE('Error occurred during '
                                  'volume_snapshot_delete, '
                                  'sending error status to Cinder.'))
                self._volume_snapshot_update_status(
                    context, snapshot_id, 'error_deleting')

        self._volume_snapshot_update_status(context, snapshot_id, 'deleting')
        self._volume_refresh_connection_info(context, instance, volume_id)

    def reboot(self, context, instance, network_info, reboot_type,
               block_device_info=None, bad_volumes_callback=None):
        """Reboot a virtual machine, given an instance reference."""
        if reboot_type == 'SOFT':
            # NOTE(vish): This will attempt to do a graceful shutdown/restart.
            try:
                soft_reboot_success = self._soft_reboot(instance)
            except libvirt.libvirtError as e:
                LOG.debug("Instance soft reboot failed: %s", e)
                soft_reboot_success = False

            if soft_reboot_success:
                LOG.info(_LI("Instance soft rebooted successfully."),
                         instance=instance)
                return
            else:
                LOG.warn(_LW("Failed to soft reboot instance. "
                             "Trying hard reboot."),
                         instance=instance)
        return self._hard_reboot(context, instance, network_info,
                                 block_device_info)

    def _soft_reboot(self, instance):
        """Attempt to shutdown and restart the instance gracefully.

        We use shutdown and create here so we can return if the guest
        responded and actually rebooted. Note that this method only
        succeeds if the guest responds to acpi. Therefore we return
        success or failure so we can fall back to a hard reboot if
        necessary.

        :returns: True if the reboot succeeded
        """
        dom = self._lookup_by_name(instance["name"])
        state = LIBVIRT_POWER_STATE[dom.info()[0]]
        old_domid = dom.ID()
        # NOTE(vish): This check allows us to reboot an instance that
        #             is already shutdown.
        if state == power_state.RUNNING:
            dom.shutdown()
        # NOTE(vish): This actually could take slightly longer than the
        #             FLAG defines depending on how long the get_info
        #             call takes to return.
        self._prepare_pci_devices_for_use(
            pci_manager.get_instance_pci_devs(instance, 'all'))
        for x in xrange(CONF.libvirt.wait_soft_reboot_seconds):
            dom = self._lookup_by_name(instance["name"])
            state = LIBVIRT_POWER_STATE[dom.info()[0]]
            new_domid = dom.ID()

            # NOTE(ivoks): By checking domain IDs, we make sure we are
            #              not recreating domain that's already running.
            if old_domid != new_domid:
                if state in [power_state.SHUTDOWN,
                             power_state.CRASHED]:
                    LOG.info(_LI("Instance shutdown successfully."),
                             instance=instance)
                    self._create_domain(domain=dom)
                    timer = loopingcall.FixedIntervalLoopingCall(
                        self._wait_for_running, instance)
                    timer.start(interval=0.5).wait()
                    return True
                else:
                    LOG.info(_LI("Instance may have been rebooted during soft "
                                 "reboot, so return now."), instance=instance)
                    return True
            greenthread.sleep(1)
        return False

    def _hard_reboot(self, context, instance, network_info,
                     block_device_info=None):
        """Reboot a virtual machine, given an instance reference.

        Performs a Libvirt reset (if supported) on the domain.

        If Libvirt reset is unavailable this method actually destroys and
        re-creates the domain to ensure the reboot happens, as the guest
        OS cannot ignore this action.

        If xml is set, it uses the passed in xml in place of the xml from the
        existing domain.
        """

        self._destroy(instance)

        # Get the system metadata from the instance
        system_meta = utils.instance_sys_meta(instance)

        # Convert the system metadata to image metadata
        image_meta = utils.get_image_from_system_metadata(system_meta)
        if not image_meta:
            image_ref = instance.get('image_ref')
            image_meta = compute_utils.get_image_metadata(context,
                                                          self._image_api,
                                                          image_ref,
                                                          instance)

        instance_dir = libvirt_utils.get_instance_path(instance)
        fileutils.ensure_tree(instance_dir)

        disk_info = blockinfo.get_disk_info(CONF.libvirt.virt_type,
                                            instance,
                                            block_device_info,
                                            image_meta)
        # NOTE(vish): This could generate the wrong device_format if we are
        #             using the raw backend and the images don't exist yet.
        #             The create_images_and_backing below doesn't properly
        #             regenerate raw backend images, however, so when it
        #             does we need to (re)generate the xml after the images
        #             are in place.
        xml = self._get_guest_xml(context, instance, network_info, disk_info,
                                  image_meta=image_meta,
                                  block_device_info=block_device_info,
                                  write_to_disk=True)

        # NOTE (rmk): Re-populate any missing backing files.
        disk_info_json = self._get_instance_disk_info(instance['name'], xml,
                                                      block_device_info)
        self._create_images_and_backing(context, instance, instance_dir,
                                        disk_info_json)

        # Initialize all the necessary networking, block devices and
        # start the instance.
        self._create_domain_and_network(context, xml, instance, network_info,
                                        disk_info,
                                        block_device_info=block_device_info,
                                        reboot=True,
                                        vifs_already_plugged=True)
        self._prepare_pci_devices_for_use(
            pci_manager.get_instance_pci_devs(instance, 'all'))

        def _wait_for_reboot():
            """Called at an interval until the VM is running again."""
            state = self.get_info(instance).state

            if state == power_state.RUNNING:
                LOG.info(_LI("Instance rebooted successfully."),
                         instance=instance)
                raise loopingcall.LoopingCallDone()

        timer = loopingcall.FixedIntervalLoopingCall(_wait_for_reboot)
        timer.start(interval=0.5).wait()

    def pause(self, instance):
        """Pause VM instance."""
        dom = self._lookup_by_name(instance['name'])
        dom.suspend()

    def unpause(self, instance):
        """Unpause paused VM instance."""
        dom = self._lookup_by_name(instance['name'])
        dom.resume()

    def _clean_shutdown(self, instance, timeout, retry_interval):
        """Attempt to shutdown the instance gracefully.

        :param instance: The instance to be shutdown
        :param timeout: How long to wait in seconds for the instance to
                        shutdown
        :param retry_interval: How often in seconds to signal the instance
                               to shutdown while waiting

        :returns: True if the shutdown succeeded
        """

        # List of states that represent a shutdown instance
        SHUTDOWN_STATES = [power_state.SHUTDOWN,
                           power_state.CRASHED]

        try:
            dom = self._lookup_by_name(instance["name"])
        except exception.InstanceNotFound:
            # If the instance has gone then we don't need to
            # wait for it to shutdown
            return True

        (state, _max_mem, _mem, _cpus, _t) = dom.info()
        state = LIBVIRT_POWER_STATE[state]
        if state in SHUTDOWN_STATES:
            LOG.info(_LI("Instance already shutdown."),
                     instance=instance)
            return True

        LOG.debug("Shutting down instance from state %s", state,
                  instance=instance)
        dom.shutdown()
        retry_countdown = retry_interval

        for sec in six.moves.range(timeout):

            dom = self._lookup_by_name(instance["name"])
            (state, _max_mem, _mem, _cpus, _t) = dom.info()
            state = LIBVIRT_POWER_STATE[state]

            if state in SHUTDOWN_STATES:
                LOG.info(_LI("Instance shutdown successfully after %d "
                              "seconds."), sec, instance=instance)
                return True

            # Note(PhilD): We can't assume that the Guest was able to process
            #              any previous shutdown signal (for example it may
            #              have still been startingup, so within the overall
            #              timeout we re-trigger the shutdown every
            #              retry_interval
            if retry_countdown == 0:
                retry_countdown = retry_interval
                # Instance could shutdown at any time, in which case we
                # will get an exception when we call shutdown
                try:
                    LOG.debug("Instance in state %s after %d seconds - "
                              "resending shutdown", state, sec,
                              instance=instance)
                    dom.shutdown()
                except libvirt.libvirtError:
                    # Assume this is because its now shutdown, so loop
                    # one more time to clean up.
                    LOG.debug("Ignoring libvirt exception from shutdown "
                              "request.", instance=instance)
                    continue
            else:
                retry_countdown -= 1

            time.sleep(1)

        LOG.info(_LI("Instance failed to shutdown in %d seconds."),
                 timeout, instance=instance)
        return False

    def power_off(self, instance, timeout=0, retry_interval=0):
        """Power off the specified instance."""
        if timeout:
            self._clean_shutdown(instance, timeout, retry_interval)
        self._destroy(instance)

    def power_on(self, context, instance, network_info,
                 block_device_info=None):
        """Power on the specified instance."""
        # We use _hard_reboot here to ensure that all backing files,
        # network, and block device connections, etc. are established
        # and available before we attempt to start the instance.
        self._hard_reboot(context, instance, network_info, block_device_info)

    def suspend(self, instance):
        """Suspend the specified instance."""
        dom = self._lookup_by_name(instance.name)
        self._detach_pci_devices(dom,
            pci_manager.get_instance_pci_devs(instance))
        self._detach_sriov_ports(instance, dom)
        dom.managedSave(0)

    def resume(self, context, instance, network_info, block_device_info=None):
        """resume the specified instance."""
        image_meta = compute_utils.get_image_metadata(context,
                self._image_api, instance.image_ref, instance)

        disk_info = blockinfo.get_disk_info(
                CONF.libvirt.virt_type, instance,
                block_device_info=block_device_info, image_meta=image_meta)

        xml = self._get_existing_domain_xml(instance, network_info,
                                            block_device_info)
        dom = self._create_domain_and_network(context, xml, instance,
                           network_info, disk_info,
                           block_device_info=block_device_info,
                           vifs_already_plugged=True)
        self._attach_pci_devices(dom,
            pci_manager.get_instance_pci_devs(instance))
        self._attach_sriov_ports(context, instance, dom, network_info)

    def resume_state_on_host_boot(self, context, instance, network_info,
                                  block_device_info=None):
        """resume guest state when a host is booted."""
        # Check if the instance is running already and avoid doing
        # anything if it is.
        try:
            domain = self._lookup_by_name(instance.name)
            state = LIBVIRT_POWER_STATE[domain.info()[0]]

            ignored_states = (power_state.RUNNING,
                              power_state.SUSPENDED,
                              power_state.NOSTATE,
                              power_state.PAUSED)

            if state in ignored_states:
                return
        except exception.NovaException:
            pass

        # Instance is not up and could be in an unknown state.
        # Be as absolute as possible about getting it back into
        # a known and running state.
        self._hard_reboot(context, instance, network_info, block_device_info)

    def rescue(self, context, instance, network_info, image_meta,
               rescue_password):
        """Loads a VM using rescue images.

        A rescue is normally performed when something goes wrong with the
        primary images and data needs to be corrected/recovered. Rescuing
        should not edit or over-ride the original image, only allow for
        data recovery.

        """
        instance_dir = libvirt_utils.get_instance_path(instance)
        unrescue_xml = self._get_existing_domain_xml(instance, network_info)
        unrescue_xml_path = os.path.join(instance_dir, 'unrescue.xml')
        libvirt_utils.write_to_file(unrescue_xml_path, unrescue_xml)

        if image_meta is not None:
            rescue_image_id = image_meta.get('id')
        else:
            rescue_image_id = None

        rescue_images = {
            'image_id': (rescue_image_id or
                        CONF.libvirt.rescue_image_id or instance.image_ref),
            'kernel_id': (CONF.libvirt.rescue_kernel_id or
                          instance.kernel_id),
            'ramdisk_id': (CONF.libvirt.rescue_ramdisk_id or
                           instance.ramdisk_id),
        }
        disk_info = blockinfo.get_disk_info(CONF.libvirt.virt_type,
                                            instance,
                                            None,
                                            image_meta,
                                            rescue=True)
        self._create_image(context, instance, disk_info['mapping'],
                           suffix='.rescue', disk_images=rescue_images,
                           network_info=network_info,
                           admin_pass=rescue_password)
        xml = self._get_guest_xml(context, instance, network_info, disk_info,
                                  image_meta, rescue=rescue_images,
                                  write_to_disk=True)
        self._destroy(instance)
        self._create_domain(xml)

    def unrescue(self, instance, network_info):
        """Reboot the VM which is being rescued back into primary images.
        """
        instance_dir = libvirt_utils.get_instance_path(instance)
        unrescue_xml_path = os.path.join(instance_dir, 'unrescue.xml')
        xml = libvirt_utils.load_file(unrescue_xml_path)
        virt_dom = self._lookup_by_name(instance.name)
        self._destroy(instance)
        self._create_domain(xml, virt_dom)
        libvirt_utils.file_delete(unrescue_xml_path)
        rescue_files = os.path.join(instance_dir, "*.rescue")
        for rescue_file in glob.iglob(rescue_files):
            libvirt_utils.file_delete(rescue_file)

    def poll_rebooting_instances(self, timeout, instances):
        pass

    def _enable_hairpin(self, xml):
        interfaces = self._get_interfaces(xml)
        for interface in interfaces:
            utils.execute('tee',
                          '/sys/class/net/%s/brport/hairpin_mode' % interface,
                          process_input='1',
                          run_as_root=True,
                          check_exit_code=[0, 1])

    # NOTE(ilyaalekseyev): Implementation like in multinics
    # for xenapi(tr3buchet)
    def spawn(self, context, instance, image_meta, injected_files,
              admin_password, network_info=None, block_device_info=None,
              flavor=None):
        disk_info = blockinfo.get_disk_info(CONF.libvirt.virt_type,
                                            instance,
                                            block_device_info,
                                            image_meta)
        self._create_image(context, instance,
                           disk_info['mapping'],
                           network_info=network_info,
                           block_device_info=block_device_info,
                           files=injected_files,
                           admin_pass=admin_password)
        xml = self._get_guest_xml(context, instance, network_info,
                                  disk_info, image_meta,
                                  block_device_info=block_device_info,
                                  write_to_disk=True,
                                  flavor=flavor)
        self._create_domain_and_network(context, xml, instance, network_info,
                                        disk_info,
                                        block_device_info=block_device_info)
        LOG.debug("Instance is running", instance=instance)

        def _wait_for_boot():
            """Called at an interval until the VM is running."""
            state = self.get_info(instance).state

            if state == power_state.RUNNING:
                LOG.info(_LI("Instance spawned successfully."),
                         instance=instance)
                raise loopingcall.LoopingCallDone()

        timer = loopingcall.FixedIntervalLoopingCall(_wait_for_boot)
        timer.start(interval=0.5).wait()

    def _flush_libvirt_console(self, pty):
        out, err = utils.execute('dd',
                                 'if=%s' % pty,
                                 'iflag=nonblock',
                                 run_as_root=True,
                                 check_exit_code=False)
        return out

    def _append_to_file(self, data, fpath):
        LOG.info(_LI('data: %(data)r, fpath: %(fpath)r'),
                 {'data': data, 'fpath': fpath})
        with open(fpath, 'a+') as fp:
            fp.write(data)

        return fpath

    def get_console_output(self, context, instance):
        virt_dom = self._lookup_by_name(instance.name)
        xml = virt_dom.XMLDesc(0)
        tree = etree.fromstring(xml)

        console_types = {}

        # NOTE(comstud): We want to try 'file' types first, then try 'pty'
        # types.  We can't use Python 2.7 syntax of:
        # tree.find("./devices/console[@type='file']/source")
        # because we need to support 2.6.
        console_nodes = tree.findall('./devices/console')
        for console_node in console_nodes:
            console_type = console_node.get('type')
            console_types.setdefault(console_type, [])
            console_types[console_type].append(console_node)

        # If the guest has a console logging to a file prefer to use that
        if console_types.get('file'):
            for file_console in console_types.get('file'):
                source_node = file_console.find('./source')
                if source_node is None:
                    continue
                path = source_node.get("path")
                if not path:
                    continue

                if not os.path.exists(path):
                    LOG.info(_LI('Instance is configured with a file console, '
                                 'but the backing file is not (yet?) present'),
                             instance=instance)
                    return ""

                libvirt_utils.chown(path, os.getuid())

                with libvirt_utils.file_open(path, 'rb') as fp:
                    log_data, remaining = utils.last_bytes(fp,
                                                           MAX_CONSOLE_BYTES)
                    if remaining > 0:
                        LOG.info(_LI('Truncated console log returned, '
                                     '%d bytes ignored'), remaining,
                                 instance=instance)
                    return log_data

        # Try 'pty' types
        if console_types.get('pty'):
            for pty_console in console_types.get('pty'):
                source_node = pty_console.find('./source')
                if source_node is None:
                    continue
                pty = source_node.get("path")
                if not pty:
                    continue
                break
        else:
            msg = _("Guest does not have a console available")
            raise exception.NovaException(msg)

        self._chown_console_log_for_instance(instance)
        data = self._flush_libvirt_console(pty)
        console_log = self._get_console_log_path(instance)
        fpath = self._append_to_file(data, console_log)

        with libvirt_utils.file_open(fpath, 'rb') as fp:
            log_data, remaining = utils.last_bytes(fp, MAX_CONSOLE_BYTES)
            if remaining > 0:
                LOG.info(_LI('Truncated console log returned, '
                             '%d bytes ignored'),
                         remaining, instance=instance)
            return log_data

    @staticmethod
    def get_host_ip_addr():
        return CONF.my_ip

    def get_vnc_console(self, context, instance):
        def get_vnc_port_for_instance(instance_name):
            virt_dom = self._lookup_by_name(instance_name)
            xml = virt_dom.XMLDesc(0)
            dom = minidom.parseString(xml)

            for graphic in dom.getElementsByTagName('graphics'):
                if graphic.getAttribute('type') == 'vnc':
                    return graphic.getAttribute('port')
            # NOTE(rmk): We had VNC consoles enabled but the instance in
            # question is not actually listening for connections.
            raise exception.ConsoleTypeUnavailable(console_type='vnc')

        port = get_vnc_port_for_instance(instance.name)
        host = CONF.vncserver_proxyclient_address

        return ctype.ConsoleVNC(host=host, port=port)

    def get_spice_console(self, context, instance):
        def get_spice_ports_for_instance(instance_name):
            virt_dom = self._lookup_by_name(instance_name)
            xml = virt_dom.XMLDesc(0)
            # TODO(sleepsonthefloor): use etree instead of minidom
            dom = minidom.parseString(xml)

            for graphic in dom.getElementsByTagName('graphics'):
                if graphic.getAttribute('type') == 'spice':
                    return (graphic.getAttribute('port'),
                            graphic.getAttribute('tlsPort'))
            # NOTE(rmk): We had Spice consoles enabled but the instance in
            # question is not actually listening for connections.
            raise exception.ConsoleTypeUnavailable(console_type='spice')

        ports = get_spice_ports_for_instance(instance['name'])
        host = CONF.spice.server_proxyclient_address

        return ctype.ConsoleSpice(host=host, port=ports[0], tlsPort=ports[1])

    def get_serial_console(self, context, instance):
        for hostname, port in self._get_serial_ports_from_instance(
                instance, mode='bind'):
            return ctype.ConsoleSerial(host=hostname, port=port)
        raise exception.ConsoleTypeUnavailable(console_type='serial')

    @staticmethod
    def _supports_direct_io(dirpath):

        if not hasattr(os, 'O_DIRECT'):
            LOG.debug("This python runtime does not support direct I/O")
            return False

        testfile = os.path.join(dirpath, ".directio.test")

        hasDirectIO = True
        try:
            f = os.open(testfile, os.O_CREAT | os.O_WRONLY | os.O_DIRECT)
            # Check is the write allowed with 512 byte alignment
            align_size = 512
            m = mmap.mmap(-1, align_size)
            m.write(r"x" * align_size)
            os.write(f, m)
            os.close(f)
            LOG.debug("Path '%(path)s' supports direct I/O",
                      {'path': dirpath})
        except OSError as e:
            if e.errno == errno.EINVAL:
                LOG.debug("Path '%(path)s' does not support direct I/O: "
                          "'%(ex)s'", {'path': dirpath, 'ex': e})
                hasDirectIO = False
            else:
                with excutils.save_and_reraise_exception():
                    LOG.error(_LE("Error on '%(path)s' while checking "
                                  "direct I/O: '%(ex)s'"),
                              {'path': dirpath, 'ex': e})
        except Exception as e:
            with excutils.save_and_reraise_exception():
                LOG.error(_LE("Error on '%(path)s' while checking direct I/O: "
                              "'%(ex)s'"), {'path': dirpath, 'ex': e})
        finally:
            try:
                os.unlink(testfile)
            except Exception:
                pass

        return hasDirectIO

    @staticmethod
    def _create_local(target, local_size, unit='G',
                      fs_format=None, label=None):
        """Create a blank image of specified size."""

        libvirt_utils.create_image('raw', target,
                                    '%d%c' % (local_size, unit))

    def _create_ephemeral(self, target, ephemeral_size,
                          fs_label, os_type, is_block_dev=False,
                          max_size=None, context=None, specified_fs=None):
        if not is_block_dev:
            self._create_local(target, ephemeral_size)

        # Run as root only for block devices.
        disk.mkfs(os_type, fs_label, target, run_as_root=is_block_dev,
                  specified_fs=specified_fs)

    @staticmethod
    def _create_swap(target, swap_mb, max_size=None, context=None):
        """Create a swap file of specified size."""
        libvirt_utils.create_image('raw', target, '%dM' % swap_mb)
        utils.mkfs('swap', target)

    @staticmethod
    def _get_console_log_path(instance):
        return os.path.join(libvirt_utils.get_instance_path(instance),
                            'console.log')

    @staticmethod
    def _get_disk_config_path(instance, suffix=''):
        return os.path.join(libvirt_utils.get_instance_path(instance),
                            'disk.config' + suffix)

    def _chown_console_log_for_instance(self, instance):
        console_log = self._get_console_log_path(instance)
        if os.path.exists(console_log):
            libvirt_utils.chown(console_log, os.getuid())

    def _chown_disk_config_for_instance(self, instance):
        disk_config = self._get_disk_config_path(instance)
        if os.path.exists(disk_config):
            libvirt_utils.chown(disk_config, os.getuid())

    @staticmethod
    def _is_booted_from_volume(instance, disk_mapping):
        """Determines whether the VM is booting from volume

        Determines whether the disk mapping indicates that the VM
        is booting from a volume.
        """
        return ((not bool(instance.get('image_ref')))
                or 'disk' not in disk_mapping)

    def _inject_data(self, instance, network_info, admin_pass, files, suffix):
        """Injects data in a disk image

        Helper used for injecting data in a disk image file system.

        Keyword arguments:
          instance -- a dict that refers instance specifications
          network_info -- a dict that refers network speficications
          admin_pass -- a string used to set an admin password
          files -- a list of files needs to be injected
          suffix -- a string used as an image name suffix
        """
        # Handles the partition need to be used.
        target_partition = None
        if not instance['kernel_id']:
            target_partition = CONF.libvirt.inject_partition
            if target_partition == 0:
                target_partition = None
        if CONF.libvirt.virt_type == 'lxc':
            target_partition = None

        # Handles the key injection.
        if CONF.libvirt.inject_key and instance.get('key_data'):
            key = str(instance['key_data'])
        else:
            key = None

        # Handles the admin password injection.
        if not CONF.libvirt.inject_password:
            admin_pass = None

        # Handles the network injection.
        net = netutils.get_injected_network_template(
                network_info, libvirt_virt_type=CONF.libvirt.virt_type)

        # Handles the metadata injection
        metadata = instance.get('metadata')

        image_type = CONF.libvirt.images_type
        if any((key, net, metadata, admin_pass, files)):
            injection_image = self.image_backend.image(
                instance,
                'disk' + suffix,
                image_type)
            img_id = instance['image_ref']

            if not injection_image.check_image_exists():
                LOG.warn(_LW('Image %s not found on disk storage. '
                         'Continue without injecting data'),
                         injection_image.path, instance=instance)
                return
            try:
                disk.inject_data(injection_image.path,
                                 key, net, metadata, admin_pass, files,
                                 partition=target_partition,
                                 use_cow=CONF.use_cow_images,
                                 mandatory=('files',))
            except Exception as e:
                with excutils.save_and_reraise_exception():
                    LOG.error(_LE('Error injecting data into image '
                                  '%(img_id)s (%(e)s)'),
                              {'img_id': img_id, 'e': e},
                              instance=instance)

    def _create_image(self, context, instance,
                      disk_mapping, suffix='',
                      disk_images=None, network_info=None,
                      block_device_info=None, files=None,
                      admin_pass=None, inject_files=True):
        booted_from_volume = self._is_booted_from_volume(
            instance, disk_mapping)

        def image(fname, image_type=CONF.libvirt.images_type):
            return self.image_backend.image(instance,
                                            fname + suffix, image_type)

        def raw(fname):
            return image(fname, image_type='raw')

        # ensure directories exist and are writable
        fileutils.ensure_tree(libvirt_utils.get_instance_path(instance))

        LOG.info(_LI('Creating image'), instance=instance)

        # NOTE(dprince): for rescue console.log may already exist... chown it.
        self._chown_console_log_for_instance(instance)

        # NOTE(yaguang): For evacuate disk.config already exist in shared
        # storage, chown it.
        self._chown_disk_config_for_instance(instance)

        # NOTE(vish): No need add the suffix to console.log
        libvirt_utils.write_to_file(
            self._get_console_log_path(instance), '', 7)

        if not disk_images:
            disk_images = {'image_id': instance['image_ref'],
                           'kernel_id': instance['kernel_id'],
                           'ramdisk_id': instance['ramdisk_id']}

        if disk_images['kernel_id']:
            fname = imagecache.get_cache_fname(disk_images, 'kernel_id')
            raw('kernel').cache(fetch_func=libvirt_utils.fetch_image,
                                context=context,
                                filename=fname,
                                image_id=disk_images['kernel_id'],
                                user_id=instance['user_id'],
                                project_id=instance['project_id'])
            if disk_images['ramdisk_id']:
                fname = imagecache.get_cache_fname(disk_images, 'ramdisk_id')
                raw('ramdisk').cache(fetch_func=libvirt_utils.fetch_image,
                                     context=context,
                                     filename=fname,
                                     image_id=disk_images['ramdisk_id'],
                                     user_id=instance['user_id'],
                                     project_id=instance['project_id'])

        inst_type = instance.get_flavor()

        # NOTE(ndipanov): Even if disk_mapping was passed in, which
        # currently happens only on rescue - we still don't want to
        # create a base image.
        if not booted_from_volume:
            root_fname = imagecache.get_cache_fname(disk_images, 'image_id')
            size = instance['root_gb'] * units.Gi

            if size == 0 or suffix == '.rescue':
                size = None

            backend = image('disk')
            if backend.SUPPORTS_CLONE:
                def clone_fallback_to_fetch(*args, **kwargs):
                    try:
                        backend.clone(context, disk_images['image_id'])
                    except exception.ImageUnacceptable:
                        libvirt_utils.fetch_image(*args, **kwargs)
                fetch_func = clone_fallback_to_fetch
            else:
                fetch_func = libvirt_utils.fetch_image
            backend.cache(fetch_func=fetch_func,
                          context=context,
                          filename=root_fname,
                          size=size,
                          image_id=disk_images['image_id'],
                          user_id=instance['user_id'],
                          project_id=instance['project_id'])

        # Lookup the filesystem type if required
        os_type_with_default = disk.get_fs_type_for_os_type(
                                                          instance['os_type'])

        ephemeral_gb = instance['ephemeral_gb']
        if 'disk.local' in disk_mapping:
            disk_image = image('disk.local')
            fn = functools.partial(self._create_ephemeral,
                                   fs_label='ephemeral0',
                                   os_type=instance["os_type"],
                                   is_block_dev=disk_image.is_block_dev)
            fname = "ephemeral_%s_%s" % (ephemeral_gb, os_type_with_default)
            size = ephemeral_gb * units.Gi
            disk_image.cache(fetch_func=fn,
                             context=context,
                             filename=fname,
                             size=size,
                             ephemeral_size=ephemeral_gb)

        for idx, eph in enumerate(driver.block_device_info_get_ephemerals(
                block_device_info)):
            disk_image = image(blockinfo.get_eph_disk(idx))

            specified_fs = eph.get('guest_format')
            if specified_fs and not self.is_supported_fs_format(specified_fs):
                msg = _("%s format is not supported") % specified_fs
                raise exception.InvalidBDMFormat(details=msg)

            fn = functools.partial(self._create_ephemeral,
                                   fs_label='ephemeral%d' % idx,
                                   os_type=instance["os_type"],
                                   is_block_dev=disk_image.is_block_dev)
            size = eph['size'] * units.Gi
            fname = "ephemeral_%s_%s" % (eph['size'], os_type_with_default)
            disk_image.cache(fetch_func=fn,
                             context=context,
                             filename=fname,
                             size=size,
                             ephemeral_size=eph['size'],
                             specified_fs=specified_fs)

        if 'disk.swap' in disk_mapping:
            mapping = disk_mapping['disk.swap']
            swap_mb = 0

            swap = driver.block_device_info_get_swap(block_device_info)
            if driver.swap_is_usable(swap):
                swap_mb = swap['swap_size']
            elif (inst_type['swap'] > 0 and
                  not block_device.volume_in_mapping(
                    mapping['dev'], block_device_info)):
                swap_mb = inst_type['swap']

            if swap_mb > 0:
                size = swap_mb * units.Mi
                image('disk.swap').cache(fetch_func=self._create_swap,
                                         context=context,
                                         filename="swap_%s" % swap_mb,
                                         size=size,
                                         swap_mb=swap_mb)

        # Config drive
        if configdrive.required_by(instance):
            LOG.info(_LI('Using config drive'), instance=instance)
            extra_md = {}
            if admin_pass:
                extra_md['admin_pass'] = admin_pass

            inst_md = instance_metadata.InstanceMetadata(instance,
                content=files, extra_md=extra_md, network_info=network_info)
            with configdrive.ConfigDriveBuilder(instance_md=inst_md) as cdb:
                configdrive_path = self._get_disk_config_path(instance, suffix)
                LOG.info(_LI('Creating config drive at %(path)s'),
                         {'path': configdrive_path}, instance=instance)

                try:
                    cdb.make_drive(configdrive_path)
                except processutils.ProcessExecutionError as e:
                    with excutils.save_and_reraise_exception():
                        LOG.error(_LE('Creating config drive failed '
                                      'with error: %s'),
                                  e, instance=instance)

        # File injection only if needed
        elif inject_files and CONF.libvirt.inject_partition != -2:
            if booted_from_volume:
                LOG.warn(_LW('File injection into a boot from volume '
                             'instance is not supported'), instance=instance)
            self._inject_data(
                instance, network_info, admin_pass, files, suffix)

        if CONF.libvirt.virt_type == 'uml':
            libvirt_utils.chown(image('disk').path, 'root')

    def _prepare_pci_devices_for_use(self, pci_devices):
        # kvm , qemu support managed mode
        # In managed mode, the configured device will be automatically
        # detached from the host OS drivers when the guest is started,
        # and then re-attached when the guest shuts down.
        if CONF.libvirt.virt_type != 'xen':
            # we do manual detach only for xen
            return
        try:
            for dev in pci_devices:
                libvirt_dev_addr = dev['hypervisor_name']
                libvirt_dev = \
                        self._conn.nodeDeviceLookupByName(libvirt_dev_addr)
                # Note(yjiang5) Spelling for 'dettach' is correct, see
                # http://libvirt.org/html/libvirt-libvirt.html.
                libvirt_dev.dettach()

            # Note(yjiang5): A reset of one PCI device may impact other
            # devices on the same bus, thus we need two separated loops
            # to detach and then reset it.
            for dev in pci_devices:
                libvirt_dev_addr = dev['hypervisor_name']
                libvirt_dev = \
                        self._conn.nodeDeviceLookupByName(libvirt_dev_addr)
                libvirt_dev.reset()

        except libvirt.libvirtError as exc:
            raise exception.PciDevicePrepareFailed(id=dev['id'],
                                                   instance_uuid=
                                                   dev['instance_uuid'],
                                                   reason=six.text_type(exc))

    def _detach_pci_devices(self, dom, pci_devs):

        # for libvirt version < 1.1.1, this is race condition
        # so forbid detach if not had this version
        if not self._host.has_min_version(MIN_LIBVIRT_DEVICE_CALLBACK_VERSION):
            if pci_devs:
                reason = (_("Detaching PCI devices with libvirt < %(ver)s"
                           " is not permitted") %
                           {'ver': MIN_LIBVIRT_DEVICE_CALLBACK_VERSION})
                raise exception.PciDeviceDetachFailed(reason=reason,
                                                      dev=pci_devs)
        try:
            for dev in pci_devs:
                dom.detachDeviceFlags(self._get_guest_pci_device(dev).to_xml(),
                                      libvirt.VIR_DOMAIN_AFFECT_LIVE)
                # after detachDeviceFlags returned, we should check the dom to
                # ensure the detaching is finished
                xml = dom.XMLDesc(0)
                xml_doc = etree.fromstring(xml)
                guest_config = vconfig.LibvirtConfigGuest()
                guest_config.parse_dom(xml_doc)

                for hdev in [d for d in guest_config.devices
                    if isinstance(d, vconfig.LibvirtConfigGuestHostdevPCI)]:
                    hdbsf = [hdev.domain, hdev.bus, hdev.slot, hdev.function]
                    dbsf = pci_utils.parse_address(dev['address'])
                    if [int(x, 16) for x in hdbsf] ==\
                            [int(x, 16) for x in dbsf]:
                        raise exception.PciDeviceDetachFailed(reason=
                                                              "timeout",
                                                              dev=dev)

        except libvirt.libvirtError as ex:
            error_code = ex.get_error_code()
            if error_code == libvirt.VIR_ERR_NO_DOMAIN:
                LOG.warn(_LW("Instance disappeared while detaching "
                             "a PCI device from it."))
            else:
                raise

    def _attach_pci_devices(self, dom, pci_devs):
        try:
            for dev in pci_devs:
                dom.attachDevice(self._get_guest_pci_device(dev).to_xml())

        except libvirt.libvirtError:
            LOG.error(_LE('Attaching PCI devices %(dev)s to %(dom)s failed.'),
                      {'dev': pci_devs, 'dom': dom.ID()})
            raise

    def _prepare_args_for_get_config(self, context, instance):
        with utils.temporary_mutation(context, read_deleted="yes"):
            flavor = objects.Flavor.get_by_id(context,
                instance['instance_type_id'])
        image_ref = instance['image_ref']
        image_meta = compute_utils.get_image_metadata(
                            context, self._image_api, image_ref, instance)
        return flavor, image_meta

    @staticmethod
    def _has_sriov_port(network_info):
        for vif in network_info:
            if vif['vnic_type'] == network_model.VNIC_TYPE_DIRECT:
                return True
        return False

    def _attach_sriov_ports(self, context, instance, dom, network_info=None):
        if network_info is None:
            network_info = instance.info_cache.network_info
        if network_info is None:
            return

        if self._has_sriov_port(network_info):
            flavor, image_meta = self._prepare_args_for_get_config(context,
                                                                   instance)
            for vif in network_info:
                if vif['vnic_type'] == network_model.VNIC_TYPE_DIRECT:
                    cfg = self.vif_driver.get_config(instance,
                                                     vif,
                                                     image_meta,
                                                     flavor,
                                                     CONF.libvirt.virt_type)
                    LOG.debug('Attaching SR-IOV port %(port)s to %(dom)s',
                          {'port': vif, 'dom': dom.ID()})
                    dom.attachDevice(cfg.to_xml())

    def _detach_sriov_ports(self, instance, dom):
        network_info = instance.info_cache.network_info
        if network_info is None:
            return

        context = nova_context.get_admin_context()
        if self._has_sriov_port(network_info):
            # for libvirt version < 1.1.1, this is race condition
            # so forbid detach if it's an older version
            if not self._host.has_min_version(
                            MIN_LIBVIRT_DEVICE_CALLBACK_VERSION):
                reason = (_("Detaching SR-IOV ports with"
                           " libvirt < %(ver)s is not permitted") %
                           {'ver': MIN_LIBVIRT_DEVICE_CALLBACK_VERSION})
                raise exception.PciDeviceDetachFailed(reason=reason,
                                                      dev=network_info)

            flavor, image_meta = self._prepare_args_for_get_config(context,
                                                                   instance)
            for vif in network_info:
                if vif['vnic_type'] == network_model.VNIC_TYPE_DIRECT:
                    cfg = self.vif_driver.get_config(instance,
                                                     vif,
                                                     image_meta,
                                                     flavor,
                                                     CONF.libvirt.virt_type)
                    dom.detachDeviceFlags(cfg.to_xml(),
                                          libvirt.VIR_DOMAIN_AFFECT_LIVE)

    def _set_host_enabled(self, enabled,
                          disable_reason=DISABLE_REASON_UNDEFINED):
        """Enables / Disables the compute service on this host.

           This doesn't override non-automatic disablement with an automatic
           setting; thereby permitting operators to keep otherwise
           healthy hosts out of rotation.
        """

        status_name = {True: 'disabled',
                       False: 'enabled'}

        disable_service = not enabled

        ctx = nova_context.get_admin_context()
        try:
            service = objects.Service.get_by_compute_host(ctx, CONF.host)

            if service.disabled != disable_service:
                # Note(jang): this is a quick fix to stop operator-
                # disabled compute hosts from re-enabling themselves
                # automatically. We prefix any automatic reason code
                # with a fixed string. We only re-enable a host
                # automatically if we find that string in place.
                # This should probably be replaced with a separate flag.
                if not service.disabled or (
                        service.disabled_reason and
                        service.disabled_reason.startswith(DISABLE_PREFIX)):
                    service.disabled = disable_service
                    service.disabled_reason = (
                       DISABLE_PREFIX + disable_reason
                       if disable_service else DISABLE_REASON_UNDEFINED)
                    service.save()
                    LOG.debug('Updating compute service status to %s',
                              status_name[disable_service])
                else:
                    LOG.debug('Not overriding manual compute service '
                              'status with: %s',
                              status_name[disable_service])
        except exception.ComputeHostNotFound:
            LOG.warn(_LW('Cannot update service status on host: %s,'
                         'since it is not registered.'), CONF.host)
        except Exception:
            LOG.warn(_LW('Cannot update service status on host: %s,'
                         'due to an unexpected exception.'), CONF.host,
                     exc_info=True)

    def _get_host_capabilities(self):
        """Returns an instance of config.LibvirtConfigCaps representing
           the capabilities of the host.
        """
        if not self._caps:
            xmlstr = self._conn.getCapabilities()
            self._caps = vconfig.LibvirtConfigCaps()
            self._caps.parse_str(xmlstr)
            if hasattr(libvirt, 'VIR_CONNECT_BASELINE_CPU_EXPAND_FEATURES'):
                try:
                    features = self._conn.baselineCPU(
                        [self._caps.host.cpu.to_xml()],
                        libvirt.VIR_CONNECT_BASELINE_CPU_EXPAND_FEATURES)
                    # FIXME(wangpan): the return value of baselineCPU should be
                    #                 None or xml string, but libvirt has a bug
                    #                 of it from 1.1.2 which is fixed in 1.2.0,
                    #                 this -1 checking should be removed later.
                    if features and features != -1:
                        cpu = vconfig.LibvirtConfigCPU()
                        cpu.parse_str(features)
                        self._caps.host.cpu.features = cpu.features
                except libvirt.libvirtError as ex:
                    error_code = ex.get_error_code()
                    if error_code == libvirt.VIR_ERR_NO_SUPPORT:
                        LOG.warn(_LW("URI %(uri)s does not support full set"
                                     " of host capabilities: " "%(error)s"),
                                     {'uri': self.uri(), 'error': ex})
                    else:
                        raise
        return self._caps

    def _get_host_uuid(self):
        """Returns a UUID representing the host."""
        caps = self._get_host_capabilities()
        return caps.host.uuid

    def _get_guest_cpu_model_config(self):
        mode = CONF.libvirt.cpu_mode
        model = CONF.libvirt.cpu_model

        if (CONF.libvirt.virt_type == "kvm" or
            CONF.libvirt.virt_type == "qemu"):
            if mode is None:
                mode = "host-model"
            if mode == "none":
                return vconfig.LibvirtConfigGuestCPU()
        else:
            if mode is None or mode == "none":
                return None

        if ((CONF.libvirt.virt_type != "kvm" and
             CONF.libvirt.virt_type != "qemu")):
            msg = _("Config requested an explicit CPU model, but "
                    "the current libvirt hypervisor '%s' does not "
                    "support selecting CPU models") % CONF.libvirt.virt_type
            raise exception.Invalid(msg)

        if mode == "custom" and model is None:
            msg = _("Config requested a custom CPU model, but no "
                    "model name was provided")
            raise exception.Invalid(msg)
        elif mode != "custom" and model is not None:
            msg = _("A CPU model name should not be set when a "
                    "host CPU model is requested")
            raise exception.Invalid(msg)

        LOG.debug("CPU mode '%(mode)s' model '%(model)s' was chosen",
                  {'mode': mode, 'model': (model or "")})

        cpu = vconfig.LibvirtConfigGuestCPU()
        cpu.mode = mode
        cpu.model = model

        return cpu

    def _get_guest_cpu_config(self, flavor, image, guest_cpu_numa):
        cpu = self._get_guest_cpu_model_config()

        if cpu is None:
            return None

        topology = hardware.get_best_cpu_topology(flavor, image)

        cpu.sockets = topology.sockets
        cpu.cores = topology.cores
        cpu.threads = topology.threads
        cpu.numa = guest_cpu_numa

        return cpu

    def _get_guest_disk_config(self, instance, name, disk_mapping, inst_type,
                               image_type=None):
        if CONF.libvirt.hw_disk_discard:
            if not self._host.has_min_version(MIN_LIBVIRT_DISCARD_VERSION,
                                              MIN_QEMU_DISCARD_VERSION,
                                              REQ_HYPERVISOR_DISCARD):
                msg = (_('Volume sets discard option, but libvirt %(libvirt)s'
                         ' or later is required, qemu %(qemu)s'
                         ' or later is required.') %
                      {'libvirt': MIN_LIBVIRT_DISCARD_VERSION,
                       'qemu': MIN_QEMU_DISCARD_VERSION})
                raise exception.Invalid(msg)

        image = self.image_backend.image(instance,
                                         name,
                                         image_type)
        disk_info = disk_mapping[name]
        return image.libvirt_info(disk_info['bus'],
                                  disk_info['dev'],
                                  disk_info['type'],
                                  self.disk_cachemode,
                                  inst_type['extra_specs'],
                                  self._get_hypervisor_version())

    def _get_guest_storage_config(self, instance, image_meta,
                                  disk_info,
                                  rescue, block_device_info,
                                  inst_type):
        devices = []
        disk_mapping = disk_info['mapping']

        block_device_mapping = driver.block_device_info_get_mapping(
            block_device_info)
        mount_rootfs = CONF.libvirt.virt_type == "lxc"
        if mount_rootfs:
            fs = vconfig.LibvirtConfigGuestFilesys()
            fs.source_type = "mount"
            fs.source_dir = os.path.join(
                libvirt_utils.get_instance_path(instance), 'rootfs')
            devices.append(fs)
        else:

            if rescue:
                diskrescue = self._get_guest_disk_config(instance,
                                                         'disk.rescue',
                                                         disk_mapping,
                                                         inst_type)
                devices.append(diskrescue)

                diskos = self._get_guest_disk_config(instance,
                                                     'disk',
                                                     disk_mapping,
                                                     inst_type)
                devices.append(diskos)
            else:
                if 'disk' in disk_mapping:
                    diskos = self._get_guest_disk_config(instance,
                                                         'disk',
                                                         disk_mapping,
                                                         inst_type)
                    devices.append(diskos)

                if 'disk.local' in disk_mapping:
                    disklocal = self._get_guest_disk_config(instance,
                                                            'disk.local',
                                                            disk_mapping,
                                                            inst_type)
                    devices.append(disklocal)
                    instance.default_ephemeral_device = (
                        block_device.prepend_dev(disklocal.target_dev))

                for idx, eph in enumerate(
                    driver.block_device_info_get_ephemerals(
                        block_device_info)):
                    diskeph = self._get_guest_disk_config(
                        instance,
                        blockinfo.get_eph_disk(idx),
                        disk_mapping, inst_type)
                    devices.append(diskeph)

                if 'disk.swap' in disk_mapping:
                    diskswap = self._get_guest_disk_config(instance,
                                                           'disk.swap',
                                                           disk_mapping,
                                                           inst_type)
                    devices.append(diskswap)
                    instance.default_swap_device = (
                        block_device.prepend_dev(diskswap.target_dev))

            if 'disk.config' in disk_mapping:
                diskconfig = self._get_guest_disk_config(instance,
                                                         'disk.config',
                                                         disk_mapping,
                                                         inst_type,
                                                         'raw')
                devices.append(diskconfig)

        for vol in block_device.get_bdms_to_connect(block_device_mapping,
                                                   mount_rootfs):
            connection_info = vol['connection_info']
            vol_dev = block_device.prepend_dev(vol['mount_device'])
            info = disk_mapping[vol_dev]
            self._connect_volume(connection_info, info)
            cfg = self._get_volume_config(connection_info, info)
            devices.append(cfg)
            vol['connection_info'] = connection_info
            vol.save(nova_context.get_admin_context())

        for d in devices:
            self._set_cache_mode(d)

        if (image_meta and
                image_meta.get('properties', {}).get('hw_scsi_model')):
            hw_scsi_model = image_meta['properties']['hw_scsi_model']
            scsi_controller = vconfig.LibvirtConfigGuestController()
            scsi_controller.type = 'scsi'
            scsi_controller.model = hw_scsi_model
            devices.append(scsi_controller)

        return devices

    def _get_host_sysinfo_serial_hardware(self):
        """Get a UUID from the host hardware

        Get a UUID for the host hardware reported by libvirt.
        This is typically from the SMBIOS data, unless it has
        been overridden in /etc/libvirt/libvirtd.conf
        """
        return self._get_host_uuid()

    def _get_host_sysinfo_serial_os(self):
        """Get a UUID from the host operating system

        Get a UUID for the host operating system. Modern Linux
        distros based on systemd provide a /etc/machine-id
        file containing a UUID. This is also provided inside
        systemd based containers and can be provided by other
        init systems too, since it is just a plain text file.
        """
        with open("/etc/machine-id") as f:
            # We want to have '-' in the right place
            # so we parse & reformat the value
            return str(uuid.UUID(f.read().split()[0]))

    def _get_host_sysinfo_serial_auto(self):
        if os.path.exists("/etc/machine-id"):
            return self._get_host_sysinfo_serial_os()
        else:
            return self._get_host_sysinfo_serial_hardware()

    def _get_guest_config_sysinfo(self, instance):
        sysinfo = vconfig.LibvirtConfigGuestSysinfo()

        sysinfo.system_manufacturer = version.vendor_string()
        sysinfo.system_product = version.product_string()
        sysinfo.system_version = version.version_string_with_package()

        sysinfo.system_serial = self._sysinfo_serial_func()
        sysinfo.system_uuid = instance['uuid']

        return sysinfo

    def _get_guest_pci_device(self, pci_device):

        dbsf = pci_utils.parse_address(pci_device['address'])
        dev = vconfig.LibvirtConfigGuestHostdevPCI()
        dev.domain, dev.bus, dev.slot, dev.function = dbsf

        # only kvm support managed mode
        if CONF.libvirt.virt_type in ('xen',):
            dev.managed = 'no'
        if CONF.libvirt.virt_type in ('kvm', 'qemu'):
            dev.managed = 'yes'

        return dev

    def _get_guest_config_meta(self, context, instance, flavor):
        """Get metadata config for guest."""

        meta = vconfig.LibvirtConfigGuestMetaNovaInstance()
        meta.package = version.version_string_with_package()
        meta.name = instance["display_name"]
        meta.creationTime = time.time()

        if instance["image_ref"] not in ("", None):
            meta.roottype = "image"
            meta.rootid = instance["image_ref"]

        if context is not None:
            ometa = vconfig.LibvirtConfigGuestMetaNovaOwner()
            ometa.userid = context.user_id
            ometa.username = context.user_name
            ometa.projectid = context.project_id
            ometa.projectname = context.project_name
            meta.owner = ometa

        fmeta = vconfig.LibvirtConfigGuestMetaNovaFlavor()
        fmeta.name = flavor.name
        fmeta.memory = flavor.memory_mb
        fmeta.vcpus = flavor.vcpus
        fmeta.ephemeral = flavor.ephemeral_gb
        fmeta.disk = flavor.root_gb
        fmeta.swap = flavor.swap

        meta.flavor = fmeta

        return meta

    def _machine_type_mappings(self):
        mappings = {}
        for mapping in CONF.libvirt.hw_machine_type:
            host_arch, _, machine_type = mapping.partition('=')
            mappings[host_arch] = machine_type
        return mappings

    def _get_machine_type(self, image_meta, caps):
        # The underlying machine type can be set as an image attribute,
        # or otherwise based on some architecture specific defaults

        mach_type = None

        if (image_meta is not None and image_meta.get('properties') and
               image_meta['properties'].get('hw_machine_type')
               is not None):
            mach_type = image_meta['properties']['hw_machine_type']
        else:
            # For ARM systems we will default to vexpress-a15 for armv7
            # and virt for aarch64
            if caps.host.cpu.arch == arch.ARMV7:
                mach_type = "vexpress-a15"

            if caps.host.cpu.arch == arch.AARCH64:
                mach_type = "virt"

            if caps.host.cpu.arch in (arch.S390, arch.S390X):
                mach_type = 's390-ccw-virtio'

            # If set in the config, use that as the default.
            if CONF.libvirt.hw_machine_type:
                mappings = self._machine_type_mappings()
                mach_type = mappings.get(caps.host.cpu.arch)

        return mach_type

    @staticmethod
    def _create_idmaps(klass, map_strings):
        idmaps = []
        if len(map_strings) > 5:
            map_strings = map_strings[0:5]
            LOG.warn(_LW("Too many id maps, only included first five."))
        for map_string in map_strings:
            try:
                idmap = klass()
                values = [int(i) for i in map_string.split(":")]
                idmap.start = values[0]
                idmap.target = values[1]
                idmap.count = values[2]
                idmaps.append(idmap)
            except (ValueError, IndexError):
                LOG.warn(_LW("Invalid value for id mapping %s"), map_string)
        return idmaps

    def _get_guest_idmaps(self):
        id_maps = []
        if CONF.libvirt.virt_type == 'lxc' and CONF.libvirt.uid_maps:
            uid_maps = self._create_idmaps(vconfig.LibvirtConfigGuestUIDMap,
                                           CONF.libvirt.uid_maps)
            id_maps.extend(uid_maps)
        if CONF.libvirt.virt_type == 'lxc' and CONF.libvirt.gid_maps:
            gid_maps = self._create_idmaps(vconfig.LibvirtConfigGuestGIDMap,
                                           CONF.libvirt.gid_maps)
            id_maps.extend(gid_maps)
        return id_maps

    def _get_cpu_numa_config_from_instance(self, instance_numa_topology):
        if instance_numa_topology:
            guest_cpu_numa = vconfig.LibvirtConfigGuestCPUNUMA()
            for instance_cell in instance_numa_topology.cells:
                guest_cell = vconfig.LibvirtConfigGuestCPUNUMACell()
                guest_cell.id = instance_cell.id
                guest_cell.cpus = instance_cell.cpuset
                guest_cell.memory = instance_cell.memory * units.Ki
                guest_cpu_numa.cells.append(guest_cell)
            return guest_cpu_numa

    def _get_guest_numa_config(self, instance_numa_topology, flavor,
                               allowed_cpus=None):
        """Returns the config objects for the guest NUMA specs.

        Determines the CPUs that the guest can be pinned to if the guest
        specifies a cell topology and the host supports it. Constructs the
        libvirt XML config object representing the NUMA topology selected
        for the guest. Returns a tuple of:

            (cpu_set, guest_cpu_tune, guest_cpu_numa, guest_numa_tune)

        With the following caveats:

            a) If there is no specified guest NUMA topology, then
               all tuple elements except cpu_set shall be None. cpu_set
               will be populated with the chosen CPUs that the guest
               allowed CPUs fit within, which could be the supplied
               allowed_cpus value if the host doesn't support NUMA
               topologies.

            b) If there is a specified guest NUMA topology, then
               cpu_set will be None and guest_cpu_numa will be the
               LibvirtConfigGuestCPUNUMA object representing the guest's
               NUMA topology. If the host supports NUMA, then guest_cpu_tune
               will contain a LibvirtConfigGuestCPUTune object representing
               the optimized chosen cells that match the host capabilities
               with the instance's requested topology. If the host does
               not support NUMA, then guest_cpu_tune and guest_numa_tune
               will be None.
        """
        topology = self._get_host_numa_topology()
        # We have instance NUMA so translate it to the config class
        guest_cpu_numa_config = self._get_cpu_numa_config_from_instance(
                instance_numa_topology)

        if not guest_cpu_numa_config:
            # No NUMA topology defined for instance
            vcpus = flavor.vcpus
            memory = flavor.memory_mb
            if topology:
                # Host is NUMA capable so try to keep the instance in a cell
                viable_cells_cpus = []
                for cell in topology.cells:
                    if vcpus <= len(cell.cpuset) and memory <= cell.memory:
                        viable_cells_cpus.append(cell.cpuset)

                if not viable_cells_cpus:
                    # We can't contain the instance in a cell - do nothing for
                    # now.
                    # TODO(ndipanov): Attempt to spread the instance across
                    # NUMA nodes and expose the topology to the instance as an
                    # optimisation
                    return GuestNumaConfig(allowed_cpus, None, None, None)
                else:
                    pin_cpuset = random.choice(viable_cells_cpus)
                    return GuestNumaConfig(pin_cpuset, None, None, None)
            else:
                # We have no NUMA topology in the host either
                return GuestNumaConfig(allowed_cpus, None, None, None)
        else:
            if topology:
                # Now get the CpuTune configuration from the numa_topology
                guest_cpu_tune = vconfig.LibvirtConfigGuestCPUTune()
                guest_numa_tune = vconfig.LibvirtConfigGuestNUMATune()
                allpcpus = []

                numa_mem = vconfig.LibvirtConfigGuestNUMATuneMemory()
                numa_memnodes = [vconfig.LibvirtConfigGuestNUMATuneMemNode()
                                 for _ in guest_cpu_numa_config.cells]

                for host_cell in topology.cells:
                    for guest_node_id, guest_config_cell in enumerate(
                            guest_cpu_numa_config.cells):
                        if guest_config_cell.id == host_cell.id:
                            node = numa_memnodes[guest_node_id]
                            node.cellid = guest_config_cell.id
                            node.nodeset = [host_cell.id]
                            node.mode = "strict"

                            numa_mem.nodeset.append(host_cell.id)

                            allpcpus.extend(host_cell.cpuset)

                            for cpu in guest_config_cell.cpus:
                                pin_cpuset = (
                                    vconfig.LibvirtConfigGuestCPUTuneVCPUPin())
                                pin_cpuset.id = cpu
                                pin_cpuset.cpuset = host_cell.cpuset
                                guest_cpu_tune.vcpupin.append(pin_cpuset)

                # TODO(berrange) When the guest has >1 NUMA node, it will
                # span multiple host NUMA nodes. By pinning emulator threads
                # to the union of all nodes, we guarantee there will be
                # cross-node memory access by the emulator threads when
                # responding to guest I/O operations. The only way to avoid
                # this would be to pin emulator threads to a single node and
                # tell the guest OS to only do I/O from one of its virtual
                # NUMA nodes. This is not even remotely practical.
                #
                # The long term solution is to make use of a new QEMU feature
                # called "I/O Threads" which will let us configure an explicit
                # I/O thread for each guest vCPU or guest NUMA node. It is
                # still TBD how to make use of this feature though, especially
                # how to associate IO threads with guest devices to eliminiate
                # cross NUMA node traffic. This is an area of investigation
                # for QEMU community devs.
                emulatorpin = vconfig.LibvirtConfigGuestCPUTuneEmulatorPin()
                emulatorpin.cpuset = set(allpcpus)
                guest_cpu_tune.emulatorpin = emulatorpin
                # Sort the vcpupin list per vCPU id for human-friendlier XML
                guest_cpu_tune.vcpupin.sort(key=operator.attrgetter("id"))

                guest_numa_tune.memory = numa_mem
                guest_numa_tune.memnodes = numa_memnodes

                # normalize cell.id
                for i, (cell, memnode) in enumerate(
                                            zip(guest_cpu_numa_config.cells,
                                                guest_numa_tune.memnodes)):
                    cell.id = i
                    memnode.cellid = i

                return GuestNumaConfig(None, guest_cpu_tune,
                                       guest_cpu_numa_config,
                                       guest_numa_tune)
            else:
                return GuestNumaConfig(allowed_cpus, None,
                                       guest_cpu_numa_config, None)

    def _get_guest_os_type(self, virt_type):
        """Returns the guest OS type based on virt type."""
        if virt_type == "lxc":
            ret = vm_mode.EXE
        elif virt_type == "uml":
            ret = vm_mode.UML
        elif virt_type == "xen":
            ret = vm_mode.XEN
        else:
            ret = vm_mode.HVM
        return ret

    def _set_guest_for_rescue(self, rescue, guest, inst_path, virt_type,
                              root_device_name):
        if rescue.get('kernel_id'):
            guest.os_kernel = os.path.join(inst_path, "kernel.rescue")
            if virt_type == "xen":
                guest.os_cmdline = "ro root=%s" % root_device_name
            else:
                guest.os_cmdline = ("root=%s %s" % (root_device_name, CONSOLE))
                if virt_type == "qemu":
                    guest.os_cmdline += " no_timer_check"
        if rescue.get('ramdisk_id'):
            guest.os_initrd = os.path.join(inst_path, "ramdisk.rescue")

    def _set_guest_for_inst_kernel(self, instance, guest, inst_path, virt_type,
                                root_device_name, image_meta):
        guest.os_kernel = os.path.join(inst_path, "kernel")
        if virt_type == "xen":
            guest.os_cmdline = "ro root=%s" % root_device_name
        else:
            guest.os_cmdline = ("root=%s %s" % (root_device_name, CONSOLE))
            if virt_type == "qemu":
                guest.os_cmdline += " no_timer_check"
        if instance['ramdisk_id']:
            guest.os_initrd = os.path.join(inst_path, "ramdisk")
        # we only support os_command_line with images with an explicit
        # kernel set and don't want to break nova if there's an
        # os_command_line property without a specified kernel_id param
        if image_meta:
            img_props = image_meta.get('properties', {})
            if img_props.get('os_command_line'):
                guest.os_cmdline = img_props.get('os_command_line')

    def _set_clock(self, guest, os_type, image_meta, virt_type):
        # NOTE(mikal): Microsoft Windows expects the clock to be in
        # "localtime". If the clock is set to UTC, then you can use a
        # registry key to let windows know, but Microsoft says this is
        # buggy in http://support.microsoft.com/kb/2687252
        clk = vconfig.LibvirtConfigGuestClock()
        if os_type == 'windows':
            LOG.info(_LI('Configuring timezone for windows instance to '
                         'localtime'))
            clk.offset = 'localtime'
        else:
            clk.offset = 'utc'
        guest.set_clock(clk)

        if virt_type == "kvm":
            self._set_kvm_timers(clk, image_meta)

    def _set_kvm_timers(self, clk, image_meta):
        # TODO(berrange) One day this should be per-guest
        # OS type configurable
        tmpit = vconfig.LibvirtConfigGuestTimer()
        tmpit.name = "pit"
        tmpit.tickpolicy = "delay"

        tmrtc = vconfig.LibvirtConfigGuestTimer()
        tmrtc.name = "rtc"
        tmrtc.tickpolicy = "catchup"

        clk.add_timer(tmpit)
        clk.add_timer(tmrtc)

        guestarch = libvirt_utils.get_arch(image_meta)
        if guestarch in (arch.I686, arch.X86_64):
            # NOTE(rfolco): HPET is a hardware timer for x86 arch.
            # qemu -no-hpet is not supported on non-x86 targets.
            tmhpet = vconfig.LibvirtConfigGuestTimer()
            tmhpet.name = "hpet"
            tmhpet.present = False
            clk.add_timer(tmhpet)

    def _create_serial_console_devices(self, guest, instance, flavor,
                                       image_meta):
        if CONF.serial_console.enabled:
            num_ports = hardware.get_number_of_serial_ports(
                flavor, image_meta)
            for port in six.moves.range(num_ports):
                console = vconfig.LibvirtConfigGuestSerial()
                console.port = port
                console.type = "tcp"
                console.listen_host = (
                    CONF.serial_console.proxyclient_address)
                console.listen_port = (
                    serial_console.acquire_port(
                        console.listen_host))
                guest.add_device(console)
        else:
            # The QEMU 'pty' driver throws away any data if no
            # client app is connected. Thus we can't get away
            # with a single type=pty console. Instead we have
            # to configure two separate consoles.
            if guest.cpu.arch in (arch.S390, arch.S390X):
                consolelog = vconfig.LibvirtConfigGuestConsole()
                consolelog.target_type = "sclplm"
            else:
                consolelog = vconfig.LibvirtConfigGuestSerial()
            consolelog.type = "file"
            consolelog.source_path = self._get_console_log_path(instance)
            guest.add_device(consolelog)

    def _add_video_driver(self, guest, image_meta, img_meta_prop, flavor):
        VALID_VIDEO_DEVICES = ("vga", "cirrus", "vmvga", "xen", "qxl")
        video = vconfig.LibvirtConfigGuestVideo()
        # NOTE(ldbragst): The following logic sets the video.type
        # depending on supported defaults given the architecture,
        # virtualization type, and features. The video.type attribute can
        # be overridden by the user with image_meta['properties'], which
        # is carried out in the next if statement below this one.
        guestarch = libvirt_utils.get_arch(image_meta)
        if guest.os_type == vm_mode.XEN:
            video.type = 'xen'
        elif guestarch in (arch.PPC, arch.PPC64):
            # NOTE(ldbragst): PowerKVM doesn't support 'cirrus' be default
            # so use 'vga' instead when running on Power hardware.
            video.type = 'vga'
        elif CONF.spice.enabled:
            video.type = 'qxl'
        if img_meta_prop.get('hw_video_model'):
            video.type = img_meta_prop.get('hw_video_model')
            if (video.type not in VALID_VIDEO_DEVICES):
                raise exception.InvalidVideoMode(model=video.type)

        # Set video memory, only if the flavor's limit is set
        video_ram = int(img_meta_prop.get('hw_video_ram', 0))
        max_vram = int(flavor.extra_specs.get('hw_video:ram_max_mb', 0))
        if video_ram > max_vram:
            raise exception.RequestedVRamTooHigh(req_vram=video_ram,
                                                 max_vram=max_vram)
        if max_vram and video_ram:
            video.vram = video_ram * units.Mi / units.Ki
        guest.add_device(video)

    def _add_qga_device(self, guest, instance):
        qga = vconfig.LibvirtConfigGuestChannel()
        qga.type = "unix"
        qga.target_name = "org.qemu.guest_agent.0"
        qga.source_path = ("/var/lib/libvirt/qemu/%s.%s.sock" %
                          ("org.qemu.guest_agent.0", instance['name']))
        guest.add_device(qga)

    def _add_rng_device(self, guest, flavor):
        rng_device = vconfig.LibvirtConfigGuestRng()
        rate_bytes = flavor.extra_specs.get('hw_rng:rate_bytes', 0)
        period = flavor.extra_specs.get('hw_rng:rate_period', 0)
        if rate_bytes:
            rng_device.rate_bytes = int(rate_bytes)
            rng_device.rate_period = int(period)
        rng_path = CONF.libvirt.rng_dev_path
        if (rng_path and not os.path.exists(rng_path)):
            raise exception.RngDeviceNotExist(path=rng_path)
        rng_device.backend = rng_path
        guest.add_device(rng_device)

    def _set_qemu_guest_agent(self, guest, flavor, instance, img_meta_prop):
        qga_enabled = False
        # Enable qga only if the 'hw_qemu_guest_agent' is equal to yes
        hw_qga = img_meta_prop.get('hw_qemu_guest_agent', 'no')
        if hw_qga.lower() == 'yes':
            LOG.debug("Qemu guest agent is enabled through image "
                      "metadata", instance=instance)
            qga_enabled = True
        if qga_enabled:
            self._add_qga_device(guest, instance)
        rng_is_virtio = img_meta_prop.get('hw_rng_model') == 'virtio'
        rng_allowed_str = flavor.extra_specs.get('hw_rng:allowed', '')
        rng_allowed = rng_allowed_str.lower() == 'true'
        if rng_is_virtio and rng_allowed:
            self._add_rng_device(guest, flavor)

    def _get_guest_config(self, instance, network_info, image_meta,
                          disk_info, rescue=None, block_device_info=None,
                          context=None, flavor=None):
        """Get config data for parameters.

        :param rescue: optional dictionary that should contain the key
            'ramdisk_id' if a ramdisk is needed for the rescue image and
            'kernel_id' if a kernel is needed for the rescue image.
        """
        ctxt = context or nova_context.get_admin_context()
        if flavor is None:
            with utils.temporary_mutation(ctxt, read_deleted="yes"):
                flavor = objects.Flavor.get_by_id(ctxt,
                                                  instance['instance_type_id'])
        inst_path = libvirt_utils.get_instance_path(instance)
        disk_mapping = disk_info['mapping']
        img_meta_prop = image_meta.get('properties', {}) if image_meta else {}

        virt_type = CONF.libvirt.virt_type
        guest = vconfig.LibvirtConfigGuest()
        guest.virt_type = virt_type
        guest.name = instance['name']
        guest.uuid = instance['uuid']
        # We are using default unit for memory: KiB
        guest.memory = flavor.memory_mb * units.Ki
        guest.vcpus = flavor.vcpus
        allowed_cpus = hardware.get_vcpu_pin_set()

        guest_numa_config = self._get_guest_numa_config(
                instance.numa_topology, flavor, allowed_cpus)

        guest.cpuset = guest_numa_config.cpuset
        guest.cputune = guest_numa_config.cputune
        guest.numatune = guest_numa_config.numatune

        guest.metadata.append(self._get_guest_config_meta(context,
                                                          instance,
                                                          flavor))
        guest.idmaps = self._get_guest_idmaps()

        cputuning = ['shares', 'period', 'quota']
        for name in cputuning:
            key = "quota:cpu_" + name
            if key in flavor.extra_specs:
                if guest.cputune is None:
                    guest.cputune = vconfig.LibvirtConfigGuestCPUTune()
                setattr(guest.cputune, name,
                        int(flavor.extra_specs[key]))

        guest.cpu = self._get_guest_cpu_config(
                flavor, image_meta, guest_numa_config.numaconfig)

        if 'root' in disk_mapping:
            root_device_name = block_device.prepend_dev(
                disk_mapping['root']['dev'])
        else:
            root_device_name = None

        if root_device_name:
            # NOTE(yamahata):
            # for nova.api.ec2.cloud.CloudController.get_metadata()
            instance.root_device_name = root_device_name

        guest.os_type = vm_mode.get_from_instance(instance)

        if guest.os_type is None:
            guest.os_type = self._get_guest_os_type(virt_type)
        caps = self._get_host_capabilities()

        if virt_type == "xen":
            if guest.os_type == vm_mode.HVM:
                guest.os_loader = CONF.libvirt.xen_hvmloader_path

            # PAE only makes sense in X86
            if caps.host.cpu.arch in (arch.I686, arch.X86_64):
                guest.pae = True

        if virt_type in ("kvm", "qemu"):
            if caps.host.cpu.arch in (arch.I686, arch.X86_64):
                guest.sysinfo = self._get_guest_config_sysinfo(instance)
                guest.os_smbios = vconfig.LibvirtConfigGuestSMBIOS()
            guest.os_mach_type = self._get_machine_type(image_meta, caps)

        if virt_type == "lxc":
            guest.os_init_path = "/sbin/init"
            guest.os_cmdline = CONSOLE
        elif virt_type == "uml":
            guest.os_kernel = "/usr/bin/linux"
            guest.os_root = root_device_name
        else:
            if rescue:
                self._set_guest_for_rescue(rescue, guest, inst_path, virt_type,
                                           root_device_name)
            elif instance['kernel_id']:
                self._set_guest_for_inst_kernel(instance, guest, inst_path,
                                                virt_type, root_device_name,
                                                image_meta)
            else:
                guest.os_boot_dev = blockinfo.get_boot_order(disk_info)

        if virt_type not in ("lxc", "uml"):
            guest.acpi = guest.apic = True

        self._set_clock(guest, instance.os_type, image_meta, virt_type)

        storage_configs = self._get_guest_storage_config(
                instance, image_meta, disk_info, rescue, block_device_info,
                flavor)
        for config in storage_configs:
            guest.add_device(config)

        for vif in network_info:
            config = self.vif_driver.get_config(
                instance, vif, image_meta,
                flavor, virt_type)
            guest.add_device(config)

        if virt_type in ("qemu", "kvm"):
            # Create the serial console char devices
            self._create_serial_console_devices(guest, instance, flavor,
                                                image_meta)
            if caps.host.cpu.arch in (arch.S390, arch.S390X):
                consolepty = vconfig.LibvirtConfigGuestConsole()
                consolepty.target_type = "sclp"
            else:
                consolepty = vconfig.LibvirtConfigGuestSerial()
        else:
            consolepty = vconfig.LibvirtConfigGuestConsole()

        consolepty.type = "pty"
        guest.add_device(consolepty)

        # We want a tablet if VNC is enabled, or SPICE is enabled and
        # the SPICE agent is disabled. If the SPICE agent is enabled
        # it provides a paravirt mouse which drastically reduces
        # overhead (by eliminating USB polling).
        #
        # NB: this implies that if both SPICE + VNC are enabled
        # at the same time, we'll get the tablet whether the
        # SPICE agent is used or not.
        need_usb_tablet = False
        if CONF.vnc_enabled:
            need_usb_tablet = CONF.libvirt.use_usb_tablet
        elif CONF.spice.enabled and not CONF.spice.agent_enabled:
            need_usb_tablet = CONF.libvirt.use_usb_tablet

        if need_usb_tablet and guest.os_type == vm_mode.HVM:
            tablet = vconfig.LibvirtConfigGuestInput()
            tablet.type = "tablet"
            tablet.bus = "usb"
            guest.add_device(tablet)

        if CONF.spice.enabled and CONF.spice.agent_enabled and \
                virt_type not in ('lxc', 'uml', 'xen'):
            channel = vconfig.LibvirtConfigGuestChannel()
            channel.target_name = "com.redhat.spice.0"
            guest.add_device(channel)

        # NB some versions of libvirt support both SPICE and VNC
        # at the same time. We're not trying to second guess which
        # those versions are. We'll just let libvirt report the
        # errors appropriately if the user enables both.
        add_video_driver = False
        if ((CONF.vnc_enabled and
             virt_type not in ('lxc', 'uml'))):
            graphics = vconfig.LibvirtConfigGuestGraphics()
            graphics.type = "vnc"
            graphics.keymap = CONF.vnc_keymap
            graphics.listen = CONF.vncserver_listen
            guest.add_device(graphics)
            add_video_driver = True

        if CONF.spice.enabled and \
                virt_type not in ('lxc', 'uml', 'xen'):
            graphics = vconfig.LibvirtConfigGuestGraphics()
            graphics.type = "spice"
            graphics.keymap = CONF.spice.keymap
            graphics.listen = CONF.spice.server_listen
            guest.add_device(graphics)
            add_video_driver = True

        if add_video_driver:
            self._add_video_driver(guest, image_meta, img_meta_prop, flavor)

        # Qemu guest agent only support 'qemu' and 'kvm' hypervisor
        if virt_type in ('qemu', 'kvm'):
            self._set_qemu_guest_agent(guest, flavor, instance, img_meta_prop)

        if virt_type in ('xen', 'qemu', 'kvm'):
            for pci_dev in pci_manager.get_instance_pci_devs(instance):
                guest.add_device(self._get_guest_pci_device(pci_dev))
        else:
            if len(pci_manager.get_instance_pci_devs(instance)) > 0:
                raise exception.PciDeviceUnsupportedHypervisor(
                    type=virt_type)

        if 'hw_watchdog_action' in flavor.extra_specs:
            LOG.warn(_LW('Old property name "hw_watchdog_action" is now '
                         'deprecated and will be removed in the next release. '
                         'Use updated property name '
                         '"hw:watchdog_action" instead'))
        # TODO(pkholkin): accepting old property name 'hw_watchdog_action'
        #                should be removed in the next release
        watchdog_action = (flavor.extra_specs.get('hw_watchdog_action') or
                           flavor.extra_specs.get('hw:watchdog_action')
                           or 'disabled')
        if (image_meta is not None and
                image_meta.get('properties', {}).get('hw_watchdog_action')):
            watchdog_action = image_meta['properties']['hw_watchdog_action']

        # NB(sross): currently only actually supported by KVM/QEmu
        if watchdog_action != 'disabled':
            if watchdog_actions.is_valid_watchdog_action(watchdog_action):
                bark = vconfig.LibvirtConfigGuestWatchdog()
                bark.action = watchdog_action
                guest.add_device(bark)
            else:
                raise exception.InvalidWatchdogAction(action=watchdog_action)

        # Memory balloon device only support 'qemu/kvm' and 'xen' hypervisor
        if (virt_type in ('xen', 'qemu', 'kvm') and
                CONF.libvirt.mem_stats_period_seconds > 0):
            balloon = vconfig.LibvirtConfigMemoryBalloon()
            if virt_type in ('qemu', 'kvm'):
                balloon.model = 'virtio'
            else:
                balloon.model = 'xen'
            balloon.period = CONF.libvirt.mem_stats_period_seconds
            guest.add_device(balloon)

        return guest

    def _get_guest_xml(self, context, instance, network_info, disk_info,
                       image_meta=None, rescue=None,
                       block_device_info=None, write_to_disk=False,
                       flavor=None):

        if image_meta is None:
            image_ref = instance['image_ref']
            image_meta = compute_utils.get_image_metadata(
                                context, self._image_api, image_ref, instance)
        # NOTE(danms): Stringifying a NetworkInfo will take a lock. Do
        # this ahead of time so that we don't acquire it while also
        # holding the logging lock.
        network_info_str = str(network_info)
        msg = ('Start _get_guest_xml '
               'network_info=%(network_info)s '
               'disk_info=%(disk_info)s '
               'image_meta=%(image_meta)s rescue=%(rescue)s '
               'block_device_info=%(block_device_info)s' %
               {'network_info': network_info_str, 'disk_info': disk_info,
                'image_meta': image_meta, 'rescue': rescue,
                'block_device_info': block_device_info})
        # NOTE(mriedem): block_device_info can contain auth_password so we
        # need to sanitize the password in the message.
        LOG.debug(strutils.mask_password(msg), instance=instance)
        conf = self._get_guest_config(instance, network_info, image_meta,
                                      disk_info, rescue, block_device_info,
                                      context, flavor=flavor)
        xml = conf.to_xml()

        if write_to_disk:
            instance_dir = libvirt_utils.get_instance_path(instance)
            xml_path = os.path.join(instance_dir, 'libvirt.xml')
            libvirt_utils.write_to_file(xml_path, xml)

        LOG.debug('End _get_guest_xml xml=%(xml)s',
                  {'xml': xml}, instance=instance)
        return xml

    def _lookup_by_id(self, instance_id):
        """Retrieve libvirt domain object given an instance id.

        All libvirt error handling should be handled in this method and
        relevant nova exceptions should be raised in response.

        """
        try:
            return self._conn.lookupByID(instance_id)
        except libvirt.libvirtError as ex:
            error_code = ex.get_error_code()
            if error_code == libvirt.VIR_ERR_NO_DOMAIN:
                raise exception.InstanceNotFound(instance_id=instance_id)

            msg = (_("Error from libvirt while looking up %(instance_id)s: "
                     "[Error Code %(error_code)s] %(ex)s")
                   % {'instance_id': instance_id,
                      'error_code': error_code,
                      'ex': ex})
            raise exception.NovaException(msg)

    def _lookup_by_name(self, instance_name):
        """Retrieve libvirt domain object given an instance name.

        All libvirt error handling should be handled in this method and
        relevant nova exceptions should be raised in response.

        """
        try:
            return self._conn.lookupByName(instance_name)
        except libvirt.libvirtError as ex:
            error_code = ex.get_error_code()
            if error_code == libvirt.VIR_ERR_NO_DOMAIN:
                raise exception.InstanceNotFound(instance_id=instance_name)

            msg = (_('Error from libvirt while looking up %(instance_name)s: '
                     '[Error Code %(error_code)s] %(ex)s') %
                   {'instance_name': instance_name,
                    'error_code': error_code,
                    'ex': ex})
            raise exception.NovaException(msg)

    def get_info(self, instance):
        """Retrieve information from libvirt for a specific instance name.

        If a libvirt error is encountered during lookup, we might raise a
        NotFound exception or Error exception depending on how severe the
        libvirt error is.

        """
        virt_dom = self._lookup_by_name(instance['name'])
        try:
            dom_info = virt_dom.info()
        except libvirt.libvirtError as ex:
            error_code = ex.get_error_code()
            if error_code == libvirt.VIR_ERR_NO_DOMAIN:
                raise exception.InstanceNotFound(instance_id=instance['name'])

            msg = (_('Error from libvirt while getting domain info for '
                     '%(instance_name)s: [Error Code %(error_code)s] %(ex)s') %
                   {'instance_name': instance['name'],
                    'error_code': error_code,
                    'ex': ex})
            raise exception.NovaException(msg)

        return hardware.InstanceInfo(state=LIBVIRT_POWER_STATE[dom_info[0]],
                                     max_mem_kb=dom_info[1],
                                     mem_kb=dom_info[2],
                                     num_cpu=dom_info[3],
                                     cpu_time_ns=dom_info[4],
                                     id=virt_dom.ID())

    def _create_domain_setup_lxc(self, instance, block_device_info, disk_info):
        inst_path = libvirt_utils.get_instance_path(instance)
        block_device_mapping = driver.block_device_info_get_mapping(
                                                  block_device_info)
        disk_info = disk_info or {}
        disk_mapping = disk_info.get('mapping', [])

        if self._is_booted_from_volume(instance, disk_mapping):
            root_disk = block_device.get_root_bdm(block_device_mapping)
            disk_path = root_disk['connection_info']['data']['device_path']
            disk_info = blockinfo.get_info_from_bdm(
                                            CONF.libvirt.virt_type, root_disk)
            self._connect_volume(root_disk['connection_info'], disk_info)

            # Get the system metadata from the instance
            system_meta = utils.instance_sys_meta(instance)
            use_cow = system_meta['image_disk_format'] == 'qcow2'
        else:
            image = self.image_backend.image(instance, 'disk')
            disk_path = image.path
            use_cow = CONF.use_cow_images

        container_dir = os.path.join(inst_path, 'rootfs')
        fileutils.ensure_tree(container_dir)
        rootfs_dev = disk.setup_container(disk_path,
                                          container_dir=container_dir,
                                          use_cow=use_cow)

        try:
            # Save rootfs device to disconnect it when deleting the instance
            if rootfs_dev:
                instance.system_metadata['rootfs_device_name'] = rootfs_dev
            if CONF.libvirt.uid_maps or CONF.libvirt.gid_maps:
                id_maps = self._get_guest_idmaps()
                libvirt_utils.chown_for_id_maps(container_dir, id_maps)
        except Exception:
            with excutils.save_and_reraise_exception():
                self._create_domain_cleanup_lxc(instance)

    def _create_domain_cleanup_lxc(self, instance):
        inst_path = libvirt_utils.get_instance_path(instance)
        container_dir = os.path.join(inst_path, 'rootfs')

        try:
            state = self.get_info(instance).state
        except exception.InstanceNotFound:
            # The domain may not be present if the instance failed to start
            state = None

        if state == power_state.RUNNING:
            # NOTE(uni): Now the container is running with its own private
            # mount namespace and so there is no need to keep the container
            # rootfs mounted in the host namespace
            disk.clean_lxc_namespace(container_dir=container_dir)
        else:
            disk.teardown_container(container_dir=container_dir)

    @contextlib.contextmanager
    def _lxc_disk_handler(self, instance, block_device_info, disk_info):
        """Context manager to handle the pre and post instance boot,
           LXC specific disk operations.

           An image or a volume path will be prepared and setup to be
           used by the container, prior to starting it.
           The disk will be disconnected and unmounted if a container has
           failed to start.
        """

        if CONF.libvirt.virt_type != 'lxc':
            yield
            return

        self._create_domain_setup_lxc(instance, block_device_info, disk_info)

        try:
            yield
        finally:
            self._create_domain_cleanup_lxc(instance)

    def _create_domain(self, xml=None, domain=None,
                       instance=None, launch_flags=0, power_on=True):
        """Create a domain.

        Either domain or xml must be passed in. If both are passed, then
        the domain definition is overwritten from the xml.
        """
        err = None
        try:
            if xml:
                err = _LE('Error defining a domain with XML: %s') % xml
                domain = self._conn.defineXML(xml)

            if power_on:
                err = _LE('Error launching a defined domain with XML: %s') \
                          % encodeutils.safe_decode(domain.XMLDesc(0),
                                                    errors='ignore')
                domain.createWithFlags(launch_flags)

            if not utils.is_neutron():
                err = _LE('Error enabling hairpin mode with XML: %s') \
                          % encodeutils.safe_decode(domain.XMLDesc(0),
                                                    errors='ignore')
                self._enable_hairpin(domain.XMLDesc(0))
        except Exception:
            with excutils.save_and_reraise_exception():
                if err:
                    LOG.error(err)

        return domain

    def _neutron_failed_callback(self, event_name, instance):
        LOG.error(_LE('Neutron Reported failure on event '
                      '%(event)s for instance %(uuid)s'),
                  {'event': event_name, 'uuid': instance.uuid})
        if CONF.vif_plugging_is_fatal:
            raise exception.VirtualInterfaceCreateException()

    def _get_neutron_events(self, network_info):
        # NOTE(danms): We need to collect any VIFs that are currently
        # down that we expect a down->up event for. Anything that is
        # already up will not undergo that transition, and for
        # anything that might be stale (cache-wise) assume it's
        # already up so we don't block on it.
        return [('network-vif-plugged', vif['id'])
                for vif in network_info if vif.get('active', True) is False]

    def _create_domain_and_network(self, context, xml, instance, network_info,
                                   disk_info, block_device_info=None,
                                   power_on=True, reboot=False,
                                   vifs_already_plugged=False):

        """Do required network setup and create domain."""
        block_device_mapping = driver.block_device_info_get_mapping(
            block_device_info)

        for vol in block_device_mapping:
            connection_info = vol['connection_info']

            if (not reboot and 'data' in connection_info and
                    'volume_id' in connection_info['data']):
                volume_id = connection_info['data']['volume_id']
                encryption = encryptors.get_encryption_metadata(
                    context, self._volume_api, volume_id, connection_info)

                if encryption:
                    encryptor = self._get_volume_encryptor(connection_info,
                                                           encryption)
                    encryptor.attach_volume(context, **encryption)

        timeout = CONF.vif_plugging_timeout
        if (self._conn_supports_start_paused and
            utils.is_neutron() and not
            vifs_already_plugged and power_on and timeout):
            events = self._get_neutron_events(network_info)
        else:
            events = []

        launch_flags = events and libvirt.VIR_DOMAIN_START_PAUSED or 0
        domain = None
        try:
            with self.virtapi.wait_for_instance_event(
                    instance, events, deadline=timeout,
                    error_callback=self._neutron_failed_callback):
                self.plug_vifs(instance, network_info)
                self.firewall_driver.setup_basic_filtering(instance,
                                                           network_info)
                self.firewall_driver.prepare_instance_filter(instance,
                                                             network_info)
                with self._lxc_disk_handler(instance, block_device_info,
                                            disk_info):
                    domain = self._create_domain(
                        xml, instance=instance,
                        launch_flags=launch_flags,
                        power_on=power_on)

                self.firewall_driver.apply_instance_filter(instance,
                                                           network_info)
        except exception.VirtualInterfaceCreateException:
            # Neutron reported failure and we didn't swallow it, so
            # bail here
            with excutils.save_and_reraise_exception():
                if domain:
                    domain.destroy()
                self.cleanup(context, instance, network_info=network_info,
                             block_device_info=block_device_info)
        except eventlet.timeout.Timeout:
            # We never heard from Neutron
            LOG.warn(_LW('Timeout waiting for vif plugging callback for '
                         'instance %(uuid)s'), {'uuid': instance['uuid']})
            if CONF.vif_plugging_is_fatal:
                if domain:
                    domain.destroy()
                self.cleanup(context, instance, network_info=network_info,
                             block_device_info=block_device_info)
                raise exception.VirtualInterfaceCreateException()

        # Resume only if domain has been paused
        if launch_flags & libvirt.VIR_DOMAIN_START_PAUSED:
            domain.resume()
        return domain

    def _get_all_block_devices(self):
        """Return all block devices in use on this node."""
        devices = []
        for dom in self._list_instance_domains():
            try:
                doc = etree.fromstring(dom.XMLDesc(0))
            except libvirt.libvirtError as e:
                LOG.warn(_LW("couldn't obtain the XML from domain:"
                             " %(uuid)s, exception: %(ex)s") %
                         {"uuid": dom.UUIDString(), "ex": e})
                continue
            except Exception:
                continue
            ret = doc.findall('./devices/disk')
            for node in ret:
                if node.get('type') != 'block':
                    continue
                for child in node.getchildren():
                    if child.tag == 'source':
                        devices.append(child.get('dev'))
        return devices

    def _get_interfaces(self, xml):
        """Note that this function takes a domain xml.

        Returns a list of all network interfaces for this instance.
        """
        doc = None

        try:
            doc = etree.fromstring(xml)
        except Exception:
            return []

        interfaces = []

        ret = doc.findall('./devices/interface')

        for node in ret:
            devdst = None

            for child in list(node):
                if child.tag == 'target':
                    devdst = child.attrib['dev']

            if devdst is None:
                continue

            interfaces.append(devdst)

        return interfaces

    def _get_vcpu_total(self):
        """Get available vcpu number of physical computer.

        :returns: the number of cpu core instances can be used.

        """
        if self._vcpu_total != 0:
            return self._vcpu_total

        try:
            total_pcpus = self._conn.getInfo()[2]
        except libvirt.libvirtError:
            LOG.warn(_LW("Cannot get the number of cpu, because this "
                         "function is not implemented for this platform. "))
            return 0

        if CONF.vcpu_pin_set is None:
            self._vcpu_total = total_pcpus
            return self._vcpu_total

        available_ids = hardware.get_vcpu_pin_set()
        if sorted(available_ids)[-1] >= total_pcpus:
            raise exception.Invalid(_("Invalid vcpu_pin_set config, "
                                      "out of hypervisor cpu range."))
        self._vcpu_total = len(available_ids)
        return self._vcpu_total

    def _get_memory_mb_total(self):
        """Get the total memory size(MB) of physical computer.

        :returns: the total amount of memory(MB).

        """

        return self._conn.getInfo()[1]

    @staticmethod
    def _get_local_gb_info():
        """Get local storage info of the compute node in GB.

        :returns: A dict containing:
             :total: How big the overall usable filesystem is (in gigabytes)
             :free: How much space is free (in gigabytes)
             :used: How much space is used (in gigabytes)
        """

        if CONF.libvirt.images_type == 'lvm':
            info = lvm.get_volume_group_info(
                               CONF.libvirt.images_volume_group)
        elif CONF.libvirt.images_type == 'rbd':
            info = LibvirtDriver._get_rbd_driver().get_pool_info()
        else:
            info = libvirt_utils.get_fs_info(CONF.instances_path)

        for (k, v) in info.iteritems():
            info[k] = v / units.Gi

        return info

    def _get_vcpu_used(self):
        """Get vcpu usage number of physical computer.

        :returns: The total number of vcpu(s) that are currently being used.

        """

        total = 0
        if CONF.libvirt.virt_type == 'lxc':
            return total + 1

        for dom in self._list_instance_domains():
            try:
                vcpus = dom.vcpus()
            except libvirt.libvirtError as e:
                LOG.warn(_LW("couldn't obtain the vpu count from domain id:"
                             " %(uuid)s, exception: %(ex)s") %
                         {"uuid": dom.UUIDString(), "ex": e})
            else:
                if vcpus is not None and len(vcpus) > 1:
                    total += len(vcpus[1])
            # NOTE(gtt116): give other tasks a chance.
            greenthread.sleep(0)
        return total

    def _get_memory_mb_used(self):
        """Get the used memory size(MB) of physical computer.

        :returns: the total usage of memory(MB).

        """

        if sys.platform.upper() not in ['LINUX2', 'LINUX3']:
            return 0

        with open('/proc/meminfo') as fp:
            m = fp.read().split()
        idx1 = m.index('MemFree:')
        idx2 = m.index('Buffers:')
        idx3 = m.index('Cached:')
        if CONF.libvirt.virt_type == 'xen':
            used = 0
            for dom in self._list_instance_domains(only_guests=False):
                try:
                    dom_mem = int(dom.info()[2])
                except libvirt.libvirtError as e:
                    LOG.warn(_LW("couldn't obtain the memory from domain:"
                                 " %(uuid)s, exception: %(ex)s") %
                             {"uuid": dom.UUIDString(), "ex": e})
                    continue
                # skip dom0
                if dom.ID() != 0:
                    used += dom_mem
                else:
                    # the mem reported by dom0 is be greater of what
                    # it is being used
                    used += (dom_mem -
                             (int(m[idx1 + 1]) +
                              int(m[idx2 + 1]) +
                              int(m[idx3 + 1])))
            # Convert it to MB
            return used / units.Ki
        else:
            avail = (int(m[idx1 + 1]) + int(m[idx2 + 1]) + int(m[idx3 + 1]))
            # Convert it to MB
            return self._get_memory_mb_total() - avail / units.Ki

    def _get_hypervisor_type(self):
        """Get hypervisor type.

        :returns: hypervisor type (ex. qemu)

        """

        return self._conn.getType()

    def _get_hypervisor_version(self):
        """Get hypervisor version.

        :returns: hypervisor version (ex. 12003)

        """

        # NOTE(justinsb): getVersion moved between libvirt versions
        # Trying to do be compatible with older versions is a lost cause
        # But ... we can at least give the user a nice message
        method = getattr(self._conn, 'getVersion', None)
        if method is None:
            raise exception.NovaException(_("libvirt version is too old"
                                    " (does not support getVersion)"))
            # NOTE(justinsb): If we wanted to get the version, we could:
            # method = getattr(libvirt, 'getVersion', None)
            # NOTE(justinsb): This would then rely on a proper version check

        return method()

    def _get_hypervisor_hostname(self):
        """Returns the hostname of the hypervisor."""
        hostname = self._conn.getHostname()
        if not hasattr(self, '_hypervisor_hostname'):
            self._hypervisor_hostname = hostname
        elif hostname != self._hypervisor_hostname:
            LOG.error(_LE('Hostname has changed from %(old)s '
                          'to %(new)s. A restart is required to take effect.'),
                          {'old': self._hypervisor_hostname,
                           'new': hostname})
        return self._hypervisor_hostname

    def _get_instance_capabilities(self):
        """Get hypervisor instance capabilities

        Returns a list of tuples that describe instances the
        hypervisor is capable of hosting.  Each tuple consists
        of the triplet (arch, hypervisor_type, vm_mode).

        :returns: List of tuples describing instance capabilities
        """
        caps = self._get_host_capabilities()
        instance_caps = list()
        for g in caps.guests:
            for dt in g.domtype:
                instance_cap = (
                    arch.canonicalize(g.arch),
                    hv_type.canonicalize(dt),
                    vm_mode.canonicalize(g.ostype))
                instance_caps.append(instance_cap)

        return instance_caps

    def _get_cpu_info(self):
        """Get cpuinfo information.

        Obtains cpu feature from virConnect.getCapabilities,
        and returns as a json string.

        :return: see above description

        """

        caps = self._get_host_capabilities()
        cpu_info = dict()

        cpu_info['arch'] = caps.host.cpu.arch
        cpu_info['model'] = caps.host.cpu.model
        cpu_info['vendor'] = caps.host.cpu.vendor

        topology = dict()
        topology['sockets'] = caps.host.cpu.sockets
        topology['cores'] = caps.host.cpu.cores
        topology['threads'] = caps.host.cpu.threads
        cpu_info['topology'] = topology

        features = list()
        for f in caps.host.cpu.features:
            features.append(f.name)
        cpu_info['features'] = features

        # TODO(berrange): why do we bother converting the
        # libvirt capabilities XML into a special JSON format ?
        # The data format is different across all the drivers
        # so we could just return the raw capabilities XML
        # which 'compare_cpu' could use directly
        #
        # That said, arch_filter.py now seems to rely on
        # the libvirt drivers format which suggests this
        # data format needs to be standardized across drivers
        return jsonutils.dumps(cpu_info)

    def _get_pcidev_info(self, devname):
        """Returns a dict of PCI device."""

        def _get_device_type(cfgdev):
            """Get a PCI device's device type.

            An assignable PCI device can be a normal PCI device,
            a SR-IOV Physical Function (PF), or a SR-IOV Virtual
            Function (VF). Only normal PCI devices or SR-IOV VFs
            are assignable, while SR-IOV PFs are always owned by
            hypervisor.

            Please notice that a PCI device with SR-IOV
            capability but not enabled is reported as normal PCI device.
            """
            for fun_cap in cfgdev.pci_capability.fun_capability:
                if len(fun_cap.device_addrs) != 0:
                    if fun_cap.type == 'virt_functions':
                        return {'dev_type': 'type-PF'}
                    if fun_cap.type == 'phys_function':
                        phys_address = "%04x:%02x:%02x.%01x" % (
                            fun_cap.device_addrs[0][0],
                            fun_cap.device_addrs[0][1],
                            fun_cap.device_addrs[0][2],
                            fun_cap.device_addrs[0][3])
                        return {'dev_type': 'type-VF',
                                'phys_function': phys_address}
            return {'dev_type': 'type-PCI'}

        virtdev = self._conn.nodeDeviceLookupByName(devname)
        xmlstr = virtdev.XMLDesc(0)
        cfgdev = vconfig.LibvirtConfigNodeDevice()
        cfgdev.parse_str(xmlstr)

        address = "%04x:%02x:%02x.%1x" % (
            cfgdev.pci_capability.domain,
            cfgdev.pci_capability.bus,
            cfgdev.pci_capability.slot,
            cfgdev.pci_capability.function)

        device = {
            "dev_id": cfgdev.name,
            "address": address,
            "product_id": "%04x" % cfgdev.pci_capability.product_id,
            "vendor_id": "%04x" % cfgdev.pci_capability.vendor_id,
            }

        # requirement by DataBase Model
        device['label'] = 'label_%(vendor_id)s_%(product_id)s' % device
        device.update(_get_device_type(cfgdev))
        return device

    def _pci_device_assignable(self, device):
        if device['dev_type'] == 'type-PF':
            return False
        return self.dev_filter.device_assignable(device)

    def _get_pci_passthrough_devices(self):
        """Get host PCI devices information.

        Obtains pci devices information from libvirt, and returns
        as a JSON string.

        Each device information is a dictionary, with mandatory keys
        of 'address', 'vendor_id', 'product_id', 'dev_type', 'dev_id',
        'label' and other optional device specific information.

        Refer to the objects/pci_device.py for more idea of these keys.

        :returns: a JSON string containaing a list of the assignable PCI
                  devices information
        """
        # Bail early if we know we can't support `listDevices` to avoid
        # repeated warnings within a periodic task
        if not getattr(self, '_list_devices_supported', True):
            return jsonutils.dumps([])

        try:
            dev_names = self._conn.listDevices('pci', 0) or []
        except libvirt.libvirtError as ex:
            error_code = ex.get_error_code()
            if error_code == libvirt.VIR_ERR_NO_SUPPORT:
                self._list_devices_supported = False
                LOG.warn(_LW("URI %(uri)s does not support "
                             "listDevices: " "%(error)s"),
                             {'uri': self.uri(), 'error': ex})
                return jsonutils.dumps([])
            else:
                raise

        pci_info = []
        for name in dev_names:
            pci_dev = self._get_pcidev_info(name)
            if self._pci_device_assignable(pci_dev):
                pci_info.append(pci_dev)

        return jsonutils.dumps(pci_info)

    def _get_host_numa_topology(self):
        if not self._host.has_min_version(MIN_LIBVIRT_NUMA_TOPOLOGY_VERSION):
            return

        caps = self._get_host_capabilities()
        topology = caps.host.topology

        if topology is None or not topology.cells:
            return

        topology = objects.NUMATopology(
                cells=[objects.NUMACell(
                    id=cell.id,
                    cpuset=set(cpu.id for cpu in cell.cpus),
                    memory=cell.memory / units.Ki,
                    cpu_usage=0, memory_usage=0,
                    mempages=[
                        objects.NUMAPagesTopology(
                            size_kb=pages.size,
                            total=pages.total,
                            used=0)
                        for pages in cell.mempages])
                for cell in topology.cells])

        allowed_cpus = hardware.get_vcpu_pin_set()
        if allowed_cpus:
            for cell in topology.cells:
                cell.cpuset &= allowed_cpus
        return topology

    def get_all_volume_usage(self, context, compute_host_bdms):
        """Return usage info for volumes attached to vms on
           a given host.
        """
        vol_usage = []

        for instance_bdms in compute_host_bdms:
            instance = instance_bdms['instance']

            for bdm in instance_bdms['instance_bdms']:
                vol_stats = []
                mountpoint = bdm['device_name']
                if mountpoint.startswith('/dev/'):
                    mountpoint = mountpoint[5:]
                volume_id = bdm['volume_id']

                LOG.debug("Trying to get stats for the volume %s",
                          volume_id)
                vol_stats = self.block_stats(instance, mountpoint)

                if vol_stats:
                    stats = dict(volume=volume_id,
                                 instance=instance,
                                 rd_req=vol_stats[0],
                                 rd_bytes=vol_stats[1],
                                 wr_req=vol_stats[2],
                                 wr_bytes=vol_stats[3])
                    LOG.debug(
                        "Got volume usage stats for the volume=%(volume)s,"
                        " rd_req=%(rd_req)d, rd_bytes=%(rd_bytes)d, "
                        "wr_req=%(wr_req)d, wr_bytes=%(wr_bytes)d",
                        stats, instance=instance)
                    vol_usage.append(stats)

        return vol_usage

    def block_stats(self, instance, disk_id):
        """Note that this function takes an instance name."""
        try:
            domain = self._lookup_by_name(instance.name)
            return domain.blockStats(disk_id)
        except libvirt.libvirtError as e:
            errcode = e.get_error_code()
            LOG.info(_LI('Getting block stats failed, device might have '
                         'been detached. Instance=%(instance_name)s '
                         'Disk=%(disk)s Code=%(errcode)s Error=%(e)s'),
                     {'instance_name': instance.name, 'disk': disk_id,
                      'errcode': errcode, 'e': e})
        except exception.InstanceNotFound:
            LOG.info(_LI('Could not find domain in libvirt for instance %s. '
                         'Cannot get block stats for device'), instance.name)

    def get_console_pool_info(self, console_type):
        # TODO(mdragon): console proxy should be implemented for libvirt,
        #                in case someone wants to use it with kvm or
        #                such. For now return fake data.
        return {'address': '127.0.0.1',
                'username': 'fakeuser',
                'password': 'fakepassword'}

    def refresh_security_group_rules(self, security_group_id):
        self.firewall_driver.refresh_security_group_rules(security_group_id)

    def refresh_security_group_members(self, security_group_id):
        self.firewall_driver.refresh_security_group_members(security_group_id)

    def refresh_instance_security_rules(self, instance):
        self.firewall_driver.refresh_instance_security_rules(instance)

    def refresh_provider_fw_rules(self):
        self.firewall_driver.refresh_provider_fw_rules()

    def get_available_resource(self, nodename):
        """Retrieve resource information.

        This method is called when nova-compute launches, and
        as part of a periodic task that records the results in the DB.

        :param nodename: will be put in PCI device
        :returns: dictionary containing resource info
        """

        disk_info_dict = self._get_local_gb_info()
        data = {}

        # NOTE(dprince): calling capabilities before getVersion works around
        # an initialization issue with some versions of Libvirt (1.0.5.5).
        # See: https://bugzilla.redhat.com/show_bug.cgi?id=1000116
        # See: https://bugs.launchpad.net/nova/+bug/1215593

        # Temporary convert supported_instances into a string, while keeping
        # the RPC version as JSON. Can be changed when RPC broadcast is removed
        data["supported_instances"] = jsonutils.dumps(
            self._get_instance_capabilities())

        data["vcpus"] = self._get_vcpu_total()
        data["memory_mb"] = self._get_memory_mb_total()
        data["local_gb"] = disk_info_dict['total']
        data["vcpus_used"] = self._get_vcpu_used()
        data["memory_mb_used"] = self._get_memory_mb_used()
        data["local_gb_used"] = disk_info_dict['used']
        data["hypervisor_type"] = self._get_hypervisor_type()
        data["hypervisor_version"] = self._get_hypervisor_version()
        data["hypervisor_hostname"] = self._get_hypervisor_hostname()
        data["cpu_info"] = self._get_cpu_info()

        disk_free_gb = disk_info_dict['free']
        disk_over_committed = self._get_disk_over_committed_size_total()
        available_least = disk_free_gb * units.Gi - disk_over_committed
        data['disk_available_least'] = available_least / units.Gi

        data['pci_passthrough_devices'] = \
            self._get_pci_passthrough_devices()

        numa_topology = self._get_host_numa_topology()
        if numa_topology:
            data['numa_topology'] = numa_topology._to_json()
        else:
            data['numa_topology'] = None

        return data

    def check_instance_shared_storage_local(self, context, instance):
        """Check if instance files located on shared storage.

        This runs check on the destination host, and then calls
        back to the source host to check the results.

        :param context: security context
<<<<<<< HEAD
        :param instance: nova.db.sqlalchemy.models.Instance
        :returns:
             :tempfile: A dict containing the tempfile info on the destination
                  host
             :None: 1. If the instance path is not existing
                  2. If the image backend is shared block storage type
=======
        :param instance: nova.objects.instance.Instance object
        :returns
            :tempfile: A dict containing the tempfile info on the destination
                       host
            :None: 1. If the instance path is not existing.
                   2. If the image backend is shared block storage type.
>>>>>>> 6513d27d
        """
        if self.image_backend.backend().is_shared_block_storage():
            return None

        dirpath = libvirt_utils.get_instance_path(instance)

        if not os.path.exists(dirpath):
            return None

        fd, tmp_file = tempfile.mkstemp(dir=dirpath)
        LOG.debug("Creating tmpfile %s to verify with other "
                  "compute node that the instance is on "
                  "the same shared storage.",
                  tmp_file, instance=instance)
        os.close(fd)
        return {"filename": tmp_file}

    def check_instance_shared_storage_remote(self, context, data):
        return os.path.exists(data['filename'])

    def check_instance_shared_storage_cleanup(self, context, data):
        fileutils.delete_if_exists(data["filename"])

    def check_can_live_migrate_destination(self, context, instance,
                                           src_compute_info, dst_compute_info,
                                           block_migration=False,
                                           disk_over_commit=False):
        """Check if it is possible to execute live migration.

        This runs checks on the destination host, and then calls
        back to the source host to check the results.

        :param context: security context
        :param instance: nova.db.sqlalchemy.models.Instance
        :param block_migration: if true, prepare for block migration
        :param disk_over_commit: if true, allow disk over commit
        :returns: a dict containing:
             :filename: name of the tmpfile under CONF.instances_path
             :block_migration: whether this is block migration
             :disk_over_commit: disk-over-commit factor on dest host
             :disk_available_mb: available disk space on dest host
        """
        disk_available_mb = None
        if block_migration:
            disk_available_gb = dst_compute_info['disk_available_least']
            disk_available_mb = \
                    (disk_available_gb * units.Ki) - CONF.reserved_host_disk_mb

        # Compare CPU
        source_cpu_info = src_compute_info['cpu_info']
        self._compare_cpu(source_cpu_info)

        # Create file on storage, to be checked on source host
        filename = self._create_shared_storage_test_file()

        return {"filename": filename,
                "image_type": CONF.libvirt.images_type,
                "block_migration": block_migration,
                "disk_over_commit": disk_over_commit,
                "disk_available_mb": disk_available_mb}

    def check_can_live_migrate_destination_cleanup(self, context,
                                                   dest_check_data):
        """Do required cleanup on dest host after check_can_live_migrate calls

        :param context: security context
        """
        filename = dest_check_data["filename"]
        self._cleanup_shared_storage_test_file(filename)

    def check_can_live_migrate_source(self, context, instance,
                                      dest_check_data,
                                      block_device_info=None):
        """Check if it is possible to execute live migration.

        This checks if the live migration can succeed, based on the
        results from check_can_live_migrate_destination.

        :param context: security context
        :param instance: nova.db.sqlalchemy.models.Instance
        :param dest_check_data: result of check_can_live_migrate_destination
        :param block_device_info: result of _get_instance_block_device_info
        :returns: a dict containing migration info
        """
        # Checking shared storage connectivity
        # if block migration, instances_paths should not be on shared storage.
        source = CONF.host

        dest_check_data.update({'is_shared_instance_path':
                self._check_shared_storage_test_file(
                    dest_check_data['filename'])})

        dest_check_data.update({'is_shared_block_storage':
                self._is_shared_block_storage(instance, dest_check_data,
                                              block_device_info)})

        if dest_check_data['block_migration']:
            if (dest_check_data['is_shared_block_storage'] or
                    dest_check_data['is_shared_instance_path']):
                reason = _("Block migration can not be used "
                           "with shared storage.")
                raise exception.InvalidLocalStorage(reason=reason, path=source)
            self._assert_dest_node_has_enough_disk(context, instance,
                                    dest_check_data['disk_available_mb'],
                                    dest_check_data['disk_over_commit'],
                                    block_device_info)

        elif not (dest_check_data['is_shared_block_storage'] or
                  dest_check_data['is_shared_instance_path']):
            reason = _("Live migration can not be used "
                       "without shared storage.")
            raise exception.InvalidSharedStorage(reason=reason, path=source)

        # NOTE(mikal): include the instance directory name here because it
        # doesn't yet exist on the destination but we want to force that
        # same name to be used
        instance_path = libvirt_utils.get_instance_path(instance,
                                                        relative=True)
        dest_check_data['instance_relative_path'] = instance_path

        return dest_check_data

    def _is_shared_block_storage(self, instance, dest_check_data,
                                 block_device_info=None):
        """Check if all block storage of an instance can be shared
        between source and destination of a live migration.

        Returns true if the instance is volume backed and has no local disks,
        or if the image backend is the same on source and destination and the
        backend shares block storage between compute nodes.

        :param instance: nova.objects.instance.Instance object
        :param dest_check_data: dict with boolean fields image_type,
                                is_shared_instance_path, and is_volume_backed
        """
        if (CONF.libvirt.images_type == dest_check_data.get('image_type') and
                self.image_backend.backend().is_shared_block_storage()):
            # NOTE(dgenin): currently true only for RBD image backend
            return True

        if (dest_check_data.get('is_shared_instance_path') and
                self.image_backend.backend().is_file_in_instance_path()):
            # NOTE(angdraug): file based image backends (Raw, Qcow2)
            # place block device files under the instance path
            return True

        if (dest_check_data.get('is_volume_backed') and
                not bool(jsonutils.loads(
                    self.get_instance_disk_info(instance,
                                                block_device_info)))):
            # pylint: disable E1120
            return True

        return False

    def _assert_dest_node_has_enough_disk(self, context, instance,
                                             available_mb, disk_over_commit,
                                             block_device_info=None):
        """Checks if destination has enough disk for block migration."""
        # Libvirt supports qcow2 disk format,which is usually compressed
        # on compute nodes.
        # Real disk image (compressed) may enlarged to "virtual disk size",
        # that is specified as the maximum disk size.
        # (See qemu-img -f path-to-disk)
        # Scheduler recognizes destination host still has enough disk space
        # if real disk size < available disk size
        # if disk_over_commit is True,
        #  otherwise virtual disk size < available disk size.

        available = 0
        if available_mb:
            available = available_mb * units.Mi

        ret = self.get_instance_disk_info(instance,
                                          block_device_info=block_device_info)
        disk_infos = jsonutils.loads(ret)

        necessary = 0
        if disk_over_commit:
            for info in disk_infos:
                necessary += int(info['disk_size'])
        else:
            for info in disk_infos:
                necessary += int(info['virt_disk_size'])

        # Check that available disk > necessary disk
        if (available - necessary) < 0:
            reason = (_('Unable to migrate %(instance_uuid)s: '
                        'Disk of instance is too large(available'
                        ' on destination host:%(available)s '
                        '< need:%(necessary)s)') %
                      {'instance_uuid': instance['uuid'],
                       'available': available,
                       'necessary': necessary})
            raise exception.MigrationPreCheckError(reason=reason)

    def _compare_cpu(self, cpu_info):
        """Checks the host cpu is compatible to a cpu given by xml.
        "xml" must be a part of libvirt.openAuth(...).getCapabilities().
        return values follows by virCPUCompareResult.
        if 0 > return value, do live migration.
        'http://libvirt.org/html/libvirt-libvirt.html#virCPUCompareResult'

        :param cpu_info: json string of cpu feature from _get_cpu_info()
        :returns:
            None. if given cpu info is not compatible to this server,
            raise exception.
        """

        # NOTE(berendt): virConnectCompareCPU not working for Xen
        if CONF.libvirt.virt_type == 'xen':
            return 1

        info = jsonutils.loads(cpu_info)
        LOG.info(_LI('Instance launched has CPU info: %s'), cpu_info)
        cpu = vconfig.LibvirtConfigCPU()
        cpu.arch = info['arch']
        cpu.model = info['model']
        cpu.vendor = info['vendor']
        cpu.sockets = info['topology']['sockets']
        cpu.cores = info['topology']['cores']
        cpu.threads = info['topology']['threads']
        for f in info['features']:
            cpu.add_feature(vconfig.LibvirtConfigCPUFeature(f))

        u = "http://libvirt.org/html/libvirt-libvirt.html#virCPUCompareResult"
        m = _("CPU doesn't have compatibility.\n\n%(ret)s\n\nRefer to %(u)s")
        # unknown character exists in xml, then libvirt complains
        try:
            ret = self._conn.compareCPU(cpu.to_xml(), 0)
        except libvirt.libvirtError as e:
            with excutils.save_and_reraise_exception():
                LOG.error(m, {'ret': e, 'u': u})

        if ret <= 0:
            LOG.error(m, {'ret': ret, 'u': u})
            raise exception.InvalidCPUInfo(reason=m % {'ret': ret, 'u': u})

    def _create_shared_storage_test_file(self):
        """Makes tmpfile under CONF.instances_path."""
        dirpath = CONF.instances_path
        fd, tmp_file = tempfile.mkstemp(dir=dirpath)
        LOG.debug("Creating tmpfile %s to notify to other "
                  "compute nodes that they should mount "
                  "the same storage.", tmp_file)
        os.close(fd)
        return os.path.basename(tmp_file)

    def _check_shared_storage_test_file(self, filename):
        """Confirms existence of the tmpfile under CONF.instances_path.

        Cannot confirm tmpfile return False.
        """
        tmp_file = os.path.join(CONF.instances_path, filename)
        if not os.path.exists(tmp_file):
            return False
        else:
            return True

    def _cleanup_shared_storage_test_file(self, filename):
        """Removes existence of the tmpfile under CONF.instances_path."""
        tmp_file = os.path.join(CONF.instances_path, filename)
        os.remove(tmp_file)

    def ensure_filtering_rules_for_instance(self, instance, network_info):
        """Ensure that an instance's filtering rules are enabled.

        When migrating an instance, we need the filtering rules to
        be configured on the destination host before starting the
        migration.

        Also, when restarting the compute service, we need to ensure
        that filtering rules exist for all running services.
        """

        self.firewall_driver.setup_basic_filtering(instance, network_info)
        self.firewall_driver.prepare_instance_filter(instance,
                network_info)

        # nwfilters may be defined in a separate thread in the case
        # of libvirt non-blocking mode, so we wait for completion
        timeout_count = range(CONF.live_migration_retry_count)
        while timeout_count:
            if self.firewall_driver.instance_filter_exists(instance,
                                                           network_info):
                break
            timeout_count.pop()
            if len(timeout_count) == 0:
                msg = _('The firewall filter for %s does not exist')
                raise exception.NovaException(msg % instance.name)
            greenthread.sleep(1)

    def filter_defer_apply_on(self):
        self.firewall_driver.filter_defer_apply_on()

    def filter_defer_apply_off(self):
        self.firewall_driver.filter_defer_apply_off()

    def live_migration(self, context, instance, dest,
                       post_method, recover_method, block_migration=False,
                       migrate_data=None):
        """Spawning live_migration operation for distributing high-load.

        :param context: security context
        :param instance:
            nova.db.sqlalchemy.models.Instance object
            instance object that is migrated.
        :param dest: destination host
        :param post_method:
            post operation method.
            expected nova.compute.manager._post_live_migration.
        :param recover_method:
            recovery method when any exception occurs.
            expected nova.compute.manager._rollback_live_migration.
        :param block_migration: if true, do block migration.
        :param migrate_data: implementation specific params

        """

        # 'dest' will be substituted into 'migration_uri' so ensure
        # it does't contain any characters that could be used to
        # exploit the URI accepted by libivrt
        if not libvirt_utils.is_valid_hostname(dest):
            raise exception.InvalidHostname(hostname=dest)

        greenthread.spawn(self._live_migration, context, instance, dest,
                          post_method, recover_method, block_migration,
                          migrate_data)

    def _correct_listen_addr(self, old_xml_str, listen_addrs):
        # NB(sross): can't just use LibvirtConfigGuest#parse_str
        #            here b/c it doesn't capture the entire XML
        #            description
        xml_doc = etree.fromstring(old_xml_str)

        # change over listen addresses
        for dev in xml_doc.findall('./devices/graphics'):
            gr_type = dev.get('type')
            listen_tag = dev.find('listen')
            if gr_type in ('vnc', 'spice'):
                if listen_tag is not None:
                    listen_tag.set('address', listen_addrs[gr_type])
                if dev.get('listen') is not None:
                    dev.set('listen', listen_addrs[gr_type])

        return etree.tostring(xml_doc)

    def _check_graphics_addresses_can_live_migrate(self, listen_addrs):
        LOCAL_ADDRS = ('0.0.0.0', '127.0.0.1', '::', '::1')

        local_vnc = CONF.vncserver_listen in LOCAL_ADDRS
        local_spice = CONF.spice.server_listen in LOCAL_ADDRS

        if ((CONF.vnc_enabled and not local_vnc) or
            (CONF.spice.enabled and not local_spice)):

            raise exception.MigrationError(
                    _('Your libvirt version does not support the'
                      ' VIR_DOMAIN_XML_MIGRATABLE flag or your'
                      ' destination node does not support'
                      ' retrieving listen addresses.  In order'
                      ' for live migration to work properly, you'
                      ' must configure the graphics (VNC and/or'
                      ' SPICE) listen addresses to be either'
                      ' the catch-all address (0.0.0.0 or ::) or'
                      ' the local address (127.0.0.1 or ::1).'))

        if listen_addrs is not None:
            dest_local_vnc = listen_addrs['vnc'] in LOCAL_ADDRS
            dest_local_spice = listen_addrs['spice'] in LOCAL_ADDRS

            if ((CONF.vnc_enabled and not dest_local_vnc) or
                (CONF.spice.enabled and not dest_local_spice)):

                LOG.warn(_('Your libvirt version does not support the'
                           ' VIR_DOMAIN_XML_MIGRATABLE flag, and the '
                           ' graphics (VNC and/or SPICE) listen'
                           ' addresses on the destination node do not'
                           ' match the addresses on the source node.'
                           ' Since the source node has listen'
                           ' addresses set to either the catch-all'
                           ' address (0.0.0.0 or ::) or the local'
                           ' address (127.0.0.1 or ::1), the live'
                           ' migration will succeed, but the VM will'
                           ' continue to listen on the current'
                           ' addresses.'))

    def _live_migration(self, context, instance, dest, post_method,
                        recover_method, block_migration=False,
                        migrate_data=None):
        """Do live migration.

        :param context: security context
        :param instance:
            nova.db.sqlalchemy.models.Instance object
            instance object that is migrated.
        :param dest: destination host
        :param post_method:
            post operation method.
            expected nova.compute.manager._post_live_migration.
        :param recover_method:
            recovery method when any exception occurs.
            expected nova.compute.manager._rollback_live_migration.
        :param block_migration: if true, do block migration.
        :param migrate_data: implementation specific params
        """

        # Do live migration.
        try:
            if block_migration:
                flaglist = CONF.libvirt.block_migration_flag.split(',')
            else:
                flaglist = CONF.libvirt.live_migration_flag.split(',')
            flagvals = [getattr(libvirt, x.strip()) for x in flaglist]
            logical_sum = reduce(lambda x, y: x | y, flagvals)

            dom = self._lookup_by_name(instance["name"])

            pre_live_migrate_data = (migrate_data or {}).get(
                                        'pre_live_migration_result', {})
            listen_addrs = pre_live_migrate_data.get('graphics_listen_addrs')

            migratable_flag = getattr(libvirt, 'VIR_DOMAIN_XML_MIGRATABLE',
                                      None)

            if migratable_flag is None or listen_addrs is None:
                self._check_graphics_addresses_can_live_migrate(listen_addrs)
                dom.migrateToURI(CONF.libvirt.live_migration_uri % dest,
                                 logical_sum,
                                 None,
                                 CONF.libvirt.live_migration_bandwidth)
            else:
                old_xml_str = dom.XMLDesc(migratable_flag)
                new_xml_str = self._correct_listen_addr(old_xml_str,
                                                        listen_addrs)
                try:
                    dom.migrateToURI2(CONF.libvirt.live_migration_uri % dest,
                                      None,
                                      new_xml_str,
                                      logical_sum,
                                      None,
                                      CONF.libvirt.live_migration_bandwidth)
                except libvirt.libvirtError as ex:
                    # NOTE(mriedem): There is a bug in older versions of
                    # libvirt where the VIR_DOMAIN_XML_MIGRATABLE flag causes
                    # virDomainDefCheckABIStability to not compare the source
                    # and target domain xml's correctly for the CPU model.
                    # We try to handle that error here and attempt the legacy
                    # migrateToURI path, which could fail if the console
                    # addresses are not correct, but in that case we have the
                    # _check_graphics_addresses_can_live_migrate check in place
                    # to catch it.
                    # TODO(mriedem): Remove this workaround when
                    # Red Hat BZ #1141838 is closed.
                    error_code = ex.get_error_code()
                    if error_code == libvirt.VIR_ERR_CONFIG_UNSUPPORTED:
                        LOG.warn(_LW('An error occurred trying to live '
                                     'migrate. Falling back to legacy live '
                                     'migrate flow. Error: %s'), ex,
                                 instance=instance)
                        self._check_graphics_addresses_can_live_migrate(
                            listen_addrs)
                        dom.migrateToURI(
                            CONF.libvirt.live_migration_uri % dest,
                            logical_sum,
                            None,
                            CONF.libvirt.live_migration_bandwidth)
                    else:
                        raise

        except Exception as e:
            with excutils.save_and_reraise_exception():
                LOG.error(_LE("Live Migration failure: %s"), e,
                          instance=instance)
                recover_method(context, instance, dest, block_migration)

        # Waiting for completion of live_migration.
        timer = loopingcall.FixedIntervalLoopingCall(f=None)

        def wait_for_live_migration():
            """waiting for live migration completion."""
            try:
                self.get_info(instance).state
            except exception.InstanceNotFound:
                timer.stop()
                post_method(context, instance, dest, block_migration,
                            migrate_data)

        timer.f = wait_for_live_migration
        timer.start(interval=0.5).wait()

    def _fetch_instance_kernel_ramdisk(self, context, instance):
        """Download kernel and ramdisk for instance in instance directory."""
        instance_dir = libvirt_utils.get_instance_path(instance)
        if instance['kernel_id']:
            libvirt_utils.fetch_image(context,
                                      os.path.join(instance_dir, 'kernel'),
                                      instance['kernel_id'],
                                      instance['user_id'],
                                      instance['project_id'])
            if instance['ramdisk_id']:
                libvirt_utils.fetch_image(context,
                                          os.path.join(instance_dir,
                                                       'ramdisk'),
                                          instance['ramdisk_id'],
                                          instance['user_id'],
                                          instance['project_id'])

    def rollback_live_migration_at_destination(self, context, instance,
                                               network_info,
                                               block_device_info,
                                               destroy_disks=True,
                                               migrate_data=None):
        """Clean up destination node after a failed live migration."""
        self.destroy(context, instance, network_info, block_device_info,
                     destroy_disks, migrate_data)

    def pre_live_migration(self, context, instance, block_device_info,
                           network_info, disk_info, migrate_data=None):
        """Preparation live migration."""
        # Steps for volume backed instance live migration w/o shared storage.
        is_shared_block_storage = True
        is_shared_instance_path = True
        is_block_migration = True
        instance_relative_path = None
        if migrate_data:
            is_shared_block_storage = migrate_data.get(
                    'is_shared_block_storage', True)
            is_shared_instance_path = migrate_data.get(
                    'is_shared_instance_path', True)
            is_block_migration = migrate_data.get('block_migration', True)
            instance_relative_path = migrate_data.get('instance_relative_path')

        if not (is_shared_instance_path and is_shared_block_storage):
            # NOTE(mikal): live migration of instances using config drive is
            # not supported because of a bug in libvirt (read only devices
            # are not copied by libvirt). See bug/1246201
            if configdrive.required_by(instance):
                raise exception.NoLiveMigrationForConfigDriveInLibVirt()

        if not is_shared_instance_path:
            # NOTE(mikal): this doesn't use libvirt_utils.get_instance_path
            # because we are ensuring that the same instance directory name
            # is used as was at the source
            if instance_relative_path:
                instance_dir = os.path.join(CONF.instances_path,
                                            instance_relative_path)
            else:
                instance_dir = libvirt_utils.get_instance_path(instance)

            if os.path.exists(instance_dir):
                raise exception.DestinationDiskExists(path=instance_dir)
            os.mkdir(instance_dir)

            if not is_shared_block_storage:
                # Ensure images and backing files are present.
                self._create_images_and_backing(context, instance,
                                                instance_dir, disk_info)

        if not (is_block_migration or is_shared_instance_path):
            # NOTE(angdraug): when block storage is shared between source and
            # destination and instance path isn't (e.g. volume backed or rbd
            # backed instance), instance path on destination has to be prepared

            # Touch the console.log file, required by libvirt.
            console_file = self._get_console_log_path(instance)
            libvirt_utils.file_open(console_file, 'a').close()

            # if image has kernel and ramdisk, just download
            # following normal way.
            self._fetch_instance_kernel_ramdisk(context, instance)

        # Establishing connection to volume server.
        block_device_mapping = driver.block_device_info_get_mapping(
            block_device_info)
        for vol in block_device_mapping:
            connection_info = vol['connection_info']
            disk_info = blockinfo.get_info_from_bdm(
                CONF.libvirt.virt_type, vol)
            self._connect_volume(connection_info, disk_info)

        # We call plug_vifs before the compute manager calls
        # ensure_filtering_rules_for_instance, to ensure bridge is set up
        # Retry operation is necessary because continuously request comes,
        # concurrent request occurs to iptables, then it complains.
        max_retry = CONF.live_migration_retry_count
        for cnt in range(max_retry):
            try:
                self.plug_vifs(instance, network_info)
                break
            except processutils.ProcessExecutionError:
                if cnt == max_retry - 1:
                    raise
                else:
                    LOG.warn(_LW('plug_vifs() failed %(cnt)d. Retry up to '
                                 '%(max_retry)d.'),
                             {'cnt': cnt,
                              'max_retry': max_retry},
                             instance=instance)
                    greenthread.sleep(1)

        res_data = {'graphics_listen_addrs': {}}
        res_data['graphics_listen_addrs']['vnc'] = CONF.vncserver_listen
        res_data['graphics_listen_addrs']['spice'] = CONF.spice.server_listen

        return res_data

    def _create_images_and_backing(self, context, instance, instance_dir,
                                   disk_info_json):
        """:param context: security context
           :param instance:
               nova.db.sqlalchemy.models.Instance object
               instance object that is migrated.
           :param instance_dir:
               instance path to use, calculated externally to handle block
               migrating an instance with an old style instance path
           :param disk_info_json:
               json strings specified in get_instance_disk_info

        """
        if not disk_info_json:
            disk_info = []
        else:
            disk_info = jsonutils.loads(disk_info_json)

        for info in disk_info:
            base = os.path.basename(info['path'])
            # Get image type and create empty disk image, and
            # create backing file in case of qcow2.
            instance_disk = os.path.join(instance_dir, base)
            if not info['backing_file'] and not os.path.exists(instance_disk):
                libvirt_utils.create_image(info['type'], instance_disk,
                                           info['virt_disk_size'])
            elif info['backing_file']:
                # Creating backing file follows same way as spawning instances.
                cache_name = os.path.basename(info['backing_file'])

                image = self.image_backend.image(instance,
                                                 instance_disk,
                                                 CONF.libvirt.images_type)
                if cache_name.startswith('ephemeral'):
                    image.cache(fetch_func=self._create_ephemeral,
                                fs_label=cache_name,
                                os_type=instance["os_type"],
                                filename=cache_name,
                                size=info['virt_disk_size'],
                                ephemeral_size=instance['ephemeral_gb'])
                elif cache_name.startswith('swap'):
                    inst_type = instance.get_flavor()
                    swap_mb = inst_type.swap
                    image.cache(fetch_func=self._create_swap,
                                filename="swap_%s" % swap_mb,
                                size=swap_mb * units.Mi,
                                swap_mb=swap_mb)
                else:
                    image.cache(fetch_func=libvirt_utils.fetch_image,
                                context=context,
                                filename=cache_name,
                                image_id=instance['image_ref'],
                                user_id=instance['user_id'],
                                project_id=instance['project_id'],
                                size=info['virt_disk_size'])

        # if image has kernel and ramdisk, just download
        # following normal way.
        self._fetch_instance_kernel_ramdisk(context, instance)

    def post_live_migration(self, context, instance, block_device_info,
                            migrate_data=None):
        # Disconnect from volume server
        block_device_mapping = driver.block_device_info_get_mapping(
                block_device_info)
        for vol in block_device_mapping:
            connection_info = vol['connection_info']
            disk_dev = vol['mount_device'].rpartition("/")[2]
            self._disconnect_volume(connection_info, disk_dev)

    def post_live_migration_at_source(self, context, instance, network_info):
        """Unplug VIFs from networks at source.

        :param context: security context
        :param instance: instance object reference
        :param network_info: instance network information
        """
        self.unplug_vifs(instance, network_info)

    def post_live_migration_at_destination(self, context,
                                           instance,
                                           network_info,
                                           block_migration=False,
                                           block_device_info=None):
        """Post operation of live migration at destination host.

        :param context: security context
        :param instance:
            nova.db.sqlalchemy.models.Instance object
            instance object that is migrated.
        :param network_info: instance network information
        :param block_migration: if true, post operation of block_migration.
        """
        # Define migrated instance, otherwise, suspend/destroy does not work.
        dom_list = self._conn.listDefinedDomains()
        if instance["name"] not in dom_list:
            # In case of block migration, destination does not have
            # libvirt.xml
            disk_info = blockinfo.get_disk_info(
                CONF.libvirt.virt_type, instance, block_device_info)
            xml = self._get_guest_xml(context, instance,
                                      network_info, disk_info,
                                      block_device_info=block_device_info,
                                      write_to_disk=True)
            self._conn.defineXML(xml)

    def _get_instance_disk_info(self, instance_name, xml,
                                block_device_info=None):
        block_device_mapping = driver.block_device_info_get_mapping(
            block_device_info)

        volume_devices = set()
        for vol in block_device_mapping:
            disk_dev = vol['mount_device'].rpartition("/")[2]
            volume_devices.add(disk_dev)

        disk_info = []
        doc = etree.fromstring(xml)
        disk_nodes = doc.findall('.//devices/disk')
        path_nodes = doc.findall('.//devices/disk/source')
        driver_nodes = doc.findall('.//devices/disk/driver')
        target_nodes = doc.findall('.//devices/disk/target')

        for cnt, path_node in enumerate(path_nodes):
            disk_type = disk_nodes[cnt].get('type')
            path = path_node.get('file') or path_node.get('dev')
            target = target_nodes[cnt].attrib['dev']

            if not path:
                LOG.debug('skipping disk for %s as it does not have a path',
                          instance_name)
                continue

            if disk_type not in ['file', 'block']:
                LOG.debug('skipping disk because it looks like a volume', path)
                continue

            if target in volume_devices:
                LOG.debug('skipping disk %(path)s (%(target)s) as it is a '
                          'volume', {'path': path, 'target': target})
                continue

            # get the real disk size or
            # raise a localized error if image is unavailable
            if disk_type == 'file':
                dk_size = int(os.path.getsize(path))
            elif disk_type == 'block':
                dk_size = lvm.get_volume_size(path)

            disk_type = driver_nodes[cnt].get('type')
            if disk_type == "qcow2":
                backing_file = libvirt_utils.get_disk_backing_file(path)
                virt_size = disk.get_disk_size(path)
                over_commit_size = int(virt_size) - dk_size
            else:
                backing_file = ""
                virt_size = dk_size
                over_commit_size = 0

            disk_info.append({'type': disk_type,
                              'path': path,
                              'virt_disk_size': virt_size,
                              'backing_file': backing_file,
                              'disk_size': dk_size,
                              'over_committed_disk_size': over_commit_size})
        return jsonutils.dumps(disk_info)

    def get_instance_disk_info(self, instance,
                               block_device_info=None):
        try:
            dom = self._lookup_by_name(instance.name)
            xml = dom.XMLDesc(0)
        except libvirt.libvirtError as ex:
            error_code = ex.get_error_code()
            msg = (_('Error from libvirt while getting description of '
                     '%(instance_name)s: [Error Code %(error_code)s] '
                     '%(ex)s') %
                   {'instance_name': instance.name,
                    'error_code': error_code,
                    'ex': ex})
            LOG.warn(msg)
            raise exception.InstanceNotFound(instance_id=instance.name)

        return self._get_instance_disk_info(instance.name, xml,
                                            block_device_info)

    def _get_disk_over_committed_size_total(self):
        """Return total over committed disk size for all instances."""
        # Disk size that all instance uses : virtual_size - disk_size
        disk_over_committed_size = 0
        for dom in self._list_instance_domains():
            try:
                xml = dom.XMLDesc(0)
                disk_infos = jsonutils.loads(
                        self._get_instance_disk_info(dom.name(), xml))
                for info in disk_infos:
                    disk_over_committed_size += int(
                        info['over_committed_disk_size'])
            except libvirt.libvirtError as ex:
                error_code = ex.get_error_code()
                LOG.warn(_LW(
                    'Error from libvirt while getting description of '
                    '%(instance_name)s: [Error Code %(error_code)s] %(ex)s'
                ) % {'instance_name': dom.name(),
                     'error_code': error_code,
                     'ex': ex})
            except OSError as e:
                if e.errno == errno.ENOENT:
                    LOG.warn(_LW('Periodic task is updating the host stat, '
                                 'it is trying to get disk %(i_name)s, '
                                 'but disk file was removed by concurrent '
                                 'operations such as resize.'),
                                {'i_name': dom.name()})
                elif e.errno == errno.EACCES:
                    LOG.warn(_LW('Periodic task is updating the host stat, '
                                 'it is trying to get disk %(i_name)s, '
                                 'but access is denied. It is most likely '
                                 'due to a VM that exists on the compute '
                                 'node but is not managed by Nova.'),
                             {'i_name': dom.name()})
                else:
                    raise
            except exception.VolumeBDMPathNotFound as e:
                LOG.warn(_LW('Periodic task is updating the host stats, '
                             'it is trying to get disk info for %(i_name)s, '
                             'but the backing volume block device was removed '
                             'by concurrent operations such as resize. '
                             'Error: %(error)s'),
                         {'i_name': dom.name(),
                          'error': e})
            # NOTE(gtt116): give other tasks a chance.
            greenthread.sleep(0)
        return disk_over_committed_size

    def unfilter_instance(self, instance, network_info):
        """See comments of same method in firewall_driver."""
        self.firewall_driver.unfilter_instance(instance,
                                               network_info=network_info)

    def get_available_nodes(self, refresh=False):
        return [self._get_hypervisor_hostname()]

    def get_host_cpu_stats(self):
        """Return the current CPU state of the host."""
        # Extract node's CPU statistics.
        stats = self._conn.getCPUStats(libvirt.VIR_NODE_CPU_STATS_ALL_CPUS, 0)
        # getInfo() returns various information about the host node
        # No. 3 is the expected CPU frequency.
        stats["frequency"] = self._conn.getInfo()[3]
        return stats

    def get_host_uptime(self, host):
        """Returns the result of calling "uptime"."""
        # NOTE(dprince): host seems to be ignored for this call and in
        # other compute drivers as well. Perhaps we should remove it?
        out, err = utils.execute('env', 'LANG=C', 'uptime')
        return out

    def manage_image_cache(self, context, all_instances):
        """Manage the local cache of images."""
        self.image_cache_manager.update(context, all_instances)

    def _cleanup_remote_migration(self, dest, inst_base, inst_base_resize,
                                  shared_storage=False):
        """Used only for cleanup in case migrate_disk_and_power_off fails."""
        try:
            if os.path.exists(inst_base_resize):
                utils.execute('rm', '-rf', inst_base)
                utils.execute('mv', inst_base_resize, inst_base)
                if not shared_storage:
                    utils.execute('ssh', dest, 'rm', '-rf', inst_base)
        except Exception:
            pass

    def _is_storage_shared_with(self, dest, inst_base):
        # NOTE (rmk): There are two methods of determining whether we are
        #             on the same filesystem: the source and dest IP are the
        #             same, or we create a file on the dest system via SSH
        #             and check whether the source system can also see it.
        shared_storage = (dest == self.get_host_ip_addr())
        if not shared_storage:
            tmp_file = uuid.uuid4().hex + '.tmp'
            tmp_path = os.path.join(inst_base, tmp_file)

            try:
                utils.execute('ssh', dest, 'touch', tmp_path)
                if os.path.exists(tmp_path):
                    shared_storage = True
                    os.unlink(tmp_path)
                else:
                    utils.execute('ssh', dest, 'rm', tmp_path)
            except Exception:
                pass
        return shared_storage

    def migrate_disk_and_power_off(self, context, instance, dest,
                                   flavor, network_info,
                                   block_device_info=None,
                                   timeout=0, retry_interval=0):
        LOG.debug("Starting migrate_disk_and_power_off",
                   instance=instance)

        ephemerals = driver.block_device_info_get_ephemerals(block_device_info)
        eph_size = block_device.get_bdm_ephemeral_disk_size(ephemerals)

        # Checks if the migration needs a disk resize down.
        if (flavor['root_gb'] < instance.root_gb or
            flavor['ephemeral_gb'] < eph_size):
            reason = _("Unable to resize disk down.")
            raise exception.InstanceFaultRollback(
                exception.ResizeError(reason=reason))

        disk_info_text = self.get_instance_disk_info(instance,
                block_device_info=block_device_info)
        disk_info = jsonutils.loads(disk_info_text)

        # NOTE(dgenin): Migration is not implemented for LVM backed instances.
        if (CONF.libvirt.images_type == 'lvm' and
                not self._is_booted_from_volume(instance, disk_info_text)):
            reason = _("Migration is not supported for LVM backed instances")
            raise exception.MigrationPreCheckError(reason=reason)

        # copy disks to destination
        # rename instance dir to +_resize at first for using
        # shared storage for instance dir (eg. NFS).
        inst_base = libvirt_utils.get_instance_path(instance)
        inst_base_resize = inst_base + "_resize"
        shared_storage = self._is_storage_shared_with(dest, inst_base)

        # try to create the directory on the remote compute node
        # if this fails we pass the exception up the stack so we can catch
        # failures here earlier
        if not shared_storage:
            utils.execute('ssh', dest, 'mkdir', '-p', inst_base)

        self.power_off(instance, timeout, retry_interval)

        block_device_mapping = driver.block_device_info_get_mapping(
            block_device_info)
        for vol in block_device_mapping:
            connection_info = vol['connection_info']
            disk_dev = vol['mount_device'].rpartition("/")[2]
            self._disconnect_volume(connection_info, disk_dev)

        try:
            utils.execute('mv', inst_base, inst_base_resize)
            # if we are migrating the instance with shared storage then
            # create the directory.  If it is a remote node the directory
            # has already been created
            if shared_storage:
                dest = None
                utils.execute('mkdir', '-p', inst_base)

            active_flavor = instance.get_flavor()
            for info in disk_info:
                # assume inst_base == dirname(info['path'])
                img_path = info['path']
                fname = os.path.basename(img_path)
                from_path = os.path.join(inst_base_resize, fname)

                if (fname == 'disk.swap' and
                    active_flavor.get('swap', 0) != flavor.get('swap', 0)):
                    # To properly resize the swap partition, it must be
                    # re-created with the proper size.  This is acceptable
                    # because when an OS is shut down, the contents of the
                    # swap space are just garbage, the OS doesn't bother about
                    # what is in it.

                    # We will not copy over the swap disk here, and rely on
                    # finish_migration/_create_image to re-create it for us.
                    continue

                if info['type'] == 'qcow2' and info['backing_file']:
                    tmp_path = from_path + "_rbase"
                    # merge backing file
                    utils.execute('qemu-img', 'convert', '-f', 'qcow2',
                                  '-O', 'qcow2', from_path, tmp_path)

                    if shared_storage:
                        utils.execute('mv', tmp_path, img_path)
                    else:
                        libvirt_utils.copy_image(tmp_path, img_path, host=dest)
                        utils.execute('rm', '-f', tmp_path)

                else:  # raw or qcow2 with no backing file
                    libvirt_utils.copy_image(from_path, img_path, host=dest)
        except Exception:
            with excutils.save_and_reraise_exception():
                self._cleanup_remote_migration(dest, inst_base,
                                               inst_base_resize,
                                               shared_storage)

        return disk_info_text

    def _wait_for_running(self, instance):
        state = self.get_info(instance).state

        if state == power_state.RUNNING:
            LOG.info(_LI("Instance running successfully."), instance=instance)
            raise loopingcall.LoopingCallDone()

    @staticmethod
    def _disk_size_from_instance(instance, info):
        """Determines the disk size from instance properties

        Returns the disk size by using the disk name to determine whether it
        is a root or an ephemeral disk, then by checking properties of the
        instance returns the size converted to bytes.

        Returns 0 if the disk name not match (disk, disk.local).
        """
        fname = os.path.basename(info['path'])
        if fname == 'disk':
            size = instance['root_gb']
        elif fname == 'disk.local':
            size = instance['ephemeral_gb']
        else:
            size = 0
        return size * units.Gi

    @staticmethod
    def _disk_raw_to_qcow2(path):
        """Converts a raw disk to qcow2."""
        path_qcow = path + '_qcow'
        utils.execute('qemu-img', 'convert', '-f', 'raw',
                      '-O', 'qcow2', path, path_qcow)
        utils.execute('mv', path_qcow, path)

    @staticmethod
    def _disk_qcow2_to_raw(path):
        """Converts a qcow2 disk to raw."""
        path_raw = path + '_raw'
        utils.execute('qemu-img', 'convert', '-f', 'qcow2',
                      '-O', 'raw', path, path_raw)
        utils.execute('mv', path_raw, path)

    def _disk_resize(self, info, size):
        """Attempts to resize a disk to size

        Attempts to resize a disk by checking the capabilities and
        preparing the format, then calling disk.api.extend.

        Note: Currently only support disk extend.
        """
        # If we have a non partitioned image that we can extend
        # then ensure we're in 'raw' format so we can extend file system.
        fmt, org = [info['type']] * 2
        pth = info['path']
        if (size and fmt == 'qcow2' and
                disk.can_resize_image(pth, size) and
                disk.is_image_partitionless(pth, use_cow=True)):
            self._disk_qcow2_to_raw(pth)
            fmt = 'raw'

        if size:
            use_cow = fmt == 'qcow2'
            disk.extend(pth, size, use_cow=use_cow)

        if fmt != org:
            # back to qcow2 (no backing_file though) so that snapshot
            # will be available
            self._disk_raw_to_qcow2(pth)

    def finish_migration(self, context, migration, instance, disk_info,
                         network_info, image_meta, resize_instance,
                         block_device_info=None, power_on=True):
        LOG.debug("Starting finish_migration", instance=instance)

        # resize disks. only "disk" and "disk.local" are necessary.
        disk_info = jsonutils.loads(disk_info)
        for info in disk_info:
            size = self._disk_size_from_instance(instance, info)
            if resize_instance:
                self._disk_resize(info, size)
            if info['type'] == 'raw' and CONF.use_cow_images:
                self._disk_raw_to_qcow2(info['path'])

        disk_info = blockinfo.get_disk_info(CONF.libvirt.virt_type,
                                            instance,
                                            block_device_info,
                                            image_meta)
        # assume _create_image do nothing if a target file exists.
        self._create_image(context, instance, disk_info['mapping'],
                           network_info=network_info,
                           block_device_info=None, inject_files=False)
        xml = self._get_guest_xml(context, instance, network_info, disk_info,
                                  block_device_info=block_device_info,
                                  write_to_disk=True)
        self._create_domain_and_network(context, xml, instance, network_info,
                                        disk_info,
                                        block_device_info=block_device_info,
                                        power_on=power_on,
                                        vifs_already_plugged=True)
        if power_on:
            timer = loopingcall.FixedIntervalLoopingCall(
                                                    self._wait_for_running,
                                                    instance)
            timer.start(interval=0.5).wait()

    def _cleanup_failed_migration(self, inst_base):
        """Make sure that a failed migrate doesn't prevent us from rolling
        back in a revert.
        """
        try:
            shutil.rmtree(inst_base)
        except OSError as e:
            if e.errno != errno.ENOENT:
                raise

    def finish_revert_migration(self, context, instance, network_info,
                                block_device_info=None, power_on=True):
        LOG.debug("Starting finish_revert_migration",
                  instance=instance)

        inst_base = libvirt_utils.get_instance_path(instance)
        inst_base_resize = inst_base + "_resize"

        # NOTE(danms): if we're recovering from a failed migration,
        # make sure we don't have a left-over same-host base directory
        # that would conflict. Also, don't fail on the rename if the
        # failure happened early.
        if os.path.exists(inst_base_resize):
            self._cleanup_failed_migration(inst_base)
            utils.execute('mv', inst_base_resize, inst_base)

        image_ref = instance.get('image_ref')
        image_meta = compute_utils.get_image_metadata(context,
                                                      self._image_api,
                                                      image_ref,
                                                      instance)

        disk_info = blockinfo.get_disk_info(CONF.libvirt.virt_type,
                                            instance,
                                            block_device_info,
                                            image_meta)
        xml = self._get_guest_xml(context, instance, network_info, disk_info,
                                  block_device_info=block_device_info)
        self._create_domain_and_network(context, xml, instance, network_info,
                                        disk_info,
                                        block_device_info=block_device_info,
                                        power_on=power_on)

        if power_on:
            timer = loopingcall.FixedIntervalLoopingCall(
                                                    self._wait_for_running,
                                                    instance)
            timer.start(interval=0.5).wait()

    def confirm_migration(self, migration, instance, network_info):
        """Confirms a resize, destroying the source VM."""
        self._cleanup_resize(instance, network_info)

    @staticmethod
    def _get_io_devices(xml_doc):
        """get the list of io devices from the xml document."""
        result = {"volumes": [], "ifaces": []}
        try:
            doc = etree.fromstring(xml_doc)
        except Exception:
            return result
        blocks = [('./devices/disk', 'volumes'),
            ('./devices/interface', 'ifaces')]
        for block, key in blocks:
            section = doc.findall(block)
            for node in section:
                for child in node.getchildren():
                    if child.tag == 'target' and child.get('dev'):
                        result[key].append(child.get('dev'))
        return result

    def get_diagnostics(self, instance):
        domain = self._lookup_by_name(instance['name'])
        output = {}
        # get cpu time, might launch an exception if the method
        # is not supported by the underlying hypervisor being
        # used by libvirt
        try:
            cputime = domain.vcpus()[0]
            for i in range(len(cputime)):
                output["cpu" + str(i) + "_time"] = cputime[i][2]
        except libvirt.libvirtError:
            pass
        # get io status
        xml = domain.XMLDesc(0)
        dom_io = LibvirtDriver._get_io_devices(xml)
        for guest_disk in dom_io["volumes"]:
            try:
                # blockStats might launch an exception if the method
                # is not supported by the underlying hypervisor being
                # used by libvirt
                stats = domain.blockStats(guest_disk)
                output[guest_disk + "_read_req"] = stats[0]
                output[guest_disk + "_read"] = stats[1]
                output[guest_disk + "_write_req"] = stats[2]
                output[guest_disk + "_write"] = stats[3]
                output[guest_disk + "_errors"] = stats[4]
            except libvirt.libvirtError:
                pass
        for interface in dom_io["ifaces"]:
            try:
                # interfaceStats might launch an exception if the method
                # is not supported by the underlying hypervisor being
                # used by libvirt
                stats = domain.interfaceStats(interface)
                output[interface + "_rx"] = stats[0]
                output[interface + "_rx_packets"] = stats[1]
                output[interface + "_rx_errors"] = stats[2]
                output[interface + "_rx_drop"] = stats[3]
                output[interface + "_tx"] = stats[4]
                output[interface + "_tx_packets"] = stats[5]
                output[interface + "_tx_errors"] = stats[6]
                output[interface + "_tx_drop"] = stats[7]
            except libvirt.libvirtError:
                pass
        output["memory"] = domain.maxMemory()
        # memoryStats might launch an exception if the method
        # is not supported by the underlying hypervisor being
        # used by libvirt
        try:
            mem = domain.memoryStats()
            for key in mem.keys():
                output["memory-" + key] = mem[key]
        except (libvirt.libvirtError, AttributeError):
            pass
        return output

    def get_instance_diagnostics(self, instance):
        domain = self._lookup_by_name(instance['name'])
        xml = domain.XMLDesc(0)
        xml_doc = etree.fromstring(xml)

        (state, max_mem, mem, num_cpu, cpu_time) = domain.info()
        config_drive = configdrive.required_by(instance)
        launched_at = timeutils.normalize_time(instance['launched_at'])
        uptime = timeutils.delta_seconds(launched_at,
                                         timeutils.utcnow())
        diags = diagnostics.Diagnostics(state=power_state.STATE_MAP[state],
                                        driver='libvirt',
                                        config_drive=config_drive,
                                        hypervisor_os='linux',
                                        uptime=uptime)
        diags.memory_details.maximum = max_mem / units.Mi
        diags.memory_details.used = mem / units.Mi

        # get cpu time, might launch an exception if the method
        # is not supported by the underlying hypervisor being
        # used by libvirt
        try:
            cputime = domain.vcpus()[0]
            num_cpus = len(cputime)
            for i in range(num_cpus):
                diags.add_cpu(time=cputime[i][2])
        except libvirt.libvirtError:
            pass
        # get io status
        dom_io = LibvirtDriver._get_io_devices(xml)
        for guest_disk in dom_io["volumes"]:
            try:
                # blockStats might launch an exception if the method
                # is not supported by the underlying hypervisor being
                # used by libvirt
                stats = domain.blockStats(guest_disk)
                diags.add_disk(read_bytes=stats[1],
                               read_requests=stats[0],
                               write_bytes=stats[3],
                               write_requests=stats[2])
            except libvirt.libvirtError:
                pass
        for interface in dom_io["ifaces"]:
            try:
                # interfaceStats might launch an exception if the method
                # is not supported by the underlying hypervisor being
                # used by libvirt
                stats = domain.interfaceStats(interface)
                diags.add_nic(rx_octets=stats[0],
                              rx_errors=stats[2],
                              rx_drop=stats[3],
                              rx_packets=stats[1],
                              tx_octets=stats[4],
                              tx_errors=stats[6],
                              tx_drop=stats[7],
                              tx_packets=stats[5])
            except libvirt.libvirtError:
                pass

        # Update mac addresses of interface if stats have been reported
        if len(diags.nic_details) > 0:
            ret = xml_doc.findall('./devices/interface')
            index = 0
            for node in ret:
                for child in node.getchildren():
                    if child.tag == 'mac':
                        diags.nic_details[index].mac_address = child.get(
                            'address')
        return diags

    def instance_on_disk(self, instance):
        # ensure directories exist and are writable
        instance_path = libvirt_utils.get_instance_path(instance)
        LOG.debug('Checking instance files accessibility %s', instance_path)
        shared_instance_path = os.access(instance_path, os.W_OK)
        # NOTE(flwang): For shared block storage scenario, the file system is
        # not really shared by the two hosts, but the volume of evacuated
        # instance is reachable.
        shared_block_storage = (self.image_backend.backend().
                                is_shared_block_storage())
        return shared_instance_path or shared_block_storage

    def inject_network_info(self, instance, nw_info):
        self.firewall_driver.setup_basic_filtering(instance, nw_info)

    def _delete_instance_files(self, instance):
        # NOTE(mikal): a shim to handle this file not using instance objects
        # everywhere. Remove this when that conversion happens.
        context = nova_context.get_admin_context(read_deleted='yes')
        inst_obj = objects.Instance.get_by_uuid(context, instance['uuid'])

        # NOTE(mikal): this code should be pushed up a layer when this shim is
        # removed.
        attempts = int(inst_obj.system_metadata.get('clean_attempts', '0'))
        success = self.delete_instance_files(inst_obj)
        inst_obj.system_metadata['clean_attempts'] = str(attempts + 1)
        if success:
            inst_obj.cleaned = True
        inst_obj.save(context)

    def delete_instance_files(self, instance):
        target = libvirt_utils.get_instance_path(instance)
        # A resize may be in progress
        target_resize = target + '_resize'
        # Other threads may attempt to rename the path, so renaming the path
        # to target + '_del' (because it is atomic) and iterating through
        # twice in the unlikely event that a concurrent rename occurs between
        # the two rename attempts in this method. In general this method
        # should be fairly thread-safe without these additional checks, since
        # other operations involving renames are not permitted when the task
        # state is not None and the task state should be set to something
        # other than None by the time this method is invoked.
        target_del = target + '_del'
        for i in six.moves.range(2):
            try:
                utils.execute('mv', target, target_del)
                break
            except Exception:
                pass
            try:
                utils.execute('mv', target_resize, target_del)
                break
            except Exception:
                pass
        # Either the target or target_resize path may still exist if all
        # rename attempts failed.
        remaining_path = None
        for p in (target, target_resize):
            if os.path.exists(p):
                remaining_path = p
                break

        # A previous delete attempt may have been interrupted, so target_del
        # may exist even if all rename attempts during the present method
        # invocation failed due to the absence of both target and
        # target_resize.
        if not remaining_path and os.path.exists(target_del):
            LOG.info(_LI('Deleting instance files %s'), target_del,
                     instance=instance)
            remaining_path = target_del
            try:
                shutil.rmtree(target_del)
            except OSError as e:
                LOG.error(_LE('Failed to cleanup directory %(target)s: '
                              '%(e)s'), {'target': target_del, 'e': e},
                            instance=instance)

        # It is possible that the delete failed, if so don't mark the instance
        # as cleaned.
        if remaining_path and os.path.exists(remaining_path):
            LOG.info(_LI('Deletion of %s failed'), remaining_path,
                     instance=instance)
            return False

        LOG.info(_LI('Deletion of %s complete'), target_del, instance=instance)
        return True

    @property
    def need_legacy_block_device_info(self):
        return False

    def default_root_device_name(self, instance, image_meta, root_bdm):

        disk_bus = blockinfo.get_disk_bus_for_device_type(
            CONF.libvirt.virt_type, image_meta, "disk")
        cdrom_bus = blockinfo.get_disk_bus_for_device_type(
            CONF.libvirt.virt_type, image_meta, "cdrom")
        root_info = blockinfo.get_root_info(
            CONF.libvirt.virt_type, image_meta, root_bdm, disk_bus,
            cdrom_bus)
        return block_device.prepend_dev(root_info['dev'])

    def default_device_names_for_instance(self, instance, root_device_name,
                                          *block_device_lists):
        ephemerals, swap, block_device_mapping = block_device_lists[:3]

        blockinfo.default_device_names(CONF.libvirt.virt_type,
                                       nova_context.get_admin_context(),
                                       instance, root_device_name,
                                       ephemerals, swap,
                                       block_device_mapping)

    def is_supported_fs_format(self, fs_type):
        return fs_type in [disk.FS_FORMAT_EXT2, disk.FS_FORMAT_EXT3,
                           disk.FS_FORMAT_EXT4, disk.FS_FORMAT_XFS]<|MERGE_RESOLUTION|>--- conflicted
+++ resolved
@@ -4831,21 +4831,12 @@
         back to the source host to check the results.
 
         :param context: security context
-<<<<<<< HEAD
-        :param instance: nova.db.sqlalchemy.models.Instance
-        :returns:
-             :tempfile: A dict containing the tempfile info on the destination
-                  host
-             :None: 1. If the instance path is not existing
-                  2. If the image backend is shared block storage type
-=======
         :param instance: nova.objects.instance.Instance object
         :returns
             :tempfile: A dict containing the tempfile info on the destination
                        host
             :None: 1. If the instance path is not existing.
                    2. If the image backend is shared block storage type.
->>>>>>> 6513d27d
         """
         if self.image_backend.backend().is_shared_block_storage():
             return None
