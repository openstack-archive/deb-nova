# Copyright 2010 United States Government as represented by the
# Administrator of the National Aeronautics and Space Administration.
# All Rights Reserved.
# Copyright (c) 2010 Citrix Systems, Inc.
# Copyright (c) 2011 Piston Cloud Computing, Inc
# Copyright (c) 2012 University Of Minho
# (c) Copyright 2013 Hewlett-Packard Development Company, L.P.
#
#    Licensed under the Apache License, Version 2.0 (the "License"); you may
#    not use this file except in compliance with the License. You may obtain
#    a copy of the License at
#
#         http://www.apache.org/licenses/LICENSE-2.0
#
#    Unless required by applicable law or agreed to in writing, software
#    distributed under the License is distributed on an "AS IS" BASIS, WITHOUT
#    WARRANTIES OR CONDITIONS OF ANY KIND, either express or implied. See the
#    License for the specific language governing permissions and limitations
#    under the License.

"""
A connection to a hypervisor through libvirt.

Supports KVM, LXC, QEMU, UML, and XEN.

**Related Flags**

:driver_type:  Libvirt domain type.  Can be kvm, qemu, uml, xen (default: kvm).
:connection_uri:  Override for the default libvirt URI (depends on
                  driver_type).
:disk_prefix:  Override the default disk prefix for the devices
               attached to a server.
:rescue_image_id:  Rescue ami image (None = original image).
:rescue_kernel_id:  Rescue aki image (None = original image).
:rescue_ramdisk_id:  Rescue ari image (None = original image).
:injected_network_template:  Template file for injected network
:allow_same_net_traffic:  Whether to allow in project network traffic

"""

import errno
import eventlet
import functools
import glob
import mmap
import os
import shutil
import socket
import sys
import tempfile
import threading
import time
import uuid

from eventlet import greenio
from eventlet import greenthread
from eventlet import patcher
from eventlet import tpool
from eventlet import util as eventlet_util
from lxml import etree
from oslo.config import cfg

from nova.api.metadata import base as instance_metadata
from nova import block_device
from nova.compute import flavors
from nova.compute import power_state
from nova.compute import task_states
from nova.compute import utils as compute_utils
from nova.compute import vm_mode
from nova import context as nova_context
from nova import exception
from nova import image
from nova import objects
from nova.objects import flavor as flavor_obj
from nova.objects import instance as instance_obj
from nova.objects import service as service_obj
from nova.openstack.common import excutils
from nova.openstack.common import fileutils
from nova.openstack.common.gettextutils import _
from nova.openstack.common.gettextutils import _LW
from nova.openstack.common import importutils
from nova.openstack.common import jsonutils
from nova.openstack.common import log as logging
from nova.openstack.common import loopingcall
from nova.openstack.common import processutils
from nova.openstack.common import units
from nova.openstack.common import xmlutils
from nova.pci import pci_manager
from nova.pci import pci_utils
from nova.pci import pci_whitelist
from nova import rpc
from nova import utils
from nova import version
from nova.virt import block_device as driver_block_device
from nova.virt import configdrive
from nova.virt import cpu
from nova.virt.disk import api as disk
from nova.virt import driver
from nova.virt import event as virtevent
from nova.virt import firewall
from nova.virt.libvirt import blockinfo
from nova.virt.libvirt import config as vconfig
from nova.virt.libvirt import firewall as libvirt_firewall
from nova.virt.libvirt import imagebackend
from nova.virt.libvirt import imagecache
from nova.virt.libvirt import utils as libvirt_utils
from nova.virt import netutils
from nova.virt import watchdog_actions
from nova import volume
from nova.volume import encryptors

native_threading = patcher.original("threading")
native_Queue = patcher.original("Queue")

libvirt = None

LOG = logging.getLogger(__name__)

libvirt_opts = [
    cfg.StrOpt('rescue_image_id',
               help='Rescue ami image. This will not be used if an image id '
                    'is provided by the user.',
               deprecated_group='DEFAULT'),
    cfg.StrOpt('rescue_kernel_id',
               help='Rescue aki image',
               deprecated_group='DEFAULT'),
    cfg.StrOpt('rescue_ramdisk_id',
               help='Rescue ari image',
               deprecated_group='DEFAULT'),
    cfg.StrOpt('virt_type',
               default='kvm',
               help='Libvirt domain type (valid options are: '
                    'kvm, lxc, qemu, uml, xen)',
               deprecated_group='DEFAULT',
               deprecated_name='libvirt_type'),
    cfg.StrOpt('connection_uri',
               default='',
               help='Override the default libvirt URI '
                    '(which is dependent on virt_type)',
               deprecated_group='DEFAULT',
               deprecated_name='libvirt_uri'),
    cfg.BoolOpt('inject_password',
                default=False,
                help='Inject the admin password at boot time, '
                     'without an agent.',
                deprecated_name='libvirt_inject_password',
                deprecated_group='DEFAULT'),
    cfg.BoolOpt('inject_key',
                default=False,
                help='Inject the ssh public key at boot time',
                deprecated_name='libvirt_inject_key',
                deprecated_group='DEFAULT'),
    cfg.IntOpt('inject_partition',
                default=-2,
                help='The partition to inject to : '
                     '-2 => disable, -1 => inspect (libguestfs only), '
                     '0 => not partitioned, >0 => partition number',
               deprecated_name='libvirt_inject_partition',
               deprecated_group='DEFAULT'),
    cfg.BoolOpt('use_usb_tablet',
                default=True,
                help='Sync virtual and real mouse cursors in Windows VMs',
                deprecated_group='DEFAULT'),
    cfg.StrOpt('live_migration_uri',
               default="qemu+tcp://%s/system",
               help='Migration target URI '
                    '(any included "%s" is replaced with '
                    'the migration target hostname)',
               deprecated_group='DEFAULT'),
    cfg.StrOpt('live_migration_flag',
               default='VIR_MIGRATE_UNDEFINE_SOURCE, VIR_MIGRATE_PEER2PEER',
               help='Migration flags to be set for live migration',
               deprecated_group='DEFAULT'),
    cfg.StrOpt('block_migration_flag',
               default='VIR_MIGRATE_UNDEFINE_SOURCE, VIR_MIGRATE_PEER2PEER, '
                       'VIR_MIGRATE_NON_SHARED_INC',
               help='Migration flags to be set for block migration',
               deprecated_group='DEFAULT'),
    cfg.IntOpt('live_migration_bandwidth',
               default=0,
               help='Maximum bandwidth to be used during migration, in Mbps',
               deprecated_group='DEFAULT'),
    cfg.StrOpt('snapshot_image_format',
               help='Snapshot image format (valid options are : '
                    'raw, qcow2, vmdk, vdi). '
                    'Defaults to same as source image',
               deprecated_group='DEFAULT'),
    cfg.StrOpt('vif_driver',
               default='nova.virt.libvirt.vif.LibvirtGenericVIFDriver',
               help='DEPRECATED. The libvirt VIF driver to configure the VIFs.'
                    'This option is deprecated and will be removed in the '
                    'Juno release.',
               deprecated_name='libvirt_vif_driver',
               deprecated_group='DEFAULT'),
    cfg.ListOpt('volume_drivers',
                default=[
                  'iscsi=nova.virt.libvirt.volume.LibvirtISCSIVolumeDriver',
                  'iser=nova.virt.libvirt.volume.LibvirtISERVolumeDriver',
                  'local=nova.virt.libvirt.volume.LibvirtVolumeDriver',
                  'fake=nova.virt.libvirt.volume.LibvirtFakeVolumeDriver',
                  'rbd=nova.virt.libvirt.volume.LibvirtNetVolumeDriver',
                  'sheepdog=nova.virt.libvirt.volume.LibvirtNetVolumeDriver',
                  'nfs=nova.virt.libvirt.volume.LibvirtNFSVolumeDriver',
                  'aoe=nova.virt.libvirt.volume.LibvirtAOEVolumeDriver',
                  'glusterfs='
                      'nova.virt.libvirt.volume.LibvirtGlusterfsVolumeDriver',
                  'fibre_channel=nova.virt.libvirt.volume.'
                      'LibvirtFibreChannelVolumeDriver',
                  'scality='
                      'nova.virt.libvirt.volume.LibvirtScalityVolumeDriver',
                  ],
                help='Libvirt handlers for remote volumes.',
                deprecated_name='libvirt_volume_drivers',
                deprecated_group='DEFAULT'),
    cfg.StrOpt('disk_prefix',
               help='Override the default disk prefix for the devices attached'
                    ' to a server, which is dependent on virt_type. '
                    '(valid options are: sd, xvd, uvd, vd)',
               deprecated_name='libvirt_disk_prefix',
               deprecated_group='DEFAULT'),
    cfg.IntOpt('wait_soft_reboot_seconds',
               default=120,
               help='Number of seconds to wait for instance to shut down after'
                    ' soft reboot request is made. We fall back to hard reboot'
                    ' if instance does not shutdown within this window.',
               deprecated_name='libvirt_wait_soft_reboot_seconds',
               deprecated_group='DEFAULT'),
    cfg.StrOpt('cpu_mode',
               help='Set to "host-model" to clone the host CPU feature flags; '
                    'to "host-passthrough" to use the host CPU model exactly; '
                    'to "custom" to use a named CPU model; '
                    'to "none" to not set any CPU model. '
                    'If virt_type="kvm|qemu", it will default to '
                    '"host-model", otherwise it will default to "none"',
               deprecated_name='libvirt_cpu_mode',
               deprecated_group='DEFAULT'),
    cfg.StrOpt('cpu_model',
               help='Set to a named libvirt CPU model (see names listed '
                    'in /usr/share/libvirt/cpu_map.xml). Only has effect if '
                    'cpu_mode="custom" and virt_type="kvm|qemu"',
               deprecated_name='libvirt_cpu_model',
               deprecated_group='DEFAULT'),
    cfg.StrOpt('snapshots_directory',
               default='$instances_path/snapshots',
               help='Location where libvirt driver will store snapshots '
                    'before uploading them to image service',
               deprecated_name='libvirt_snapshots_directory',
               deprecated_group='DEFAULT'),
    cfg.StrOpt('xen_hvmloader_path',
                default='/usr/lib/xen/boot/hvmloader',
                help='Location where the Xen hvmloader is kept',
               deprecated_group='DEFAULT'),
    cfg.ListOpt('disk_cachemodes',
                 default=[],
                 help='Specific cachemodes to use for different disk types '
                      'e.g: file=directsync,block=none',
                deprecated_group='DEFAULT'),
    cfg.StrOpt('rng_dev_path',
                help='A path to a device that will be used as source of '
                     'entropy on the host. Permitted options are: '
                     '/dev/random or /dev/hwrng'),
    ]

CONF = cfg.CONF
CONF.register_opts(libvirt_opts, 'libvirt')
CONF.import_opt('host', 'nova.netconf')
CONF.import_opt('my_ip', 'nova.netconf')
CONF.import_opt('default_ephemeral_format', 'nova.virt.driver')
CONF.import_opt('use_cow_images', 'nova.virt.driver')
CONF.import_opt('live_migration_retry_count', 'nova.compute.manager')
CONF.import_opt('vncserver_proxyclient_address', 'nova.vnc')
CONF.import_opt('server_proxyclient_address', 'nova.spice', group='spice')
CONF.import_opt('vcpu_pin_set', 'nova.virt.cpu')
CONF.import_opt('vif_plugging_is_fatal', 'nova.virt.driver')
CONF.import_opt('vif_plugging_timeout', 'nova.virt.driver')

DEFAULT_FIREWALL_DRIVER = "%s.%s" % (
    libvirt_firewall.__name__,
    libvirt_firewall.IptablesFirewallDriver.__name__)

MAX_CONSOLE_BYTES = 100 * units.Ki

# The libvirt driver will prefix any disable reason codes with this string.
DISABLE_PREFIX = 'AUTO: '
# Disable reason for the service which was enabled or disabled without reason
DISABLE_REASON_UNDEFINED = 'None'


def patch_tpool_proxy():
    """eventlet.tpool.Proxy doesn't work with old-style class in __str__()
    or __repr__() calls. See bug #962840 for details.
    We perform a monkey patch to replace those two instance methods.
    """
    def str_method(self):
        return str(self._obj)

    def repr_method(self):
        return repr(self._obj)

    tpool.Proxy.__str__ = str_method
    tpool.Proxy.__repr__ = repr_method


patch_tpool_proxy()

VIR_DOMAIN_NOSTATE = 0
VIR_DOMAIN_RUNNING = 1
VIR_DOMAIN_BLOCKED = 2
VIR_DOMAIN_PAUSED = 3
VIR_DOMAIN_SHUTDOWN = 4
VIR_DOMAIN_SHUTOFF = 5
VIR_DOMAIN_CRASHED = 6
VIR_DOMAIN_PMSUSPENDED = 7

LIBVIRT_POWER_STATE = {
    VIR_DOMAIN_NOSTATE: power_state.NOSTATE,
    VIR_DOMAIN_RUNNING: power_state.RUNNING,
    # NOTE(maoy): The DOMAIN_BLOCKED state is only valid in Xen.
    # It means that the VM is running and the vCPU is idle. So,
    # we map it to RUNNING
    VIR_DOMAIN_BLOCKED: power_state.RUNNING,
    VIR_DOMAIN_PAUSED: power_state.PAUSED,
    # NOTE(maoy): The libvirt API doc says that DOMAIN_SHUTDOWN
    # means the domain is being shut down. So technically the domain
    # is still running. SHUTOFF is the real powered off state.
    # But we will map both to SHUTDOWN anyway.
    # http://libvirt.org/html/libvirt-libvirt.html
    VIR_DOMAIN_SHUTDOWN: power_state.SHUTDOWN,
    VIR_DOMAIN_SHUTOFF: power_state.SHUTDOWN,
    VIR_DOMAIN_CRASHED: power_state.CRASHED,
    VIR_DOMAIN_PMSUSPENDED: power_state.SUSPENDED,
}

MIN_LIBVIRT_VERSION = (0, 9, 6)
# When the above version matches/exceeds this version
# delete it & corresponding code using it
MIN_LIBVIRT_HOST_CPU_VERSION = (0, 9, 10)
MIN_LIBVIRT_DEVICE_CALLBACK_VERSION = (1, 1, 1)
# Live snapshot requirements
REQ_HYPERVISOR_LIVESNAPSHOT = "QEMU"
MIN_LIBVIRT_LIVESNAPSHOT_VERSION = (1, 0, 0)
MIN_QEMU_LIVESNAPSHOT_VERSION = (1, 3, 0)
# block size tuning requirements
MIN_LIBVIRT_BLOCKIO_VERSION = (0, 10, 2)
# BlockJobInfo management requirement
MIN_LIBVIRT_BLOCKJOBINFO_VERSION = (1, 1, 1)


def libvirt_error_handler(context, err):
    # Just ignore instead of default outputting to stderr.
    pass


class LibvirtDriver(driver.ComputeDriver):

    capabilities = {
        "has_imagecache": True,
        "supports_recreate": True,
        }

    def __init__(self, virtapi, read_only=False):
        super(LibvirtDriver, self).__init__(virtapi)

        global libvirt
        if libvirt is None:
            libvirt = __import__('libvirt')

        self._host_state = None
        self._initiator = None
        self._fc_wwnns = None
        self._fc_wwpns = None
        self._wrapped_conn = None
        self._wrapped_conn_lock = threading.Lock()
        self._caps = None
        self._vcpu_total = 0
        self.read_only = read_only
        self.firewall_driver = firewall.load_driver(
            DEFAULT_FIREWALL_DRIVER,
            self.virtapi,
            get_connection=self._get_connection)

        vif_class = importutils.import_class(CONF.libvirt.vif_driver)
        self.vif_driver = vif_class(self._get_connection)

        self.volume_drivers = driver.driver_dict_from_config(
            CONF.libvirt.volume_drivers, self)

        self.dev_filter = pci_whitelist.get_pci_devices_filter()

        self._event_queue = None

        self._disk_cachemode = None
        self.image_cache_manager = imagecache.ImageCacheManager()
        self.image_backend = imagebackend.Backend(CONF.use_cow_images)

        self.disk_cachemodes = {}

        self.valid_cachemodes = ["default",
                                 "none",
                                 "writethrough",
                                 "writeback",
                                 "directsync",
                                 "unsafe",
                                ]
        self._conn_supports_start_paused = CONF.libvirt.virt_type in ('kvm',
                                                                      'qemu')

        for mode_str in CONF.libvirt.disk_cachemodes:
            disk_type, sep, cache_mode = mode_str.partition('=')
            if cache_mode not in self.valid_cachemodes:
                LOG.warn(_('Invalid cachemode %(cache_mode)s specified '
                           'for disk type %(disk_type)s.'),
                         {'cache_mode': cache_mode, 'disk_type': disk_type})
                continue
            self.disk_cachemodes[disk_type] = cache_mode

        self._volume_api = volume.API()
        self._image_api = image.API()

    @property
    def disk_cachemode(self):
        if self._disk_cachemode is None:
            # We prefer 'none' for consistent performance, host crash
            # safety & migration correctness by avoiding host page cache.
            # Some filesystems (eg GlusterFS via FUSE) don't support
            # O_DIRECT though. For those we fallback to 'writethrough'
            # which gives host crash safety, and is safe for migration
            # provided the filesystem is cache coherent (cluster filesystems
            # typically are, but things like NFS are not).
            self._disk_cachemode = "none"
            if not self._supports_direct_io(CONF.instances_path):
                self._disk_cachemode = "writethrough"
        return self._disk_cachemode

    @property
    def host_state(self):
        if not self._host_state:
            self._host_state = HostState(self)
        return self._host_state

    def set_cache_mode(self, conf):
        """Set cache mode on LibvirtConfigGuestDisk object."""
        try:
            source_type = conf.source_type
            driver_cache = conf.driver_cache
        except AttributeError:
            return

        cache_mode = self.disk_cachemodes.get(source_type,
                                              driver_cache)
        conf.driver_cache = cache_mode

    @staticmethod
    def _has_min_version(conn, lv_ver=None, hv_ver=None, hv_type=None):
        try:
            if lv_ver is not None:
                libvirt_version = conn.getLibVersion()
                if libvirt_version < utils.convert_version_to_int(lv_ver):
                    return False

            if hv_ver is not None:
                hypervisor_version = conn.getVersion()
                if hypervisor_version < utils.convert_version_to_int(hv_ver):
                    return False

            if hv_type is not None:
                hypervisor_type = conn.getType()
                if hypervisor_type != hv_type:
                    return False

            return True
        except Exception:
            return False

    def has_min_version(self, lv_ver=None, hv_ver=None, hv_type=None):
        return self._has_min_version(self._conn, lv_ver, hv_ver, hv_type)

    def _native_thread(self):
        """Receives async events coming in from libvirtd.

        This is a native thread which runs the default
        libvirt event loop implementation. This processes
        any incoming async events from libvirtd and queues
        them for later dispatch. This thread is only
        permitted to use libvirt python APIs, and the
        driver.queue_event method. In particular any use
        of logging is forbidden, since it will confuse
        eventlet's greenthread integration
        """

        while True:
            libvirt.virEventRunDefaultImpl()

    def _dispatch_thread(self):
        """Dispatches async events coming in from libvirtd.

        This is a green thread which waits for events to
        arrive from the libvirt event loop thread. This
        then dispatches the events to the compute manager.
        """

        while True:
            self._dispatch_events()

    @staticmethod
    def _event_lifecycle_callback(conn, dom, event, detail, opaque):
        """Receives lifecycle events from libvirt.

        NB: this method is executing in a native thread, not
        an eventlet coroutine. It can only invoke other libvirt
        APIs, or use self.queue_event(). Any use of logging APIs
        in particular is forbidden.
        """

        self = opaque

        uuid = dom.UUIDString()
        transition = None
        if event == libvirt.VIR_DOMAIN_EVENT_STOPPED:
            transition = virtevent.EVENT_LIFECYCLE_STOPPED
        elif event == libvirt.VIR_DOMAIN_EVENT_STARTED:
            transition = virtevent.EVENT_LIFECYCLE_STARTED
        elif event == libvirt.VIR_DOMAIN_EVENT_SUSPENDED:
            transition = virtevent.EVENT_LIFECYCLE_PAUSED
        elif event == libvirt.VIR_DOMAIN_EVENT_RESUMED:
            transition = virtevent.EVENT_LIFECYCLE_RESUMED

        if transition is not None:
            self._queue_event(virtevent.LifecycleEvent(uuid, transition))

    def _queue_event(self, event):
        """Puts an event on the queue for dispatch.

        This method is called by the native event thread to
        put events on the queue for later dispatch by the
        green thread. Any use of logging APIs is forbidden.
        """

        if self._event_queue is None:
            return

        # Queue the event...
        self._event_queue.put(event)

        # ...then wakeup the green thread to dispatch it
        c = ' '.encode()
        self._event_notify_send.write(c)
        self._event_notify_send.flush()

    def _dispatch_events(self):
        """Wait for & dispatch events from native thread

        Blocks until native thread indicates some events
        are ready. Then dispatches all queued events.
        """

        # Wait to be notified that there are some
        # events pending
        try:
            _c = self._event_notify_recv.read(1)
            assert _c
        except ValueError:
            return  # will be raised when pipe is closed

        # Process as many events as possible without
        # blocking
        last_close_event = None
        while not self._event_queue.empty():
            try:
                event = self._event_queue.get(block=False)
                if isinstance(event, virtevent.LifecycleEvent):
                    self.emit_event(event)
                elif 'conn' in event and 'reason' in event:
                    last_close_event = event
            except native_Queue.Empty:
                pass
        if last_close_event is None:
            return
        conn = last_close_event['conn']
        # get_new_connection may already have disabled the host,
        # in which case _wrapped_conn is None.
        with self._wrapped_conn_lock:
            if conn == self._wrapped_conn:
                reason = last_close_event['reason']
                _error = _("Connection to libvirt lost: %s") % reason
                LOG.warn(_error)
                self._wrapped_conn = None
                # Disable compute service to avoid
                # new instances of being scheduled on this host.
                self._set_host_enabled(False, disable_reason=_error)

    def _init_events_pipe(self):
        """Create a self-pipe for the native thread to synchronize on.

        This code is taken from the eventlet tpool module, under terms
        of the Apache License v2.0.
        """

        self._event_queue = native_Queue.Queue()
        try:
            rpipe, wpipe = os.pipe()
            self._event_notify_send = greenio.GreenPipe(wpipe, 'wb', 0)
            self._event_notify_recv = greenio.GreenPipe(rpipe, 'rb', 0)
        except (ImportError, NotImplementedError):
            # This is Windows compatibility -- use a socket instead
            #  of a pipe because pipes don't really exist on Windows.
            sock = eventlet_util.__original_socket__(socket.AF_INET,
                                                     socket.SOCK_STREAM)
            sock.bind(('localhost', 0))
            sock.listen(50)
            csock = eventlet_util.__original_socket__(socket.AF_INET,
                                                      socket.SOCK_STREAM)
            csock.connect(('localhost', sock.getsockname()[1]))
            nsock, addr = sock.accept()
            self._event_notify_send = nsock.makefile('wb', 0)
            gsock = greenio.GreenSocket(csock)
            self._event_notify_recv = gsock.makefile('rb', 0)

    def _init_events(self):
        """Initializes the libvirt events subsystem.

        This requires running a native thread to provide the
        libvirt event loop integration. This forwards events
        to a green thread which does the actual dispatching.
        """

        self._init_events_pipe()

        LOG.debug(_("Starting native event thread"))
        event_thread = native_threading.Thread(target=self._native_thread)
        event_thread.setDaemon(True)
        event_thread.start()

        LOG.debug(_("Starting green dispatch thread"))
        eventlet.spawn(self._dispatch_thread)

    def _do_quality_warnings(self):
        """Warn about untested driver configurations.

        This will log a warning message about untested driver or host arch
        configurations to indicate to administrators that the quality is
        unknown. Currently, only qemu or kvm on intel 32- or 64-bit systems
        is tested upstream.
        """
        caps = self.get_host_capabilities()
        arch = caps.host.cpu.arch
        if (CONF.libvirt.virt_type not in ('qemu', 'kvm') or
                arch not in ('i686', 'x86_64')):
            LOG.warning(_('The libvirt driver is not tested on '
                          '%(type)s/%(arch)s by the OpenStack project and '
                          'thus its quality can not be ensured. For more '
                          'information, see: https://wiki.openstack.org/wiki/'
                          'HypervisorSupportMatrix'),
                        {'type': CONF.libvirt.virt_type, 'arch': arch})

    def init_host(self, host):
        # NOTE(dkliban): Error handler needs to be registered before libvirt
        #                connection is used for the first time.  Otherwise, the
        #                handler does not get registered.
        libvirt.registerErrorHandler(libvirt_error_handler, None)
        libvirt.virEventRegisterDefaultImpl()
        self._do_quality_warnings()

        if not self.has_min_version(MIN_LIBVIRT_VERSION):
            major = MIN_LIBVIRT_VERSION[0]
            minor = MIN_LIBVIRT_VERSION[1]
            micro = MIN_LIBVIRT_VERSION[2]
            LOG.error(_('Nova requires libvirt version '
                        '%(major)i.%(minor)i.%(micro)i or greater.'),
                      {'major': major, 'minor': minor, 'micro': micro})

        self._init_events()

    def _get_new_connection(self):
        # call with _wrapped_conn_lock held
        LOG.debug(_('Connecting to libvirt: %s'), self.uri())
        wrapped_conn = None

        try:
            wrapped_conn = self._connect(self.uri(), self.read_only)
        finally:
            # Enabling the compute service, in case it was disabled
            # since the connection was successful.
            disable_reason = DISABLE_REASON_UNDEFINED
            if not wrapped_conn:
                disable_reason = 'Failed to connect to libvirt'
            self._set_host_enabled(bool(wrapped_conn), disable_reason)

        self._wrapped_conn = wrapped_conn

        try:
            LOG.debug(_("Registering for lifecycle events %s"), self)
            wrapped_conn.domainEventRegisterAny(
                None,
                libvirt.VIR_DOMAIN_EVENT_ID_LIFECYCLE,
                self._event_lifecycle_callback,
                self)
        except Exception as e:
            LOG.warn(_("URI %(uri)s does not support events: %(error)s"),
                     {'uri': self.uri(), 'error': e})

        try:
            LOG.debug(_("Registering for connection events: %s") %
                      str(self))
            wrapped_conn.registerCloseCallback(self._close_callback, None)
        except (TypeError, AttributeError) as e:
            # NOTE: The registerCloseCallback of python-libvirt 1.0.1+
            # is defined with 3 arguments, and the above registerClose-
            # Callback succeeds. However, the one of python-libvirt 1.0.0
            # is defined with 4 arguments and TypeError happens here.
            # Then python-libvirt 0.9 does not define a method register-
            # CloseCallback.
            LOG.debug(_("The version of python-libvirt does not support "
                        "registerCloseCallback or is too old: %s"), e)
        except libvirt.libvirtError as e:
            LOG.warn(_("URI %(uri)s does not support connection"
                       " events: %(error)s"),
                     {'uri': self.uri(), 'error': e})

        return wrapped_conn

    def _get_connection(self):
        # multiple concurrent connections are protected by _wrapped_conn_lock
        with self._wrapped_conn_lock:
            wrapped_conn = self._wrapped_conn
            if not wrapped_conn or not self._test_connection(wrapped_conn):
                wrapped_conn = self._get_new_connection()

        return wrapped_conn

    _conn = property(_get_connection)

    def _close_callback(self, conn, reason, opaque):
        close_info = {'conn': conn, 'reason': reason}
        self._queue_event(close_info)

    @staticmethod
    def _test_connection(conn):
        try:
            conn.getLibVersion()
            return True
        except libvirt.libvirtError as e:
            if (e.get_error_code() in (libvirt.VIR_ERR_SYSTEM_ERROR,
                                       libvirt.VIR_ERR_INTERNAL_ERROR) and
                e.get_error_domain() in (libvirt.VIR_FROM_REMOTE,
                                         libvirt.VIR_FROM_RPC)):
                LOG.debug(_('Connection to libvirt broke'))
                return False
            raise

    @staticmethod
    def uri():
        if CONF.libvirt.virt_type == 'uml':
            uri = CONF.libvirt.connection_uri or 'uml:///system'
        elif CONF.libvirt.virt_type == 'xen':
            uri = CONF.libvirt.connection_uri or 'xen:///'
        elif CONF.libvirt.virt_type == 'lxc':
            uri = CONF.libvirt.connection_uri or 'lxc:///'
        else:
            uri = CONF.libvirt.connection_uri or 'qemu:///system'
        return uri

    @staticmethod
    def _connect_auth_cb(creds, opaque):
        if len(creds) == 0:
            return 0
        raise exception.NovaException(
            _("Can not handle authentication request for %d credentials")
            % len(creds))

    @staticmethod
    def _connect(uri, read_only):
        auth = [[libvirt.VIR_CRED_AUTHNAME,
                 libvirt.VIR_CRED_ECHOPROMPT,
                 libvirt.VIR_CRED_REALM,
                 libvirt.VIR_CRED_PASSPHRASE,
                 libvirt.VIR_CRED_NOECHOPROMPT,
                 libvirt.VIR_CRED_EXTERNAL],
                LibvirtDriver._connect_auth_cb,
                None]

        try:
            flags = 0
            if read_only:
                flags = libvirt.VIR_CONNECT_RO
            # tpool.proxy_call creates a native thread. Due to limitations
            # with eventlet locking we cannot use the logging API inside
            # the called function.
            return tpool.proxy_call(
                (libvirt.virDomain, libvirt.virConnect),
                libvirt.openAuth, uri, auth, flags)
        except libvirt.libvirtError as ex:
            LOG.exception(_("Connection to libvirt failed: %s"), ex)
            payload = dict(ip=LibvirtDriver.get_host_ip_addr(),
                           method='_connect',
                           reason=ex)
            rpc.get_notifier('compute').error(nova_context.get_admin_context(),
                                              'compute.libvirt.error',
                                              payload)
            raise exception.HypervisorUnavailable(host=CONF.host)

    def get_num_instances(self):
        """Efficient override of base get_num_instances method."""
        return self._conn.numOfDomains()

    def instance_exists(self, instance):
        """Efficient override of base instance_exists method."""
        try:
            self._lookup_by_name(instance.name)
            return True
        except exception.NovaException:
            return False

    # TODO(Shrews): Remove when libvirt Bugzilla bug # 836647 is fixed.
    def list_instance_ids(self):
        if self._conn.numOfDomains() == 0:
            return []
        return self._conn.listDomainsID()

    def list_instances(self):
        names = []
        for domain_id in self.list_instance_ids():
            try:
                # We skip domains with ID 0 (hypervisors).
                if domain_id != 0:
                    domain = self._lookup_by_id(domain_id)
                    names.append(domain.name())
            except exception.InstanceNotFound:
                # Ignore deleted instance while listing
                continue

        # extend instance list to contain also defined domains
        names.extend([vm for vm in self._conn.listDefinedDomains()
                    if vm not in names])

        return names

    def list_instance_uuids(self):
        uuids = set()
        for domain_id in self.list_instance_ids():
            try:
                # We skip domains with ID 0 (hypervisors).
                if domain_id != 0:
                    domain = self._lookup_by_id(domain_id)
                    uuids.add(domain.UUIDString())
            except exception.InstanceNotFound:
                # Ignore deleted instance while listing
                continue

        # extend instance list to contain also defined domains
        for domain_name in self._conn.listDefinedDomains():
            try:
                uuids.add(self._lookup_by_name(domain_name).UUIDString())
            except exception.InstanceNotFound:
                # Ignore deleted instance while listing
                continue

        return list(uuids)

    def plug_vifs(self, instance, network_info):
        """Plug VIFs into networks."""
        for vif in network_info:
            self.vif_driver.plug(instance, vif)

    def unplug_vifs(self, instance, network_info, ignore_errors=False):
        """Unplug VIFs from networks."""
        for vif in network_info:
            try:
                self.vif_driver.unplug(instance, vif)
            except exception.NovaException:
                if not ignore_errors:
                    raise

    def _teardown_container(self, instance):
        inst_path = libvirt_utils.get_instance_path(instance)
        container_dir = os.path.join(inst_path, 'rootfs')
        container_root_device = instance.get('root_device_name')
        disk.teardown_container(container_dir, container_root_device)

    def _destroy(self, instance):
        try:
            virt_dom = self._lookup_by_name(instance['name'])
        except exception.InstanceNotFound:
            virt_dom = None

        # If the instance is already terminated, we're still happy
        # Otherwise, destroy it
        old_domid = -1
        if virt_dom is not None:
            try:
                old_domid = virt_dom.ID()
                virt_dom.destroy()

                # NOTE(GuanQiang): teardown container to avoid resource leak
                if CONF.libvirt.virt_type == 'lxc':
                    self._teardown_container(instance)

            except libvirt.libvirtError as e:
                is_okay = False
                errcode = e.get_error_code()
                if errcode == libvirt.VIR_ERR_OPERATION_INVALID:
                    # If the instance is already shut off, we get this:
                    # Code=55 Error=Requested operation is not valid:
                    # domain is not running
                    state = LIBVIRT_POWER_STATE[virt_dom.info()[0]]
                    if state == power_state.SHUTDOWN:
                        is_okay = True
                elif errcode == libvirt.VIR_ERR_OPERATION_TIMEOUT:
                    LOG.warn(_("Cannot destroy instance, operation time out"),
                            instance=instance)
                    reason = _("operation time out")
                    raise exception.InstancePowerOffFailure(reason=reason)

                if not is_okay:
                    with excutils.save_and_reraise_exception():
                        LOG.error(_('Error from libvirt during destroy. '
                                    'Code=%(errcode)s Error=%(e)s'),
                                  {'errcode': errcode, 'e': e},
                                  instance=instance)

        def _wait_for_destroy(expected_domid):
            """Called at an interval until the VM is gone."""
            # NOTE(vish): If the instance disappears during the destroy
            #             we ignore it so the cleanup can still be
            #             attempted because we would prefer destroy to
            #             never fail.
            try:
                dom_info = self.get_info(instance)
                state = dom_info['state']
                new_domid = dom_info['id']
            except exception.InstanceNotFound:
                LOG.error(_("During wait destroy, instance disappeared."),
                          instance=instance)
                raise loopingcall.LoopingCallDone()

            if state == power_state.SHUTDOWN:
                LOG.info(_("Instance destroyed successfully."),
                         instance=instance)
                raise loopingcall.LoopingCallDone()

            # NOTE(wangpan): If the instance was booted again after destroy,
            #                this may be a endless loop, so check the id of
            #                domain here, if it changed and the instance is
            #                still running, we should destroy it again.
            # see https://bugs.launchpad.net/nova/+bug/1111213 for more details
            if new_domid != expected_domid:
                LOG.info(_("Instance may be started again."),
                         instance=instance)
                kwargs['is_running'] = True
                raise loopingcall.LoopingCallDone()

        kwargs = {'is_running': False}
        timer = loopingcall.FixedIntervalLoopingCall(_wait_for_destroy,
                                                     old_domid)
        timer.start(interval=0.5).wait()
        if kwargs['is_running']:
            LOG.info(_("Going to destroy instance again."), instance=instance)
            self._destroy(instance)

    def destroy(self, context, instance, network_info, block_device_info=None,
                destroy_disks=True):
        self._destroy(instance)
        self.cleanup(context, instance, network_info, block_device_info,
                     destroy_disks)

    def _undefine_domain(self, instance):
        try:
            virt_dom = self._lookup_by_name(instance['name'])
        except exception.InstanceNotFound:
            virt_dom = None
        if virt_dom:
            try:
                try:
                    virt_dom.undefineFlags(
                        libvirt.VIR_DOMAIN_UNDEFINE_MANAGED_SAVE)
                except libvirt.libvirtError:
                    LOG.debug(_("Error from libvirt during undefineFlags."
                        " Retrying with undefine"), instance=instance)
                    virt_dom.undefine()
                except AttributeError:
                    # NOTE(vish): Older versions of libvirt don't support
                    #             undefine flags, so attempt to do the
                    #             right thing.
                    try:
                        if virt_dom.hasManagedSaveImage(0):
                            virt_dom.managedSaveRemove(0)
                    except AttributeError:
                        pass
                    virt_dom.undefine()
            except libvirt.libvirtError as e:
                with excutils.save_and_reraise_exception():
                    errcode = e.get_error_code()
                    LOG.error(_('Error from libvirt during undefine. '
                                'Code=%(errcode)s Error=%(e)s') %
                              {'errcode': errcode, 'e': e}, instance=instance)

    def cleanup(self, context, instance, network_info, block_device_info=None,
                destroy_disks=True):
        self._undefine_domain(instance)
        self.unplug_vifs(instance, network_info, ignore_errors=True)
        retry = True
        while retry:
            try:
                self.firewall_driver.unfilter_instance(instance,
                                                    network_info=network_info)
            except libvirt.libvirtError as e:
                try:
                    state = self.get_info(instance)['state']
                except exception.InstanceNotFound:
                    state = power_state.SHUTDOWN

                if state != power_state.SHUTDOWN:
                    LOG.warn(_("Instance may be still running, destroy "
                               "it again."), instance=instance)
                    self._destroy(instance)
                else:
                    retry = False
                    errcode = e.get_error_code()
                    LOG.exception(_('Error from libvirt during unfilter. '
                                'Code=%(errcode)s Error=%(e)s') %
                              {'errcode': errcode, 'e': e},
                              instance=instance)
                    reason = "Error unfiltering instance."
                    raise exception.InstanceTerminationFailure(reason=reason)
            except Exception:
                retry = False
                raise
            else:
                retry = False

        # FIXME(wangpan): if the instance is booted again here, such as the
        #                 the soft reboot operation boot it here, it will
        #                 become "running deleted", should we check and destroy
        #                 it at the end of this method?

        # NOTE(vish): we disconnect from volumes regardless
        block_device_mapping = driver.block_device_info_get_mapping(
            block_device_info)
        for vol in block_device_mapping:
            connection_info = vol['connection_info']
            disk_dev = vol['mount_device'].rpartition("/")[2]

            if ('data' in connection_info and
                    'volume_id' in connection_info['data']):
                volume_id = connection_info['data']['volume_id']
                encryption = encryptors.get_encryption_metadata(
                    context, self._volume_api, volume_id, connection_info)

                if encryption:
                    # The volume must be detached from the VM before
                    # disconnecting it from its encryptor. Otherwise, the
                    # encryptor may report that the volume is still in use.
                    encryptor = self._get_volume_encryptor(connection_info,
                                                           encryption)
                    encryptor.detach_volume(**encryption)

            try:
                self.volume_driver_method('disconnect_volume',
                                          connection_info,
                                          disk_dev)
            except Exception as exc:
                with excutils.save_and_reraise_exception() as ctxt:
                    if destroy_disks:
                        # Don't block on Volume errors if we're trying to
                        # delete the instance as we may be patially created
                        # or deleted
                        ctxt.reraise = False
                        LOG.warn(_("Ignoring Volume Error on vol %(vol_id)s "
                                   "during delete %(exc)s"),
                                 {'vol_id': vol.get('volume_id'), 'exc': exc},
                                 instance=instance)

        if destroy_disks:
            self._delete_instance_files(instance)

            self._cleanup_lvm(instance)
            #NOTE(haomai): destroy volumes if needed
            if CONF.libvirt.images_type == 'rbd':
                self._cleanup_rbd(instance)

    def _cleanup_rbd(self, instance):
        pool = CONF.libvirt.images_rbd_pool
        volumes = libvirt_utils.list_rbd_volumes(pool)
        pattern = instance['uuid']

        def belongs_to_instance(disk):
            return disk.startswith(pattern)

        volumes = filter(belongs_to_instance, volumes)

        if volumes:
            libvirt_utils.remove_rbd_volumes(pool, *volumes)

    def _cleanup_lvm(self, instance):
        """Delete all LVM disks for given instance object."""
        disks = self._lvm_disks(instance)
        if disks:
            libvirt_utils.remove_logical_volumes(disks)

    def _lvm_disks(self, instance):
        """Returns all LVM disks for given instance object."""
        if CONF.libvirt.images_volume_group:
            vg = os.path.join('/dev', CONF.libvirt.images_volume_group)
            if not os.path.exists(vg):
                return []
            pattern = '%s_' % instance['uuid']

            # TODO(sdague): remove in Juno
            def belongs_to_instance_legacy(disk):
                # We don't want to leak old disks, but at the same time, we
                # don't want to do an unsafe thing. So we will only handle
                # the old filter if it's the system default still.
                pattern = '%s_' % instance['name']
                if disk.startswith(pattern):
                    if CONF.instance_name_template == 'instance-%08x':
                        return True
                    else:
                        LOG.warning(_('Volume %(disk)s possibly unsafe to '
                                      'remove, please clean up manually'),
                                    {'disk': disk})
                return False

            def belongs_to_instance(disk):
                return disk.startswith(pattern)

            def fullpath(name):
                return os.path.join(vg, name)

            logical_volumes = libvirt_utils.list_logical_volumes(vg)

            disk_names = filter(belongs_to_instance, logical_volumes)
            # TODO(sdague): remove in Juno
            disk_names.extend(
                filter(belongs_to_instance_legacy, logical_volumes)
            )
            disks = map(fullpath, disk_names)
            return disks
        return []

    def get_volume_connector(self, instance):
        if not self._initiator:
            self._initiator = libvirt_utils.get_iscsi_initiator()
            if not self._initiator:
                LOG.debug(_('Could not determine iscsi initiator name'),
                          instance=instance)

        if not self._fc_wwnns:
            self._fc_wwnns = libvirt_utils.get_fc_wwnns()
            if not self._fc_wwnns or len(self._fc_wwnns) == 0:
                LOG.debug(_('Could not determine fibre channel '
                               'world wide node names'),
                          instance=instance)

        if not self._fc_wwpns:
            self._fc_wwpns = libvirt_utils.get_fc_wwpns()
            if not self._fc_wwpns or len(self._fc_wwpns) == 0:
                LOG.debug(_('Could not determine fibre channel '
                               'world wide port names'),
                          instance=instance)

        connector = {'ip': CONF.my_ip,
                     'host': CONF.host}

        if self._initiator:
            connector['initiator'] = self._initiator

        if self._fc_wwnns and self._fc_wwpns:
            connector["wwnns"] = self._fc_wwnns
            connector["wwpns"] = self._fc_wwpns

        return connector

    def _cleanup_resize(self, instance, network_info):
        target = libvirt_utils.get_instance_path(instance) + "_resize"
        if os.path.exists(target):
            # Deletion can fail over NFS, so retry the deletion as required.
            # Set maximum attempt as 5, most test can remove the directory
            # for the second time.
            utils.execute('rm', '-rf', target, delay_on_retry=True,
                          attempts=5)

        if instance['host'] != CONF.host:
            self._undefine_domain(instance)
            self.unplug_vifs(instance, network_info)
            self.firewall_driver.unfilter_instance(instance, network_info)

    def volume_driver_method(self, method_name, connection_info,
                             *args, **kwargs):
        driver_type = connection_info.get('driver_volume_type')
        if driver_type not in self.volume_drivers:
            raise exception.VolumeDriverNotFound(driver_type=driver_type)
        driver = self.volume_drivers[driver_type]
        method = getattr(driver, method_name)
        return method(connection_info, *args, **kwargs)

    def _get_volume_encryptor(self, connection_info, encryption):
        encryptor = encryptors.get_volume_encryptor(connection_info,
                                                    **encryption)
        return encryptor

    def attach_volume(self, context, connection_info, instance, mountpoint,
                      disk_bus=None, device_type=None, encryption=None):
        instance_name = instance['name']
        virt_dom = self._lookup_by_name(instance_name)
        disk_dev = mountpoint.rpartition("/")[2]
        bdm = {
            'device_name': disk_dev,
            'disk_bus': disk_bus,
            'device_type': device_type}

        # Note(cfb): If the volume has a custom block size, check that
        #            that we are using QEMU/KVM and libvirt >= 0.10.2. The
        #            presence of a block size is considered mandatory by
        #            cinder so we fail if we can't honor the request.
        data = {}
        if ('data' in connection_info):
            data = connection_info['data']
        if ('logical_block_size' in data or 'physical_block_size' in data):
            if ((CONF.libvirt.virt_type != "kvm" and
                 CONF.libvirt.virt_type != "qemu")):
                msg = _("Volume sets block size, but the current "
                        "libvirt hypervisor '%s' does not support custom "
                        "block size") % CONF.libvirt.virt_type
                raise exception.InvalidHypervisorType(msg)

            if not self.has_min_version(MIN_LIBVIRT_BLOCKIO_VERSION):
                ver = ".".join([str(x) for x in MIN_LIBVIRT_BLOCKIO_VERSION])
                msg = _("Volume sets block size, but libvirt '%s' or later is "
                        "required.") % ver
                raise exception.Invalid(msg)

        disk_info = blockinfo.get_info_from_bdm(CONF.libvirt.virt_type, bdm)
        conf = self.volume_driver_method('connect_volume',
                                         connection_info,
                                         disk_info)
        self.set_cache_mode(conf)

        try:
            # NOTE(vish): We can always affect config because our
            #             domains are persistent, but we should only
            #             affect live if the domain is running.
            flags = libvirt.VIR_DOMAIN_AFFECT_CONFIG
            state = LIBVIRT_POWER_STATE[virt_dom.info()[0]]
            if state == power_state.RUNNING:
                flags |= libvirt.VIR_DOMAIN_AFFECT_LIVE

            # cache device_path in connection_info -- required by encryptors
            if 'data' in connection_info:
                connection_info['data']['device_path'] = conf.source_path

            if encryption:
                encryptor = self._get_volume_encryptor(connection_info,
                                                       encryption)
                encryptor.attach_volume(context, **encryption)

            virt_dom.attachDeviceFlags(conf.to_xml(), flags)
        except Exception as ex:
            if isinstance(ex, libvirt.libvirtError):
                errcode = ex.get_error_code()
                if errcode == libvirt.VIR_ERR_OPERATION_FAILED:
                    self.volume_driver_method('disconnect_volume',
                                              connection_info,
                                              disk_dev)
                    raise exception.DeviceIsBusy(device=disk_dev)

            with excutils.save_and_reraise_exception():
                self.volume_driver_method('disconnect_volume',
                                          connection_info,
                                          disk_dev)

    def _swap_volume(self, domain, disk_path, new_path):
        """Swap existing disk with a new block device."""
        # Save a copy of the domain's running XML file
        xml = domain.XMLDesc(0)

        # Abort is an idempotent operation, so make sure any block
        # jobs which may have failed are ended.
        try:
            domain.blockJobAbort(disk_path, 0)
        except Exception:
            pass

        try:
            # NOTE (rmk): blockRebase cannot be executed on persistent
            #             domains, so we need to temporarily undefine it.
            #             If any part of this block fails, the domain is
            #             re-defined regardless.
            if domain.isPersistent():
                domain.undefine()

            # Start copy with VIR_DOMAIN_REBASE_REUSE_EXT flag to
            # allow writing to existing external volume file
            domain.blockRebase(disk_path, new_path, 0,
                               libvirt.VIR_DOMAIN_BLOCK_REBASE_COPY |
                               libvirt.VIR_DOMAIN_BLOCK_REBASE_REUSE_EXT)

            while self._wait_for_block_job(domain, disk_path):
                time.sleep(0.5)

            domain.blockJobAbort(disk_path,
                                 libvirt.VIR_DOMAIN_BLOCK_JOB_ABORT_PIVOT)
        finally:
            self._conn.defineXML(xml)

    def swap_volume(self, old_connection_info,
                    new_connection_info, instance, mountpoint):
        instance_name = instance['name']
        virt_dom = self._lookup_by_name(instance_name)
        disk_dev = mountpoint.rpartition("/")[2]
        xml = self._get_disk_xml(virt_dom.XMLDesc(0), disk_dev)
        if not xml:
            raise exception.DiskNotFound(location=disk_dev)
        disk_info = {
            'dev': disk_dev,
            'bus': blockinfo.get_disk_bus_for_disk_dev(
                CONF.libvirt.virt_type, disk_dev),
            'type': 'disk',
            }
        conf = self.volume_driver_method('connect_volume',
                                         new_connection_info,
                                         disk_info)
        if not conf.source_path:
            self.volume_driver_method('disconnect_volume',
                                      new_connection_info,
                                      disk_dev)
            raise NotImplementedError(_("Swap only supports host devices"))

        self._swap_volume(virt_dom, disk_dev, conf.source_path)
        self.volume_driver_method('disconnect_volume',
                                  old_connection_info,
                                  disk_dev)

    @staticmethod
    def _get_disk_xml(xml, device):
        """Returns the xml for the disk mounted at device."""
        try:
            doc = etree.fromstring(xml)
        except Exception:
            return None
        ret = doc.findall('./devices/disk')
        for node in ret:
            for child in node.getchildren():
                if child.tag == 'target':
                    if child.get('dev') == device:
                        return etree.tostring(node)

    def _get_existing_domain_xml(self, instance, network_info,
                                 block_device_info=None):
        try:
            virt_dom = self._lookup_by_name(instance['name'])
            xml = virt_dom.XMLDesc(0)
        except exception.InstanceNotFound:
            disk_info = blockinfo.get_disk_info(CONF.libvirt.virt_type,
                                                instance,
                                                block_device_info)
            xml = self.to_xml(nova_context.get_admin_context(),
                              instance, network_info, disk_info,
                              block_device_info=block_device_info)
        return xml

    def detach_volume(self, connection_info, instance, mountpoint,
                      encryption=None):
        instance_name = instance['name']
        disk_dev = mountpoint.rpartition("/")[2]
        try:
            virt_dom = self._lookup_by_name(instance_name)
            xml = self._get_disk_xml(virt_dom.XMLDesc(0), disk_dev)
            if not xml:
                raise exception.DiskNotFound(location=disk_dev)
            else:
                # NOTE(vish): We can always affect config because our
                #             domains are persistent, but we should only
                #             affect live if the domain is running.
                flags = libvirt.VIR_DOMAIN_AFFECT_CONFIG
                state = LIBVIRT_POWER_STATE[virt_dom.info()[0]]
                if state == power_state.RUNNING:
                    flags |= libvirt.VIR_DOMAIN_AFFECT_LIVE
                virt_dom.detachDeviceFlags(xml, flags)

                if encryption:
                    # The volume must be detached from the VM before
                    # disconnecting it from its encryptor. Otherwise, the
                    # encryptor may report that the volume is still in use.
                    encryptor = self._get_volume_encryptor(connection_info,
                                                           encryption)
                    encryptor.detach_volume(**encryption)
        except exception.InstanceNotFound:
            # NOTE(zhaoqin): If the instance does not exist, _lookup_by_name()
            #                will throw InstanceNotFound exception. Need to
            #                disconnect volume under this circumstance.
<<<<<<< HEAD
            LOG.warn(_("During detach_volume, instance disappeared."))
=======
            LOG.warn(_LW("During detach_volume, instance disappeared."))
>>>>>>> 34c02de7
        except libvirt.libvirtError as ex:
            # NOTE(vish): This is called to cleanup volumes after live
            #             migration, so we should still disconnect even if
            #             the instance doesn't exist here anymore.
            error_code = ex.get_error_code()
            if error_code == libvirt.VIR_ERR_NO_DOMAIN:
                # NOTE(vish):
                LOG.warn(_("During detach_volume, instance disappeared."))
            else:
                raise

        self.volume_driver_method('disconnect_volume',
                                  connection_info,
                                  disk_dev)

    def attach_interface(self, instance, image_meta, vif):
        virt_dom = self._lookup_by_name(instance['name'])
        flavor = flavor_obj.Flavor.get_by_id(
            nova_context.get_admin_context(read_deleted='yes'),
            instance['instance_type_id'])
        self.vif_driver.plug(instance, vif)
        self.firewall_driver.setup_basic_filtering(instance, [vif])
        cfg = self.vif_driver.get_config(instance, vif, image_meta,
                                         flavor)
        try:
            flags = libvirt.VIR_DOMAIN_AFFECT_CONFIG
            state = LIBVIRT_POWER_STATE[virt_dom.info()[0]]
            if state == power_state.RUNNING:
                flags |= libvirt.VIR_DOMAIN_AFFECT_LIVE
            virt_dom.attachDeviceFlags(cfg.to_xml(), flags)
        except libvirt.libvirtError:
            LOG.error(_('attaching network adapter failed.'),
                     instance=instance)
            self.vif_driver.unplug(instance, vif)
            raise exception.InterfaceAttachFailed(instance)

    def detach_interface(self, instance, vif):
        virt_dom = self._lookup_by_name(instance['name'])
        flavor = flavor_obj.Flavor.get_by_id(
            nova_context.get_admin_context(read_deleted='yes'),
            instance['instance_type_id'])
        cfg = self.vif_driver.get_config(instance, vif, None, flavor)
        try:
            self.vif_driver.unplug(instance, vif)
            flags = libvirt.VIR_DOMAIN_AFFECT_CONFIG
            state = LIBVIRT_POWER_STATE[virt_dom.info()[0]]
            if state == power_state.RUNNING:
                flags |= libvirt.VIR_DOMAIN_AFFECT_LIVE
            virt_dom.detachDeviceFlags(cfg.to_xml(), flags)
        except libvirt.libvirtError as ex:
            error_code = ex.get_error_code()
            if error_code == libvirt.VIR_ERR_NO_DOMAIN:
                LOG.warn(_("During detach_interface, "
                           "instance disappeared."),
                         instance=instance)
            else:
                LOG.error(_('detaching network adapter failed.'),
                         instance=instance)
                raise exception.InterfaceDetachFailed(instance)

    def _create_snapshot_metadata(self, base, instance, img_fmt, snp_name):
        metadata = {'is_public': False,
                    'status': 'active',
                    'name': snp_name,
                    'properties': {
                                   'kernel_id': instance['kernel_id'],
                                   'image_location': 'snapshot',
                                   'image_state': 'available',
                                   'owner_id': instance['project_id'],
                                   'ramdisk_id': instance['ramdisk_id'],
                                   }
                    }
        if instance['os_type']:
            metadata['properties']['os_type'] = instance['os_type']

        # NOTE(vish): glance forces ami disk format to be ami
        if base.get('disk_format') == 'ami':
            metadata['disk_format'] = 'ami'
        else:
            metadata['disk_format'] = img_fmt

        metadata['container_format'] = base.get('container_format', 'bare')

        return metadata

    def snapshot(self, context, instance, image_href, update_task_state):
        """Create snapshot from a running VM instance.

        This command only works with qemu 0.14+
        """
        try:
            virt_dom = self._lookup_by_name(instance['name'])
        except exception.InstanceNotFound:
            raise exception.InstanceNotRunning(instance_id=instance['uuid'])

        base_image_ref = instance['image_ref']

        base = compute_utils.get_image_metadata(
            context, self._image_api, base_image_ref, instance)

        snapshot = self._image_api.get(context, image_href)

        disk_path = libvirt_utils.find_disk(virt_dom)
        source_format = libvirt_utils.get_disk_type(disk_path)

        image_format = CONF.libvirt.snapshot_image_format or source_format

        # NOTE(bfilippov): save lvm and rbd as raw
        if image_format == 'lvm' or image_format == 'rbd':
            image_format = 'raw'

        metadata = self._create_snapshot_metadata(base,
                                                  instance,
                                                  image_format,
                                                  snapshot['name'])

        snapshot_name = uuid.uuid4().hex

        state = LIBVIRT_POWER_STATE[virt_dom.info()[0]]

        # NOTE(rmk): Live snapshots require QEMU 1.3 and Libvirt 1.0.0.
        #            These restrictions can be relaxed as other configurations
        #            can be validated.
        if self.has_min_version(MIN_LIBVIRT_LIVESNAPSHOT_VERSION,
                                MIN_QEMU_LIVESNAPSHOT_VERSION,
                                REQ_HYPERVISOR_LIVESNAPSHOT) \
                and not source_format == "lvm" and not source_format == 'rbd':
            live_snapshot = True
            # Abort is an idempotent operation, so make sure any block
            # jobs which may have failed are ended. This operation also
            # confirms the running instance, as opposed to the system as a
            # whole, has a new enough version of the hypervisor (bug 1193146).
            try:
                virt_dom.blockJobAbort(disk_path, 0)
            except libvirt.libvirtError as ex:
                error_code = ex.get_error_code()
                if error_code == libvirt.VIR_ERR_CONFIG_UNSUPPORTED:
                    live_snapshot = False
                else:
                    pass
        else:
            live_snapshot = False

        # NOTE(rmk): We cannot perform live snapshots when a managedSave
        #            file is present, so we will use the cold/legacy method
        #            for instances which are shutdown.
        if state == power_state.SHUTDOWN:
            live_snapshot = False

        # NOTE(dkang): managedSave does not work for LXC
        if CONF.libvirt.virt_type != 'lxc' and not live_snapshot:
            if state == power_state.RUNNING or state == power_state.PAUSED:
                self._detach_pci_devices(virt_dom,
                    pci_manager.get_instance_pci_devs(instance))
                virt_dom.managedSave(0)

        snapshot_backend = self.image_backend.snapshot(disk_path,
                image_type=source_format)

        if live_snapshot:
            LOG.info(_("Beginning live snapshot process"),
                     instance=instance)
        else:
            LOG.info(_("Beginning cold snapshot process"),
                     instance=instance)

        update_task_state(task_state=task_states.IMAGE_PENDING_UPLOAD)
        snapshot_directory = CONF.libvirt.snapshots_directory
        fileutils.ensure_tree(snapshot_directory)
        with utils.tempdir(dir=snapshot_directory) as tmpdir:
            try:
                out_path = os.path.join(tmpdir, snapshot_name)
                if live_snapshot:
                    # NOTE(xqueralt): libvirt needs o+x in the temp directory
                    os.chmod(tmpdir, 0o701)
                    self._live_snapshot(virt_dom, disk_path, out_path,
                                        image_format)
                else:
                    snapshot_backend.snapshot_extract(out_path, image_format)
            finally:
                new_dom = None
                # NOTE(dkang): because previous managedSave is not called
                #              for LXC, _create_domain must not be called.
                if CONF.libvirt.virt_type != 'lxc' and not live_snapshot:
                    if state == power_state.RUNNING:
                        new_dom = self._create_domain(domain=virt_dom)
                    elif state == power_state.PAUSED:
                        new_dom = self._create_domain(domain=virt_dom,
                                launch_flags=libvirt.VIR_DOMAIN_START_PAUSED)
                    if new_dom is not None:
                        self._attach_pci_devices(new_dom,
                            pci_manager.get_instance_pci_devs(instance))
                LOG.info(_("Snapshot extracted, beginning image upload"),
                         instance=instance)

            # Upload that image to the image service

            update_task_state(task_state=task_states.IMAGE_UPLOADING,
                     expected_state=task_states.IMAGE_PENDING_UPLOAD)
            with libvirt_utils.file_open(out_path) as image_file:
                self._image_api.update(context,
                                       image_href,
                                       metadata,
                                       image_file)
                LOG.info(_("Snapshot image upload complete"),
                         instance=instance)

    @staticmethod
    def _wait_for_block_job(domain, disk_path, abort_on_error=False):
        """Wait for libvirt block job to complete.

        Libvirt may return either cur==end or an empty dict when
        the job is complete, depending on whether the job has been
        cleaned up by libvirt yet, or not.

        :returns: True if still in progress
                  False if completed
        """

        status = domain.blockJobInfo(disk_path, 0)
        if status == -1 and abort_on_error:
            msg = _('libvirt error while requesting blockjob info.')
            raise exception.NovaException(msg)
        try:
            cur = status.get('cur', 0)
            end = status.get('end', 0)
        except Exception:
            return False

        if cur == end:
            return False
        else:
            return True

    def _live_snapshot(self, domain, disk_path, out_path, image_format):
        """Snapshot an instance without downtime."""
        # Save a copy of the domain's running XML file
        xml = domain.XMLDesc(0)

        # Abort is an idempotent operation, so make sure any block
        # jobs which may have failed are ended.
        try:
            domain.blockJobAbort(disk_path, 0)
        except Exception:
            pass

        # NOTE (rmk): We are using shallow rebases as a workaround to a bug
        #             in QEMU 1.3. In order to do this, we need to create
        #             a destination image with the original backing file
        #             and matching size of the instance root disk.
        src_disk_size = libvirt_utils.get_disk_size(disk_path)
        src_back_path = libvirt_utils.get_disk_backing_file(disk_path,
                                                            basename=False)
        disk_delta = out_path + '.delta'
        libvirt_utils.create_cow_image(src_back_path, disk_delta,
                                       src_disk_size)

        try:
            # NOTE (rmk): blockRebase cannot be executed on persistent
            #             domains, so we need to temporarily undefine it.
            #             If any part of this block fails, the domain is
            #             re-defined regardless.
            if domain.isPersistent():
                domain.undefine()

            # NOTE (rmk): Establish a temporary mirror of our root disk and
            #             issue an abort once we have a complete copy.
            domain.blockRebase(disk_path, disk_delta, 0,
                               libvirt.VIR_DOMAIN_BLOCK_REBASE_COPY |
                               libvirt.VIR_DOMAIN_BLOCK_REBASE_REUSE_EXT |
                               libvirt.VIR_DOMAIN_BLOCK_REBASE_SHALLOW)

            while self._wait_for_block_job(domain, disk_path):
                time.sleep(0.5)

            domain.blockJobAbort(disk_path, 0)
            libvirt_utils.chown(disk_delta, os.getuid())
        finally:
            self._conn.defineXML(xml)

        # Convert the delta (CoW) image with a backing file to a flat
        # image with no backing file.
        libvirt_utils.extract_snapshot(disk_delta, 'qcow2',
                                       out_path, image_format)

    def _volume_snapshot_update_status(self, context, snapshot_id, status):
        """Send a snapshot status update to Cinder.

        This method captures and logs exceptions that occur
        since callers cannot do anything useful with these exceptions.

        Operations on the Cinder side waiting for this will time out if
        a failure occurs sending the update.

        :param context: security context
        :param snapshot_id: id of snapshot being updated
        :param status: new status value

        """

        try:
            self._volume_api.update_snapshot_status(context,
                                                    snapshot_id,
                                                    status)
        except Exception:
            msg = _('Failed to send updated snapshot status '
                    'to volume service.')
            LOG.exception(msg)

    def _volume_snapshot_create(self, context, instance, domain,
                                volume_id, snapshot_id, new_file):
        """Perform volume snapshot.

           :param domain: VM that volume is attached to
           :param volume_id: volume UUID to snapshot
           :param snapshot_id: UUID of snapshot being created
           :param new_file: relative path to new qcow2 file present on share

        """

        xml = domain.XMLDesc(0)
        xml_doc = etree.fromstring(xml)

        device_info = vconfig.LibvirtConfigGuest()
        device_info.parse_dom(xml_doc)

        disks_to_snap = []         # to be snapshotted by libvirt
        disks_to_skip = []         # local disks not snapshotted

        for disk in device_info.devices:
            if (disk.root_name != 'disk'):
                continue

            if (disk.target_dev is None):
                continue

            if (disk.serial is None or disk.serial != volume_id):
                disks_to_skip.append(disk.source_path)
                continue

            # disk is a Cinder volume with the correct volume_id

            disk_info = {
                'dev': disk.target_dev,
                'serial': disk.serial,
                'current_file': disk.source_path
            }

            # Determine path for new_file based on current path
            current_file = disk_info['current_file']
            new_file_path = os.path.join(os.path.dirname(current_file),
                                         new_file)
            disks_to_snap.append((current_file, new_file_path))

        if not disks_to_snap:
            msg = _('Found no disk to snapshot.')
            raise exception.NovaException(msg)

        snapshot = vconfig.LibvirtConfigGuestSnapshot()

        for current_name, new_filename in disks_to_snap:
            snap_disk = vconfig.LibvirtConfigGuestSnapshotDisk()
            snap_disk.name = current_name
            snap_disk.source_path = new_filename
            snap_disk.source_type = 'file'
            snap_disk.snapshot = 'external'
            snap_disk.driver_name = 'qcow2'

            snapshot.add_disk(snap_disk)

        for dev in disks_to_skip:
            snap_disk = vconfig.LibvirtConfigGuestSnapshotDisk()
            snap_disk.name = dev
            snap_disk.snapshot = 'no'

            snapshot.add_disk(snap_disk)

        snapshot_xml = snapshot.to_xml()
        LOG.debug(_("snap xml: %s") % snapshot_xml)

        snap_flags = (libvirt.VIR_DOMAIN_SNAPSHOT_CREATE_DISK_ONLY |
                      libvirt.VIR_DOMAIN_SNAPSHOT_CREATE_NO_METADATA |
                      libvirt.VIR_DOMAIN_SNAPSHOT_CREATE_REUSE_EXT)

        QUIESCE = libvirt.VIR_DOMAIN_SNAPSHOT_CREATE_QUIESCE

        try:
            domain.snapshotCreateXML(snapshot_xml,
                                     snap_flags | QUIESCE)

            return
        except libvirt.libvirtError:
            msg = _('Unable to create quiesced VM snapshot, '
                    'attempting again with quiescing disabled.')
            LOG.exception(msg)

        try:
            domain.snapshotCreateXML(snapshot_xml, snap_flags)
        except libvirt.libvirtError:
            msg = _('Unable to create VM snapshot, '
                    'failing volume_snapshot operation.')
            LOG.exception(msg)

            raise

    def _volume_refresh_connection_info(self, context, instance, volume_id):
        bdm = objects.BlockDeviceMapping.get_by_volume_id(context,
                                                          volume_id)
        driver_bdm = driver_block_device.DriverVolumeBlockDevice(bdm)
        driver_bdm.refresh_connection_info(context, instance,
                                           self._volume_api, self)

    def volume_snapshot_create(self, context, instance, volume_id,
                               create_info):
        """Create snapshots of a Cinder volume via libvirt.

        :param instance: VM instance object reference
        :param volume_id: id of volume being snapshotted
        :param create_info: dict of information used to create snapshots
                     - snapshot_id : ID of snapshot
                     - type : qcow2 / <other>
                     - new_file : qcow2 file created by Cinder which
                                  becomes the VM's active image after
                                  the snapshot is complete
        """

        LOG.debug(_("volume_snapshot_create: create_info: %(c_info)s"),
                  {'c_info': create_info}, instance=instance)

        try:
            virt_dom = self._lookup_by_name(instance.name)
        except exception.InstanceNotFound:
            raise exception.InstanceNotRunning(instance_id=instance.uuid)

        if create_info['type'] != 'qcow2':
            raise exception.NovaException(_('Unknown type: %s') %
                                          create_info['type'])

        snapshot_id = create_info.get('snapshot_id', None)
        if snapshot_id is None:
            raise exception.NovaException(_('snapshot_id required '
                                            'in create_info'))

        try:
            self._volume_snapshot_create(context, instance, virt_dom,
                                         volume_id, snapshot_id,
                                         create_info['new_file'])
        except Exception:
            with excutils.save_and_reraise_exception():
                msg = _('Error occurred during volume_snapshot_create, '
                        'sending error status to Cinder.')
                LOG.exception(msg)
                self._volume_snapshot_update_status(
                    context, snapshot_id, 'error')

        self._volume_snapshot_update_status(
            context, snapshot_id, 'creating')

        def _wait_for_snapshot():
            snapshot = self._volume_api.get_snapshot(context, snapshot_id)

            if snapshot.get('status') != 'creating':
                self._volume_refresh_connection_info(context, instance,
                                                     volume_id)
                raise loopingcall.LoopingCallDone()

        timer = loopingcall.FixedIntervalLoopingCall(_wait_for_snapshot)
        timer.start(interval=0.5).wait()

    def _volume_snapshot_delete(self, context, instance, volume_id,
                                snapshot_id, delete_info=None):
        """Note:
            if file being merged into == active image:
                do a blockRebase (pull) operation
            else:
                do a blockCommit operation
            Files must be adjacent in snap chain.

        :param instance: instance object reference
        :param volume_id: volume UUID
        :param snapshot_id: snapshot UUID (unused currently)
        :param delete_info: {
            'type':              'qcow2',
            'file_to_merge':     'a.img',
            'merge_target_file': 'b.img' or None (if merging file_to_merge into
                                                  active image)
          }


        Libvirt blockjob handling required for this method is broken
        in versions of libvirt that do not contain:
        http://libvirt.org/git/?p=libvirt.git;h=0f9e67bfad (1.1.1)
        (Patch is pending in 1.0.5-maint branch as well, but we cannot detect
        libvirt 1.0.5.5 vs. 1.0.5.6 here.)
        """

        if not self.has_min_version(MIN_LIBVIRT_BLOCKJOBINFO_VERSION):
            ver = '.'.join([str(x) for x in MIN_LIBVIRT_BLOCKJOBINFO_VERSION])
            msg = _("Libvirt '%s' or later is required for online deletion "
                    "of volume snapshots.") % ver
            raise exception.Invalid(msg)

        LOG.debug(_('volume_snapshot_delete: delete_info: %s') % delete_info)

        if delete_info['type'] != 'qcow2':
            msg = _('Unknown delete_info type %s') % delete_info['type']
            raise exception.NovaException(msg)

        try:
            virt_dom = self._lookup_by_name(instance.name)
        except exception.InstanceNotFound:
            raise exception.InstanceNotRunning(instance_id=instance.uuid)

        ##### Find dev name
        my_dev = None
        active_disk = None

        xml = virt_dom.XMLDesc(0)
        xml_doc = etree.fromstring(xml)

        device_info = vconfig.LibvirtConfigGuest()
        device_info.parse_dom(xml_doc)

        for disk in device_info.devices:
            if (disk.root_name != 'disk'):
                continue

            if (disk.target_dev is None or disk.serial is None):
                continue

            if disk.serial == volume_id:
                my_dev = disk.target_dev
                active_disk = disk.source_path

        if my_dev is None or active_disk is None:
            msg = _('Unable to locate disk matching id: %s') % volume_id
            raise exception.NovaException(msg)

        LOG.debug(_("found dev, it's %(dev)s, with active disk: %(disk)s"),
                  {'dev': my_dev, 'disk': active_disk})

        if delete_info['merge_target_file'] is None:
            # pull via blockRebase()

            # Merge the most recent snapshot into the active image

            rebase_disk = my_dev
            rebase_base = delete_info['file_to_merge']
            rebase_bw = 0
            rebase_flags = 0

            LOG.debug(_('disk: %(disk)s, base: %(base)s, '
                        'bw: %(bw)s, flags: %(flags)s') %
                     {'disk': rebase_disk,
                      'base': rebase_base,
                      'bw': rebase_bw,
                      'flags': rebase_flags})

            result = virt_dom.blockRebase(rebase_disk, rebase_base,
                                          rebase_bw, rebase_flags)

            if result == 0:
                LOG.debug(_('blockRebase started successfully'))

            while self._wait_for_block_job(virt_dom, rebase_disk,
                                           abort_on_error=True):
                LOG.debug(_('waiting for blockRebase job completion'))
                time.sleep(0.5)

        else:
            # commit with blockCommit()

            commit_disk = my_dev
            commit_base = delete_info['merge_target_file']
            commit_top = delete_info['file_to_merge']
            bandwidth = 0
            flags = 0

            result = virt_dom.blockCommit(commit_disk, commit_base, commit_top,
                                          bandwidth, flags)

            if result == 0:
                LOG.debug(_('blockCommit started successfully'))

            while self._wait_for_block_job(virt_dom, commit_disk,
                                           abort_on_error=True):
                LOG.debug(_('waiting for blockCommit job completion'))
                time.sleep(0.5)

    def volume_snapshot_delete(self, context, instance, volume_id, snapshot_id,
                               delete_info=None):
        try:
            self._volume_snapshot_delete(context, instance, volume_id,
                                         snapshot_id, delete_info=delete_info)
        except Exception:
            with excutils.save_and_reraise_exception():
                msg = _('Error occurred during volume_snapshot_delete, '
                        'sending error status to Cinder.')
                LOG.exception(msg)
                self._volume_snapshot_update_status(
                    context, snapshot_id, 'error_deleting')

        self._volume_snapshot_update_status(context, snapshot_id, 'deleting')
        self._volume_refresh_connection_info(context, instance, volume_id)

    def reboot(self, context, instance, network_info, reboot_type='SOFT',
               block_device_info=None, bad_volumes_callback=None):
        """Reboot a virtual machine, given an instance reference."""
        if reboot_type == 'SOFT':
            # NOTE(vish): This will attempt to do a graceful shutdown/restart.
            try:
                soft_reboot_success = self._soft_reboot(instance)
            except libvirt.libvirtError as e:
                LOG.debug(_("Instance soft reboot failed: %s"), e)
                soft_reboot_success = False

            if soft_reboot_success:
                LOG.info(_("Instance soft rebooted successfully."),
                         instance=instance)
                return
            else:
                LOG.warn(_("Failed to soft reboot instance. "
                           "Trying hard reboot."),
                         instance=instance)
        return self._hard_reboot(context, instance, network_info,
                                 block_device_info)

    def _soft_reboot(self, instance):
        """Attempt to shutdown and restart the instance gracefully.

        We use shutdown and create here so we can return if the guest
        responded and actually rebooted. Note that this method only
        succeeds if the guest responds to acpi. Therefore we return
        success or failure so we can fall back to a hard reboot if
        necessary.

        :returns: True if the reboot succeeded
        """
        dom = self._lookup_by_name(instance["name"])
        state = LIBVIRT_POWER_STATE[dom.info()[0]]
        old_domid = dom.ID()
        # NOTE(vish): This check allows us to reboot an instance that
        #             is already shutdown.
        if state == power_state.RUNNING:
            dom.shutdown()
        # NOTE(vish): This actually could take slightly longer than the
        #             FLAG defines depending on how long the get_info
        #             call takes to return.
        self._prepare_pci_devices_for_use(
            pci_manager.get_instance_pci_devs(instance))
        for x in xrange(CONF.libvirt.wait_soft_reboot_seconds):
            dom = self._lookup_by_name(instance["name"])
            state = LIBVIRT_POWER_STATE[dom.info()[0]]
            new_domid = dom.ID()

            # NOTE(ivoks): By checking domain IDs, we make sure we are
            #              not recreating domain that's already running.
            if old_domid != new_domid:
                if state in [power_state.SHUTDOWN,
                             power_state.CRASHED]:
                    LOG.info(_("Instance shutdown successfully."),
                             instance=instance)
                    self._create_domain(domain=dom)
                    timer = loopingcall.FixedIntervalLoopingCall(
                        self._wait_for_running, instance)
                    timer.start(interval=0.5).wait()
                    return True
                else:
                    LOG.info(_("Instance may have been rebooted during soft "
                               "reboot, so return now."), instance=instance)
                    return True
            greenthread.sleep(1)
        return False

    def _hard_reboot(self, context, instance, network_info,
                     block_device_info=None):
        """Reboot a virtual machine, given an instance reference.

        Performs a Libvirt reset (if supported) on the domain.

        If Libvirt reset is unavailable this method actually destroys and
        re-creates the domain to ensure the reboot happens, as the guest
        OS cannot ignore this action.

        If xml is set, it uses the passed in xml in place of the xml from the
        existing domain.
        """

        self._destroy(instance)

        # Get the system metadata from the instance
        system_meta = utils.instance_sys_meta(instance)

        # Convert the system metadata to image metadata
        image_meta = utils.get_image_from_system_metadata(system_meta)
        if not image_meta:
            image_ref = instance.get('image_ref')
            image_meta = compute_utils.get_image_metadata(context,
                                                          self._image_api,
                                                          image_ref,
                                                          instance)

        disk_info = blockinfo.get_disk_info(CONF.libvirt.virt_type,
                                            instance,
                                            block_device_info,
                                            image_meta)
        # NOTE(vish): This could generate the wrong device_format if we are
        #             using the raw backend and the images don't exist yet.
        #             The create_images_and_backing below doesn't properly
        #             regenerate raw backend images, however, so when it
        #             does we need to (re)generate the xml after the images
        #             are in place.
        xml = self.to_xml(context, instance, network_info, disk_info,
                          block_device_info=block_device_info,
                          write_to_disk=True)

        # NOTE (rmk): Re-populate any missing backing files.
        disk_info_json = self.get_instance_disk_info(instance['name'], xml,
                                                     block_device_info)
        instance_dir = libvirt_utils.get_instance_path(instance)
        self._create_images_and_backing(context, instance, instance_dir,
                                        disk_info_json)

        # Initialize all the necessary networking, block devices and
        # start the instance.
        self._create_domain_and_network(context, xml, instance, network_info,
                                        block_device_info, reboot=True,
                                        vifs_already_plugged=True)
        self._prepare_pci_devices_for_use(
            pci_manager.get_instance_pci_devs(instance))

        def _wait_for_reboot():
            """Called at an interval until the VM is running again."""
            state = self.get_info(instance)['state']

            if state == power_state.RUNNING:
                LOG.info(_("Instance rebooted successfully."),
                         instance=instance)
                raise loopingcall.LoopingCallDone()

        timer = loopingcall.FixedIntervalLoopingCall(_wait_for_reboot)
        timer.start(interval=0.5).wait()

    def pause(self, instance):
        """Pause VM instance."""
        dom = self._lookup_by_name(instance['name'])
        dom.suspend()

    def unpause(self, instance):
        """Unpause paused VM instance."""
        dom = self._lookup_by_name(instance['name'])
        dom.resume()

    def power_off(self, instance):
        """Power off the specified instance."""
        self._destroy(instance)

    def power_on(self, context, instance, network_info,
                 block_device_info=None):
        """Power on the specified instance."""
        # We use _hard_reboot here to ensure that all backing files,
        # network, and block device connections, etc. are established
        # and available before we attempt to start the instance.
        self._hard_reboot(context, instance, network_info, block_device_info)

    def suspend(self, instance):
        """Suspend the specified instance."""
        dom = self._lookup_by_name(instance['name'])
        self._detach_pci_devices(dom,
            pci_manager.get_instance_pci_devs(instance))
        dom.managedSave(0)

    def resume(self, context, instance, network_info, block_device_info=None):
        """resume the specified instance."""
        xml = self._get_existing_domain_xml(instance, network_info,
                                            block_device_info)
        dom = self._create_domain_and_network(context, xml, instance,
                           network_info, block_device_info=block_device_info,
                           vifs_already_plugged=True)
        self._attach_pci_devices(dom,
            pci_manager.get_instance_pci_devs(instance))

    def resume_state_on_host_boot(self, context, instance, network_info,
                                  block_device_info=None):
        """resume guest state when a host is booted."""
        # Check if the instance is running already and avoid doing
        # anything if it is.
        try:
            domain = self._lookup_by_name(instance['name'])
            state = LIBVIRT_POWER_STATE[domain.info()[0]]

            ignored_states = (power_state.RUNNING,
                              power_state.SUSPENDED,
                              power_state.NOSTATE,
                              power_state.PAUSED)

            if state in ignored_states:
                return
        except exception.NovaException:
            pass

        # Instance is not up and could be in an unknown state.
        # Be as absolute as possible about getting it back into
        # a known and running state.
        self._hard_reboot(context, instance, network_info, block_device_info)

    def rescue(self, context, instance, network_info, image_meta,
               rescue_password):
        """Loads a VM using rescue images.

        A rescue is normally performed when something goes wrong with the
        primary images and data needs to be corrected/recovered. Rescuing
        should not edit or over-ride the original image, only allow for
        data recovery.

        """
        instance_dir = libvirt_utils.get_instance_path(instance)
        unrescue_xml = self._get_existing_domain_xml(instance, network_info)
        unrescue_xml_path = os.path.join(instance_dir, 'unrescue.xml')
        libvirt_utils.write_to_file(unrescue_xml_path, unrescue_xml)

        if image_meta is not None:
            rescue_image_id = image_meta.get('id')
        else:
            rescue_image_id = None

        rescue_images = {
            'image_id': (rescue_image_id or
                        CONF.libvirt.rescue_image_id or instance['image_ref']),
            'kernel_id': (CONF.libvirt.rescue_kernel_id or
                          instance['kernel_id']),
            'ramdisk_id': (CONF.libvirt.rescue_ramdisk_id or
                           instance['ramdisk_id']),
        }
        disk_info = blockinfo.get_disk_info(CONF.libvirt.virt_type,
                                            instance,
                                            None,
                                            image_meta,
                                            rescue=True)
        self._create_image(context, instance,
                           disk_info['mapping'],
                           '.rescue', rescue_images,
                           network_info=network_info,
                           admin_pass=rescue_password)
        xml = self.to_xml(context, instance, network_info, disk_info,
                          image_meta, rescue=rescue_images,
                          write_to_disk=True)
        self._destroy(instance)
        self._create_domain(xml)

    def unrescue(self, instance, network_info):
        """Reboot the VM which is being rescued back into primary images.
        """
        instance_dir = libvirt_utils.get_instance_path(instance)
        unrescue_xml_path = os.path.join(instance_dir, 'unrescue.xml')
        xml = libvirt_utils.load_file(unrescue_xml_path)
        virt_dom = self._lookup_by_name(instance['name'])
        self._destroy(instance)
        self._create_domain(xml, virt_dom)
        libvirt_utils.file_delete(unrescue_xml_path)
        rescue_files = os.path.join(instance_dir, "*.rescue")
        for rescue_file in glob.iglob(rescue_files):
            libvirt_utils.file_delete(rescue_file)

    def poll_rebooting_instances(self, timeout, instances):
        pass

    def _enable_hairpin(self, xml):
        interfaces = self.get_interfaces(xml)
        for interface in interfaces:
            utils.execute('tee',
                          '/sys/class/net/%s/brport/hairpin_mode' % interface,
                          process_input='1',
                          run_as_root=True,
                          check_exit_code=[0, 1])

    # NOTE(ilyaalekseyev): Implementation like in multinics
    # for xenapi(tr3buchet)
    def spawn(self, context, instance, image_meta, injected_files,
              admin_password, network_info=None, block_device_info=None):
        disk_info = blockinfo.get_disk_info(CONF.libvirt.virt_type,
                                            instance,
                                            block_device_info,
                                            image_meta)
        self._create_image(context, instance,
                           disk_info['mapping'],
                           network_info=network_info,
                           block_device_info=block_device_info,
                           files=injected_files,
                           admin_pass=admin_password)
        xml = self.to_xml(context, instance, network_info,
                          disk_info, image_meta,
                          block_device_info=block_device_info,
                          write_to_disk=True)

        self._create_domain_and_network(context, xml, instance, network_info,
                                        block_device_info)
        LOG.debug(_("Instance is running"), instance=instance)

        def _wait_for_boot():
            """Called at an interval until the VM is running."""
            state = self.get_info(instance)['state']

            if state == power_state.RUNNING:
                LOG.info(_("Instance spawned successfully."),
                         instance=instance)
                raise loopingcall.LoopingCallDone()

        timer = loopingcall.FixedIntervalLoopingCall(_wait_for_boot)
        timer.start(interval=0.5).wait()

    def _flush_libvirt_console(self, pty):
        out, err = utils.execute('dd',
                                 'if=%s' % pty,
                                 'iflag=nonblock',
                                 run_as_root=True,
                                 check_exit_code=False)
        return out

    def _append_to_file(self, data, fpath):
        LOG.info(_('data: %(data)r, fpath: %(fpath)r'),
                 {'data': data, 'fpath': fpath})
        fp = open(fpath, 'a+')
        fp.write(data)
        return fpath

    def get_console_output(self, context, instance):
        virt_dom = self._lookup_by_name(instance.name)
        xml = virt_dom.XMLDesc(0)
        tree = etree.fromstring(xml)

        console_types = {}

        # NOTE(comstud): We want to try 'file' types first, then try 'pty'
        # types.  We can't use Python 2.7 syntax of:
        # tree.find("./devices/console[@type='file']/source")
        # because we need to support 2.6.
        console_nodes = tree.findall('./devices/console')
        for console_node in console_nodes:
            console_type = console_node.get('type')
            console_types.setdefault(console_type, [])
            console_types[console_type].append(console_node)

        # If the guest has a console logging to a file prefer to use that
        if console_types.get('file'):
            for file_console in console_types.get('file'):
                source_node = file_console.find('./source')
                if source_node is None:
                    continue
                path = source_node.get("path")
                if not path:
                    continue
                libvirt_utils.chown(path, os.getuid())

                with libvirt_utils.file_open(path, 'rb') as fp:
                    log_data, remaining = utils.last_bytes(fp,
                                                           MAX_CONSOLE_BYTES)
                    if remaining > 0:
                        LOG.info(_('Truncated console log returned, %d bytes '
                                   'ignored'), remaining, instance=instance)
                    return log_data

        # Try 'pty' types
        if console_types.get('pty'):
            for pty_console in console_types.get('pty'):
                source_node = pty_console.find('./source')
                if source_node is None:
                    continue
                pty = source_node.get("path")
                if not pty:
                    continue
                break
        else:
            msg = _("Guest does not have a console available")
            raise exception.NovaException(msg)

        self._chown_console_log_for_instance(instance)
        data = self._flush_libvirt_console(pty)
        console_log = self._get_console_log_path(instance)
        fpath = self._append_to_file(data, console_log)

        with libvirt_utils.file_open(fpath, 'rb') as fp:
            log_data, remaining = utils.last_bytes(fp, MAX_CONSOLE_BYTES)
            if remaining > 0:
                LOG.info(_('Truncated console log returned, %d bytes ignored'),
                         remaining, instance=instance)
            return log_data

    @staticmethod
    def get_host_ip_addr():
        return CONF.my_ip

    def get_vnc_console(self, context, instance):
        def get_vnc_port_for_instance(instance_name):
            virt_dom = self._lookup_by_name(instance_name)
            xml = virt_dom.XMLDesc(0)
            dom = xmlutils.safe_minidom_parse_string(xml)

            for graphic in dom.getElementsByTagName('graphics'):
                if graphic.getAttribute('type') == 'vnc':
                    return graphic.getAttribute('port')
            # NOTE(rmk): We had VNC consoles enabled but the instance in
            # question is not actually listening for connections.
            raise exception.ConsoleTypeUnavailable(console_type='vnc')

        port = get_vnc_port_for_instance(instance.name)
        host = CONF.vncserver_proxyclient_address

        return {'host': host, 'port': port, 'internal_access_path': None}

    def get_spice_console(self, context, instance):
        def get_spice_ports_for_instance(instance_name):
            virt_dom = self._lookup_by_name(instance_name)
            xml = virt_dom.XMLDesc(0)
            # TODO(sleepsonthefloor): use etree instead of minidom
            dom = xmlutils.safe_minidom_parse_string(xml)

            for graphic in dom.getElementsByTagName('graphics'):
                if graphic.getAttribute('type') == 'spice':
                    return (graphic.getAttribute('port'),
                            graphic.getAttribute('tlsPort'))
            # NOTE(rmk): We had Spice consoles enabled but the instance in
            # question is not actually listening for connections.
            raise exception.ConsoleTypeUnavailable(console_type='spice')

        ports = get_spice_ports_for_instance(instance['name'])
        host = CONF.spice.server_proxyclient_address

        return {'host': host, 'port': ports[0],
                'tlsPort': ports[1], 'internal_access_path': None}

    @staticmethod
    def _supports_direct_io(dirpath):

        if not hasattr(os, 'O_DIRECT'):
            LOG.debug(_("This python runtime does not support direct I/O"))
            return False

        testfile = os.path.join(dirpath, ".directio.test")

        hasDirectIO = True
        try:
            f = os.open(testfile, os.O_CREAT | os.O_WRONLY | os.O_DIRECT)
            # Check is the write allowed with 512 byte alignment
            align_size = 512
            m = mmap.mmap(-1, align_size)
            m.write(r"x" * align_size)
            os.write(f, m)
            os.close(f)
            LOG.debug(_("Path '%(path)s' supports direct I/O") %
                      {'path': dirpath})
        except OSError as e:
            if e.errno == errno.EINVAL:
                LOG.debug(_("Path '%(path)s' does not support direct I/O: "
                            "'%(ex)s'") % {'path': dirpath, 'ex': str(e)})
                hasDirectIO = False
            else:
                with excutils.save_and_reraise_exception():
                    LOG.error(_("Error on '%(path)s' while checking "
                                "direct I/O: '%(ex)s'") %
                                {'path': dirpath, 'ex': str(e)})
        except Exception as e:
            with excutils.save_and_reraise_exception():
                LOG.error(_("Error on '%(path)s' while checking direct I/O: "
                            "'%(ex)s'") % {'path': dirpath, 'ex': str(e)})
        finally:
            try:
                os.unlink(testfile)
            except Exception:
                pass

        return hasDirectIO

    @staticmethod
    def _create_local(target, local_size, unit='G',
                      fs_format=None, label=None):
        """Create a blank image of specified size."""

        libvirt_utils.create_image('raw', target,
                                    '%d%c' % (local_size, unit))

    def _create_ephemeral(self, target, ephemeral_size,
                          fs_label, os_type, is_block_dev=False,
                          max_size=None):
        if not is_block_dev:
            self._create_local(target, ephemeral_size)

        # Run as root only for block devices.
        disk.mkfs(os_type, fs_label, target, run_as_root=is_block_dev)

    @staticmethod
    def _create_swap(target, swap_mb, max_size=None):
        """Create a swap file of specified size."""
        libvirt_utils.create_image('raw', target, '%dM' % swap_mb)
        utils.mkfs('swap', target)

    @staticmethod
    def _get_console_log_path(instance):
        return os.path.join(libvirt_utils.get_instance_path(instance),
                            'console.log')

    @staticmethod
    def _get_disk_config_path(instance):
        return os.path.join(libvirt_utils.get_instance_path(instance),
                            'disk.config')

    def _chown_console_log_for_instance(self, instance):
        console_log = self._get_console_log_path(instance)
        if os.path.exists(console_log):
            libvirt_utils.chown(console_log, os.getuid())

    def _chown_disk_config_for_instance(self, instance):
        disk_config = self._get_disk_config_path(instance)
        if os.path.exists(disk_config):
            libvirt_utils.chown(disk_config, os.getuid())

    @staticmethod
    def _is_booted_from_volume(instance, disk_mapping):
        """Determines whether the VM is booting from volume

        Determines whether the disk mapping indicates that the VM
        is booting from a volume.
        """
        return ((not bool(instance.get('image_ref')))
                or 'disk' not in disk_mapping)

    def _inject_data(self, instance, network_info, admin_pass, files, suffix):
        """Injects data in an disk image

        Helper used for injecting data in a disk image file system.

        Keyword arguments:
          instance -- a dict that refers instance specifications
          network_info -- a dict that refers network speficications
          admin_pass -- a string used to set an admin password
          files -- a list of files needs to be injected
          suffix -- a string used as a image name suffix
        """
        # Handles the partition need to be used.
        target_partition = None
        if not instance['kernel_id']:
            target_partition = CONF.libvirt.inject_partition
            if target_partition == 0:
                target_partition = None
        if CONF.libvirt.virt_type == 'lxc':
            target_partition = None

        # Handles the key injection.
        if CONF.libvirt.inject_key and instance.get('key_data'):
            key = str(instance['key_data'])
        else:
            key = None

        # Handles the admin password injection.
        if not CONF.libvirt.inject_password:
            admin_pass = None

        # Handles the network injection.
        net = netutils.get_injected_network_template(network_info)

        # Handles the metadata injection
        metadata = instance.get('metadata')

        image_type = CONF.libvirt.images_type
        if any((key, net, metadata, admin_pass, files)):
            injection_image = self.image_backend.image(
                instance,
                'disk' + suffix,
                image_type)
            img_id = instance['image_ref']

            try:
                if injection_image.check_image_exists():
                    disk.inject_data(injection_image.path,
                                     key, net, metadata, admin_pass, files,
                                     partition=target_partition,
                                     use_cow=CONF.use_cow_images,
                                     mandatory=('files',))
                else:
                    LOG.warning(_('Image %s not found on disk storage. '
                                  'Continue without injecting data'),
                                injection_image.path, instance=instance)
            except Exception as e:
                with excutils.save_and_reraise_exception():
                    LOG.error(_('Error injecting data into image '
                                '%(img_id)s (%(e)s)'),
                              {'img_id': img_id, 'e': e},
                              instance=instance)

    def _create_image(self, context, instance,
                      disk_mapping, suffix='',
                      disk_images=None, network_info=None,
                      block_device_info=None, files=None,
                      admin_pass=None, inject_files=True):
        if not suffix:
            suffix = ''

        booted_from_volume = self._is_booted_from_volume(
            instance, disk_mapping)

        def image(fname, image_type=CONF.libvirt.images_type):
            return self.image_backend.image(instance,
                                            fname + suffix, image_type)

        def raw(fname):
            return image(fname, image_type='raw')

        # ensure directories exist and are writable
        fileutils.ensure_tree(libvirt_utils.get_instance_path(instance))

        LOG.info(_('Creating image'), instance=instance)

        # NOTE(dprince): for rescue console.log may already exist... chown it.
        self._chown_console_log_for_instance(instance)

        # NOTE(yaguang): For evacuate disk.config already exist in shared
        # storage, chown it.
        self._chown_disk_config_for_instance(instance)

        # NOTE(vish): No need add the suffix to console.log
        libvirt_utils.write_to_file(
            self._get_console_log_path(instance), '', 7)

        if not disk_images:
            disk_images = {'image_id': instance['image_ref'],
                           'kernel_id': instance['kernel_id'],
                           'ramdisk_id': instance['ramdisk_id']}

        if disk_images['kernel_id']:
            fname = imagecache.get_cache_fname(disk_images, 'kernel_id')
            raw('kernel').cache(fetch_func=libvirt_utils.fetch_image,
                                context=context,
                                filename=fname,
                                image_id=disk_images['kernel_id'],
                                user_id=instance['user_id'],
                                project_id=instance['project_id'])
            if disk_images['ramdisk_id']:
                fname = imagecache.get_cache_fname(disk_images, 'ramdisk_id')
                raw('ramdisk').cache(fetch_func=libvirt_utils.fetch_image,
                                     context=context,
                                     filename=fname,
                                     image_id=disk_images['ramdisk_id'],
                                     user_id=instance['user_id'],
                                     project_id=instance['project_id'])

        inst_type = flavors.extract_flavor(instance)

        # NOTE(ndipanov): Even if disk_mapping was passed in, which
        # currently happens only on rescue - we still don't want to
        # create a base image.
        if not booted_from_volume:
            root_fname = imagecache.get_cache_fname(disk_images, 'image_id')
            size = instance['root_gb'] * units.Gi

            if size == 0 or suffix == '.rescue':
                size = None

            image('disk').cache(fetch_func=libvirt_utils.fetch_image,
                                context=context,
                                filename=root_fname,
                                size=size,
                                image_id=disk_images['image_id'],
                                user_id=instance['user_id'],
                                project_id=instance['project_id'])

        # Lookup the filesystem type if required
        os_type_with_default = disk.get_fs_type_for_os_type(
                                                          instance['os_type'])

        ephemeral_gb = instance['ephemeral_gb']
        if 'disk.local' in disk_mapping:
            disk_image = image('disk.local')
            fn = functools.partial(self._create_ephemeral,
                                   fs_label='ephemeral0',
                                   os_type=instance["os_type"],
                                   is_block_dev=disk_image.is_block_dev)
            fname = "ephemeral_%s_%s" % (ephemeral_gb, os_type_with_default)
            size = ephemeral_gb * units.Gi
            disk_image.cache(fetch_func=fn,
                             filename=fname,
                             size=size,
                             ephemeral_size=ephemeral_gb)

        for idx, eph in enumerate(driver.block_device_info_get_ephemerals(
                block_device_info)):
            disk_image = image(blockinfo.get_eph_disk(idx))
            fn = functools.partial(self._create_ephemeral,
                                   fs_label='ephemeral%d' % idx,
                                   os_type=instance["os_type"],
                                   is_block_dev=disk_image.is_block_dev)
            size = eph['size'] * units.Gi
            fname = "ephemeral_%s_%s" % (eph['size'], os_type_with_default)
            disk_image.cache(
                             fetch_func=fn,
                             filename=fname,
                             size=size,
                             ephemeral_size=eph['size'])

        if 'disk.swap' in disk_mapping:
            mapping = disk_mapping['disk.swap']
            swap_mb = 0

            swap = driver.block_device_info_get_swap(block_device_info)
            if driver.swap_is_usable(swap):
                swap_mb = swap['swap_size']
            elif (inst_type['swap'] > 0 and
                  not block_device.volume_in_mapping(
                    mapping['dev'], block_device_info)):
                swap_mb = inst_type['swap']

            if swap_mb > 0:
                size = swap_mb * units.Mi
                image('disk.swap').cache(fetch_func=self._create_swap,
                                         filename="swap_%s" % swap_mb,
                                         size=size,
                                         swap_mb=swap_mb)

        # Config drive
        if configdrive.required_by(instance):
            LOG.info(_('Using config drive'), instance=instance)
            extra_md = {}
            if admin_pass:
                extra_md['admin_pass'] = admin_pass

            inst_md = instance_metadata.InstanceMetadata(instance,
                content=files, extra_md=extra_md, network_info=network_info)
            with configdrive.ConfigDriveBuilder(instance_md=inst_md) as cdb:
                configdrive_path = self._get_disk_config_path(instance)
                LOG.info(_('Creating config drive at %(path)s'),
                         {'path': configdrive_path}, instance=instance)

                try:
                    cdb.make_drive(configdrive_path)
                except processutils.ProcessExecutionError as e:
                    with excutils.save_and_reraise_exception():
                        LOG.error(_('Creating config drive failed '
                                  'with error: %s'),
                                  e, instance=instance)

        # File injection only if needed
        elif inject_files and CONF.libvirt.inject_partition != -2:
            if booted_from_volume:
                LOG.warn(_('File injection into a boot from volume '
                           'instance is not supported'), instance=instance)
            self._inject_data(
                instance, network_info, admin_pass, files, suffix)

        if CONF.libvirt.virt_type == 'uml':
            libvirt_utils.chown(image('disk').path, 'root')

    def _prepare_pci_devices_for_use(self, pci_devices):
        # kvm , qemu support managed mode
        # In managed mode, the configured device will be automatically
        # detached from the host OS drivers when the guest is started,
        # and then re-attached when the guest shuts down.
        if CONF.libvirt.virt_type != 'xen':
            # we do manual detach only for xen
            return
        try:
            for dev in pci_devices:
                libvirt_dev_addr = dev['hypervisor_name']
                libvirt_dev = \
                        self._conn.nodeDeviceLookupByName(libvirt_dev_addr)
                # Note(yjiang5) Spelling for 'dettach' is correct, see
                # http://libvirt.org/html/libvirt-libvirt.html.
                libvirt_dev.dettach()

            # Note(yjiang5): A reset of one PCI device may impact other
            # devices on the same bus, thus we need two separated loops
            # to detach and then reset it.
            for dev in pci_devices:
                libvirt_dev_addr = dev['hypervisor_name']
                libvirt_dev = \
                        self._conn.nodeDeviceLookupByName(libvirt_dev_addr)
                libvirt_dev.reset()

        except libvirt.libvirtError as exc:
            raise exception.PciDevicePrepareFailed(id=dev['id'],
                                                   instance_uuid=
                                                   dev['instance_uuid'],
                                                   reason=str(exc))

    def _detach_pci_devices(self, dom, pci_devs):

        # for libvirt version < 1.1.1, this is race condition
        # so forbid detach if not had this version
        if not self.has_min_version(MIN_LIBVIRT_DEVICE_CALLBACK_VERSION):
            if pci_devs:
                reason = (_("Detaching PCI devices with libvirt < %(ver)s"
                           " is not permitted") %
                           {'ver': MIN_LIBVIRT_DEVICE_CALLBACK_VERSION})
                raise exception.PciDeviceDetachFailed(reason=reason,
                                                      dev=pci_devs)
        try:
            for dev in pci_devs:
                dom.detachDeviceFlags(self.get_guest_pci_device(dev).to_xml(),
                                            libvirt.VIR_DOMAIN_AFFECT_LIVE)
                # after detachDeviceFlags returned, we should check the dom to
                # ensure the detaching is finished
                xml = dom.XMLDesc(0)
                xml_doc = etree.fromstring(xml)
                guest_config = vconfig.LibvirtConfigGuest()
                guest_config.parse_dom(xml_doc)

                for hdev in [d for d in guest_config.devices
                             if d.type == 'pci']:
                    hdbsf = [hdev.domain, hdev.bus, hdev.slot, hdev.function]
                    dbsf = pci_utils.parse_address(dev['address'])
                    if [int(x, 16) for x in hdbsf] ==\
                            [int(x, 16) for x in dbsf]:
                        raise exception.PciDeviceDetachFailed(reason=
                                                              "timeout",
                                                              dev=dev)

        except libvirt.libvirtError as ex:
            error_code = ex.get_error_code()
            if error_code == libvirt.VIR_ERR_NO_DOMAIN:
                LOG.warn(_("Instance disappeared while detaching "
                           "a PCI device from it."))
            else:
                raise

    def _attach_pci_devices(self, dom, pci_devs):
        try:
            for dev in pci_devs:
                dom.attachDevice(self.get_guest_pci_device(dev).to_xml())

        except libvirt.libvirtError:
            LOG.error(_('Attaching PCI devices %(dev)s to %(dom)s failed.')
                      % {'dev': pci_devs, 'dom': dom.ID()})
            raise

    def _set_host_enabled(self, enabled,
                          disable_reason=DISABLE_REASON_UNDEFINED):
        """Enables / Disables the compute service on this host.

           This doesn't override non-automatic disablement with an automatic
           setting; thereby permitting operators to keep otherwise
           healthy hosts out of rotation.
        """

        status_name = {True: 'disabled',
                       False: 'enabled'}

        disable_service = not enabled

        ctx = nova_context.get_admin_context()
        try:
            service = service_obj.Service.get_by_compute_host(ctx, CONF.host)

            if service.disabled != disable_service:
                # Note(jang): this is a quick fix to stop operator-
                # disabled compute hosts from re-enabling themselves
                # automatically. We prefix any automatic reason code
                # with a fixed string. We only re-enable a host
                # automatically if we find that string in place.
                # This should probably be replaced with a separate flag.
                if not service.disabled or (
                        service.disabled_reason and
                        service.disabled_reason.startswith(DISABLE_PREFIX)):
                    service.disabled = disable_service
                    service.disabled_reason = (
                       DISABLE_PREFIX + disable_reason
                       if disable_service else DISABLE_REASON_UNDEFINED)
                    service.save()
                    LOG.debug(_('Updating compute service status to %s'),
                                 status_name[disable_service])
                else:
                    LOG.debug(_('Not overriding manual compute service '
                                'status with: %s'),
                                 status_name[disable_service])
        except exception.ComputeHostNotFound:
            LOG.warn(_('Cannot update service status on host: %s,'
                        'since it is not registered.') % CONF.host)
        except Exception:
            LOG.warn(_('Cannot update service status on host: %s,'
                        'due to an unexpected exception.') % CONF.host,
                     exc_info=True)

    def get_host_capabilities(self):
        """Returns an instance of config.LibvirtConfigCaps representing
           the capabilities of the host.
        """
        if not self._caps:
            xmlstr = self._conn.getCapabilities()
            self._caps = vconfig.LibvirtConfigCaps()
            self._caps.parse_str(xmlstr)
            if hasattr(libvirt, 'VIR_CONNECT_BASELINE_CPU_EXPAND_FEATURES'):
                try:
                    features = self._conn.baselineCPU(
                        [self._caps.host.cpu.to_xml()],
                        libvirt.VIR_CONNECT_BASELINE_CPU_EXPAND_FEATURES)
                    # FIXME(wangpan): the return value of baselineCPU should be
                    #                 None or xml string, but libvirt has a bug
                    #                 of it from 1.1.2 which is fixed in 1.2.0,
                    #                 this -1 checking should be removed later.
                    if features and features != -1:
                        cpu = vconfig.LibvirtConfigCPU()
                        cpu.parse_str(features)
                        self._caps.host.cpu.features = cpu.features
                except libvirt.libvirtError as ex:
                    error_code = ex.get_error_code()
                    if error_code == libvirt.VIR_ERR_NO_SUPPORT:
                        LOG.warn(_LW("URI %(uri)s does not support full set"
                                     " of host capabilities: " "%(error)s"),
                                     {'uri': self.uri(), 'error': ex})
                    else:
                        raise
        return self._caps

    def get_host_uuid(self):
        """Returns a UUID representing the host."""
        caps = self.get_host_capabilities()
        return caps.host.uuid

    def get_host_cpu_for_guest(self):
        """Returns an instance of config.LibvirtConfigGuestCPU
           representing the host's CPU model & topology with
           policy for configuring a guest to match
        """

        caps = self.get_host_capabilities()
        hostcpu = caps.host.cpu
        guestcpu = vconfig.LibvirtConfigGuestCPU()

        guestcpu.model = hostcpu.model
        guestcpu.vendor = hostcpu.vendor
        guestcpu.arch = hostcpu.arch

        guestcpu.match = "exact"

        for hostfeat in hostcpu.features:
            guestfeat = vconfig.LibvirtConfigGuestCPUFeature(hostfeat.name)
            guestfeat.policy = "require"
            guestcpu.features.append(guestfeat)

        return guestcpu

    def get_guest_cpu_config(self):
        mode = CONF.libvirt.cpu_mode
        model = CONF.libvirt.cpu_model

        if mode is None:
            if ((CONF.libvirt.virt_type == "kvm" or
                 CONF.libvirt.virt_type == "qemu")):
                mode = "host-model"
            else:
                mode = "none"

        if mode == "none":
            return None

        if ((CONF.libvirt.virt_type != "kvm" and
             CONF.libvirt.virt_type != "qemu")):
            msg = _("Config requested an explicit CPU model, but "
                    "the current libvirt hypervisor '%s' does not "
                    "support selecting CPU models") % CONF.libvirt.virt_type
            raise exception.Invalid(msg)

        if mode == "custom" and model is None:
            msg = _("Config requested a custom CPU model, but no "
                    "model name was provided")
            raise exception.Invalid(msg)
        elif mode != "custom" and model is not None:
            msg = _("A CPU model name should not be set when a "
                    "host CPU model is requested")
            raise exception.Invalid(msg)

        LOG.debug(_("CPU mode '%(mode)s' model '%(model)s' was chosen")
                  % {'mode': mode, 'model': (model or "")})

        # TODO(berrange): in the future, when MIN_LIBVIRT_VERSION is
        # updated to be at least this new, we can kill off the elif
        # blocks here
        if self.has_min_version(MIN_LIBVIRT_HOST_CPU_VERSION):
            cpu = vconfig.LibvirtConfigGuestCPU()
            cpu.mode = mode
            cpu.model = model
        elif mode == "custom":
            cpu = vconfig.LibvirtConfigGuestCPU()
            cpu.model = model
        elif mode == "host-model":
            cpu = self.get_host_cpu_for_guest()
        elif mode == "host-passthrough":
            msg = _("Passthrough of the host CPU was requested but "
                    "this libvirt version does not support this feature")
            raise exception.NovaException(msg)

        return cpu

    def get_guest_disk_config(self, instance, name, disk_mapping, inst_type,
                              image_type=None):
        image = self.image_backend.image(instance,
                                         name,
                                         image_type)
        disk_info = disk_mapping[name]
        return image.libvirt_info(disk_info['bus'],
                                  disk_info['dev'],
                                  disk_info['type'],
                                  self.disk_cachemode,
                                  inst_type['extra_specs'],
                                  self.get_hypervisor_version())

    def get_guest_storage_config(self, instance, image_meta,
                                 disk_info,
                                 rescue, block_device_info,
                                 inst_type):
        devices = []
        disk_mapping = disk_info['mapping']

        block_device_mapping = driver.block_device_info_get_mapping(
            block_device_info)

        if CONF.libvirt.virt_type == "lxc":
            fs = vconfig.LibvirtConfigGuestFilesys()
            fs.source_type = "mount"
            fs.source_dir = os.path.join(
                libvirt_utils.get_instance_path(instance), 'rootfs')
            devices.append(fs)
        else:

            if rescue:
                diskrescue = self.get_guest_disk_config(instance,
                                                        'disk.rescue',
                                                        disk_mapping,
                                                        inst_type)
                devices.append(diskrescue)

                diskos = self.get_guest_disk_config(instance,
                                                    'disk',
                                                    disk_mapping,
                                                    inst_type)
                devices.append(diskos)
            else:
                if 'disk' in disk_mapping:
                    diskos = self.get_guest_disk_config(instance,
                                                        'disk',
                                                        disk_mapping,
                                                        inst_type)
                    devices.append(diskos)

                if 'disk.local' in disk_mapping:
                    disklocal = self.get_guest_disk_config(instance,
                                                           'disk.local',
                                                           disk_mapping,
                                                           inst_type)
                    devices.append(disklocal)
                    instance.default_ephemeral_device = (
                        block_device.prepend_dev(disklocal.target_dev))
                    instance.save()

                for idx, eph in enumerate(
                    driver.block_device_info_get_ephemerals(
                        block_device_info)):
                    diskeph = self.get_guest_disk_config(
                        instance,
                        blockinfo.get_eph_disk(idx),
                        disk_mapping, inst_type)
                    devices.append(diskeph)

                if 'disk.swap' in disk_mapping:
                    diskswap = self.get_guest_disk_config(instance,
                                                          'disk.swap',
                                                          disk_mapping,
                                                          inst_type)
                    devices.append(diskswap)
                    instance.default_swap_device = (
                        block_device.prepend_dev(diskswap.target_dev))
                    instance.save()

                for vol in block_device_mapping:
                    connection_info = vol['connection_info']
                    vol_dev = block_device.prepend_dev(vol['mount_device'])
                    info = disk_mapping[vol_dev]
                    cfg = self.volume_driver_method('connect_volume',
                                                    connection_info,
                                                    info)
                    devices.append(cfg)

            if 'disk.config' in disk_mapping:
                diskconfig = self.get_guest_disk_config(instance,
                                                        'disk.config',
                                                        disk_mapping,
                                                        inst_type,
                                                        'raw')
                devices.append(diskconfig)

        for d in devices:
            self.set_cache_mode(d)

        if (image_meta and
                image_meta.get('properties', {}).get('hw_scsi_model')):
            hw_scsi_model = image_meta['properties']['hw_scsi_model']
            scsi_controller = vconfig.LibvirtConfigGuestController()
            scsi_controller.type = 'scsi'
            scsi_controller.model = hw_scsi_model
            devices.append(scsi_controller)

        return devices

    def get_guest_config_sysinfo(self, instance):
        sysinfo = vconfig.LibvirtConfigGuestSysinfo()

        sysinfo.system_manufacturer = version.vendor_string()
        sysinfo.system_product = version.product_string()
        sysinfo.system_version = version.version_string_with_package()

        sysinfo.system_serial = self.get_host_uuid()
        sysinfo.system_uuid = instance['uuid']

        return sysinfo

    def get_guest_pci_device(self, pci_device):

        dbsf = pci_utils.parse_address(pci_device['address'])
        dev = vconfig.LibvirtConfigGuestHostdevPCI()
        dev.domain, dev.bus, dev.slot, dev.function = dbsf

        # only kvm support managed mode
        if CONF.libvirt.virt_type in ('xen',):
            dev.managed = 'no'
        if CONF.libvirt.virt_type in ('kvm', 'qemu'):
            dev.managed = 'yes'

        return dev

    def get_guest_config(self, instance, network_info, image_meta,
                         disk_info, rescue=None, block_device_info=None):
        """Get config data for parameters.

        :param rescue: optional dictionary that should contain the key
            'ramdisk_id' if a ramdisk is needed for the rescue image and
            'kernel_id' if a kernel is needed for the rescue image.
        """

        flavor = flavor_obj.Flavor.get_by_id(
            nova_context.get_admin_context(read_deleted='yes'),
            instance['instance_type_id'])
        inst_path = libvirt_utils.get_instance_path(instance)
        disk_mapping = disk_info['mapping']
        img_meta_prop = image_meta.get('properties', {}) if image_meta else {}

        CONSOLE = "console=tty0 console=ttyS0"

        guest = vconfig.LibvirtConfigGuest()
        guest.virt_type = CONF.libvirt.virt_type
        guest.name = instance['name']
        guest.uuid = instance['uuid']
        # We are using default unit for memory: KiB
        guest.memory = flavor.memory_mb * units.Ki
        guest.vcpus = flavor.vcpus
        guest.cpuset = CONF.vcpu_pin_set

        quota_items = ['cpu_shares', 'cpu_period', 'cpu_quota']
        for key, value in flavor.extra_specs.iteritems():
            scope = key.split(':')
            if len(scope) > 1 and scope[0] == 'quota':
                if scope[1] in quota_items:
                    setattr(guest, scope[1], value)

        guest.cpu = self.get_guest_cpu_config()

        if 'root' in disk_mapping:
            root_device_name = block_device.prepend_dev(
                disk_mapping['root']['dev'])
        else:
            root_device_name = None

        if root_device_name:
            # NOTE(yamahata):
            # for nova.api.ec2.cloud.CloudController.get_metadata()
            instance.root_device_name = root_device_name
            instance.save()

        guest.os_type = vm_mode.get_from_instance(instance)

        if guest.os_type is None:
            if CONF.libvirt.virt_type == "lxc":
                guest.os_type = vm_mode.EXE
            elif CONF.libvirt.virt_type == "uml":
                guest.os_type = vm_mode.UML
            elif CONF.libvirt.virt_type == "xen":
                guest.os_type = vm_mode.XEN
            else:
                guest.os_type = vm_mode.HVM

        if CONF.libvirt.virt_type == "xen" and guest.os_type == vm_mode.HVM:
            guest.os_loader = CONF.libvirt.xen_hvmloader_path

        if CONF.libvirt.virt_type in ("kvm", "qemu"):
            caps = self.get_host_capabilities()
            if caps.host.cpu.arch in ("i686", "x86_64"):
                guest.sysinfo = self.get_guest_config_sysinfo(instance)
                guest.os_smbios = vconfig.LibvirtConfigGuestSMBIOS()

            # The underlying machine type can be set as an image attribute,
            # or otherwise based on some architecture specific defaults
            if (image_meta is not None and image_meta.get('properties') and
                   image_meta['properties'].get('hw_machine_type')
                   is not None):
                guest.os_mach_type = \
                    image_meta['properties']['hw_machine_type']
            else:
                # For ARM systems we will default to vexpress-a15 for armv7
                # and virt for aarch64
                if caps.host.cpu.arch == "armv7l":
                    guest.os_mach_type = "vexpress-a15"

                if caps.host.cpu.arch == "aarch64":
                    guest.os_mach_type = "virt"

        if CONF.libvirt.virt_type == "lxc":
            guest.os_init_path = "/sbin/init"
            guest.os_cmdline = CONSOLE
        elif CONF.libvirt.virt_type == "uml":
            guest.os_kernel = "/usr/bin/linux"
            guest.os_root = root_device_name
        else:
            if rescue:
                if rescue.get('kernel_id'):
                    guest.os_kernel = os.path.join(inst_path, "kernel.rescue")
                    if CONF.libvirt.virt_type == "xen":
                        guest.os_cmdline = "ro root=%s" % root_device_name
                    else:
                        guest.os_cmdline = ("root=%s %s" % (root_device_name,
                                                            CONSOLE))

                if rescue.get('ramdisk_id'):
                    guest.os_initrd = os.path.join(inst_path, "ramdisk.rescue")
            elif instance['kernel_id']:
                guest.os_kernel = os.path.join(inst_path, "kernel")
                if CONF.libvirt.virt_type == "xen":
                    guest.os_cmdline = "ro root=%s" % root_device_name
                else:
                    guest.os_cmdline = ("root=%s %s" % (root_device_name,
                                                        CONSOLE))
                if instance['ramdisk_id']:
                    guest.os_initrd = os.path.join(inst_path, "ramdisk")
            else:
                guest.os_boot_dev = blockinfo.get_boot_order(disk_info)

        if (image_meta and
                image_meta.get('properties', {}).get('os_command_line')):
            guest.os_cmdline = \
                    image_meta['properties'].get('os_command_line')

        if ((CONF.libvirt.virt_type != "lxc" and
             CONF.libvirt.virt_type != "uml")):
            guest.acpi = True
            guest.apic = True

        # NOTE(mikal): Microsoft Windows expects the clock to be in
        # "localtime". If the clock is set to UTC, then you can use a
        # registry key to let windows know, but Microsoft says this is
        # buggy in http://support.microsoft.com/kb/2687252
        clk = vconfig.LibvirtConfigGuestClock()
        if instance['os_type'] == 'windows':
            LOG.info(_('Configuring timezone for windows instance to '
                       'localtime'), instance=instance)
            clk.offset = 'localtime'
        else:
            clk.offset = 'utc'
        guest.set_clock(clk)

        if CONF.libvirt.virt_type == "kvm":
            # TODO(berrange) One day this should be per-guest
            # OS type configurable
            tmpit = vconfig.LibvirtConfigGuestTimer()
            tmpit.name = "pit"
            tmpit.tickpolicy = "delay"

            tmrtc = vconfig.LibvirtConfigGuestTimer()
            tmrtc.name = "rtc"
            tmrtc.tickpolicy = "catchup"

            clk.add_timer(tmpit)
            clk.add_timer(tmrtc)

            arch = libvirt_utils.get_arch(image_meta)
            if arch in ("i686", "x86_64"):
                # NOTE(rfolco): HPET is a hardware timer for x86 arch.
                # qemu -no-hpet is not supported on non-x86 targets.
                tmhpet = vconfig.LibvirtConfigGuestTimer()
                tmhpet.name = "hpet"
                tmhpet.present = False
                clk.add_timer(tmhpet)

        for cfg in self.get_guest_storage_config(instance,
                                                 image_meta,
                                                 disk_info,
                                                 rescue,
                                                 block_device_info,
                                                 flavor):
            guest.add_device(cfg)

        for vif in network_info:
            cfg = self.vif_driver.get_config(instance,
                                             vif,
                                             image_meta,
                                             flavor)
            guest.add_device(cfg)

        if ((CONF.libvirt.virt_type == "qemu" or
             CONF.libvirt.virt_type == "kvm")):
            # The QEMU 'pty' driver throws away any data if no
            # client app is connected. Thus we can't get away
            # with a single type=pty console. Instead we have
            # to configure two separate consoles.
            consolelog = vconfig.LibvirtConfigGuestSerial()
            consolelog.type = "file"
            consolelog.source_path = self._get_console_log_path(instance)
            guest.add_device(consolelog)

            consolepty = vconfig.LibvirtConfigGuestSerial()
            consolepty.type = "pty"
            guest.add_device(consolepty)
        else:
            consolepty = vconfig.LibvirtConfigGuestConsole()
            consolepty.type = "pty"
            guest.add_device(consolepty)

        # We want a tablet if VNC is enabled,
        # or SPICE is enabled and the SPICE agent is disabled
        # NB: this implies that if both SPICE + VNC are enabled
        # at the same time, we'll get the tablet whether the
        # SPICE agent is used or not.
        need_usb_tablet = False
        if CONF.vnc_enabled:
            need_usb_tablet = CONF.libvirt.use_usb_tablet
        elif CONF.spice.enabled and not CONF.spice.agent_enabled:
            need_usb_tablet = CONF.libvirt.use_usb_tablet

        if need_usb_tablet and guest.os_type == vm_mode.HVM:
            tablet = vconfig.LibvirtConfigGuestInput()
            tablet.type = "tablet"
            tablet.bus = "usb"
            guest.add_device(tablet)

        if CONF.spice.enabled and CONF.spice.agent_enabled and \
                CONF.libvirt.virt_type not in ('lxc', 'uml', 'xen'):
            channel = vconfig.LibvirtConfigGuestChannel()
            channel.target_name = "com.redhat.spice.0"
            guest.add_device(channel)

        # NB some versions of libvirt support both SPICE and VNC
        # at the same time. We're not trying to second guess which
        # those versions are. We'll just let libvirt report the
        # errors appropriately if the user enables both.
        add_video_driver = False
        if ((CONF.vnc_enabled and
             CONF.libvirt.virt_type not in ('lxc', 'uml'))):
            graphics = vconfig.LibvirtConfigGuestGraphics()
            graphics.type = "vnc"
            graphics.keymap = CONF.vnc_keymap
            graphics.listen = CONF.vncserver_listen
            guest.add_device(graphics)
            add_video_driver = True

        if CONF.spice.enabled and \
                CONF.libvirt.virt_type not in ('lxc', 'uml', 'xen'):
            graphics = vconfig.LibvirtConfigGuestGraphics()
            graphics.type = "spice"
            graphics.keymap = CONF.spice.keymap
            graphics.listen = CONF.spice.server_listen
            guest.add_device(graphics)
            add_video_driver = True

        if add_video_driver:
            VALID_VIDEO_DEVICES = ("vga", "cirrus", "vmvga", "xen", "qxl")
            video = vconfig.LibvirtConfigGuestVideo()
            # NOTE(ldbragst): The following logic sets the video.type
            # depending on supported defaults given the architecture,
            # virtualization type, and features. The video.type attribute can
            # be overridden by the user with image_meta['properties'], which
            # is carried out in the next if statement below this one.
            arch = libvirt_utils.get_arch(image_meta)
            if guest.os_type == vm_mode.XEN:
                video.type = 'xen'
            elif arch in ('ppc', 'ppc64'):
                # NOTE(ldbragst): PowerKVM doesn't support 'cirrus' be default
                # so use 'vga' instead when running on Power hardware.
                video.type = 'vga'
            elif CONF.spice.enabled:
                video.type = 'qxl'

            if img_meta_prop.get('hw_video_model'):
                video.type = img_meta_prop.get('hw_video_model')
                if (video.type not in VALID_VIDEO_DEVICES):
                    raise exception.InvalidVideoMode(model=video.type)

            # Set video memory, only if the flavor's limit is set
            video_ram = int(img_meta_prop.get('hw_video_ram', 0))
            max_vram = int(flavor.extra_specs
                                    .get('hw_video:ram_max_mb', 0))
            if video_ram > max_vram:
                raise exception.RequestedVRamTooHigh(req_vram=video_ram,
                                                     max_vram=max_vram)
            if max_vram and video_ram:
                video.vram = video_ram
            guest.add_device(video)

        # Qemu guest agent only support 'qemu' and 'kvm' hypervisor
        if CONF.libvirt.virt_type in ('qemu', 'kvm'):
            qga_enabled = False
            # Enable qga only if the 'hw_qemu_guest_agent' is equal to yes
            hw_qga = img_meta_prop.get('hw_qemu_guest_agent', 'no')
            if hw_qga.lower() == 'yes':
                LOG.debug(_("Qemu guest agent is enabled through image "
                            "metadata"), instance=instance)
                qga_enabled = True

            if qga_enabled:
                qga = vconfig.LibvirtConfigGuestChannel()
                qga.type = "unix"
                qga.target_name = "org.qemu.guest_agent.0"
                qga.source_path = ("/var/lib/libvirt/qemu/%s.%s.sock" %
                                ("org.qemu.guest_agent.0", instance['name']))
                guest.add_device(qga)

            if (img_meta_prop.get('hw_rng_model') == 'virtio' and
                flavor.extra_specs.get('hw_rng:allowed',
                                             '').lower() == 'true'):
                rng_device = vconfig.LibvirtConfigGuestRng()
                rate_bytes = flavor.extra_specs.get('hw_rng:rate_bytes', 0)
                period = flavor.extra_specs.get('hw_rng:rate_period', 0)
                if rate_bytes:
                    rng_device.rate_bytes = int(rate_bytes)
                    rng_device.rate_period = int(period)
                if (CONF.libvirt.rng_dev_path and
                    not os.path.exists(CONF.libvirt.rng_dev_path)):
                    raise exception.RngDeviceNotExist(
                                    path=CONF.libvirt.rng_dev_path)
                rng_device.backend = CONF.libvirt.rng_dev_path
                guest.add_device(rng_device)

        if CONF.libvirt.virt_type in ('xen', 'qemu', 'kvm'):
            for pci_dev in pci_manager.get_instance_pci_devs(instance):
                guest.add_device(self.get_guest_pci_device(pci_dev))
        else:
            if len(pci_manager.get_instance_pci_devs(instance)) > 0:
                raise exception.PciDeviceUnsupportedHypervisor(
                    type=CONF.libvirt.virt_type)

        watchdog_action = flavor.extra_specs.get('hw_watchdog_action',
                                                 'disabled')
        if (image_meta is not None and
                image_meta.get('properties', {}).get('hw_watchdog_action')):
            watchdog_action = image_meta['properties']['hw_watchdog_action']

        # NB(sross): currently only actually supported by KVM/QEmu
        if watchdog_action != 'disabled':
            if watchdog_actions.is_valid_watchdog_action(watchdog_action):
                bark = vconfig.LibvirtConfigGuestWatchdog()
                bark.action = watchdog_action
                guest.add_device(bark)
            else:
                raise exception.InvalidWatchdogAction(action=watchdog_action)

        return guest

    def to_xml(self, context, instance, network_info, disk_info,
               image_meta=None, rescue=None,
               block_device_info=None, write_to_disk=False):
        # We should get image metadata every time for generating xml
        if image_meta is None:
            image_ref = instance['image_ref']
            image_meta = compute_utils.get_image_metadata(
                                context, self._image_api, image_ref, instance)
        # NOTE(danms): Stringifying a NetworkInfo will take a lock. Do
        # this ahead of time so that we don't acquire it while also
        # holding the logging lock.
        network_info_str = str(network_info)
        msg = ('Start to_xml '
               'network_info=%(network_info)s '
               'disk_info=%(disk_info)s '
               'image_meta=%(image_meta)s rescue=%(rescue)s '
               'block_device_info=%(block_device_info)s' %
               {'network_info': network_info_str, 'disk_info': disk_info,
                'image_meta': image_meta, 'rescue': rescue,
                'block_device_info': block_device_info})
        # NOTE(mriedem): block_device_info can contain auth_password so we
        # need to sanitize the password in the message.
        LOG.debug(logging.mask_password(msg), instance=instance)
        conf = self.get_guest_config(instance, network_info, image_meta,
                                     disk_info, rescue, block_device_info)
        xml = conf.to_xml()

        if write_to_disk:
            instance_dir = libvirt_utils.get_instance_path(instance)
            xml_path = os.path.join(instance_dir, 'libvirt.xml')
            libvirt_utils.write_to_file(xml_path, xml)

        LOG.debug(_('End to_xml xml=%(xml)s'),
                  {'xml': xml}, instance=instance)
        return xml

    def _lookup_by_id(self, instance_id):
        """Retrieve libvirt domain object given an instance id.

        All libvirt error handling should be handled in this method and
        relevant nova exceptions should be raised in response.

        """
        try:
            return self._conn.lookupByID(instance_id)
        except libvirt.libvirtError as ex:
            error_code = ex.get_error_code()
            if error_code == libvirt.VIR_ERR_NO_DOMAIN:
                raise exception.InstanceNotFound(instance_id=instance_id)

            msg = (_("Error from libvirt while looking up %(instance_id)s: "
                     "[Error Code %(error_code)s] %(ex)s")
                   % {'instance_id': instance_id,
                      'error_code': error_code,
                      'ex': ex})
            raise exception.NovaException(msg)

    def _lookup_by_name(self, instance_name):
        """Retrieve libvirt domain object given an instance name.

        All libvirt error handling should be handled in this method and
        relevant nova exceptions should be raised in response.

        """
        try:
            return self._conn.lookupByName(instance_name)
        except libvirt.libvirtError as ex:
            error_code = ex.get_error_code()
            if error_code == libvirt.VIR_ERR_NO_DOMAIN:
                raise exception.InstanceNotFound(instance_id=instance_name)

            msg = (_('Error from libvirt while looking up %(instance_name)s: '
                     '[Error Code %(error_code)s] %(ex)s') %
                   {'instance_name': instance_name,
                    'error_code': error_code,
                    'ex': ex})
            raise exception.NovaException(msg)

    def get_info(self, instance):
        """Retrieve information from libvirt for a specific instance name.

        If a libvirt error is encountered during lookup, we might raise a
        NotFound exception or Error exception depending on how severe the
        libvirt error is.

        """
        virt_dom = self._lookup_by_name(instance['name'])
        dom_info = virt_dom.info()
        return {'state': LIBVIRT_POWER_STATE[dom_info[0]],
                'max_mem': dom_info[1],
                'mem': dom_info[2],
                'num_cpu': dom_info[3],
                'cpu_time': dom_info[4],
                'id': virt_dom.ID()}

    def _create_domain(self, xml=None, domain=None,
                       instance=None, launch_flags=0, power_on=True):
        """Create a domain.

        Either domain or xml must be passed in. If both are passed, then
        the domain definition is overwritten from the xml.
        """
        inst_path = None
        if instance:
            inst_path = libvirt_utils.get_instance_path(instance)

        if CONF.libvirt.virt_type == 'lxc':
            if not inst_path:
                inst_path = None

            container_dir = os.path.join(inst_path, 'rootfs')
            fileutils.ensure_tree(container_dir)
            image = self.image_backend.image(instance, 'disk')
            container_root_device = disk.setup_container(image.path,
                                                container_dir=container_dir,
                                                use_cow=CONF.use_cow_images)

            #Note(GuanQiang): save container root device name here, used for
            #                 detaching the linked image device when deleting
            #                 the lxc instance.
            if container_root_device:
                instance.root_device_name = container_root_device
                instance.save()

        if xml:
            try:
                domain = self._conn.defineXML(xml)
            except Exception as e:
                LOG.error(_("An error occurred while trying to define a domain"
                            " with xml: %s") % xml)
                raise e

        if power_on:
            try:
                domain.createWithFlags(launch_flags)
            except Exception as e:
                with excutils.save_and_reraise_exception():
                    LOG.error(_("An error occurred while trying to launch a "
                                "defined domain with xml: %s") %
                              domain.XMLDesc(0))

        if not utils.is_neutron():
            try:
                self._enable_hairpin(domain.XMLDesc(0))
            except Exception:
                with excutils.save_and_reraise_exception():
                    LOG.error(_("An error occurred while enabling hairpin "
                                "mode on domain with xml: %s")
                              % domain.XMLDesc(0))

        # NOTE(uni): Now the container is running with its own private mount
        # namespace and so there is no need to keep the container rootfs
        # mounted in the host namespace
        if CONF.libvirt.virt_type == 'lxc':
            state = self.get_info(instance)['state']
            container_dir = os.path.join(inst_path, 'rootfs')
            if state == power_state.RUNNING:
                disk.clean_lxc_namespace(container_dir=container_dir)
            else:
                disk.teardown_container(container_dir=container_dir)

        return domain

    def _neutron_failed_callback(self, event_name, instance):
        LOG.error(_('Neutron Reported failure on event '
                    '%(event)s for instance %(uuid)s'),
                  {'event': event_name, 'uuid': instance.uuid})
        if CONF.vif_plugging_is_fatal:
            raise exception.VirtualInterfaceCreateException()

    def _get_neutron_events(self, network_info):
        # NOTE(danms): We need to collect any VIFs that are currently
        # down that we expect a down->up event for. Anything that is
        # already up will not undergo that transition, and for
        # anything that might be stale (cache-wise) assume it's
        # already up so we don't block on it.
        return [('network-vif-plugged', vif['id'])
                for vif in network_info if vif.get('active', True) is False]

    @staticmethod
    def _conn_supports_start_paused():
        return CONF.libvirt.virt_type in ('kvm', 'qemu')

    def _create_domain_and_network(self, context, xml, instance, network_info,
                                   block_device_info=None, power_on=True,
                                   reboot=False, vifs_already_plugged=False):

        """Do required network setup and create domain."""
        block_device_mapping = driver.block_device_info_get_mapping(
            block_device_info)

        for vol in block_device_mapping:
            connection_info = vol['connection_info']
            disk_info = blockinfo.get_info_from_bdm(
                CONF.libvirt.virt_type, vol)
            conf = self.volume_driver_method('connect_volume',
                                             connection_info,
                                             disk_info)

            # cache device_path in connection_info -- required by encryptors
            if (not reboot and 'data' in connection_info and
                    'volume_id' in connection_info['data']):
                connection_info['data']['device_path'] = conf.source_path
                vol['connection_info'] = connection_info
                vol.save(context)

                volume_id = connection_info['data']['volume_id']
                encryption = encryptors.get_encryption_metadata(
                    context, self._volume_api, volume_id, connection_info)

                if encryption:
                    encryptor = self._get_volume_encryptor(connection_info,
                                                           encryption)
                    encryptor.attach_volume(context, **encryption)

        timeout = CONF.vif_plugging_timeout
<<<<<<< HEAD
        if (self._conn_supports_start_paused() and
=======
        if (self._conn_supports_start_paused and
>>>>>>> 34c02de7
            utils.is_neutron() and not
            vifs_already_plugged and power_on and timeout):
            events = self._get_neutron_events(network_info)
        else:
            events = []

        launch_flags = events and libvirt.VIR_DOMAIN_START_PAUSED or 0
        try:
            with self.virtapi.wait_for_instance_event(
                    instance, events, deadline=timeout,
                    error_callback=self._neutron_failed_callback):
                self.plug_vifs(instance, network_info)
                self.firewall_driver.setup_basic_filtering(instance,
                                                           network_info)
                self.firewall_driver.prepare_instance_filter(instance,
                                                             network_info)
                domain = self._create_domain(
                    xml, instance=instance,
                    launch_flags=launch_flags,
                    power_on=power_on)

                self.firewall_driver.apply_instance_filter(instance,
                                                           network_info)
        except exception.VirtualInterfaceCreateException:
            # Neutron reported failure and we didn't swallow it, so
            # bail here
            with excutils.save_and_reraise_exception():
                domain.destroy()
                self.cleanup(context, instance, network_info=network_info,
                             block_device_info=block_device_info)
        except eventlet.timeout.Timeout:
            # We never heard from Neutron
            LOG.warn(_('Timeout waiting for vif plugging callback for '
                       'instance %(uuid)s'), {'uuid': instance['uuid']})
            if CONF.vif_plugging_is_fatal:
                domain.destroy()
                self.cleanup(context, instance, network_info=network_info,
                             block_device_info=block_device_info)
                raise exception.VirtualInterfaceCreateException()

        # Resume only if domain has been paused
        if launch_flags & libvirt.VIR_DOMAIN_START_PAUSED:
            domain.resume()
        return domain

    def get_all_block_devices(self):
        """Return all block devices in use on this node."""
        devices = []
        for dom_id in self.list_instance_ids():
            try:
                domain = self._lookup_by_id(dom_id)
                doc = etree.fromstring(domain.XMLDesc(0))
            except exception.InstanceNotFound:
                LOG.info(_("libvirt can't find a domain with id: %s") % dom_id)
                continue
            except Exception:
                continue
            ret = doc.findall('./devices/disk')
            for node in ret:
                if node.get('type') != 'block':
                    continue
                for child in node.getchildren():
                    if child.tag == 'source':
                        devices.append(child.get('dev'))
        return devices

    def get_disks(self, instance_name):
        """Note that this function takes an instance name.

        Returns a list of all block devices for this domain.
        """
        domain = self._lookup_by_name(instance_name)
        xml = domain.XMLDesc(0)

        try:
            doc = etree.fromstring(xml)
        except Exception:
            return []

        return filter(bool,
                      [target.get("dev")
                       for target in doc.findall('devices/disk/target')])

    def get_interfaces(self, xml):
        """Note that this function takes a domain xml.

        Returns a list of all network interfaces for this instance.
        """
        doc = None

        try:
            doc = etree.fromstring(xml)
        except Exception:
            return []

        interfaces = []

        ret = doc.findall('./devices/interface')

        for node in ret:
            devdst = None

            for child in list(node):
                if child.tag == 'target':
                    devdst = child.attrib['dev']

            if devdst is None:
                continue

            interfaces.append(devdst)

        return interfaces

    def get_vcpu_total(self):
        """Get available vcpu number of physical computer.

        :returns: the number of cpu core instances can be used.

        """
        if self._vcpu_total != 0:
            return self._vcpu_total

        try:
            total_pcpus = self._conn.getInfo()[2]
        except libvirt.libvirtError:
            LOG.warn(_("Cannot get the number of cpu, because this "
                       "function is not implemented for this platform. "))
            return 0

        if CONF.vcpu_pin_set is None:
            self._vcpu_total = total_pcpus
            return self._vcpu_total

        available_ids = cpu.get_cpuset_ids()
        if available_ids[-1] >= total_pcpus:
            raise exception.Invalid(_("Invalid vcpu_pin_set config, "
                                      "out of hypervisor cpu range."))
        self._vcpu_total = len(available_ids)
        return self._vcpu_total

    def get_memory_mb_total(self):
        """Get the total memory size(MB) of physical computer.

        :returns: the total amount of memory(MB).

        """

        return self._conn.getInfo()[1]

    @staticmethod
    def get_local_gb_info():
        """Get local storage info of the compute node in GB.

        :returns: A dict containing:
             :total: How big the overall usable filesystem is (in gigabytes)
             :free: How much space is free (in gigabytes)
             :used: How much space is used (in gigabytes)
        """

        if CONF.libvirt.images_type == 'lvm':
            info = libvirt_utils.get_volume_group_info(
                                 CONF.libvirt.images_volume_group)
        else:
            info = libvirt_utils.get_fs_info(CONF.instances_path)

        for (k, v) in info.iteritems():
            info[k] = v / units.Gi

        return info

    def get_vcpu_used(self):
        """Get vcpu usage number of physical computer.

        :returns: The total number of vcpu(s) that are currently being used.

        """

        total = 0
        if CONF.libvirt.virt_type == 'lxc':
            return total + 1

        dom_ids = self.list_instance_ids()
        for dom_id in dom_ids:
            try:
                dom = self._lookup_by_id(dom_id)
                try:
                    vcpus = dom.vcpus()
                except libvirt.libvirtError as e:
                    LOG.warn(_("couldn't obtain the vpu count from domain id:"
                               " %(id)s, exception: %(ex)s") %
                               {"id": dom_id, "ex": e})
                else:
                    if vcpus is not None and len(vcpus) > 1:
                        total += len(vcpus[1])

            except exception.InstanceNotFound:
                LOG.info(_("libvirt can't find a domain with id: %s") % dom_id)
                continue
            # NOTE(gtt116): give change to do other task.
            greenthread.sleep(0)
        return total

    def get_memory_mb_used(self):
        """Get the free memory size(MB) of physical computer.

        :returns: the total usage of memory(MB).

        """

        if sys.platform.upper() not in ['LINUX2', 'LINUX3']:
            return 0

        m = open('/proc/meminfo').read().split()
        idx1 = m.index('MemFree:')
        idx2 = m.index('Buffers:')
        idx3 = m.index('Cached:')
        if CONF.libvirt.virt_type == 'xen':
            used = 0
            for domain_id in self.list_instance_ids():
                try:
                    dom_mem = int(self._lookup_by_id(domain_id).info()[2])
                except exception.InstanceNotFound:
                    LOG.info(_("libvirt can't find a domain with id: %s")
                             % domain_id)
                    continue
                # skip dom0
                if domain_id != 0:
                    used += dom_mem
                else:
                    # the mem reported by dom0 is be greater of what
                    # it is being used
                    used += (dom_mem -
                             (int(m[idx1 + 1]) +
                              int(m[idx2 + 1]) +
                              int(m[idx3 + 1])))
            # Convert it to MB
            return used / units.Ki
        else:
            avail = (int(m[idx1 + 1]) + int(m[idx2 + 1]) + int(m[idx3 + 1]))
            # Convert it to MB
            return self.get_memory_mb_total() - avail / units.Ki

    def get_hypervisor_type(self):
        """Get hypervisor type.

        :returns: hypervisor type (ex. qemu)

        """

        return self._conn.getType()

    def get_hypervisor_version(self):
        """Get hypervisor version.

        :returns: hypervisor version (ex. 12003)

        """

        # NOTE(justinsb): getVersion moved between libvirt versions
        # Trying to do be compatible with older versions is a lost cause
        # But ... we can at least give the user a nice message
        method = getattr(self._conn, 'getVersion', None)
        if method is None:
            raise exception.NovaException(_("libvirt version is too old"
                                    " (does not support getVersion)"))
            # NOTE(justinsb): If we wanted to get the version, we could:
            # method = getattr(libvirt, 'getVersion', None)
            # NOTE(justinsb): This would then rely on a proper version check

        return method()

    def get_hypervisor_hostname(self):
        """Returns the hostname of the hypervisor."""
        hostname = self._conn.getHostname()
        if not hasattr(self, '_hypervisor_hostname'):
            self._hypervisor_hostname = hostname
        elif hostname != self._hypervisor_hostname:
            LOG.error(_('Hostname has changed from %(old)s '
                        'to %(new)s. A restart is required to take effect.'
                        ) % {'old': self._hypervisor_hostname,
                             'new': hostname})
        return self._hypervisor_hostname

    def get_instance_capabilities(self):
        """Get hypervisor instance capabilities

        Returns a list of tuples that describe instances the
        hypervisor is capable of hosting.  Each tuple consists
        of the triplet (arch, hypervisor_type, vm_mode).

        :returns: List of tuples describing instance capabilities
        """
        caps = self.get_host_capabilities()
        instance_caps = list()
        for g in caps.guests:
            for dt in g.domtype:
                instance_cap = (g.arch, dt, g.ostype)
                instance_caps.append(instance_cap)

        return instance_caps

    def get_cpu_info(self):
        """Get cpuinfo information.

        Obtains cpu feature from virConnect.getCapabilities,
        and returns as a json string.

        :return: see above description

        """

        caps = self.get_host_capabilities()
        cpu_info = dict()

        cpu_info['arch'] = caps.host.cpu.arch
        cpu_info['model'] = caps.host.cpu.model
        cpu_info['vendor'] = caps.host.cpu.vendor

        topology = dict()
        topology['sockets'] = caps.host.cpu.sockets
        topology['cores'] = caps.host.cpu.cores
        topology['threads'] = caps.host.cpu.threads
        cpu_info['topology'] = topology

        features = list()
        for f in caps.host.cpu.features:
            features.append(f.name)
        cpu_info['features'] = features

        # TODO(berrange): why do we bother converting the
        # libvirt capabilities XML into a special JSON format ?
        # The data format is different across all the drivers
        # so we could just return the raw capabilities XML
        # which 'compare_cpu' could use directly
        #
        # That said, arch_filter.py now seems to rely on
        # the libvirt drivers format which suggests this
        # data format needs to be standardized across drivers
        return jsonutils.dumps(cpu_info)

    def _get_pcidev_info(self, devname):
        """Returns a dict of PCI device."""

        def _get_device_type(cfgdev):
            """Get a PCI device's device type.

            An assignable PCI device can be a normal PCI device,
            a SR-IOV Physical Function (PF), or a SR-IOV Virtual
            Function (VF). Only normal PCI devices or SR-IOV VFs
            are assignable, while SR-IOV PFs are always owned by
            hypervisor.

            Please notice that a PCI device with SR-IOV
            capability but not enabled is reported as normal PCI device.
            """
            for fun_cap in cfgdev.pci_capability.fun_capability:
                if len(fun_cap.device_addrs) != 0:
                    if fun_cap.type == 'virt_functions':
                        return {'dev_type': 'type-PF'}
                    if fun_cap.type == 'phys_function':
                        phys_address = "%s:%s:%s.%s" % (
                            fun_cap.device_addrs[0][0].replace("0x", ''),
                            fun_cap.device_addrs[0][1].replace("0x", ''),
                            fun_cap.device_addrs[0][2].replace("0x", ''),
                            fun_cap.device_addrs[0][3].replace("0x", ''))
                        return {'dev_type': 'type-VF',
                                'phys_function': phys_address}
            return {'dev_type': 'type-PCI'}

        virtdev = self._conn.nodeDeviceLookupByName(devname)
        xmlstr = virtdev.XMLDesc(0)
        cfgdev = vconfig.LibvirtConfigNodeDevice()
        cfgdev.parse_str(xmlstr)

        address = "%04x:%02x:%02x.%1x" % (
            cfgdev.pci_capability.domain,
            cfgdev.pci_capability.bus,
            cfgdev.pci_capability.slot,
            cfgdev.pci_capability.function)

        device = {
            "dev_id": cfgdev.name,
            "address": address,
            "product_id": cfgdev.pci_capability.product_id[2:6],
            "vendor_id": cfgdev.pci_capability.vendor_id[2:6],
            }

        #requirement by DataBase Model
        device['label'] = 'label_%(vendor_id)s_%(product_id)s' % device
        device.update(_get_device_type(cfgdev))
        return device

    def _pci_device_assignable(self, device):
        if device['dev_type'] == 'type-PF':
            return False
        return self.dev_filter.device_assignable(device)

    def get_pci_passthrough_devices(self):
        """Get host PCI devices information.

        Obtains pci devices information from libvirt, and returns
        as a JSON string.

        Each device information is a dictionary, with mandatory keys
        of 'address', 'vendor_id', 'product_id', 'dev_type', 'dev_id',
        'label' and other optional device specific information.

        Refer to the objects/pci_device.py for more idea of these keys.

        :returns: a JSON string containaing a list of the assignable PCI
                  devices information
        """
        # Bail early if we know we can't support `listDevices` to avoid
        # repeated warnings within a periodic task
        if not getattr(self, '_list_devices_supported', True):
            return jsonutils.dumps([])

        try:
            dev_names = self._conn.listDevices('pci', 0) or []
        except libvirt.libvirtError as ex:
            error_code = ex.get_error_code()
            if error_code == libvirt.VIR_ERR_NO_SUPPORT:
                self._list_devices_supported = False
                LOG.warn(_LW("URI %(uri)s does not support "
                             "listDevices: " "%(error)s"),
                             {'uri': self.uri(), 'error': ex})
                return jsonutils.dumps([])
            else:
                raise

        pci_info = []
        for name in dev_names:
            pci_dev = self._get_pcidev_info(name)
            if self._pci_device_assignable(pci_dev):
                pci_info.append(pci_dev)

        return jsonutils.dumps(pci_info)

    def get_all_volume_usage(self, context, compute_host_bdms):
        """Return usage info for volumes attached to vms on
           a given host.
        """
        vol_usage = []

        for instance_bdms in compute_host_bdms:
            instance = instance_bdms['instance']

            for bdm in instance_bdms['instance_bdms']:
                vol_stats = []
                mountpoint = bdm['device_name']
                if mountpoint.startswith('/dev/'):
                    mountpoint = mountpoint[5:]
                volume_id = bdm['volume_id']

                LOG.debug(_("Trying to get stats for the volume %s"),
                            volume_id)
                vol_stats = self.block_stats(instance['name'], mountpoint)

                if vol_stats:
                    stats = dict(volume=volume_id,
                                 instance=instance,
                                 rd_req=vol_stats[0],
                                 rd_bytes=vol_stats[1],
                                 wr_req=vol_stats[2],
                                 wr_bytes=vol_stats[3],
                                 flush_operations=vol_stats[4])
                    LOG.debug(
                        _("Got volume usage stats for the volume=%(volume)s,"
                          " rd_req=%(rd_req)d, rd_bytes=%(rd_bytes)d, "
                          "wr_req=%(wr_req)d, wr_bytes=%(wr_bytes)d"),
                        stats, instance=instance)
                    vol_usage.append(stats)

        return vol_usage

    def block_stats(self, instance_name, disk):
        """Note that this function takes an instance name."""
        try:
            domain = self._lookup_by_name(instance_name)
            return domain.blockStats(disk)
        except libvirt.libvirtError as e:
            errcode = e.get_error_code()
            LOG.info(_('Getting block stats failed, device might have '
                       'been detached. Instance=%(instance_name)s '
                       'Disk=%(disk)s Code=%(errcode)s Error=%(e)s'),
                     {'instance_name': instance_name, 'disk': disk,
                      'errcode': errcode, 'e': e})
        except exception.InstanceNotFound:
            LOG.info(_('Could not find domain in libvirt for instance %s. '
                       'Cannot get block stats for device'), instance_name)

    def interface_stats(self, instance_name, interface):
        """Note that this function takes an instance name."""
        domain = self._lookup_by_name(instance_name)
        return domain.interfaceStats(interface)

    def get_console_pool_info(self, console_type):
        #TODO(mdragon): console proxy should be implemented for libvirt,
        #               in case someone wants to use it with kvm or
        #               such. For now return fake data.
        return {'address': '127.0.0.1',
                'username': 'fakeuser',
                'password': 'fakepassword'}

    def refresh_security_group_rules(self, security_group_id):
        self.firewall_driver.refresh_security_group_rules(security_group_id)

    def refresh_security_group_members(self, security_group_id):
        self.firewall_driver.refresh_security_group_members(security_group_id)

    def refresh_instance_security_rules(self, instance):
        self.firewall_driver.refresh_instance_security_rules(instance)

    def refresh_provider_fw_rules(self):
        self.firewall_driver.refresh_provider_fw_rules()

    def get_available_resource(self, nodename):
        """Retrieve resource information.

        This method is called when nova-compute launches, and
        as part of a periodic task that records the results in the DB.

        :param nodename: will be put in PCI device
        :returns: dictionary containing resource info
        """

        # Temporary: convert supported_instances into a string, while keeping
        # the RPC version as JSON. Can be changed when RPC broadcast is removed
        stats = self.get_host_stats(refresh=True)
        stats['supported_instances'] = jsonutils.dumps(
                stats['supported_instances'])
        return stats

    def check_instance_shared_storage_local(self, context, instance):
        dirpath = libvirt_utils.get_instance_path(instance)

        if not os.path.exists(dirpath):
            return None

        fd, tmp_file = tempfile.mkstemp(dir=dirpath)
        LOG.debug(_("Creating tmpfile %s to verify with other "
                    "compute node that the instance is on "
                    "the same shared storage."),
                  tmp_file, instance=instance)
        os.close(fd)
        return {"filename": tmp_file}

    def check_instance_shared_storage_remote(self, context, data):
        return os.path.exists(data['filename'])

    def check_instance_shared_storage_cleanup(self, context, data):
        fileutils.delete_if_exists(data["filename"])

    def check_can_live_migrate_destination(self, context, instance,
                                           src_compute_info, dst_compute_info,
                                           block_migration=False,
                                           disk_over_commit=False):
        """Check if it is possible to execute live migration.

        This runs checks on the destination host, and then calls
        back to the source host to check the results.

        :param context: security context
        :param instance: nova.db.sqlalchemy.models.Instance
        :param block_migration: if true, prepare for block migration
        :param disk_over_commit: if true, allow disk over commit
        :returns: a dict containing:
             :filename: name of the tmpfile under CONF.instances_path
             :block_migration: whether this is block migration
             :disk_over_commit: disk-over-commit factor on dest host
             :disk_available_mb: available disk space on dest host
        """
        disk_available_mb = None
        if block_migration:
            disk_available_gb = dst_compute_info['disk_available_least']
            disk_available_mb = \
                    (disk_available_gb * units.Ki) - CONF.reserved_host_disk_mb

        # Compare CPU
        source_cpu_info = src_compute_info['cpu_info']
        self._compare_cpu(source_cpu_info)

        # Create file on storage, to be checked on source host
        filename = self._create_shared_storage_test_file()

        return {"filename": filename,
                "block_migration": block_migration,
                "disk_over_commit": disk_over_commit,
                "disk_available_mb": disk_available_mb}

    def check_can_live_migrate_destination_cleanup(self, context,
                                                   dest_check_data):
        """Do required cleanup on dest host after check_can_live_migrate calls

        :param context: security context
        """
        filename = dest_check_data["filename"]
        self._cleanup_shared_storage_test_file(filename)

    def check_can_live_migrate_source(self, context, instance,
                                      dest_check_data):
        """Check if it is possible to execute live migration.

        This checks if the live migration can succeed, based on the
        results from check_can_live_migrate_destination.

        :param context: security context
        :param instance: nova.db.sqlalchemy.models.Instance
        :param dest_check_data: result of check_can_live_migrate_destination
        :returns: a dict containing migration info
        """
        # Checking shared storage connectivity
        # if block migration, instances_paths should not be on shared storage.
        source = CONF.host
        filename = dest_check_data["filename"]
        block_migration = dest_check_data["block_migration"]
        is_volume_backed = dest_check_data.get('is_volume_backed', False)
        has_local_disks = bool(
                jsonutils.loads(self.get_instance_disk_info(instance['name'])))

        shared = self._check_shared_storage_test_file(filename)

        if block_migration:
            if shared:
                reason = _("Block migration can not be used "
                           "with shared storage.")
                raise exception.InvalidLocalStorage(reason=reason, path=source)
            self._assert_dest_node_has_enough_disk(context, instance,
                                    dest_check_data['disk_available_mb'],
                                    dest_check_data['disk_over_commit'])

        elif not shared and (not is_volume_backed or has_local_disks):
            reason = _("Live migration can not be used "
                       "without shared storage.")
            raise exception.InvalidSharedStorage(reason=reason, path=source)
        dest_check_data.update({"is_shared_storage": shared})

        # NOTE(mikal): include the instance directory name here because it
        # doesn't yet exist on the destination but we want to force that
        # same name to be used
        instance_path = libvirt_utils.get_instance_path(instance,
                                                        relative=True)
        dest_check_data['instance_relative_path'] = instance_path

        return dest_check_data

    def _assert_dest_node_has_enough_disk(self, context, instance,
                                             available_mb, disk_over_commit):
        """Checks if destination has enough disk for block migration."""
        # Libvirt supports qcow2 disk format,which is usually compressed
        # on compute nodes.
        # Real disk image (compressed) may enlarged to "virtual disk size",
        # that is specified as the maximum disk size.
        # (See qemu-img -f path-to-disk)
        # Scheduler recognizes destination host still has enough disk space
        # if real disk size < available disk size
        # if disk_over_commit is True,
        #  otherwise virtual disk size < available disk size.

        available = 0
        if available_mb:
            available = available_mb * units.Mi

        ret = self.get_instance_disk_info(instance['name'])
        disk_infos = jsonutils.loads(ret)

        necessary = 0
        if disk_over_commit:
            for info in disk_infos:
                necessary += int(info['disk_size'])
        else:
            for info in disk_infos:
                necessary += int(info['virt_disk_size'])

        # Check that available disk > necessary disk
        if (available - necessary) < 0:
            reason = (_('Unable to migrate %(instance_uuid)s: '
                        'Disk of instance is too large(available'
                        ' on destination host:%(available)s '
                        '< need:%(necessary)s)') %
                      {'instance_uuid': instance['uuid'],
                       'available': available,
                       'necessary': necessary})
            raise exception.MigrationPreCheckError(reason=reason)

    def _compare_cpu(self, cpu_info):
        """Checks the host cpu is compatible to a cpu given by xml.
        "xml" must be a part of libvirt.openAuth(...).getCapabilities().
        return values follows by virCPUCompareResult.
        if 0 > return value, do live migration.
        'http://libvirt.org/html/libvirt-libvirt.html#virCPUCompareResult'

        :param cpu_info: json string that shows cpu feature(see get_cpu_info())
        :returns:
            None. if given cpu info is not compatible to this server,
            raise exception.
        """

        # NOTE(berendt): virConnectCompareCPU not working for Xen
        if CONF.libvirt.virt_type == 'xen':
            return 1

        info = jsonutils.loads(cpu_info)
        LOG.info(_('Instance launched has CPU info:\n%s') % cpu_info)
        cpu = vconfig.LibvirtConfigCPU()
        cpu.arch = info['arch']
        cpu.model = info['model']
        cpu.vendor = info['vendor']
        cpu.sockets = info['topology']['sockets']
        cpu.cores = info['topology']['cores']
        cpu.threads = info['topology']['threads']
        for f in info['features']:
            cpu.add_feature(vconfig.LibvirtConfigCPUFeature(f))

        u = "http://libvirt.org/html/libvirt-libvirt.html#virCPUCompareResult"
        m = _("CPU doesn't have compatibility.\n\n%(ret)s\n\nRefer to %(u)s")
        # unknown character exists in xml, then libvirt complains
        try:
            ret = self._conn.compareCPU(cpu.to_xml(), 0)
        except libvirt.libvirtError as e:
            with excutils.save_and_reraise_exception():
                ret = unicode(e)
                LOG.error(m, {'ret': ret, 'u': u})

        if ret <= 0:
            LOG.error(m, {'ret': ret, 'u': u})
            raise exception.InvalidCPUInfo(reason=m % {'ret': ret, 'u': u})

    def _create_shared_storage_test_file(self):
        """Makes tmpfile under CONF.instances_path."""
        dirpath = CONF.instances_path
        fd, tmp_file = tempfile.mkstemp(dir=dirpath)
        LOG.debug(_("Creating tmpfile %s to notify to other "
                    "compute nodes that they should mount "
                    "the same storage.") % tmp_file)
        os.close(fd)
        return os.path.basename(tmp_file)

    def _check_shared_storage_test_file(self, filename):
        """Confirms existence of the tmpfile under CONF.instances_path.

        Cannot confirm tmpfile return False.
        """
        tmp_file = os.path.join(CONF.instances_path, filename)
        if not os.path.exists(tmp_file):
            return False
        else:
            return True

    def _cleanup_shared_storage_test_file(self, filename):
        """Removes existence of the tmpfile under CONF.instances_path."""
        tmp_file = os.path.join(CONF.instances_path, filename)
        os.remove(tmp_file)

    def ensure_filtering_rules_for_instance(self, instance, network_info,
                                            time_module=None):
        """Ensure that an instance's filtering rules are enabled.

        When migrating an instance, we need the filtering rules to
        be configured on the destination host before starting the
        migration.

        Also, when restarting the compute service, we need to ensure
        that filtering rules exist for all running services.
        """

        if not time_module:
            time_module = greenthread

        self.firewall_driver.setup_basic_filtering(instance, network_info)
        self.firewall_driver.prepare_instance_filter(instance,
                network_info)

        # nwfilters may be defined in a separate thread in the case
        # of libvirt non-blocking mode, so we wait for completion
        timeout_count = range(CONF.live_migration_retry_count)
        while timeout_count:
            if self.firewall_driver.instance_filter_exists(instance,
                                                           network_info):
                break
            timeout_count.pop()
            if len(timeout_count) == 0:
                msg = _('The firewall filter for %s does not exist')
                raise exception.NovaException(msg % instance.name)
            time_module.sleep(1)

    def filter_defer_apply_on(self):
        self.firewall_driver.filter_defer_apply_on()

    def filter_defer_apply_off(self):
        self.firewall_driver.filter_defer_apply_off()

    def live_migration(self, context, instance, dest,
                       post_method, recover_method, block_migration=False,
                       migrate_data=None):
        """Spawning live_migration operation for distributing high-load.

        :param context: security context
        :param instance:
            nova.db.sqlalchemy.models.Instance object
            instance object that is migrated.
        :param dest: destination host
        :param post_method:
            post operation method.
            expected nova.compute.manager.post_live_migration.
        :param recover_method:
            recovery method when any exception occurs.
            expected nova.compute.manager.recover_live_migration.
        :param block_migration: if true, do block migration.
        :param migrate_data: implementation specific params

        """

        greenthread.spawn(self._live_migration, context, instance, dest,
                          post_method, recover_method, block_migration,
                          migrate_data)

    def _live_migration(self, context, instance, dest, post_method,
                        recover_method, block_migration=False,
                        migrate_data=None):
        """Do live migration.

        :param context: security context
        :param instance:
            nova.db.sqlalchemy.models.Instance object
            instance object that is migrated.
        :param dest: destination host
        :param post_method:
            post operation method.
            expected nova.compute.manager.post_live_migration.
        :param recover_method:
            recovery method when any exception occurs.
            expected nova.compute.manager.recover_live_migration.
        :param block_migration: if true, do block migration.
        :param migrate_data: implementation specific params
        """

        # Do live migration.
        try:
            if block_migration:
                flaglist = CONF.libvirt.block_migration_flag.split(',')
            else:
                flaglist = CONF.libvirt.live_migration_flag.split(',')
            flagvals = [getattr(libvirt, x.strip()) for x in flaglist]
            logical_sum = reduce(lambda x, y: x | y, flagvals)

            dom = self._lookup_by_name(instance["name"])
            dom.migrateToURI(CONF.libvirt.live_migration_uri % dest,
                             logical_sum,
                             None,
                             CONF.libvirt.live_migration_bandwidth)

        except Exception as e:
            with excutils.save_and_reraise_exception():
                LOG.error(_("Live Migration failure: %s"), e,
                          instance=instance)
                recover_method(context, instance, dest, block_migration)

        # Waiting for completion of live_migration.
        timer = loopingcall.FixedIntervalLoopingCall(f=None)

        def wait_for_live_migration():
            """waiting for live migration completion."""
            try:
                self.get_info(instance)['state']
            except exception.InstanceNotFound:
                timer.stop()
                post_method(context, instance, dest, block_migration,
                            migrate_data)

        timer.f = wait_for_live_migration
        timer.start(interval=0.5).wait()

    def _fetch_instance_kernel_ramdisk(self, context, instance):
        """Download kernel and ramdisk for instance in instance directory."""
        instance_dir = libvirt_utils.get_instance_path(instance)
        if instance['kernel_id']:
            libvirt_utils.fetch_image(context,
                                      os.path.join(instance_dir, 'kernel'),
                                      instance['kernel_id'],
                                      instance['user_id'],
                                      instance['project_id'])
            if instance['ramdisk_id']:
                libvirt_utils.fetch_image(context,
                                          os.path.join(instance_dir,
                                                       'ramdisk'),
                                          instance['ramdisk_id'],
                                          instance['user_id'],
                                          instance['project_id'])

    def rollback_live_migration_at_destination(self, context, instance,
                                               network_info,
                                               block_device_info):
        """Clean up destination node after a failed live migration."""
        self.destroy(context, instance, network_info, block_device_info)

    def pre_live_migration(self, context, instance, block_device_info,
                           network_info, disk_info, migrate_data=None):
        """Preparation live migration."""
        # Steps for volume backed instance live migration w/o shared storage.
        is_shared_storage = True
        is_volume_backed = False
        is_block_migration = True
        instance_relative_path = None
        if migrate_data:
            is_shared_storage = migrate_data.get('is_shared_storage', True)
            is_volume_backed = migrate_data.get('is_volume_backed', False)
            is_block_migration = migrate_data.get('block_migration', True)
            instance_relative_path = migrate_data.get('instance_relative_path')

        if not is_shared_storage:
            # NOTE(mikal): block migration of instances using config drive is
            # not supported because of a bug in libvirt (read only devices
            # are not copied by libvirt). See bug/1246201
            if configdrive.required_by(instance):
                raise exception.NoBlockMigrationForConfigDriveInLibVirt()

            # NOTE(mikal): this doesn't use libvirt_utils.get_instance_path
            # because we are ensuring that the same instance directory name
            # is used as was at the source
            if instance_relative_path:
                instance_dir = os.path.join(CONF.instances_path,
                                            instance_relative_path)
            else:
                instance_dir = libvirt_utils.get_instance_path(instance)

            if os.path.exists(instance_dir):
                raise exception.DestinationDiskExists(path=instance_dir)
            os.mkdir(instance_dir)

            # Ensure images and backing files are present.
            self._create_images_and_backing(context, instance, instance_dir,
                                            disk_info)

        if is_volume_backed and not (is_block_migration or is_shared_storage):
            # Touch the console.log file, required by libvirt.
            console_file = self._get_console_log_path(instance)
            libvirt_utils.file_open(console_file, 'a').close()

            # if image has kernel and ramdisk, just download
            # following normal way.
            self._fetch_instance_kernel_ramdisk(context, instance)

        # Establishing connection to volume server.
        block_device_mapping = driver.block_device_info_get_mapping(
            block_device_info)
        for vol in block_device_mapping:
            connection_info = vol['connection_info']
            disk_info = blockinfo.get_info_from_bdm(
                CONF.libvirt.virt_type, vol)
            self.volume_driver_method('connect_volume',
                                      connection_info,
                                      disk_info)

        # We call plug_vifs before the compute manager calls
        # ensure_filtering_rules_for_instance, to ensure bridge is set up
        # Retry operation is necessary because continuously request comes,
        # concurrent request occurs to iptables, then it complains.
        max_retry = CONF.live_migration_retry_count
        for cnt in range(max_retry):
            try:
                self.plug_vifs(instance, network_info)
                break
            except processutils.ProcessExecutionError:
                if cnt == max_retry - 1:
                    raise
                else:
                    LOG.warn(_('plug_vifs() failed %(cnt)d. Retry up to '
                               '%(max_retry)d.'),
                             {'cnt': cnt,
                              'max_retry': max_retry},
                             instance=instance)
                    greenthread.sleep(1)

    def _create_images_and_backing(self, context, instance, instance_dir,
                                   disk_info_json):
        """:param context: security context
           :param instance:
               nova.db.sqlalchemy.models.Instance object
               instance object that is migrated.
           :param instance_dir:
               instance path to use, calculated externally to handle block
               migrating an instance with an old style instance path
           :param disk_info_json:
               json strings specified in get_instance_disk_info

        """
        if not disk_info_json:
            disk_info = []
        else:
            disk_info = jsonutils.loads(disk_info_json)

        for info in disk_info:
            base = os.path.basename(info['path'])
            # Get image type and create empty disk image, and
            # create backing file in case of qcow2.
            instance_disk = os.path.join(instance_dir, base)
            if not info['backing_file'] and not os.path.exists(instance_disk):
                libvirt_utils.create_image(info['type'], instance_disk,
                                           info['virt_disk_size'])
            elif info['backing_file']:
                # Creating backing file follows same way as spawning instances.
                cache_name = os.path.basename(info['backing_file'])

                image = self.image_backend.image(instance,
                                                 instance_disk,
                                                 CONF.libvirt.images_type)
                if cache_name.startswith('ephemeral'):
                    image.cache(fetch_func=self._create_ephemeral,
                                fs_label=cache_name,
                                os_type=instance["os_type"],
                                filename=cache_name,
                                size=info['virt_disk_size'],
                                ephemeral_size=instance['ephemeral_gb'])
                elif cache_name.startswith('swap'):
                    inst_type = flavors.extract_flavor(instance)
                    swap_mb = inst_type['swap']
                    image.cache(fetch_func=self._create_swap,
                                filename="swap_%s" % swap_mb,
                                size=swap_mb * units.Mi,
                                swap_mb=swap_mb)
                else:
                    image.cache(fetch_func=libvirt_utils.fetch_image,
                                context=context,
                                filename=cache_name,
                                image_id=instance['image_ref'],
                                user_id=instance['user_id'],
                                project_id=instance['project_id'],
                                size=info['virt_disk_size'])

        # if image has kernel and ramdisk, just download
        # following normal way.
        self._fetch_instance_kernel_ramdisk(context, instance)

    def post_live_migration(self, context, instance, block_device_info,
                            migrate_data=None):
        # Disconnect from volume server
        block_device_mapping = driver.block_device_info_get_mapping(
                block_device_info)
        for vol in block_device_mapping:
            connection_info = vol['connection_info']
            disk_dev = vol['mount_device'].rpartition("/")[2]
            self.volume_driver_method('disconnect_volume',
                                      connection_info,
                                      disk_dev)

    def post_live_migration_at_destination(self, context,
                                           instance,
                                           network_info,
                                           block_migration,
                                           block_device_info=None):
        """Post operation of live migration at destination host.

        :param context: security context
        :param instance:
            nova.db.sqlalchemy.models.Instance object
            instance object that is migrated.
        :param network_info: instance network information
        :param block_migration: if true, post operation of block_migration.
        """
        # Define migrated instance, otherwise, suspend/destroy does not work.
        dom_list = self._conn.listDefinedDomains()
        if instance["name"] not in dom_list:
            # In case of block migration, destination does not have
            # libvirt.xml
            disk_info = blockinfo.get_disk_info(
                CONF.libvirt.virt_type, instance, block_device_info)
            xml = self.to_xml(context, instance, network_info, disk_info,
                              block_device_info=block_device_info,
                              write_to_disk=True)
            self._conn.defineXML(xml)

    def get_instance_disk_info(self, instance_name, xml=None,
                               block_device_info=None):
        """Retrieve information about actual disk sizes of an instance.

        :param instance_name:
            name of a nova instance as returned by list_instances()
        :param xml:
            Optional; Domain XML of given libvirt instance.
            If omitted, this method attempts to extract it from the
            pre-existing definition.
        :param block_device_info:
            Optional; Can be used to filter out devices which are
            actually volumes.
        :return:
            json strings with below format::

                "[{'path':'disk', 'type':'raw',
                  'virt_disk_size':'10737418240',
                  'backing_file':'backing_file',
                  'disk_size':'83886080'},...]"

        """
        if xml is None:
            try:
                virt_dom = self._lookup_by_name(instance_name)
                xml = virt_dom.XMLDesc(0)
            except libvirt.libvirtError as ex:
                error_code = ex.get_error_code()
                msg = (_('Error from libvirt while getting description of '
                         '%(instance_name)s: [Error Code %(error_code)s] '
                         '%(ex)s') %
                       {'instance_name': instance_name,
                        'error_code': error_code,
                        'ex': ex})
                LOG.warn(msg)
                raise exception.InstanceNotFound(instance_id=instance_name)

        block_device_mapping = driver.block_device_info_get_mapping(
            block_device_info)

        volume_devices = set()
        for vol in block_device_mapping:
            disk_dev = vol['mount_device'].rpartition("/")[2]
            volume_devices.add(disk_dev)

        disk_info = []
        doc = etree.fromstring(xml)
        disk_nodes = doc.findall('.//devices/disk')
        path_nodes = doc.findall('.//devices/disk/source')
        driver_nodes = doc.findall('.//devices/disk/driver')
        target_nodes = doc.findall('.//devices/disk/target')

        for cnt, path_node in enumerate(path_nodes):
            disk_type = disk_nodes[cnt].get('type')
            path = path_node.get('file')
            target = target_nodes[cnt].attrib['dev']

            if not path:
                LOG.debug(_('skipping disk for %s as it does not have a path'),
                          instance_name)
                continue

            if disk_type != 'file':
                LOG.debug(_('skipping %s since it looks like volume'), path)
                continue

            if target in volume_devices:
                LOG.debug(_('skipping disk %(path)s (%(target)s) as it is a '
                            'volume'), {'path': path, 'target': target})
                continue

            # get the real disk size or
            # raise a localized error if image is unavailable
            dk_size = int(os.path.getsize(path))

            disk_type = driver_nodes[cnt].get('type')
            if disk_type == "qcow2":
                backing_file = libvirt_utils.get_disk_backing_file(path)
                virt_size = disk.get_disk_size(path)
                over_commit_size = int(virt_size) - dk_size
            else:
                backing_file = ""
                virt_size = dk_size
                over_commit_size = 0

            disk_info.append({'type': disk_type,
                              'path': path,
                              'virt_disk_size': virt_size,
                              'backing_file': backing_file,
                              'disk_size': dk_size,
                              'over_committed_disk_size': over_commit_size})
        return jsonutils.dumps(disk_info)

    def get_disk_over_committed_size_total(self):
        """Return total over committed disk size for all instances."""
        # Disk size that all instance uses : virtual_size - disk_size
        instances_name = self.list_instances()
        disk_over_committed_size = 0
        for i_name in instances_name:
            try:
                disk_infos = jsonutils.loads(
                        self.get_instance_disk_info(i_name))
                for info in disk_infos:
                    disk_over_committed_size += int(
                        info['over_committed_disk_size'])
            except OSError as e:
                if e.errno == errno.ENOENT:
                    LOG.warning(_('Periodic task is updating the host stat, '
                                  'it is trying to get disk %(i_name)s, '
                                  'but disk file was removed by concurrent '
                                  'operations such as resize.'),
                                {'i_name': i_name})
                else:
                    raise
            except exception.InstanceNotFound:
                # Instance was deleted during the check so ignore it
                pass
            # NOTE(gtt116): give change to do other task.
            greenthread.sleep(0)
        return disk_over_committed_size

    def unfilter_instance(self, instance, network_info):
        """See comments of same method in firewall_driver."""
        self.firewall_driver.unfilter_instance(instance,
                                               network_info=network_info)

    def get_host_stats(self, refresh=False):
        """Return the current state of the host.

        If 'refresh' is True, run update the stats first.
        """
        return self.host_state.get_host_stats(refresh=refresh)

    def get_host_cpu_stats(self):
        """Return the current CPU state of the host."""
        # Extract node's CPU statistics.
        stats = self._conn.getCPUStats(libvirt.VIR_NODE_CPU_STATS_ALL_CPUS, 0)
        # getInfo() returns various information about the host node
        # No. 3 is the expected CPU frequency.
        stats["frequency"] = self._conn.getInfo()[3]
        return stats

    def get_host_uptime(self, host):
        """Returns the result of calling "uptime"."""
        #NOTE(dprince): host seems to be ignored for this call and in
        # other compute drivers as well. Perhaps we should remove it?
        out, err = utils.execute('env', 'LANG=C', 'uptime')
        return out

    def manage_image_cache(self, context, all_instances):
        """Manage the local cache of images."""
        self.image_cache_manager.update(context, all_instances)

    def _cleanup_remote_migration(self, dest, inst_base, inst_base_resize,
                                  shared_storage=False):
        """Used only for cleanup in case migrate_disk_and_power_off fails."""
        try:
            if os.path.exists(inst_base_resize):
                utils.execute('rm', '-rf', inst_base)
                utils.execute('mv', inst_base_resize, inst_base)
                if not shared_storage:
                    utils.execute('ssh', dest, 'rm', '-rf', inst_base)
        except Exception:
            pass

    def _is_storage_shared_with(self, dest, inst_base):
        # NOTE (rmk): There are two methods of determining whether we are
        #             on the same filesystem: the source and dest IP are the
        #             same, or we create a file on the dest system via SSH
        #             and check whether the source system can also see it.
        shared_storage = (dest == self.get_host_ip_addr())
        if not shared_storage:
            tmp_file = uuid.uuid4().hex + '.tmp'
            tmp_path = os.path.join(inst_base, tmp_file)

            try:
                utils.execute('ssh', dest, 'touch', tmp_path)
                if os.path.exists(tmp_path):
                    shared_storage = True
                    os.unlink(tmp_path)
                else:
                    utils.execute('ssh', dest, 'rm', tmp_path)
            except Exception:
                pass
        return shared_storage

    def migrate_disk_and_power_off(self, context, instance, dest,
                                   flavor, network_info,
                                   block_device_info=None):
        LOG.debug(_("Starting migrate_disk_and_power_off"),
                   instance=instance)

        # Checks if the migration needs a disk resize down.
        for kind in ('root_gb', 'ephemeral_gb'):
            if flavor[kind] < instance[kind]:
                reason = _("Unable to resize disk down.")
                raise exception.InstanceFaultRollback(
                    exception.ResizeError(reason=reason))

        disk_info_text = self.get_instance_disk_info(instance['name'],
                block_device_info=block_device_info)
        disk_info = jsonutils.loads(disk_info_text)

        # copy disks to destination
        # rename instance dir to +_resize at first for using
        # shared storage for instance dir (eg. NFS).
        inst_base = libvirt_utils.get_instance_path(instance)
        inst_base_resize = inst_base + "_resize"
        shared_storage = self._is_storage_shared_with(dest, inst_base)

        # try to create the directory on the remote compute node
        # if this fails we pass the exception up the stack so we can catch
        # failures here earlier
        if not shared_storage:
            utils.execute('ssh', dest, 'mkdir', '-p', inst_base)

        self.power_off(instance)

        block_device_mapping = driver.block_device_info_get_mapping(
            block_device_info)
        for vol in block_device_mapping:
            connection_info = vol['connection_info']
            disk_dev = vol['mount_device'].rpartition("/")[2]
            self.volume_driver_method('disconnect_volume',
                                      connection_info,
                                      disk_dev)

        try:
            utils.execute('mv', inst_base, inst_base_resize)
            # if we are migrating the instance with shared storage then
            # create the directory.  If it is a remote node the directory
            # has already been created
            if shared_storage:
                dest = None
                utils.execute('mkdir', '-p', inst_base)
            for info in disk_info:
                # assume inst_base == dirname(info['path'])
                img_path = info['path']
                fname = os.path.basename(img_path)
                from_path = os.path.join(inst_base_resize, fname)
                if info['type'] == 'qcow2' and info['backing_file']:
                    tmp_path = from_path + "_rbase"
                    # merge backing file
                    utils.execute('qemu-img', 'convert', '-f', 'qcow2',
                                  '-O', 'qcow2', from_path, tmp_path)

                    if shared_storage:
                        utils.execute('mv', tmp_path, img_path)
                    else:
                        libvirt_utils.copy_image(tmp_path, img_path, host=dest)
                        utils.execute('rm', '-f', tmp_path)

                else:  # raw or qcow2 with no backing file
                    libvirt_utils.copy_image(from_path, img_path, host=dest)
        except Exception:
            with excutils.save_and_reraise_exception():
                self._cleanup_remote_migration(dest, inst_base,
                                               inst_base_resize,
                                               shared_storage)

        return disk_info_text

    def _wait_for_running(self, instance):
        state = self.get_info(instance)['state']

        if state == power_state.RUNNING:
            LOG.info(_("Instance running successfully."), instance=instance)
            raise loopingcall.LoopingCallDone()

    @staticmethod
    def _disk_size_from_instance(instance, info):
        """Determines the disk size from instance properties

        Returns the disk size by using the disk name to determine whether it
        is a root or an ephemeral disk, then by checking properties of the
        instance returns the size converted to bytes.

        Returns 0 if the disk name not match (disk, disk.local).
        """
        fname = os.path.basename(info['path'])
        if fname == 'disk':
            size = instance['root_gb']
        elif fname == 'disk.local':
            size = instance['ephemeral_gb']
        else:
            size = 0
        return size * units.Gi

    @staticmethod
    def _disk_raw_to_qcow2(path):
        """Converts a raw disk to qcow2."""
        path_qcow = path + '_qcow'
        utils.execute('qemu-img', 'convert', '-f', 'raw',
                      '-O', 'qcow2', path, path_qcow)
        utils.execute('mv', path_qcow, path)

    @staticmethod
    def _disk_qcow2_to_raw(path):
        """Converts a qcow2 disk to raw."""
        path_raw = path + '_raw'
        utils.execute('qemu-img', 'convert', '-f', 'qcow2',
                      '-O', 'raw', path, path_raw)
        utils.execute('mv', path_raw, path)

    def _disk_resize(self, info, size):
        """Attempts to resize a disk to size

        Attempts to resize a disk by checking the capabilities and
        preparing the format, then calling disk.api.extend.

        Note: Currently only support disk extend.
        """
        # If we have a non partitioned image that we can extend
        # then ensure we're in 'raw' format so we can extend file system.
        fmt = info['type']
        pth = info['path']
        if (size and fmt == 'qcow2' and
                disk.can_resize_image(pth, size) and
                disk.is_image_partitionless(pth, use_cow=True)):
            self._disk_qcow2_to_raw(pth)
            fmt = 'raw'

        if size:
            use_cow = fmt == 'qcow2'
            disk.extend(pth, size, use_cow=use_cow)

        if fmt == 'raw' and CONF.use_cow_images:
            # back to qcow2 (no backing_file though) so that snapshot
            # will be available
            self._disk_raw_to_qcow2(pth)

    def finish_migration(self, context, migration, instance, disk_info,
                         network_info, image_meta, resize_instance,
                         block_device_info=None, power_on=True):
        LOG.debug(_("Starting finish_migration"), instance=instance)

        # resize disks. only "disk" and "disk.local" are necessary.
        disk_info = jsonutils.loads(disk_info)
        for info in disk_info:
            size = self._disk_size_from_instance(instance, info)
            self._disk_resize(info, size)

        disk_info = blockinfo.get_disk_info(CONF.libvirt.virt_type,
                                            instance,
                                            block_device_info,
                                            image_meta)
        # assume _create_image do nothing if a target file exists.
        self._create_image(context, instance,
                           disk_mapping=disk_info['mapping'],
                           network_info=network_info,
                           block_device_info=None, inject_files=False)
        xml = self.to_xml(context, instance, network_info, disk_info,
                          block_device_info=block_device_info,
                          write_to_disk=True)
        self._create_domain_and_network(context, xml, instance, network_info,
                                        block_device_info, power_on)
        if power_on:
            timer = loopingcall.FixedIntervalLoopingCall(
                                                    self._wait_for_running,
                                                    instance)
            timer.start(interval=0.5).wait()

    def _cleanup_failed_migration(self, inst_base):
        """Make sure that a failed migrate doesn't prevent us from rolling
        back in a revert.
        """
        try:
            shutil.rmtree(inst_base)
        except OSError as e:
            if e.errno != errno.ENOENT:
                raise

    def finish_revert_migration(self, context, instance, network_info,
                                block_device_info=None, power_on=True):
        LOG.debug(_("Starting finish_revert_migration"),
                   instance=instance)

        inst_base = libvirt_utils.get_instance_path(instance)
        inst_base_resize = inst_base + "_resize"

        # NOTE(danms): if we're recovering from a failed migration,
        # make sure we don't have a left-over same-host base directory
        # that would conflict. Also, don't fail on the rename if the
        # failure happened early.
        if os.path.exists(inst_base_resize):
            self._cleanup_failed_migration(inst_base)
            utils.execute('mv', inst_base_resize, inst_base)

        disk_info = blockinfo.get_disk_info(CONF.libvirt.virt_type,
                                            instance,
                                            block_device_info)
        xml = self.to_xml(context, instance, network_info, disk_info,
                          block_device_info=block_device_info)
        self._create_domain_and_network(context, xml, instance, network_info,
                                        block_device_info, power_on)

        if power_on:
            timer = loopingcall.FixedIntervalLoopingCall(
                                                    self._wait_for_running,
                                                    instance)
            timer.start(interval=0.5).wait()

    def confirm_migration(self, migration, instance, network_info):
        """Confirms a resize, destroying the source VM."""
        self._cleanup_resize(instance, network_info)

    def get_diagnostics(self, instance):
        def get_io_devices(xml_doc):
            """get the list of io devices from the xml document."""
            result = {"volumes": [], "ifaces": []}
            try:
                doc = etree.fromstring(xml_doc)
            except Exception:
                return result
            blocks = [('./devices/disk', 'volumes'),
                ('./devices/interface', 'ifaces')]
            for block, key in blocks:
                section = doc.findall(block)
                for node in section:
                    for child in node.getchildren():
                        if child.tag == 'target' and child.get('dev'):
                            result[key].append(child.get('dev'))
            return result

        domain = self._lookup_by_name(instance['name'])
        output = {}
        # get cpu time, might launch an exception if the method
        # is not supported by the underlying hypervisor being
        # used by libvirt
        try:
            cputime = domain.vcpus()[0]
            for i in range(len(cputime)):
                output["cpu" + str(i) + "_time"] = cputime[i][2]
        except libvirt.libvirtError:
            pass
        # get io status
        xml = domain.XMLDesc(0)
        dom_io = get_io_devices(xml)
        for disk in dom_io["volumes"]:
            try:
                # blockStats might launch an exception if the method
                # is not supported by the underlying hypervisor being
                # used by libvirt
                stats = domain.blockStats(disk)
                output[disk + "_read_req"] = stats[0]
                output[disk + "_read"] = stats[1]
                output[disk + "_write_req"] = stats[2]
                output[disk + "_write"] = stats[3]
                output[disk + "_errors"] = stats[4]
            except libvirt.libvirtError:
                pass
        for interface in dom_io["ifaces"]:
            try:
                # interfaceStats might launch an exception if the method
                # is not supported by the underlying hypervisor being
                # used by libvirt
                stats = domain.interfaceStats(interface)
                output[interface + "_rx"] = stats[0]
                output[interface + "_rx_packets"] = stats[1]
                output[interface + "_rx_errors"] = stats[2]
                output[interface + "_rx_drop"] = stats[3]
                output[interface + "_tx"] = stats[4]
                output[interface + "_tx_packets"] = stats[5]
                output[interface + "_tx_errors"] = stats[6]
                output[interface + "_tx_drop"] = stats[7]
            except libvirt.libvirtError:
                pass
        output["memory"] = domain.maxMemory()
        # memoryStats might launch an exception if the method
        # is not supported by the underlying hypervisor being
        # used by libvirt
        try:
            mem = domain.memoryStats()
            for key in mem.keys():
                output["memory-" + key] = mem[key]
        except (libvirt.libvirtError, AttributeError):
            pass
        return output

    def instance_on_disk(self, instance):
        # ensure directories exist and are writable
        instance_path = libvirt_utils.get_instance_path(instance)
        LOG.debug(_('Checking instance files accessibility %s'), instance_path)
        return os.access(instance_path, os.W_OK)

    def inject_network_info(self, instance, nw_info):
        self.firewall_driver.setup_basic_filtering(instance, nw_info)

    def _delete_instance_files(self, instance):
        # NOTE(mikal): a shim to handle this file not using instance objects
        # everywhere. Remove this when that conversion happens.
        context = nova_context.get_admin_context(read_deleted='yes')
        inst_obj = instance_obj.Instance.get_by_uuid(context, instance['uuid'])

        # NOTE(mikal): this code should be pushed up a layer when this shim is
        # removed.
        attempts = int(inst_obj.system_metadata.get('clean_attempts', '0'))
        success = self.delete_instance_files(inst_obj)
        inst_obj.system_metadata['clean_attempts'] = str(attempts + 1)
        if success:
            inst_obj.cleaned = True
        inst_obj.save(context)

    def delete_instance_files(self, instance):
        target = libvirt_utils.get_instance_path(instance)
        if os.path.exists(target):
            LOG.info(_('Deleting instance files %s'), target,
                     instance=instance)
            try:
                shutil.rmtree(target)
            except OSError as e:
                LOG.error(_('Failed to cleanup directory %(target)s: '
                            '%(e)s'), {'target': target, 'e': e},
                            instance=instance)

        # It is possible that the delete failed, if so don't mark the instance
        # as cleaned.
        if os.path.exists(target):
            LOG.info(_('Deletion of %s failed'), target, instance=instance)
            return False

        LOG.info(_('Deletion of %s complete'), target, instance=instance)
        return True

    @property
    def need_legacy_block_device_info(self):
        return False

    def default_root_device_name(self, instance, image_meta, root_bdm):

        disk_bus = blockinfo.get_disk_bus_for_device_type(
            CONF.libvirt.virt_type, image_meta, "disk")
        cdrom_bus = blockinfo.get_disk_bus_for_device_type(
            CONF.libvirt.virt_type, image_meta, "cdrom")
        root_info = blockinfo.get_root_info(
            CONF.libvirt.virt_type, image_meta, root_bdm, disk_bus,
            cdrom_bus)
        return block_device.prepend_dev(root_info['dev'])

    def default_device_names_for_instance(self, instance, root_device_name,
                                          *block_device_lists):
        ephemerals, swap, block_device_mapping = block_device_lists[:3]

        blockinfo.default_device_names(CONF.libvirt.virt_type,
                                       nova_context.get_admin_context(),
                                       instance, root_device_name,
                                       ephemerals, swap,
                                       block_device_mapping)


class HostState(object):
    """Manages information about the compute node through libvirt."""
    def __init__(self, driver):
        super(HostState, self).__init__()
        self._stats = {}
        self.driver = driver
        self.update_status()

    def get_host_stats(self, refresh=False):
        """Return the current state of the host.

        If 'refresh' is True, run update the stats first.
        """
        if refresh or not self._stats:
            self.update_status()
        return self._stats

    def update_status(self):
        """Retrieve status info from libvirt."""
        def _get_disk_available_least():
            """Return total real disk available least size.

            The size of available disk, when block_migration command given
            disk_over_commit param is FALSE.

            The size that deducted real instance disk size from the total size
            of the virtual disk of all instances.

            """
            disk_free_gb = disk_info_dict['free']
            disk_over_committed = (self.driver.
                    get_disk_over_committed_size_total())
            # Disk available least size
            available_least = disk_free_gb * units.Gi - disk_over_committed
            return (available_least / units.Gi)

        LOG.debug(_("Updating host stats"))
        disk_info_dict = self.driver.get_local_gb_info()
        data = {}

        #NOTE(dprince): calling capabilities before getVersion works around
        # an initialization issue with some versions of Libvirt (1.0.5.5).
        # See: https://bugzilla.redhat.com/show_bug.cgi?id=1000116
        # See: https://bugs.launchpad.net/nova/+bug/1215593
        data["supported_instances"] = \
            self.driver.get_instance_capabilities()

        data["vcpus"] = self.driver.get_vcpu_total()
        data["memory_mb"] = self.driver.get_memory_mb_total()
        data["local_gb"] = disk_info_dict['total']
        data["vcpus_used"] = self.driver.get_vcpu_used()
        data["memory_mb_used"] = self.driver.get_memory_mb_used()
        data["local_gb_used"] = disk_info_dict['used']
        data["hypervisor_type"] = self.driver.get_hypervisor_type()
        data["hypervisor_version"] = self.driver.get_hypervisor_version()
        data["hypervisor_hostname"] = self.driver.get_hypervisor_hostname()
        data["cpu_info"] = self.driver.get_cpu_info()
        data['disk_available_least'] = _get_disk_available_least()

        data['pci_passthrough_devices'] = \
            self.driver.get_pci_passthrough_devices()

        self._stats = data

        return data<|MERGE_RESOLUTION|>--- conflicted
+++ resolved
@@ -1388,11 +1388,7 @@
             # NOTE(zhaoqin): If the instance does not exist, _lookup_by_name()
             #                will throw InstanceNotFound exception. Need to
             #                disconnect volume under this circumstance.
-<<<<<<< HEAD
-            LOG.warn(_("During detach_volume, instance disappeared."))
-=======
             LOG.warn(_LW("During detach_volume, instance disappeared."))
->>>>>>> 34c02de7
         except libvirt.libvirtError as ex:
             # NOTE(vish): This is called to cleanup volumes after live
             #             migration, so we should still disconnect even if
@@ -3669,11 +3665,7 @@
                     encryptor.attach_volume(context, **encryption)
 
         timeout = CONF.vif_plugging_timeout
-<<<<<<< HEAD
-        if (self._conn_supports_start_paused() and
-=======
         if (self._conn_supports_start_paused and
->>>>>>> 34c02de7
             utils.is_neutron() and not
             vifs_already_plugged and power_on and timeout):
             events = self._get_neutron_events(network_info)
