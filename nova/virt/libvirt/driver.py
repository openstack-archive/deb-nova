# Copyright 2010 United States Government as represented by the
# Administrator of the National Aeronautics and Space Administration.
# All Rights Reserved.
# Copyright (c) 2010 Citrix Systems, Inc.
# Copyright (c) 2011 Piston Cloud Computing, Inc
# Copyright (c) 2012 University Of Minho
# (c) Copyright 2013 Hewlett-Packard Development Company, L.P.
#
#    Licensed under the Apache License, Version 2.0 (the "License"); you may
#    not use this file except in compliance with the License. You may obtain
#    a copy of the License at
#
#         http://www.apache.org/licenses/LICENSE-2.0
#
#    Unless required by applicable law or agreed to in writing, software
#    distributed under the License is distributed on an "AS IS" BASIS, WITHOUT
#    WARRANTIES OR CONDITIONS OF ANY KIND, either express or implied. See the
#    License for the specific language governing permissions and limitations
#    under the License.

"""
A connection to a hypervisor through libvirt.

Supports KVM, LXC, QEMU, UML, and XEN.

"""

import contextlib
import errno
import functools
import glob
import mmap
import os
import random
import shutil
import socket
import sys
import tempfile
import threading
import time
import uuid

import eventlet
from eventlet import greenio
from eventlet import greenthread
from eventlet import patcher
from eventlet import tpool
from eventlet import util as eventlet_util
from lxml import etree
from oslo.config import cfg
import six

from nova.api.metadata import base as instance_metadata
from nova import block_device
from nova.compute import arch
from nova.compute import flavors
from nova.compute import hvtype
from nova.compute import power_state
from nova.compute import task_states
from nova.compute import utils as compute_utils
from nova.compute import vm_mode
from nova.console import serial as serial_console
from nova.console import type as ctype
from nova import context as nova_context
from nova import exception
from nova.i18n import _
from nova.i18n import _LE
from nova.i18n import _LI
from nova.i18n import _LW
from nova import image
from nova.network import model as network_model
from nova import objects
from nova.openstack.common import excutils
from nova.openstack.common import fileutils
from nova.openstack.common import importutils
from nova.openstack.common import jsonutils
from nova.openstack.common import log as logging
from nova.openstack.common import loopingcall
from nova.openstack.common import processutils
from nova.openstack.common import timeutils
from nova.openstack.common import units
from nova.openstack.common import xmlutils
from nova.pci import pci_manager
from nova.pci import pci_utils
from nova.pci import pci_whitelist
from nova import rpc
from nova import utils
from nova import version
from nova.virt import block_device as driver_block_device
from nova.virt import configdrive
from nova.virt import diagnostics
from nova.virt.disk import api as disk
from nova.virt.disk.vfs import guestfs
from nova.virt import driver
from nova.virt import event as virtevent
from nova.virt import firewall
from nova.virt import hardware
from nova.virt.libvirt import blockinfo
from nova.virt.libvirt import config as vconfig
from nova.virt.libvirt import dmcrypt
from nova.virt.libvirt import firewall as libvirt_firewall
from nova.virt.libvirt import imagebackend
from nova.virt.libvirt import imagecache
from nova.virt.libvirt import lvm
from nova.virt.libvirt import rbd_utils
from nova.virt.libvirt import utils as libvirt_utils
from nova.virt.libvirt import vif as libvirt_vif
from nova.virt import netutils
from nova.virt import watchdog_actions
from nova import volume
from nova.volume import encryptors

native_threading = patcher.original("threading")
native_Queue = patcher.original("Queue")

libvirt = None

LOG = logging.getLogger(__name__)

libvirt_opts = [
    cfg.StrOpt('rescue_image_id',
               help='Rescue ami image. This will not be used if an image id '
                    'is provided by the user.'),
    cfg.StrOpt('rescue_kernel_id',
               help='Rescue aki image'),
    cfg.StrOpt('rescue_ramdisk_id',
               help='Rescue ari image'),
    cfg.StrOpt('virt_type',
               default='kvm',
               help='Libvirt domain type (valid options are: '
                    'kvm, lxc, qemu, uml, xen)'),
    cfg.StrOpt('connection_uri',
               default='',
               help='Override the default libvirt URI '
                    '(which is dependent on virt_type)'),
    cfg.BoolOpt('inject_password',
                default=False,
                help='Inject the admin password at boot time, '
                     'without an agent.'),
    cfg.BoolOpt('inject_key',
                default=False,
                help='Inject the ssh public key at boot time'),
    cfg.IntOpt('inject_partition',
                default=-2,
                help='The partition to inject to : '
                     '-2 => disable, -1 => inspect (libguestfs only), '
                     '0 => not partitioned, >0 => partition number'),
    cfg.BoolOpt('use_usb_tablet',
                default=True,
                help='Sync virtual and real mouse cursors in Windows VMs'),
    cfg.StrOpt('live_migration_uri',
               default="qemu+tcp://%s/system",
               help='Migration target URI '
                    '(any included "%s" is replaced with '
                    'the migration target hostname)'),
    cfg.StrOpt('live_migration_flag',
               default='VIR_MIGRATE_UNDEFINE_SOURCE, VIR_MIGRATE_PEER2PEER, '
                       'VIR_MIGRATE_LIVE, VIR_MIGRATE_TUNNELLED',
               help='Migration flags to be set for live migration'),
    cfg.StrOpt('block_migration_flag',
               default='VIR_MIGRATE_UNDEFINE_SOURCE, VIR_MIGRATE_PEER2PEER, '
                       'VIR_MIGRATE_LIVE, VIR_MIGRATE_TUNNELLED, '
                       'VIR_MIGRATE_NON_SHARED_INC',
               help='Migration flags to be set for block migration'),
    cfg.IntOpt('live_migration_bandwidth',
               default=0,
               help='Maximum bandwidth to be used during migration, in Mbps'),
    cfg.StrOpt('snapshot_image_format',
               help='Snapshot image format (valid options are : '
                    'raw, qcow2, vmdk, vdi). '
                    'Defaults to same as source image'),
    cfg.ListOpt('volume_drivers',
                default=[
                  'iscsi=nova.virt.libvirt.volume.LibvirtISCSIVolumeDriver',
                  'iser=nova.virt.libvirt.volume.LibvirtISERVolumeDriver',
                  'local=nova.virt.libvirt.volume.LibvirtVolumeDriver',
                  'fake=nova.virt.libvirt.volume.LibvirtFakeVolumeDriver',
                  'rbd=nova.virt.libvirt.volume.LibvirtNetVolumeDriver',
                  'sheepdog=nova.virt.libvirt.volume.LibvirtNetVolumeDriver',
                  'nfs=nova.virt.libvirt.volume.LibvirtNFSVolumeDriver',
                  'aoe=nova.virt.libvirt.volume.LibvirtAOEVolumeDriver',
                  'glusterfs='
                      'nova.virt.libvirt.volume.LibvirtGlusterfsVolumeDriver',
                  'fibre_channel=nova.virt.libvirt.volume.'
                      'LibvirtFibreChannelVolumeDriver',
                  'scality='
                      'nova.virt.libvirt.volume.LibvirtScalityVolumeDriver',
                  ],
                help='DEPRECATED. Libvirt handlers for remote volumes. '
                     'This option is deprecated and will be removed in the '
                     'Kilo release.'),
    cfg.StrOpt('disk_prefix',
               help='Override the default disk prefix for the devices attached'
                    ' to a server, which is dependent on virt_type. '
                    '(valid options are: sd, xvd, uvd, vd)'),
    cfg.IntOpt('wait_soft_reboot_seconds',
               default=120,
               help='Number of seconds to wait for instance to shut down after'
                    ' soft reboot request is made. We fall back to hard reboot'
                    ' if instance does not shutdown within this window.'),
    cfg.StrOpt('cpu_mode',
               help='Set to "host-model" to clone the host CPU feature flags; '
                    'to "host-passthrough" to use the host CPU model exactly; '
                    'to "custom" to use a named CPU model; '
                    'to "none" to not set any CPU model. '
                    'If virt_type="kvm|qemu", it will default to '
                    '"host-model", otherwise it will default to "none"'),
    cfg.StrOpt('cpu_model',
               help='Set to a named libvirt CPU model (see names listed '
                    'in /usr/share/libvirt/cpu_map.xml). Only has effect if '
                    'cpu_mode="custom" and virt_type="kvm|qemu"'),
    cfg.StrOpt('snapshots_directory',
               default='$instances_path/snapshots',
               help='Location where libvirt driver will store snapshots '
                    'before uploading them to image service'),
    cfg.StrOpt('xen_hvmloader_path',
                default='/usr/lib/xen/boot/hvmloader',
                help='Location where the Xen hvmloader is kept'),
    cfg.ListOpt('disk_cachemodes',
                 default=[],
                 help='Specific cachemodes to use for different disk types '
                      'e.g: file=directsync,block=none'),
    cfg.StrOpt('rng_dev_path',
                help='A path to a device that will be used as source of '
                     'entropy on the host. Permitted options are: '
                     '/dev/random or /dev/hwrng'),
    cfg.ListOpt('hw_machine_type',
               help='For qemu or KVM guests, set this option to specify '
                    'a default machine type per host architecture. '
                    'You can find a list of supported machine types '
                    'in your environment by checking the output of '
                    'the "virsh capabilities"command. The format of the '
                    'value for this config option is host-arch=machine-type. '
                    'For example: x86_64=machinetype1,armv7l=machinetype2'),
    cfg.StrOpt('sysinfo_serial',
               default='auto',
               help='The data source used to the populate the host "serial" '
                    'UUID exposed to guest in the virtual BIOS. Permitted '
                    'options are "hardware", "os", "none" or "auto" '
                    '(default).'),
    cfg.IntOpt('mem_stats_period_seconds',
                default=10,
                help='A number of seconds to memory usage statistics period. '
                     'Zero or negative value mean to disable memory usage '
                     'statistics.'),
    cfg.ListOpt('uid_maps',
                default=[],
                help='List of uid targets and ranges.'
                     'Syntax is guest-uid:host-uid:count'
                     'Maximum of 5 allowed.'),
    cfg.ListOpt('gid_maps',
                default=[],
                help='List of guid targets and ranges.'
                     'Syntax is guest-gid:host-gid:count'
                     'Maximum of 5 allowed.')
    ]

CONF = cfg.CONF
CONF.register_opts(libvirt_opts, 'libvirt')
CONF.import_opt('host', 'nova.netconf')
CONF.import_opt('my_ip', 'nova.netconf')
CONF.import_opt('default_ephemeral_format', 'nova.virt.driver')
CONF.import_opt('use_cow_images', 'nova.virt.driver')
CONF.import_opt('enabled', 'nova.compute.api',
                group='ephemeral_storage_encryption')
CONF.import_opt('cipher', 'nova.compute.api',
                group='ephemeral_storage_encryption')
CONF.import_opt('key_size', 'nova.compute.api',
                group='ephemeral_storage_encryption')
CONF.import_opt('live_migration_retry_count', 'nova.compute.manager')
CONF.import_opt('vncserver_proxyclient_address', 'nova.vnc')
CONF.import_opt('server_proxyclient_address', 'nova.spice', group='spice')
CONF.import_opt('vcpu_pin_set', 'nova.virt.hardware')
CONF.import_opt('vif_plugging_is_fatal', 'nova.virt.driver')
CONF.import_opt('vif_plugging_timeout', 'nova.virt.driver')
CONF.import_opt('enabled', 'nova.console.serial', group='serial_console')
CONF.import_opt('proxyclient_address', 'nova.console.serial',
                group='serial_console')
CONF.import_opt('hw_disk_discard', 'nova.virt.libvirt.imagebackend',
                group='libvirt')

DEFAULT_FIREWALL_DRIVER = "%s.%s" % (
    libvirt_firewall.__name__,
    libvirt_firewall.IptablesFirewallDriver.__name__)

MAX_CONSOLE_BYTES = 100 * units.Ki

# The libvirt driver will prefix any disable reason codes with this string.
DISABLE_PREFIX = 'AUTO: '
# Disable reason for the service which was enabled or disabled without reason
DISABLE_REASON_UNDEFINED = 'None'


def patch_tpool_proxy():
    """eventlet.tpool.Proxy doesn't work with old-style class in __str__()
    or __repr__() calls. See bug #962840 for details.
    We perform a monkey patch to replace those two instance methods.
    """
    def str_method(self):
        return str(self._obj)

    def repr_method(self):
        return repr(self._obj)

    tpool.Proxy.__str__ = str_method
    tpool.Proxy.__repr__ = repr_method


patch_tpool_proxy()

VIR_DOMAIN_NOSTATE = 0
VIR_DOMAIN_RUNNING = 1
VIR_DOMAIN_BLOCKED = 2
VIR_DOMAIN_PAUSED = 3
VIR_DOMAIN_SHUTDOWN = 4
VIR_DOMAIN_SHUTOFF = 5
VIR_DOMAIN_CRASHED = 6
VIR_DOMAIN_PMSUSPENDED = 7

LIBVIRT_POWER_STATE = {
    VIR_DOMAIN_NOSTATE: power_state.NOSTATE,
    VIR_DOMAIN_RUNNING: power_state.RUNNING,
    # NOTE(maoy): The DOMAIN_BLOCKED state is only valid in Xen.
    # It means that the VM is running and the vCPU is idle. So,
    # we map it to RUNNING
    VIR_DOMAIN_BLOCKED: power_state.RUNNING,
    VIR_DOMAIN_PAUSED: power_state.PAUSED,
    # NOTE(maoy): The libvirt API doc says that DOMAIN_SHUTDOWN
    # means the domain is being shut down. So technically the domain
    # is still running. SHUTOFF is the real powered off state.
    # But we will map both to SHUTDOWN anyway.
    # http://libvirt.org/html/libvirt-libvirt.html
    VIR_DOMAIN_SHUTDOWN: power_state.SHUTDOWN,
    VIR_DOMAIN_SHUTOFF: power_state.SHUTDOWN,
    VIR_DOMAIN_CRASHED: power_state.CRASHED,
    VIR_DOMAIN_PMSUSPENDED: power_state.SUSPENDED,
}

MIN_LIBVIRT_VERSION = (0, 9, 11)
# When the above version matches/exceeds this version
# delete it & corresponding code using it
MIN_LIBVIRT_DEVICE_CALLBACK_VERSION = (1, 1, 1)
# Live snapshot requirements
REQ_HYPERVISOR_LIVESNAPSHOT = "QEMU"
# TODO(sdague): this should be 1.0.0, but hacked to set 1.3.0 until
# https://bugs.launchpad.net/nova/+bug/1334398
# can be diagnosed & resolved
MIN_LIBVIRT_LIVESNAPSHOT_VERSION = (1, 3, 0)
MIN_QEMU_LIVESNAPSHOT_VERSION = (1, 3, 0)
# block size tuning requirements
MIN_LIBVIRT_BLOCKIO_VERSION = (0, 10, 2)
# BlockJobInfo management requirement
MIN_LIBVIRT_BLOCKJOBINFO_VERSION = (1, 1, 1)
# Relative block commit (feature is detected,
# this version is only used for messaging)
MIN_LIBVIRT_BLOCKCOMMIT_RELATIVE_VERSION = (1, 2, 7)
# libvirt discard feature
MIN_LIBVIRT_DISCARD_VERSION = (1, 0, 6)
MIN_QEMU_DISCARD_VERSION = (1, 6, 0)
REQ_HYPERVISOR_DISCARD = "QEMU"
<<<<<<< HEAD
=======
# libvirt numa topology support
MIN_LIBVIRT_NUMA_TOPOLOGY_VERSION = (1, 0, 4)
>>>>>>> c5ac21f3


def libvirt_error_handler(context, err):
    # Just ignore instead of default outputting to stderr.
    pass


class LibvirtDriver(driver.ComputeDriver):

    capabilities = {
        "has_imagecache": True,
        "supports_recreate": True,
        }

    def __init__(self, virtapi, read_only=False):
        super(LibvirtDriver, self).__init__(virtapi)

        global libvirt
        if libvirt is None:
            libvirt = importutils.import_module('libvirt')

        self._skip_list_all_domains = False
        self._host_state = None
        self._initiator = None
        self._fc_wwnns = None
        self._fc_wwpns = None
        self._wrapped_conn = None
        self._wrapped_conn_lock = threading.Lock()
        self._caps = None
        self._vcpu_total = 0
        self.read_only = read_only
        self.firewall_driver = firewall.load_driver(
            DEFAULT_FIREWALL_DRIVER,
            self.virtapi,
            get_connection=self._get_connection)

        self.vif_driver = libvirt_vif.LibvirtGenericVIFDriver(
            self._get_connection)

        self.volume_drivers = driver.driver_dict_from_config(
            CONF.libvirt.volume_drivers, self)

        self.dev_filter = pci_whitelist.get_pci_devices_filter()

        self._event_queue = None

        self._disk_cachemode = None
        self.image_cache_manager = imagecache.ImageCacheManager()
        self.image_backend = imagebackend.Backend(CONF.use_cow_images)

        self.disk_cachemodes = {}

        self.valid_cachemodes = ["default",
                                 "none",
                                 "writethrough",
                                 "writeback",
                                 "directsync",
                                 "unsafe",
                                ]
        self._conn_supports_start_paused = CONF.libvirt.virt_type in ('kvm',
                                                                      'qemu')

        for mode_str in CONF.libvirt.disk_cachemodes:
            disk_type, sep, cache_mode = mode_str.partition('=')
            if cache_mode not in self.valid_cachemodes:
                LOG.warn(_LW('Invalid cachemode %(cache_mode)s specified '
                             'for disk type %(disk_type)s.'),
                         {'cache_mode': cache_mode, 'disk_type': disk_type})
                continue
            self.disk_cachemodes[disk_type] = cache_mode

        self._volume_api = volume.API()
        self._image_api = image.API()

        sysinfo_serial_funcs = {
            'none': lambda: None,
            'hardware': self._get_host_sysinfo_serial_hardware,
            'os': self._get_host_sysinfo_serial_os,
            'auto': self._get_host_sysinfo_serial_auto,
        }

        self._sysinfo_serial_func = sysinfo_serial_funcs.get(
            CONF.libvirt.sysinfo_serial)
        if not self._sysinfo_serial_func:
            raise exception.NovaException(
                _("Unexpected sysinfo_serial setting '%(actual)s'. "
                  "Permitted values are %(expect)s'") %
                  {'actual': CONF.libvirt.sysinfo_serial,
                   'expect': ', '.join("'%s'" % k for k in
                                       sysinfo_serial_funcs.keys())})

    @property
    def disk_cachemode(self):
        if self._disk_cachemode is None:
            # We prefer 'none' for consistent performance, host crash
            # safety & migration correctness by avoiding host page cache.
            # Some filesystems (eg GlusterFS via FUSE) don't support
            # O_DIRECT though. For those we fallback to 'writethrough'
            # which gives host crash safety, and is safe for migration
            # provided the filesystem is cache coherent (cluster filesystems
            # typically are, but things like NFS are not).
            self._disk_cachemode = "none"
            if not self._supports_direct_io(CONF.instances_path):
                self._disk_cachemode = "writethrough"
        return self._disk_cachemode

    @property
    def host_state(self):
        if not self._host_state:
            self._host_state = HostState(self)
        return self._host_state

    def _set_cache_mode(self, conf):
        """Set cache mode on LibvirtConfigGuestDisk object."""
        try:
            source_type = conf.source_type
            driver_cache = conf.driver_cache
        except AttributeError:
            return

        cache_mode = self.disk_cachemodes.get(source_type,
                                              driver_cache)
        conf.driver_cache = cache_mode

    @staticmethod
    def _conn_has_min_version(conn, lv_ver=None, hv_ver=None, hv_type=None):
        try:
            if lv_ver is not None:
                libvirt_version = conn.getLibVersion()
                if libvirt_version < utils.convert_version_to_int(lv_ver):
                    return False

            if hv_ver is not None:
                hypervisor_version = conn.getVersion()
                if hypervisor_version < utils.convert_version_to_int(hv_ver):
                    return False

            if hv_type is not None:
                hypervisor_type = conn.getType()
                if hypervisor_type != hv_type:
                    return False

            return True
        except Exception:
            return False

    def _has_min_version(self, lv_ver=None, hv_ver=None, hv_type=None):
        return self._conn_has_min_version(self._conn, lv_ver, hv_ver, hv_type)

    def _native_thread(self):
        """Receives async events coming in from libvirtd.

        This is a native thread which runs the default
        libvirt event loop implementation. This processes
        any incoming async events from libvirtd and queues
        them for later dispatch. This thread is only
        permitted to use libvirt python APIs, and the
        driver.queue_event method. In particular any use
        of logging is forbidden, since it will confuse
        eventlet's greenthread integration
        """

        while True:
            libvirt.virEventRunDefaultImpl()

    def _dispatch_thread(self):
        """Dispatches async events coming in from libvirtd.

        This is a green thread which waits for events to
        arrive from the libvirt event loop thread. This
        then dispatches the events to the compute manager.
        """

        while True:
            self._dispatch_events()

    @staticmethod
    def _event_lifecycle_callback(conn, dom, event, detail, opaque):
        """Receives lifecycle events from libvirt.

        NB: this method is executing in a native thread, not
        an eventlet coroutine. It can only invoke other libvirt
        APIs, or use self.queue_event(). Any use of logging APIs
        in particular is forbidden.
        """

        self = opaque

        uuid = dom.UUIDString()
        transition = None
        if event == libvirt.VIR_DOMAIN_EVENT_STOPPED:
            transition = virtevent.EVENT_LIFECYCLE_STOPPED
        elif event == libvirt.VIR_DOMAIN_EVENT_STARTED:
            transition = virtevent.EVENT_LIFECYCLE_STARTED
        elif event == libvirt.VIR_DOMAIN_EVENT_SUSPENDED:
            transition = virtevent.EVENT_LIFECYCLE_PAUSED
        elif event == libvirt.VIR_DOMAIN_EVENT_RESUMED:
            transition = virtevent.EVENT_LIFECYCLE_RESUMED

        if transition is not None:
            self._queue_event(virtevent.LifecycleEvent(uuid, transition))

    def _queue_event(self, event):
        """Puts an event on the queue for dispatch.

        This method is called by the native event thread to
        put events on the queue for later dispatch by the
        green thread. Any use of logging APIs is forbidden.
        """

        if self._event_queue is None:
            return

        # Queue the event...
        self._event_queue.put(event)

        # ...then wakeup the green thread to dispatch it
        c = ' '.encode()
        self._event_notify_send.write(c)
        self._event_notify_send.flush()

    def _dispatch_events(self):
        """Wait for & dispatch events from native thread

        Blocks until native thread indicates some events
        are ready. Then dispatches all queued events.
        """

        # Wait to be notified that there are some
        # events pending
        try:
            _c = self._event_notify_recv.read(1)
            assert _c
        except ValueError:
            return  # will be raised when pipe is closed

        # Process as many events as possible without
        # blocking
        last_close_event = None
        while not self._event_queue.empty():
            try:
                event = self._event_queue.get(block=False)
                if isinstance(event, virtevent.LifecycleEvent):
                    self.emit_event(event)
                elif 'conn' in event and 'reason' in event:
                    last_close_event = event
            except native_Queue.Empty:
                pass
        if last_close_event is None:
            return
        conn = last_close_event['conn']
        # get_new_connection may already have disabled the host,
        # in which case _wrapped_conn is None.
        with self._wrapped_conn_lock:
            if conn == self._wrapped_conn:
                reason = last_close_event['reason']
                _error = _("Connection to libvirt lost: %s") % reason
                LOG.warn(_error)
                self._wrapped_conn = None
                # Disable compute service to avoid
                # new instances of being scheduled on this host.
                self._set_host_enabled(False, disable_reason=_error)

    def _init_events_pipe(self):
        """Create a self-pipe for the native thread to synchronize on.

        This code is taken from the eventlet tpool module, under terms
        of the Apache License v2.0.
        """

        self._event_queue = native_Queue.Queue()
        try:
            rpipe, wpipe = os.pipe()
            self._event_notify_send = greenio.GreenPipe(wpipe, 'wb', 0)
            self._event_notify_recv = greenio.GreenPipe(rpipe, 'rb', 0)
        except (ImportError, NotImplementedError):
            # This is Windows compatibility -- use a socket instead
            #  of a pipe because pipes don't really exist on Windows.
            sock = eventlet_util.__original_socket__(socket.AF_INET,
                                                     socket.SOCK_STREAM)
            sock.bind(('localhost', 0))
            sock.listen(50)
            csock = eventlet_util.__original_socket__(socket.AF_INET,
                                                      socket.SOCK_STREAM)
            csock.connect(('localhost', sock.getsockname()[1]))
            nsock, addr = sock.accept()
            self._event_notify_send = nsock.makefile('wb', 0)
            gsock = greenio.GreenSocket(csock)
            self._event_notify_recv = gsock.makefile('rb', 0)

    def _init_events(self):
        """Initializes the libvirt events subsystem.

        This requires running a native thread to provide the
        libvirt event loop integration. This forwards events
        to a green thread which does the actual dispatching.
        """

        self._init_events_pipe()

        LOG.debug("Starting native event thread")
        event_thread = native_threading.Thread(target=self._native_thread)
        event_thread.setDaemon(True)
        event_thread.start()

        LOG.debug("Starting green dispatch thread")
        eventlet.spawn(self._dispatch_thread)

    def _do_quality_warnings(self):
        """Warn about untested driver configurations.

        This will log a warning message about untested driver or host arch
        configurations to indicate to administrators that the quality is
        unknown. Currently, only qemu or kvm on intel 32- or 64-bit systems
        is tested upstream.
        """
        caps = self._get_host_capabilities()
        hostarch = caps.host.cpu.arch
        if (CONF.libvirt.virt_type not in ('qemu', 'kvm') or
            hostarch not in (arch.I686, arch.X86_64)):
            LOG.warn(_LW('The libvirt driver is not tested on '
                         '%(type)s/%(arch)s by the OpenStack project and '
                         'thus its quality can not be ensured. For more '
                         'information, see: https://wiki.openstack.org/wiki/'
                         'HypervisorSupportMatrix'),
                        {'type': CONF.libvirt.virt_type, 'arch': hostarch})

    def init_host(self, host):
        # NOTE(dkliban): Error handler needs to be registered before libvirt
        #                connection is used for the first time.  Otherwise, the
        #                handler does not get registered.
        libvirt.registerErrorHandler(libvirt_error_handler, None)
        libvirt.virEventRegisterDefaultImpl()
        self._do_quality_warnings()

        if (CONF.libvirt.virt_type == 'lxc' and
                not (CONF.libvirt.uid_maps and CONF.libvirt.gid_maps)):
            LOG.warn(_LW("Running libvirt-lxc without user namespaces is "
                         "dangerous. Containers spawned by Nova will be run "
                         "as the host's root user. It is highly suggested "
                         "that user namespaces be used in a public or "
                         "multi-tenant environment."))

        # Stop libguestfs using KVM unless we're also configured
        # to use this. This solves problem where people need to
        # stop Nova use of KVM because nested-virt is broken
        if CONF.libvirt.virt_type != "kvm":
            guestfs.force_tcg()

        if not self._has_min_version(MIN_LIBVIRT_VERSION):
            major = MIN_LIBVIRT_VERSION[0]
            minor = MIN_LIBVIRT_VERSION[1]
            micro = MIN_LIBVIRT_VERSION[2]
            LOG.error(_LE('Nova requires libvirt version '
                          '%(major)i.%(minor)i.%(micro)i or greater.'),
                      {'major': major, 'minor': minor, 'micro': micro})

        self._init_events()

    def _get_new_connection(self):
        # call with _wrapped_conn_lock held
        LOG.debug('Connecting to libvirt: %s', self.uri())
        wrapped_conn = None

        try:
            wrapped_conn = self._connect(self.uri(), self.read_only)
        finally:
            # Enabling the compute service, in case it was disabled
            # since the connection was successful.
            disable_reason = DISABLE_REASON_UNDEFINED
            if not wrapped_conn:
                disable_reason = 'Failed to connect to libvirt'
            self._set_host_enabled(bool(wrapped_conn), disable_reason)

        self._wrapped_conn = wrapped_conn
        self._skip_list_all_domains = False

        try:
            LOG.debug("Registering for lifecycle events %s", self)
            wrapped_conn.domainEventRegisterAny(
                None,
                libvirt.VIR_DOMAIN_EVENT_ID_LIFECYCLE,
                self._event_lifecycle_callback,
                self)
        except Exception as e:
            LOG.warn(_LW("URI %(uri)s does not support events: %(error)s"),
                     {'uri': self.uri(), 'error': e})

        try:
            LOG.debug("Registering for connection events: %s", str(self))
            wrapped_conn.registerCloseCallback(self._close_callback, None)
        except (TypeError, AttributeError) as e:
            # NOTE: The registerCloseCallback of python-libvirt 1.0.1+
            # is defined with 3 arguments, and the above registerClose-
            # Callback succeeds. However, the one of python-libvirt 1.0.0
            # is defined with 4 arguments and TypeError happens here.
            # Then python-libvirt 0.9 does not define a method register-
            # CloseCallback.
            LOG.debug("The version of python-libvirt does not support "
                      "registerCloseCallback or is too old: %s", e)
        except libvirt.libvirtError as e:
            LOG.warn(_LW("URI %(uri)s does not support connection"
                         " events: %(error)s"),
                     {'uri': self.uri(), 'error': e})

        return wrapped_conn

    def _get_connection(self):
        # multiple concurrent connections are protected by _wrapped_conn_lock
        with self._wrapped_conn_lock:
            wrapped_conn = self._wrapped_conn
            if not wrapped_conn or not self._test_connection(wrapped_conn):
                wrapped_conn = self._get_new_connection()

        return wrapped_conn

    _conn = property(_get_connection)

    def _close_callback(self, conn, reason, opaque):
        close_info = {'conn': conn, 'reason': reason}
        self._queue_event(close_info)

    @staticmethod
    def _test_connection(conn):
        try:
            conn.getLibVersion()
            return True
        except libvirt.libvirtError as e:
            if (e.get_error_code() in (libvirt.VIR_ERR_SYSTEM_ERROR,
                                       libvirt.VIR_ERR_INTERNAL_ERROR) and
                e.get_error_domain() in (libvirt.VIR_FROM_REMOTE,
                                         libvirt.VIR_FROM_RPC)):
                LOG.debug('Connection to libvirt broke')
                return False
            raise

    @staticmethod
    def uri():
        if CONF.libvirt.virt_type == 'uml':
            uri = CONF.libvirt.connection_uri or 'uml:///system'
        elif CONF.libvirt.virt_type == 'xen':
            uri = CONF.libvirt.connection_uri or 'xen:///'
        elif CONF.libvirt.virt_type == 'lxc':
            uri = CONF.libvirt.connection_uri or 'lxc:///'
        else:
            uri = CONF.libvirt.connection_uri or 'qemu:///system'
        return uri

    @staticmethod
    def _connect_auth_cb(creds, opaque):
        if len(creds) == 0:
            return 0
        raise exception.NovaException(
            _("Can not handle authentication request for %d credentials")
            % len(creds))

    @staticmethod
    def _connect(uri, read_only):
        auth = [[libvirt.VIR_CRED_AUTHNAME,
                 libvirt.VIR_CRED_ECHOPROMPT,
                 libvirt.VIR_CRED_REALM,
                 libvirt.VIR_CRED_PASSPHRASE,
                 libvirt.VIR_CRED_NOECHOPROMPT,
                 libvirt.VIR_CRED_EXTERNAL],
                LibvirtDriver._connect_auth_cb,
                None]

        try:
            flags = 0
            if read_only:
                flags = libvirt.VIR_CONNECT_RO
            # tpool.proxy_call creates a native thread. Due to limitations
            # with eventlet locking we cannot use the logging API inside
            # the called function.
            return tpool.proxy_call(
                (libvirt.virDomain, libvirt.virConnect),
                libvirt.openAuth, uri, auth, flags)
        except libvirt.libvirtError as ex:
            LOG.exception(_LE("Connection to libvirt failed: %s"), ex)
            payload = dict(ip=LibvirtDriver.get_host_ip_addr(),
                           method='_connect',
                           reason=ex)
            rpc.get_notifier('compute').error(nova_context.get_admin_context(),
                                              'compute.libvirt.error',
                                              payload)
            raise exception.HypervisorUnavailable(host=CONF.host)

    def instance_exists(self, instance):
        """Efficient override of base instance_exists method."""
        try:
            self._lookup_by_name(instance.name)
            return True
        except exception.NovaException:
            return False

    def _list_instance_domains_fast(self, only_running=True):
        # The modern (>= 0.9.13) fast way - 1 single API call for all domains
        flags = libvirt.VIR_CONNECT_LIST_DOMAINS_ACTIVE
        if not only_running:
            flags = flags | libvirt.VIR_CONNECT_LIST_DOMAINS_INACTIVE
        return self._conn.listAllDomains(flags)

    def _list_instance_domains_slow(self, only_running=True):
        # The legacy (< 0.9.13) slow way - O(n) API call for n domains
        uuids = []
        doms = []
        # Redundant numOfDomains check is for libvirt bz #836647
        if self._conn.numOfDomains() > 0:
            for id in self._conn.listDomainsID():
                try:
                    dom = self._lookup_by_id(id)
                    doms.append(dom)
                    uuids.append(dom.UUIDString())
                except exception.InstanceNotFound:
                    continue

        if only_running:
            return doms

        for name in self._conn.listDefinedDomains():
            try:
                dom = self._lookup_by_name(name)
                if dom.UUIDString() not in uuids:
                    doms.append(dom)
            except exception.InstanceNotFound:
                continue

        return doms

    def _list_instance_domains(self, only_running=True, only_guests=True):
        """Get a list of libvirt.Domain objects for nova instances

        :param only_running: True to only return running instances
        :param only_guests: True to filter out any host domain (eg Dom-0)

        Query libvirt to a get a list of all libvirt.Domain objects
        that correspond to nova instances. If the only_running parameter
        is true this list will only include active domains, otherwise
        inactive domains will be included too. If the only_guests parameter
        is true the list will have any "host" domain (aka Xen Domain-0)
        filtered out.

        :returns: list of libvirt.Domain objects
        """

        if not self._skip_list_all_domains:
            try:
                alldoms = self._list_instance_domains_fast(only_running)
            except (libvirt.libvirtError, AttributeError) as ex:
                LOG.info(_LI("Unable to use bulk domain list APIs, "
                             "falling back to slow code path: %(ex)s"),
                         {'ex': ex})
                self._skip_list_all_domains = True

        if self._skip_list_all_domains:
            # Old libvirt, or a libvirt driver which doesn't
            # implement the new API
            alldoms = self._list_instance_domains_slow(only_running)

        doms = []
        for dom in alldoms:
            if only_guests and dom.ID() == 0:
                continue
            doms.append(dom)

        return doms

    def list_instances(self):
        names = []
        for dom in self._list_instance_domains(only_running=False):
            names.append(dom.name())

        return names

    def list_instance_uuids(self):
        uuids = []
        for dom in self._list_instance_domains(only_running=False):
            uuids.append(dom.UUIDString())

        return uuids

    def plug_vifs(self, instance, network_info):
        """Plug VIFs into networks."""
        for vif in network_info:
            self.vif_driver.plug(instance, vif)

    def _unplug_vifs(self, instance, network_info, ignore_errors):
        """Unplug VIFs from networks."""
        for vif in network_info:
            try:
                self.vif_driver.unplug(instance, vif)
            except exception.NovaException:
                if not ignore_errors:
                    raise

    def unplug_vifs(self, instance, network_info):
        self._unplug_vifs(instance, network_info, False)

    def _teardown_container(self, instance):
        inst_path = libvirt_utils.get_instance_path(instance)
        container_dir = os.path.join(inst_path, 'rootfs')
        rootfs_dev = instance.system_metadata.get('rootfs_device_name')
        disk.teardown_container(container_dir, rootfs_dev)

    def _destroy(self, instance):
        try:
            virt_dom = self._lookup_by_name(instance['name'])
        except exception.InstanceNotFound:
            virt_dom = None

        # If the instance is already terminated, we're still happy
        # Otherwise, destroy it
        old_domid = -1
        if virt_dom is not None:
            try:
                old_domid = virt_dom.ID()
                virt_dom.destroy()

                # NOTE(GuanQiang): teardown container to avoid resource leak
                if CONF.libvirt.virt_type == 'lxc':
                    self._teardown_container(instance)

            except libvirt.libvirtError as e:
                is_okay = False
                errcode = e.get_error_code()
                if errcode == libvirt.VIR_ERR_NO_DOMAIN:
                    # Domain already gone. This can safely be ignored.
                    is_okay = True
                elif errcode == libvirt.VIR_ERR_OPERATION_INVALID:
                    # If the instance is already shut off, we get this:
                    # Code=55 Error=Requested operation is not valid:
                    # domain is not running
                    state = LIBVIRT_POWER_STATE[virt_dom.info()[0]]
                    if state == power_state.SHUTDOWN:
                        is_okay = True
                elif errcode == libvirt.VIR_ERR_OPERATION_TIMEOUT:
                    LOG.warn(_LW("Cannot destroy instance, operation time "
                                 "out"),
                            instance=instance)
                    reason = _("operation time out")
                    raise exception.InstancePowerOffFailure(reason=reason)

                if not is_okay:
                    with excutils.save_and_reraise_exception():
                        LOG.error(_LE('Error from libvirt during destroy. '
                                      'Code=%(errcode)s Error=%(e)s'),
                                  {'errcode': errcode, 'e': e},
                                  instance=instance)

        def _wait_for_destroy(expected_domid):
            """Called at an interval until the VM is gone."""
            # NOTE(vish): If the instance disappears during the destroy
            #             we ignore it so the cleanup can still be
            #             attempted because we would prefer destroy to
            #             never fail.
            try:
                dom_info = self.get_info(instance)
                state = dom_info['state']
                new_domid = dom_info['id']
            except exception.InstanceNotFound:
                LOG.warning(_LW("During wait destroy, instance disappeared."),
                            instance=instance)
                raise loopingcall.LoopingCallDone()

            if state == power_state.SHUTDOWN:
                LOG.info(_LI("Instance destroyed successfully."),
                         instance=instance)
                raise loopingcall.LoopingCallDone()

            # NOTE(wangpan): If the instance was booted again after destroy,
            #                this may be a endless loop, so check the id of
            #                domain here, if it changed and the instance is
            #                still running, we should destroy it again.
            # see https://bugs.launchpad.net/nova/+bug/1111213 for more details
            if new_domid != expected_domid:
                LOG.info(_LI("Instance may be started again."),
                         instance=instance)
                kwargs['is_running'] = True
                raise loopingcall.LoopingCallDone()

        kwargs = {'is_running': False}
        timer = loopingcall.FixedIntervalLoopingCall(_wait_for_destroy,
                                                     old_domid)
        timer.start(interval=0.5).wait()
        if kwargs['is_running']:
            LOG.info(_LI("Going to destroy instance again."),
                     instance=instance)
            self._destroy(instance)

    def destroy(self, context, instance, network_info, block_device_info=None,
                destroy_disks=True, migrate_data=None):
        self._destroy(instance)
        self.cleanup(context, instance, network_info, block_device_info,
                     destroy_disks, migrate_data)

    def _undefine_domain(self, instance):
        try:
            virt_dom = self._lookup_by_name(instance['name'])
        except exception.InstanceNotFound:
            virt_dom = None
        if virt_dom:
            try:
                try:
                    virt_dom.undefineFlags(
                        libvirt.VIR_DOMAIN_UNDEFINE_MANAGED_SAVE)
                except libvirt.libvirtError:
                    LOG.debug("Error from libvirt during undefineFlags."
                        " Retrying with undefine", instance=instance)
                    virt_dom.undefine()
                except AttributeError:
                    # NOTE(vish): Older versions of libvirt don't support
                    #             undefine flags, so attempt to do the
                    #             right thing.
                    try:
                        if virt_dom.hasManagedSaveImage(0):
                            virt_dom.managedSaveRemove(0)
                    except AttributeError:
                        pass
                    virt_dom.undefine()
            except libvirt.libvirtError as e:
                with excutils.save_and_reraise_exception():
                    errcode = e.get_error_code()
                    LOG.error(_LE('Error from libvirt during undefine. '
                                  'Code=%(errcode)s Error=%(e)s'),
                              {'errcode': errcode, 'e': e}, instance=instance)

    def cleanup(self, context, instance, network_info, block_device_info=None,
                destroy_disks=True, migrate_data=None, destroy_vifs=True):
        if destroy_vifs:
            self._unplug_vifs(instance, network_info, True)

        retry = True
        while retry:
            try:
                self.firewall_driver.unfilter_instance(instance,
                                                    network_info=network_info)
            except libvirt.libvirtError as e:
                try:
                    state = self.get_info(instance)['state']
                except exception.InstanceNotFound:
                    state = power_state.SHUTDOWN

                if state != power_state.SHUTDOWN:
                    LOG.warn(_LW("Instance may be still running, destroy "
                                 "it again."), instance=instance)
                    self._destroy(instance)
                else:
                    retry = False
                    errcode = e.get_error_code()
                    LOG.exception(_LE('Error from libvirt during unfilter. '
                                      'Code=%(errcode)s Error=%(e)s'),
                                  {'errcode': errcode, 'e': e},
                                  instance=instance)
                    reason = "Error unfiltering instance."
                    raise exception.InstanceTerminationFailure(reason=reason)
            except Exception:
                retry = False
                raise
            else:
                retry = False

        # FIXME(wangpan): if the instance is booted again here, such as the
        #                 the soft reboot operation boot it here, it will
        #                 become "running deleted", should we check and destroy
        #                 it at the end of this method?

        # NOTE(vish): we disconnect from volumes regardless
        block_device_mapping = driver.block_device_info_get_mapping(
            block_device_info)
        for vol in block_device_mapping:
            connection_info = vol['connection_info']
            disk_dev = vol['mount_device']
            if disk_dev is not None:
                disk_dev = disk_dev.rpartition("/")[2]

            if ('data' in connection_info and
                    'volume_id' in connection_info['data']):
                volume_id = connection_info['data']['volume_id']
                encryption = encryptors.get_encryption_metadata(
                    context, self._volume_api, volume_id, connection_info)

                if encryption:
                    # The volume must be detached from the VM before
                    # disconnecting it from its encryptor. Otherwise, the
                    # encryptor may report that the volume is still in use.
                    encryptor = self._get_volume_encryptor(connection_info,
                                                           encryption)
                    encryptor.detach_volume(**encryption)

            try:
                self._disconnect_volume(connection_info, disk_dev)
            except Exception as exc:
                with excutils.save_and_reraise_exception() as ctxt:
                    if destroy_disks:
                        # Don't block on Volume errors if we're trying to
                        # delete the instance as we may be partially created
                        # or deleted
                        ctxt.reraise = False
                        LOG.warn(_LW("Ignoring Volume Error on vol %(vol_id)s "
                                     "during delete %(exc)s"),
                                 {'vol_id': vol.get('volume_id'), 'exc': exc},
                                 instance=instance)

        if destroy_disks:
            # NOTE(haomai): destroy volumes if needed
            if CONF.libvirt.images_type == 'lvm':
                self._cleanup_lvm(instance)
            if CONF.libvirt.images_type == 'rbd':
                self._cleanup_rbd(instance)

        if destroy_disks or (
                migrate_data and migrate_data.get('is_shared_block_storage',
                                                  False)):
            self._delete_instance_files(instance)

        if CONF.serial_console.enabled:
            for host, port in self._get_serial_ports_from_instance(instance):
                serial_console.release_port(host=host, port=port)

        self._undefine_domain(instance)

    def _detach_encrypted_volumes(self, instance):
        """Detaches encrypted volumes attached to instance."""
        disks = jsonutils.loads(self.get_instance_disk_info(instance['name']))
        encrypted_volumes = filter(dmcrypt.is_encrypted,
                                   [disk['path'] for disk in disks])
        for path in encrypted_volumes:
            dmcrypt.delete_volume(path)

    def _get_serial_ports_from_instance(self, instance, mode=None):
        """Returns an iterator over serial port(s) configured on instance.

        :param mode: Should be a value in (None, bind, connect)
        """
        virt_dom = self._lookup_by_name(instance['name'])
        xml = virt_dom.XMLDesc(0)
        tree = etree.fromstring(xml)
        for serial in tree.findall("./devices/serial"):
            if serial.get("type") == "tcp":
                source = serial.find("./source")
                if source is not None:
                    if mode and source.get("mode") != mode:
                        continue
                    yield (source.get("host"), int(source.get("service")))

    @staticmethod
    def _get_rbd_driver():
        return rbd_utils.RBDDriver(
                pool=CONF.libvirt.images_rbd_pool,
                ceph_conf=CONF.libvirt.images_rbd_ceph_conf,
                rbd_user=CONF.libvirt.rbd_user)

    def _cleanup_rbd(self, instance):
        LibvirtDriver._get_rbd_driver().cleanup_volumes(instance)

    def _cleanup_lvm(self, instance):
        """Delete all LVM disks for given instance object."""
        if instance.get('ephemeral_key_uuid') is not None:
            self._detach_encrypted_volumes(instance)

        disks = self._lvm_disks(instance)
        if disks:
            lvm.remove_volumes(disks)

    def _lvm_disks(self, instance):
        """Returns all LVM disks for given instance object."""
        if CONF.libvirt.images_volume_group:
            vg = os.path.join('/dev', CONF.libvirt.images_volume_group)
            if not os.path.exists(vg):
                return []
            pattern = '%s_' % instance['uuid']

            # TODO(sdague): remove in Juno
            def belongs_to_instance_legacy(disk):
                # We don't want to leak old disks, but at the same time, we
                # don't want to do an unsafe thing. So we will only handle
                # the old filter if it's the system default still.
                pattern = '%s_' % instance['name']
                if disk.startswith(pattern):
                    if CONF.instance_name_template == 'instance-%08x':
                        return True
                    else:
                        LOG.warn(_LW('Volume %(disk)s possibly unsafe to '
                                     'remove, please clean up manually'),
                                    {'disk': disk})
                return False

            def belongs_to_instance(disk):
                return disk.startswith(pattern)

            def fullpath(name):
                return os.path.join(vg, name)

            logical_volumes = lvm.list_volumes(vg)

            disk_names = filter(belongs_to_instance, logical_volumes)
            # TODO(sdague): remove in Juno
            disk_names.extend(
                filter(belongs_to_instance_legacy, logical_volumes)
            )
            disks = map(fullpath, disk_names)
            return disks
        return []

    def get_volume_connector(self, instance):
        if not self._initiator:
            self._initiator = libvirt_utils.get_iscsi_initiator()
            if not self._initiator:
                LOG.debug('Could not determine iscsi initiator name',
                          instance=instance)

        if not self._fc_wwnns:
            self._fc_wwnns = libvirt_utils.get_fc_wwnns()
            if not self._fc_wwnns or len(self._fc_wwnns) == 0:
                LOG.debug('Could not determine fibre channel '
                          'world wide node names',
                          instance=instance)

        if not self._fc_wwpns:
            self._fc_wwpns = libvirt_utils.get_fc_wwpns()
            if not self._fc_wwpns or len(self._fc_wwpns) == 0:
                LOG.debug('Could not determine fibre channel '
                          'world wide port names',
                          instance=instance)

        connector = {'ip': CONF.my_ip,
                     'host': CONF.host}

        if self._initiator:
            connector['initiator'] = self._initiator

        if self._fc_wwnns and self._fc_wwpns:
            connector["wwnns"] = self._fc_wwnns
            connector["wwpns"] = self._fc_wwpns

        return connector

    def _cleanup_resize(self, instance, network_info):
        # NOTE(wangpan): we get the pre-grizzly instance path firstly,
        #                so the backup dir of pre-grizzly instance can
        #                be deleted correctly with grizzly or later nova.
        pre_grizzly_name = libvirt_utils.get_instance_path(instance,
                                                           forceold=True)
        target = pre_grizzly_name + '_resize'
        if not os.path.exists(target):
            target = libvirt_utils.get_instance_path(instance) + '_resize'

        if os.path.exists(target):
            # Deletion can fail over NFS, so retry the deletion as required.
            # Set maximum attempt as 5, most test can remove the directory
            # for the second time.
            utils.execute('rm', '-rf', target, delay_on_retry=True,
                          attempts=5)

        if instance['host'] != CONF.host:
            self._undefine_domain(instance)
            self.unplug_vifs(instance, network_info)
            self.firewall_driver.unfilter_instance(instance, network_info)

    def _connect_volume(self, connection_info, disk_info):
        driver_type = connection_info.get('driver_volume_type')
        if driver_type not in self.volume_drivers:
            raise exception.VolumeDriverNotFound(driver_type=driver_type)
        driver = self.volume_drivers[driver_type]
        return driver.connect_volume(connection_info, disk_info)

    def _disconnect_volume(self, connection_info, disk_dev):
        driver_type = connection_info.get('driver_volume_type')
        if driver_type not in self.volume_drivers:
            raise exception.VolumeDriverNotFound(driver_type=driver_type)
        driver = self.volume_drivers[driver_type]
        return driver.disconnect_volume(connection_info, disk_dev)

    def _get_volume_config(self, connection_info, disk_info):
        driver_type = connection_info.get('driver_volume_type')
        if driver_type not in self.volume_drivers:
            raise exception.VolumeDriverNotFound(driver_type=driver_type)
        driver = self.volume_drivers[driver_type]
        return driver.get_config(connection_info, disk_info)

    def _get_volume_encryptor(self, connection_info, encryption):
        encryptor = encryptors.get_volume_encryptor(connection_info,
                                                    **encryption)
        return encryptor

    def attach_volume(self, context, connection_info, instance, mountpoint,
                      disk_bus=None, device_type=None, encryption=None):
        instance_name = instance['name']
        virt_dom = self._lookup_by_name(instance_name)
        disk_dev = mountpoint.rpartition("/")[2]
        bdm = {
            'device_name': disk_dev,
            'disk_bus': disk_bus,
            'device_type': device_type}

        # Note(cfb): If the volume has a custom block size, check that
        #            that we are using QEMU/KVM and libvirt >= 0.10.2. The
        #            presence of a block size is considered mandatory by
        #            cinder so we fail if we can't honor the request.
        data = {}
        if ('data' in connection_info):
            data = connection_info['data']
        if ('logical_block_size' in data or 'physical_block_size' in data):
            if ((CONF.libvirt.virt_type != "kvm" and
                 CONF.libvirt.virt_type != "qemu")):
                msg = _("Volume sets block size, but the current "
                        "libvirt hypervisor '%s' does not support custom "
                        "block size") % CONF.libvirt.virt_type
                raise exception.InvalidHypervisorType(msg)

            if not self._has_min_version(MIN_LIBVIRT_BLOCKIO_VERSION):
                ver = ".".join([str(x) for x in MIN_LIBVIRT_BLOCKIO_VERSION])
                msg = _("Volume sets block size, but libvirt '%s' or later is "
                        "required.") % ver
                raise exception.Invalid(msg)

        disk_info = blockinfo.get_info_from_bdm(CONF.libvirt.virt_type, bdm)
        conf = self._connect_volume(connection_info, disk_info)
        self._set_cache_mode(conf)

        try:
            # NOTE(vish): We can always affect config because our
            #             domains are persistent, but we should only
            #             affect live if the domain is running.
            flags = libvirt.VIR_DOMAIN_AFFECT_CONFIG
            state = LIBVIRT_POWER_STATE[virt_dom.info()[0]]
            if state in (power_state.RUNNING, power_state.PAUSED):
                flags |= libvirt.VIR_DOMAIN_AFFECT_LIVE

            # cache device_path in connection_info -- required by encryptors
            if 'data' in connection_info:
                connection_info['data']['device_path'] = conf.source_path

            if encryption:
                encryptor = self._get_volume_encryptor(connection_info,
                                                       encryption)
                encryptor.attach_volume(context, **encryption)

            virt_dom.attachDeviceFlags(conf.to_xml(), flags)
        except Exception as ex:
            LOG.exception(_('Failed to attach volume at mountpoint: %s'),
                          mountpoint, instance=instance)
            if isinstance(ex, libvirt.libvirtError):
                errcode = ex.get_error_code()
                if errcode == libvirt.VIR_ERR_OPERATION_FAILED:
                    self._disconnect_volume(connection_info, disk_dev)
                    raise exception.DeviceIsBusy(device=disk_dev)

            with excutils.save_and_reraise_exception():
                self._disconnect_volume(connection_info, disk_dev)

    def _swap_volume(self, domain, disk_path, new_path, resize_to):
        """Swap existing disk with a new block device."""
        # Save a copy of the domain's persistent XML file
        xml = domain.XMLDesc(
            libvirt.VIR_DOMAIN_XML_INACTIVE |
            libvirt.VIR_DOMAIN_XML_SECURE)

        # Abort is an idempotent operation, so make sure any block
        # jobs which may have failed are ended.
        try:
            domain.blockJobAbort(disk_path, 0)
        except Exception:
            pass

        try:
            # NOTE (rmk): blockRebase cannot be executed on persistent
            #             domains, so we need to temporarily undefine it.
            #             If any part of this block fails, the domain is
            #             re-defined regardless.
            if domain.isPersistent():
                domain.undefine()

            # Start copy with VIR_DOMAIN_REBASE_REUSE_EXT flag to
            # allow writing to existing external volume file
            domain.blockRebase(disk_path, new_path, 0,
                               libvirt.VIR_DOMAIN_BLOCK_REBASE_COPY |
                               libvirt.VIR_DOMAIN_BLOCK_REBASE_REUSE_EXT)

            while self._wait_for_block_job(domain, disk_path):
                time.sleep(0.5)

            domain.blockJobAbort(disk_path,
                                 libvirt.VIR_DOMAIN_BLOCK_JOB_ABORT_PIVOT)
            if resize_to:
                # NOTE(alex_xu): domain.blockJobAbort isn't sync call. This
                # is bug in libvirt. So we need waiting for the pivot is
                # finished. libvirt bug #1119173
                while self._wait_for_block_job(domain, disk_path,
                                               wait_for_job_clean=True):
                    time.sleep(0.5)
                domain.blockResize(disk_path, resize_to * units.Gi / units.Ki)
        finally:
            self._conn.defineXML(xml)

    def swap_volume(self, old_connection_info,
                    new_connection_info, instance, mountpoint, resize_to):
        instance_name = instance['name']
        virt_dom = self._lookup_by_name(instance_name)
        disk_dev = mountpoint.rpartition("/")[2]
        xml = self._get_disk_xml(virt_dom.XMLDesc(0), disk_dev)
        if not xml:
            raise exception.DiskNotFound(location=disk_dev)
        disk_info = {
            'dev': disk_dev,
            'bus': blockinfo.get_disk_bus_for_disk_dev(
                CONF.libvirt.virt_type, disk_dev),
            'type': 'disk',
            }
        conf = self._connect_volume(new_connection_info, disk_info)
        if not conf.source_path:
            self._disconnect_volume(new_connection_info, disk_dev)
            raise NotImplementedError(_("Swap only supports host devices"))

        self._swap_volume(virt_dom, disk_dev, conf.source_path, resize_to)
        self._disconnect_volume(old_connection_info, disk_dev)

    @staticmethod
    def _get_disk_xml(xml, device):
        """Returns the xml for the disk mounted at device."""
        try:
            doc = etree.fromstring(xml)
        except Exception:
            return None
        ret = doc.findall('./devices/disk')
        for node in ret:
            for child in node.getchildren():
                if child.tag == 'target':
                    if child.get('dev') == device:
                        return etree.tostring(node)

    def _get_existing_domain_xml(self, instance, network_info,
                                 block_device_info=None):
        try:
            virt_dom = self._lookup_by_name(instance['name'])
            xml = virt_dom.XMLDesc(0)
        except exception.InstanceNotFound:
            disk_info = blockinfo.get_disk_info(CONF.libvirt.virt_type,
                                                instance,
                                                block_device_info)
            xml = self._get_guest_xml(nova_context.get_admin_context(),
                                      instance, network_info, disk_info,
                                      block_device_info=block_device_info)
        return xml

    def detach_volume(self, connection_info, instance, mountpoint,
                      encryption=None):
        instance_name = instance['name']
        disk_dev = mountpoint.rpartition("/")[2]
        try:
            virt_dom = self._lookup_by_name(instance_name)
            xml = self._get_disk_xml(virt_dom.XMLDesc(0), disk_dev)
            if not xml:
                raise exception.DiskNotFound(location=disk_dev)
            else:
                # NOTE(vish): We can always affect config because our
                #             domains are persistent, but we should only
                #             affect live if the domain is running.
                flags = libvirt.VIR_DOMAIN_AFFECT_CONFIG
                state = LIBVIRT_POWER_STATE[virt_dom.info()[0]]
                if state in (power_state.RUNNING, power_state.PAUSED):
                    flags |= libvirt.VIR_DOMAIN_AFFECT_LIVE
                virt_dom.detachDeviceFlags(xml, flags)

                if encryption:
                    # The volume must be detached from the VM before
                    # disconnecting it from its encryptor. Otherwise, the
                    # encryptor may report that the volume is still in use.
                    encryptor = self._get_volume_encryptor(connection_info,
                                                           encryption)
                    encryptor.detach_volume(**encryption)
        except exception.InstanceNotFound:
            # NOTE(zhaoqin): If the instance does not exist, _lookup_by_name()
            #                will throw InstanceNotFound exception. Need to
            #                disconnect volume under this circumstance.
            LOG.warn(_LW("During detach_volume, instance disappeared."))
        except libvirt.libvirtError as ex:
            # NOTE(vish): This is called to cleanup volumes after live
            #             migration, so we should still disconnect even if
            #             the instance doesn't exist here anymore.
            error_code = ex.get_error_code()
            if error_code == libvirt.VIR_ERR_NO_DOMAIN:
                # NOTE(vish):
                LOG.warn(_LW("During detach_volume, instance disappeared."))
            else:
                raise

        self._disconnect_volume(connection_info, disk_dev)

    def attach_interface(self, instance, image_meta, vif):
        virt_dom = self._lookup_by_name(instance['name'])
        flavor = objects.Flavor.get_by_id(
            nova_context.get_admin_context(read_deleted='yes'),
            instance['instance_type_id'])
        self.vif_driver.plug(instance, vif)
        self.firewall_driver.setup_basic_filtering(instance, [vif])
        cfg = self.vif_driver.get_config(instance, vif, image_meta,
                                         flavor, CONF.libvirt.virt_type)
        try:
            flags = libvirt.VIR_DOMAIN_AFFECT_CONFIG
            state = LIBVIRT_POWER_STATE[virt_dom.info()[0]]
            if state == power_state.RUNNING or state == power_state.PAUSED:
                flags |= libvirt.VIR_DOMAIN_AFFECT_LIVE
            virt_dom.attachDeviceFlags(cfg.to_xml(), flags)
        except libvirt.libvirtError:
            LOG.error(_LE('attaching network adapter failed.'),
                     instance=instance)
            self.vif_driver.unplug(instance, vif)
            raise exception.InterfaceAttachFailed(
                    instance_uuid=instance['uuid'])

    def detach_interface(self, instance, vif):
        virt_dom = self._lookup_by_name(instance['name'])
        flavor = objects.Flavor.get_by_id(
            nova_context.get_admin_context(read_deleted='yes'),
            instance['instance_type_id'])
        cfg = self.vif_driver.get_config(instance, vif, None, flavor,
                                         CONF.libvirt.virt_type)
        try:
            self.vif_driver.unplug(instance, vif)
            flags = libvirt.VIR_DOMAIN_AFFECT_CONFIG
            state = LIBVIRT_POWER_STATE[virt_dom.info()[0]]
            if state == power_state.RUNNING or state == power_state.PAUSED:
                flags |= libvirt.VIR_DOMAIN_AFFECT_LIVE
            virt_dom.detachDeviceFlags(cfg.to_xml(), flags)
        except libvirt.libvirtError as ex:
            error_code = ex.get_error_code()
            if error_code == libvirt.VIR_ERR_NO_DOMAIN:
                LOG.warn(_LW("During detach_interface, "
                             "instance disappeared."),
                         instance=instance)
            else:
                LOG.error(_LE('detaching network adapter failed.'),
                         instance=instance, exc_info=True)
                raise exception.InterfaceDetachFailed(
                        instance_uuid=instance['uuid'])

    def _create_snapshot_metadata(self, base, instance, img_fmt, snp_name):
        metadata = {'is_public': False,
                    'status': 'active',
                    'name': snp_name,
                    'properties': {
                                   'kernel_id': instance['kernel_id'],
                                   'image_location': 'snapshot',
                                   'image_state': 'available',
                                   'owner_id': instance['project_id'],
                                   'ramdisk_id': instance['ramdisk_id'],
                                   }
                    }
        if instance['os_type']:
            metadata['properties']['os_type'] = instance['os_type']

        # NOTE(vish): glance forces ami disk format to be ami
        if base.get('disk_format') == 'ami':
            metadata['disk_format'] = 'ami'
        else:
            metadata['disk_format'] = img_fmt

        metadata['container_format'] = base.get('container_format', 'bare')

        return metadata

    def snapshot(self, context, instance, image_id, update_task_state):
        """Create snapshot from a running VM instance.

        This command only works with qemu 0.14+
        """
        try:
            virt_dom = self._lookup_by_name(instance['name'])
        except exception.InstanceNotFound:
            raise exception.InstanceNotRunning(instance_id=instance['uuid'])

        base_image_ref = instance['image_ref']

        base = compute_utils.get_image_metadata(
            context, self._image_api, base_image_ref, instance)

        snapshot = self._image_api.get(context, image_id)

        disk_path = libvirt_utils.find_disk(virt_dom)
        source_format = libvirt_utils.get_disk_type(disk_path)

        image_format = CONF.libvirt.snapshot_image_format or source_format

        # NOTE(bfilippov): save lvm and rbd as raw
        if image_format == 'lvm' or image_format == 'rbd':
            image_format = 'raw'

        metadata = self._create_snapshot_metadata(base,
                                                  instance,
                                                  image_format,
                                                  snapshot['name'])

        snapshot_name = uuid.uuid4().hex

        state = LIBVIRT_POWER_STATE[virt_dom.info()[0]]

        # NOTE(rmk): Live snapshots require QEMU 1.3 and Libvirt 1.0.0.
        #            These restrictions can be relaxed as other configurations
        #            can be validated.
        # NOTE(dgenin): Instances with LVM encrypted ephemeral storage require
        #               cold snapshots. Currently, checking for encryption is
        #               redundant because LVM supports only cold snapshots.
        #               It is necessary in case this situation changes in the
        #               future.
        if (self._has_min_version(MIN_LIBVIRT_LIVESNAPSHOT_VERSION,
                                  MIN_QEMU_LIVESNAPSHOT_VERSION,
                                  REQ_HYPERVISOR_LIVESNAPSHOT)
             and source_format not in ('lvm', 'rbd')
             and not CONF.ephemeral_storage_encryption.enabled):
            live_snapshot = True
            # Abort is an idempotent operation, so make sure any block
            # jobs which may have failed are ended. This operation also
            # confirms the running instance, as opposed to the system as a
            # whole, has a new enough version of the hypervisor (bug 1193146).
            try:
                virt_dom.blockJobAbort(disk_path, 0)
            except libvirt.libvirtError as ex:
                error_code = ex.get_error_code()
                if error_code == libvirt.VIR_ERR_CONFIG_UNSUPPORTED:
                    live_snapshot = False
                else:
                    pass
        else:
            live_snapshot = False

        # NOTE(rmk): We cannot perform live snapshots when a managedSave
        #            file is present, so we will use the cold/legacy method
        #            for instances which are shutdown.
        if state == power_state.SHUTDOWN:
            live_snapshot = False

        # NOTE(dkang): managedSave does not work for LXC
        if CONF.libvirt.virt_type != 'lxc' and not live_snapshot:
            if state == power_state.RUNNING or state == power_state.PAUSED:
                self._detach_pci_devices(virt_dom,
                    pci_manager.get_instance_pci_devs(instance))
                self._detach_sriov_ports(instance, virt_dom)
                virt_dom.managedSave(0)

        snapshot_backend = self.image_backend.snapshot(instance,
                disk_path,
                image_type=source_format)

        if live_snapshot:
            LOG.info(_LI("Beginning live snapshot process"),
                     instance=instance)
        else:
            LOG.info(_LI("Beginning cold snapshot process"),
                     instance=instance)

        update_task_state(task_state=task_states.IMAGE_PENDING_UPLOAD)
        snapshot_directory = CONF.libvirt.snapshots_directory
        fileutils.ensure_tree(snapshot_directory)
        with utils.tempdir(dir=snapshot_directory) as tmpdir:
            try:
                out_path = os.path.join(tmpdir, snapshot_name)
                if live_snapshot:
                    # NOTE(xqueralt): libvirt needs o+x in the temp directory
                    os.chmod(tmpdir, 0o701)
                    self._live_snapshot(virt_dom, disk_path, out_path,
                                        image_format)
                else:
                    snapshot_backend.snapshot_extract(out_path, image_format)
            finally:
                new_dom = None
                # NOTE(dkang): because previous managedSave is not called
                #              for LXC, _create_domain must not be called.
                if CONF.libvirt.virt_type != 'lxc' and not live_snapshot:
                    if state == power_state.RUNNING:
                        new_dom = self._create_domain(domain=virt_dom)
                    elif state == power_state.PAUSED:
                        new_dom = self._create_domain(domain=virt_dom,
                                launch_flags=libvirt.VIR_DOMAIN_START_PAUSED)
                    if new_dom is not None:
                        self._attach_pci_devices(new_dom,
                            pci_manager.get_instance_pci_devs(instance))
                        self._attach_sriov_ports(context, instance, new_dom)
                LOG.info(_LI("Snapshot extracted, beginning image upload"),
                         instance=instance)

            # Upload that image to the image service

            update_task_state(task_state=task_states.IMAGE_UPLOADING,
                     expected_state=task_states.IMAGE_PENDING_UPLOAD)
            with libvirt_utils.file_open(out_path) as image_file:
                self._image_api.update(context,
                                       image_id,
                                       metadata,
                                       image_file)
                LOG.info(_LI("Snapshot image upload complete"),
                         instance=instance)

    @staticmethod
    def _wait_for_block_job(domain, disk_path, abort_on_error=False,
                            wait_for_job_clean=False):
        """Wait for libvirt block job to complete.

        Libvirt may return either cur==end or an empty dict when
        the job is complete, depending on whether the job has been
        cleaned up by libvirt yet, or not.

        :returns: True if still in progress
                  False if completed
        """

        status = domain.blockJobInfo(disk_path, 0)
        if status == -1 and abort_on_error:
            msg = _('libvirt error while requesting blockjob info.')
            raise exception.NovaException(msg)
        try:
            cur = status.get('cur', 0)
            end = status.get('end', 0)
        except Exception:
            return False

        if wait_for_job_clean:
            job_ended = not status
        else:
            job_ended = cur == end

        return not job_ended

    def _live_snapshot(self, domain, disk_path, out_path, image_format):
        """Snapshot an instance without downtime."""
        # Save a copy of the domain's persistent XML file
        xml = domain.XMLDesc(
            libvirt.VIR_DOMAIN_XML_INACTIVE |
            libvirt.VIR_DOMAIN_XML_SECURE)

        # Abort is an idempotent operation, so make sure any block
        # jobs which may have failed are ended.
        try:
            domain.blockJobAbort(disk_path, 0)
        except Exception:
            pass

        # NOTE (rmk): We are using shallow rebases as a workaround to a bug
        #             in QEMU 1.3. In order to do this, we need to create
        #             a destination image with the original backing file
        #             and matching size of the instance root disk.
        src_disk_size = libvirt_utils.get_disk_size(disk_path)
        src_back_path = libvirt_utils.get_disk_backing_file(disk_path,
                                                            basename=False)
        disk_delta = out_path + '.delta'
        libvirt_utils.create_cow_image(src_back_path, disk_delta,
                                       src_disk_size)

        try:
            # NOTE (rmk): blockRebase cannot be executed on persistent
            #             domains, so we need to temporarily undefine it.
            #             If any part of this block fails, the domain is
            #             re-defined regardless.
            if domain.isPersistent():
                domain.undefine()

            # NOTE (rmk): Establish a temporary mirror of our root disk and
            #             issue an abort once we have a complete copy.
            domain.blockRebase(disk_path, disk_delta, 0,
                               libvirt.VIR_DOMAIN_BLOCK_REBASE_COPY |
                               libvirt.VIR_DOMAIN_BLOCK_REBASE_REUSE_EXT |
                               libvirt.VIR_DOMAIN_BLOCK_REBASE_SHALLOW)

            while self._wait_for_block_job(domain, disk_path):
                time.sleep(0.5)

            domain.blockJobAbort(disk_path, 0)
            libvirt_utils.chown(disk_delta, os.getuid())
        finally:
            self._conn.defineXML(xml)

        # Convert the delta (CoW) image with a backing file to a flat
        # image with no backing file.
        libvirt_utils.extract_snapshot(disk_delta, 'qcow2',
                                       out_path, image_format)

    def _volume_snapshot_update_status(self, context, snapshot_id, status):
        """Send a snapshot status update to Cinder.

        This method captures and logs exceptions that occur
        since callers cannot do anything useful with these exceptions.

        Operations on the Cinder side waiting for this will time out if
        a failure occurs sending the update.

        :param context: security context
        :param snapshot_id: id of snapshot being updated
        :param status: new status value

        """

        try:
            self._volume_api.update_snapshot_status(context,
                                                    snapshot_id,
                                                    status)
        except Exception:
            LOG.exception(_LE('Failed to send updated snapshot status '
                              'to volume service.'))

    def _volume_snapshot_create(self, context, instance, domain,
                                volume_id, new_file):
        """Perform volume snapshot.

           :param domain: VM that volume is attached to
           :param volume_id: volume UUID to snapshot
           :param new_file: relative path to new qcow2 file present on share

        """

        xml = domain.XMLDesc(0)
        xml_doc = etree.fromstring(xml)

        device_info = vconfig.LibvirtConfigGuest()
        device_info.parse_dom(xml_doc)

        disks_to_snap = []          # to be snapshotted by libvirt
        network_disks_to_snap = []  # network disks (netfs, gluster, etc.)
        disks_to_skip = []          # local disks not snapshotted

        for guest_disk in device_info.devices:
            if (guest_disk.root_name != 'disk'):
                continue

            if (guest_disk.target_dev is None):
                continue

            if (guest_disk.serial is None or guest_disk.serial != volume_id):
                disks_to_skip.append(guest_disk.target_dev)
                continue

            # disk is a Cinder volume with the correct volume_id

            disk_info = {
                'dev': guest_disk.target_dev,
                'serial': guest_disk.serial,
                'current_file': guest_disk.source_path,
                'source_protocol': guest_disk.source_protocol,
                'source_name': guest_disk.source_name,
                'source_hosts': guest_disk.source_hosts,
                'source_ports': guest_disk.source_ports
            }

            # Determine path for new_file based on current path
            if disk_info['current_file'] is not None:
                current_file = disk_info['current_file']
                new_file_path = os.path.join(os.path.dirname(current_file),
                                             new_file)
                disks_to_snap.append((current_file, new_file_path))
            elif disk_info['source_protocol'] in ('gluster', 'netfs'):
                network_disks_to_snap.append((disk_info, new_file))

        if not disks_to_snap and not network_disks_to_snap:
            msg = _('Found no disk to snapshot.')
            raise exception.NovaException(msg)

        snapshot = vconfig.LibvirtConfigGuestSnapshot()

        for current_name, new_filename in disks_to_snap:
            snap_disk = vconfig.LibvirtConfigGuestSnapshotDisk()
            snap_disk.name = current_name
            snap_disk.source_path = new_filename
            snap_disk.source_type = 'file'
            snap_disk.snapshot = 'external'
            snap_disk.driver_name = 'qcow2'

            snapshot.add_disk(snap_disk)

        for disk_info, new_filename in network_disks_to_snap:
            snap_disk = vconfig.LibvirtConfigGuestSnapshotDisk()
            snap_disk.name = disk_info['dev']
            snap_disk.source_type = 'network'
            snap_disk.source_protocol = disk_info['source_protocol']
            snap_disk.snapshot = 'external'
            snap_disk.source_path = new_filename
            old_dir = disk_info['source_name'].split('/')[0]
            snap_disk.source_name = '%s/%s' % (old_dir, new_filename)
            snap_disk.source_hosts = disk_info['source_hosts']
            snap_disk.source_ports = disk_info['source_ports']

            snapshot.add_disk(snap_disk)

        for dev in disks_to_skip:
            snap_disk = vconfig.LibvirtConfigGuestSnapshotDisk()
            snap_disk.name = dev
            snap_disk.snapshot = 'no'

            snapshot.add_disk(snap_disk)

        snapshot_xml = snapshot.to_xml()
        LOG.debug("snap xml: %s", snapshot_xml)

        snap_flags = (libvirt.VIR_DOMAIN_SNAPSHOT_CREATE_DISK_ONLY |
                      libvirt.VIR_DOMAIN_SNAPSHOT_CREATE_NO_METADATA |
                      libvirt.VIR_DOMAIN_SNAPSHOT_CREATE_REUSE_EXT)

        QUIESCE = libvirt.VIR_DOMAIN_SNAPSHOT_CREATE_QUIESCE

        try:
            domain.snapshotCreateXML(snapshot_xml,
                                     snap_flags | QUIESCE)

            return
        except libvirt.libvirtError:
            LOG.exception(_LE('Unable to create quiesced VM snapshot, '
                              'attempting again with quiescing disabled.'))

        try:
            domain.snapshotCreateXML(snapshot_xml, snap_flags)
        except libvirt.libvirtError:
            LOG.exception(_LE('Unable to create VM snapshot, '
                              'failing volume_snapshot operation.'))

            raise

    def _volume_refresh_connection_info(self, context, instance, volume_id):
        bdm = objects.BlockDeviceMapping.get_by_volume_id(context,
                                                          volume_id)
        driver_bdm = driver_block_device.DriverVolumeBlockDevice(bdm)
        driver_bdm.refresh_connection_info(context, instance,
                                           self._volume_api, self)

    def volume_snapshot_create(self, context, instance, volume_id,
                               create_info):
        """Create snapshots of a Cinder volume via libvirt.

        :param instance: VM instance object reference
        :param volume_id: id of volume being snapshotted
        :param create_info: dict of information used to create snapshots
                     - snapshot_id : ID of snapshot
                     - type : qcow2 / <other>
                     - new_file : qcow2 file created by Cinder which
                     becomes the VM's active image after
                     the snapshot is complete
        """

        LOG.debug("volume_snapshot_create: create_info: %(c_info)s",
                  {'c_info': create_info}, instance=instance)

        try:
            virt_dom = self._lookup_by_name(instance.name)
        except exception.InstanceNotFound:
            raise exception.InstanceNotRunning(instance_id=instance.uuid)

        if create_info['type'] != 'qcow2':
            raise exception.NovaException(_('Unknown type: %s') %
                                          create_info['type'])

        snapshot_id = create_info.get('snapshot_id', None)
        if snapshot_id is None:
            raise exception.NovaException(_('snapshot_id required '
                                            'in create_info'))

        try:
            self._volume_snapshot_create(context, instance, virt_dom,
                                         volume_id, create_info['new_file'])
        except Exception:
            with excutils.save_and_reraise_exception():
                LOG.exception(_LE('Error occurred during '
                                  'volume_snapshot_create, '
                                  'sending error status to Cinder.'))
                self._volume_snapshot_update_status(
                    context, snapshot_id, 'error')

        self._volume_snapshot_update_status(
            context, snapshot_id, 'creating')

        def _wait_for_snapshot():
            snapshot = self._volume_api.get_snapshot(context, snapshot_id)

            if snapshot.get('status') != 'creating':
                self._volume_refresh_connection_info(context, instance,
                                                     volume_id)
                raise loopingcall.LoopingCallDone()

        timer = loopingcall.FixedIntervalLoopingCall(_wait_for_snapshot)
        timer.start(interval=0.5).wait()

    def _volume_snapshot_delete(self, context, instance, volume_id,
                                snapshot_id, delete_info=None):
        """Note:
            if file being merged into == active image:
                do a blockRebase (pull) operation
            else:
                do a blockCommit operation
            Files must be adjacent in snap chain.

        :param instance: instance object reference
        :param volume_id: volume UUID
        :param snapshot_id: snapshot UUID (unused currently)
        :param delete_info: {
            'type':              'qcow2',
            'file_to_merge':     'a.img',
            'merge_target_file': 'b.img' or None (if merging file_to_merge into
                                                  active image)
          }


        Libvirt blockjob handling required for this method is broken
        in versions of libvirt that do not contain:
        http://libvirt.org/git/?p=libvirt.git;h=0f9e67bfad (1.1.1)
        (Patch is pending in 1.0.5-maint branch as well, but we cannot detect
        libvirt 1.0.5.5 vs. 1.0.5.6 here.)
        """

        if not self._has_min_version(MIN_LIBVIRT_BLOCKJOBINFO_VERSION):
            ver = '.'.join([str(x) for x in MIN_LIBVIRT_BLOCKJOBINFO_VERSION])
            msg = _("Libvirt '%s' or later is required for online deletion "
                    "of volume snapshots.") % ver
            raise exception.Invalid(msg)

        LOG.debug('volume_snapshot_delete: delete_info: %s', delete_info)

        if delete_info['type'] != 'qcow2':
            msg = _('Unknown delete_info type %s') % delete_info['type']
            raise exception.NovaException(msg)

        try:
            virt_dom = self._lookup_by_name(instance.name)
        except exception.InstanceNotFound:
            raise exception.InstanceNotRunning(instance_id=instance.uuid)

        # Find dev name
        my_dev = None
        active_disk = None

        xml = virt_dom.XMLDesc(0)
        xml_doc = etree.fromstring(xml)

        device_info = vconfig.LibvirtConfigGuest()
        device_info.parse_dom(xml_doc)

        active_disk_object = None

        for guest_disk in device_info.devices:
            if (guest_disk.root_name != 'disk'):
                continue

            if (guest_disk.target_dev is None or guest_disk.serial is None):
                continue

            if guest_disk.serial == volume_id:
                my_dev = guest_disk.target_dev

                active_disk = guest_disk.source_path
                active_protocol = guest_disk.source_protocol
                active_disk_object = guest_disk
                break

        if my_dev is None or (active_disk is None and active_protocol is None):
            msg = _('Disk with id: %s '
                    'not found attached to instance.') % volume_id
            LOG.debug('Domain XML: %s', xml)
            raise exception.NovaException(msg)

        LOG.debug("found device at %s", my_dev)

        def _get_snap_dev(filename, backing_store):
            if filename is None:
                msg = _('filename cannot be None')
                raise exception.NovaException(msg)

            # libgfapi delete
            LOG.debug("XML: %s" % xml)

            LOG.debug("active disk object: %s" % active_disk_object)

            # determine reference within backing store for desired image
            filename_to_merge = filename
            matched_name = None
            b = backing_store
            index = None

            current_filename = active_disk_object.source_name.split('/')[1]
            if current_filename == filename_to_merge:
                return my_dev + '[0]'

            while b is not None:
                source_filename = b.source_name.split('/')[1]
                if source_filename == filename_to_merge:
                    LOG.debug('found match: %s' % b.source_name)
                    matched_name = b.source_name
                    index = b.index
                    break

                b = b.backing_store

            if matched_name is None:
                msg = _('no match found for %s') % (filename_to_merge)
                raise exception.NovaException(msg)

            LOG.debug('index of match (%s) is %s' % (b.source_name, index))

            my_snap_dev = '%s[%s]' % (my_dev, index)
            return my_snap_dev

        if delete_info['merge_target_file'] is None:
            # pull via blockRebase()

            # Merge the most recent snapshot into the active image

            rebase_disk = my_dev
            rebase_flags = 0
            rebase_base = delete_info['file_to_merge']  # often None
            if active_protocol is not None:
                rebase_base = _get_snap_dev(delete_info['file_to_merge'],
                                            active_disk_object.backing_store)
            rebase_bw = 0

            LOG.debug('disk: %(disk)s, base: %(base)s, '
                      'bw: %(bw)s, flags: %(flags)s',
                      {'disk': rebase_disk,
                       'base': rebase_base,
                       'bw': rebase_bw,
                       'flags': rebase_flags})

            result = virt_dom.blockRebase(rebase_disk, rebase_base,
                                          rebase_bw, rebase_flags)

            if result == 0:
                LOG.debug('blockRebase started successfully')

            while self._wait_for_block_job(virt_dom, my_dev,
                                           abort_on_error=True):
                LOG.debug('waiting for blockRebase job completion')
                time.sleep(0.5)

        else:
            # commit with blockCommit()
            my_snap_base = None
            my_snap_top = None
            commit_disk = my_dev
            commit_flags = 0

            if active_protocol is not None:
                my_snap_base = _get_snap_dev(delete_info['merge_target_file'],
                                             active_disk_object.backing_store)
                my_snap_top = _get_snap_dev(delete_info['file_to_merge'],
                                            active_disk_object.backing_store)
                try:
                    commit_flags |= libvirt.VIR_DOMAIN_BLOCK_COMMIT_RELATIVE
                except AttributeError:
                    ver = '.'.join(
                        [str(x) for x in
                         MIN_LIBVIRT_BLOCKCOMMIT_RELATIVE_VERSION])
                    msg = _("Relative blockcommit support was not detected. "
                            "Libvirt '%s' or later is required for online "
                            "deletion of network storage-backed volume "
                            "snapshots.") % ver
                    raise exception.Invalid(msg)

            commit_base = my_snap_base or delete_info['merge_target_file']
            commit_top = my_snap_top or delete_info['file_to_merge']
            bandwidth = 0

            LOG.debug('will call blockCommit with commit_disk=%(commit_disk)s '
                      'commit_base=%(commit_base)s '
                      'commit_top=%(commit_top)s '
                      % {'commit_disk': commit_disk,
                         'commit_base': commit_base,
                         'commit_top': commit_top})

            result = virt_dom.blockCommit(commit_disk, commit_base, commit_top,
                                          bandwidth, commit_flags)

            if result == 0:
                LOG.debug('blockCommit started successfully')

            while self._wait_for_block_job(virt_dom, my_dev,
                                           abort_on_error=True):
                LOG.debug('waiting for blockCommit job completion')
                time.sleep(0.5)

    def volume_snapshot_delete(self, context, instance, volume_id, snapshot_id,
                               delete_info):
        try:
            self._volume_snapshot_delete(context, instance, volume_id,
                                         snapshot_id, delete_info=delete_info)
        except Exception:
            with excutils.save_and_reraise_exception():
                LOG.exception(_LE('Error occurred during '
                                  'volume_snapshot_delete, '
                                  'sending error status to Cinder.'))
                self._volume_snapshot_update_status(
                    context, snapshot_id, 'error_deleting')

        self._volume_snapshot_update_status(context, snapshot_id, 'deleting')
        self._volume_refresh_connection_info(context, instance, volume_id)

    def reboot(self, context, instance, network_info, reboot_type,
               block_device_info=None, bad_volumes_callback=None):
        """Reboot a virtual machine, given an instance reference."""
        if reboot_type == 'SOFT':
            # NOTE(vish): This will attempt to do a graceful shutdown/restart.
            try:
                soft_reboot_success = self._soft_reboot(instance)
            except libvirt.libvirtError as e:
                LOG.debug("Instance soft reboot failed: %s", e)
                soft_reboot_success = False

            if soft_reboot_success:
                LOG.info(_LI("Instance soft rebooted successfully."),
                         instance=instance)
                return
            else:
                LOG.warn(_LW("Failed to soft reboot instance. "
                             "Trying hard reboot."),
                         instance=instance)
        return self._hard_reboot(context, instance, network_info,
                                 block_device_info)

    def _soft_reboot(self, instance):
        """Attempt to shutdown and restart the instance gracefully.

        We use shutdown and create here so we can return if the guest
        responded and actually rebooted. Note that this method only
        succeeds if the guest responds to acpi. Therefore we return
        success or failure so we can fall back to a hard reboot if
        necessary.

        :returns: True if the reboot succeeded
        """
        dom = self._lookup_by_name(instance["name"])
        state = LIBVIRT_POWER_STATE[dom.info()[0]]
        old_domid = dom.ID()
        # NOTE(vish): This check allows us to reboot an instance that
        #             is already shutdown.
        if state == power_state.RUNNING:
            dom.shutdown()
        # NOTE(vish): This actually could take slightly longer than the
        #             FLAG defines depending on how long the get_info
        #             call takes to return.
        self._prepare_pci_devices_for_use(
            pci_manager.get_instance_pci_devs(instance, 'all'))
        for x in xrange(CONF.libvirt.wait_soft_reboot_seconds):
            dom = self._lookup_by_name(instance["name"])
            state = LIBVIRT_POWER_STATE[dom.info()[0]]
            new_domid = dom.ID()

            # NOTE(ivoks): By checking domain IDs, we make sure we are
            #              not recreating domain that's already running.
            if old_domid != new_domid:
                if state in [power_state.SHUTDOWN,
                             power_state.CRASHED]:
                    LOG.info(_LI("Instance shutdown successfully."),
                             instance=instance)
                    self._create_domain(domain=dom)
                    timer = loopingcall.FixedIntervalLoopingCall(
                        self._wait_for_running, instance)
                    timer.start(interval=0.5).wait()
                    return True
                else:
                    LOG.info(_LI("Instance may have been rebooted during soft "
                                 "reboot, so return now."), instance=instance)
                    return True
            greenthread.sleep(1)
        return False

    def _hard_reboot(self, context, instance, network_info,
                     block_device_info=None):
        """Reboot a virtual machine, given an instance reference.

        Performs a Libvirt reset (if supported) on the domain.

        If Libvirt reset is unavailable this method actually destroys and
        re-creates the domain to ensure the reboot happens, as the guest
        OS cannot ignore this action.

        If xml is set, it uses the passed in xml in place of the xml from the
        existing domain.
        """

        self._destroy(instance)

        # Get the system metadata from the instance
        system_meta = utils.instance_sys_meta(instance)

        # Convert the system metadata to image metadata
        image_meta = utils.get_image_from_system_metadata(system_meta)
        if not image_meta:
            image_ref = instance.get('image_ref')
            image_meta = compute_utils.get_image_metadata(context,
                                                          self._image_api,
                                                          image_ref,
                                                          instance)

        disk_info = blockinfo.get_disk_info(CONF.libvirt.virt_type,
                                            instance,
                                            block_device_info,
                                            image_meta)
        # NOTE(vish): This could generate the wrong device_format if we are
        #             using the raw backend and the images don't exist yet.
        #             The create_images_and_backing below doesn't properly
        #             regenerate raw backend images, however, so when it
        #             does we need to (re)generate the xml after the images
        #             are in place.
        xml = self._get_guest_xml(context, instance, network_info, disk_info,
                                  image_meta=image_meta,
                                  block_device_info=block_device_info,
                                  write_to_disk=True)

        # NOTE (rmk): Re-populate any missing backing files.
        disk_info_json = self._get_instance_disk_info(instance['name'], xml,
                                                      block_device_info)
        instance_dir = libvirt_utils.get_instance_path(instance)
        self._create_images_and_backing(context, instance, instance_dir,
                                        disk_info_json)

        # Initialize all the necessary networking, block devices and
        # start the instance.
        self._create_domain_and_network(context, xml, instance, network_info,
                                        block_device_info, reboot=True,
                                        vifs_already_plugged=True)
        self._prepare_pci_devices_for_use(
            pci_manager.get_instance_pci_devs(instance, 'all'))

        def _wait_for_reboot():
            """Called at an interval until the VM is running again."""
            state = self.get_info(instance)['state']

            if state == power_state.RUNNING:
                LOG.info(_LI("Instance rebooted successfully."),
                         instance=instance)
                raise loopingcall.LoopingCallDone()

        timer = loopingcall.FixedIntervalLoopingCall(_wait_for_reboot)
        timer.start(interval=0.5).wait()

    def pause(self, instance):
        """Pause VM instance."""
        dom = self._lookup_by_name(instance['name'])
        dom.suspend()

    def unpause(self, instance):
        """Unpause paused VM instance."""
        dom = self._lookup_by_name(instance['name'])
        dom.resume()

    def _clean_shutdown(self, instance, timeout, retry_interval):
        """Attempt to shutdown the instance gracefully.

        :param instance: The instance to be shutdown
        :param timeout: How long to wait in seconds for the instance to
                        shutdown
        :param retry_interval: How often in seconds to signal the instance
                               to shutdown while waiting

        :returns: True if the shutdown succeeded
        """

        # List of states that represent a shutdown instance
        SHUTDOWN_STATES = [power_state.SHUTDOWN,
                           power_state.CRASHED]

        try:
            dom = self._lookup_by_name(instance["name"])
        except exception.InstanceNotFound:
            # If the instance has gone then we don't need to
            # wait for it to shutdown
            return True

        (state, _max_mem, _mem, _cpus, _t) = dom.info()
        state = LIBVIRT_POWER_STATE[state]
        if state in SHUTDOWN_STATES:
            LOG.info(_LI("Instance already shutdown."),
                     instance=instance)
            return True

        LOG.debug("Shutting down instance from state %s", state,
                  instance=instance)
        dom.shutdown()
        retry_countdown = retry_interval

        for sec in six.moves.range(timeout):

            dom = self._lookup_by_name(instance["name"])
            (state, _max_mem, _mem, _cpus, _t) = dom.info()
            state = LIBVIRT_POWER_STATE[state]

            if state in SHUTDOWN_STATES:
                LOG.info(_LI("Instance shutdown successfully after %d "
                              "seconds."), sec, instance=instance)
                return True

            # Note(PhilD): We can't assume that the Guest was able to process
            #              any previous shutdown signal (for example it may
            #              have still been startingup, so within the overall
            #              timeout we re-trigger the shutdown every
            #              retry_interval
            if retry_countdown == 0:
                retry_countdown = retry_interval
                # Instance could shutdown at any time, in which case we
                # will get an exception when we call shutdown
                try:
                    LOG.debug("Instance in state %s after %d seconds - "
                              "resending shutdown", state, sec,
                              instance=instance)
                    dom.shutdown()
                except libvirt.libvirtError:
                    # Assume this is because its now shutdown, so loop
                    # one more time to clean up.
                    LOG.debug("Ignoring libvirt exception from shutdown "
                              "request.", instance=instance)
                    continue
            else:
                retry_countdown -= 1

            time.sleep(1)

        LOG.info(_LI("Instance failed to shutdown in %d seconds."),
                 timeout, instance=instance)
        return False

    def power_off(self, instance, timeout=0, retry_interval=0):
        """Power off the specified instance."""
        if timeout:
            self._clean_shutdown(instance, timeout, retry_interval)
        self._destroy(instance)

    def power_on(self, context, instance, network_info,
                 block_device_info=None):
        """Power on the specified instance."""
        # We use _hard_reboot here to ensure that all backing files,
        # network, and block device connections, etc. are established
        # and available before we attempt to start the instance.
        self._hard_reboot(context, instance, network_info, block_device_info)

    def suspend(self, instance):
        """Suspend the specified instance."""
        dom = self._lookup_by_name(instance['name'])
        self._detach_pci_devices(dom,
            pci_manager.get_instance_pci_devs(instance))
        self._detach_sriov_ports(instance, dom)
        dom.managedSave(0)

    def resume(self, context, instance, network_info, block_device_info=None):
        """resume the specified instance."""
        xml = self._get_existing_domain_xml(instance, network_info,
                                            block_device_info)
        dom = self._create_domain_and_network(context, xml, instance,
                           network_info, block_device_info=block_device_info,
                           vifs_already_plugged=True)
        self._attach_pci_devices(dom,
            pci_manager.get_instance_pci_devs(instance))
        self._attach_sriov_ports(context, instance, dom, network_info)

    def resume_state_on_host_boot(self, context, instance, network_info,
                                  block_device_info=None):
        """resume guest state when a host is booted."""
        # Check if the instance is running already and avoid doing
        # anything if it is.
        try:
            domain = self._lookup_by_name(instance['name'])
            state = LIBVIRT_POWER_STATE[domain.info()[0]]

            ignored_states = (power_state.RUNNING,
                              power_state.SUSPENDED,
                              power_state.NOSTATE,
                              power_state.PAUSED)

            if state in ignored_states:
                return
        except exception.NovaException:
            pass

        # Instance is not up and could be in an unknown state.
        # Be as absolute as possible about getting it back into
        # a known and running state.
        self._hard_reboot(context, instance, network_info, block_device_info)

    def rescue(self, context, instance, network_info, image_meta,
               rescue_password):
        """Loads a VM using rescue images.

        A rescue is normally performed when something goes wrong with the
        primary images and data needs to be corrected/recovered. Rescuing
        should not edit or over-ride the original image, only allow for
        data recovery.

        """
        instance_dir = libvirt_utils.get_instance_path(instance)
        unrescue_xml = self._get_existing_domain_xml(instance, network_info)
        unrescue_xml_path = os.path.join(instance_dir, 'unrescue.xml')
        libvirt_utils.write_to_file(unrescue_xml_path, unrescue_xml)

        if image_meta is not None:
            rescue_image_id = image_meta.get('id')
        else:
            rescue_image_id = None

        rescue_images = {
            'image_id': (rescue_image_id or
                        CONF.libvirt.rescue_image_id or instance.image_ref),
            'kernel_id': (CONF.libvirt.rescue_kernel_id or
                          instance.kernel_id),
            'ramdisk_id': (CONF.libvirt.rescue_ramdisk_id or
                           instance.ramdisk_id),
        }
        disk_info = blockinfo.get_disk_info(CONF.libvirt.virt_type,
                                            instance,
                                            None,
                                            image_meta,
                                            rescue=True)
        self._create_image(context, instance,
                           disk_info['mapping'],
                           '.rescue', rescue_images,
                           network_info=network_info,
                           admin_pass=rescue_password)
        xml = self._get_guest_xml(context, instance, network_info, disk_info,
                                  image_meta, rescue=rescue_images,
                                  write_to_disk=True)
        self._destroy(instance)
        self._create_domain(xml)

    def unrescue(self, instance, network_info):
        """Reboot the VM which is being rescued back into primary images.
        """
        instance_dir = libvirt_utils.get_instance_path(instance)
        unrescue_xml_path = os.path.join(instance_dir, 'unrescue.xml')
        xml = libvirt_utils.load_file(unrescue_xml_path)
        virt_dom = self._lookup_by_name(instance.name)
        self._destroy(instance)
        self._create_domain(xml, virt_dom)
        libvirt_utils.file_delete(unrescue_xml_path)
        rescue_files = os.path.join(instance_dir, "*.rescue")
        for rescue_file in glob.iglob(rescue_files):
            libvirt_utils.file_delete(rescue_file)

    def poll_rebooting_instances(self, timeout, instances):
        pass

    def _enable_hairpin(self, xml):
        interfaces = self._get_interfaces(xml)
        for interface in interfaces:
            utils.execute('tee',
                          '/sys/class/net/%s/brport/hairpin_mode' % interface,
                          process_input='1',
                          run_as_root=True,
                          check_exit_code=[0, 1])

    # NOTE(ilyaalekseyev): Implementation like in multinics
    # for xenapi(tr3buchet)
    def spawn(self, context, instance, image_meta, injected_files,
              admin_password, network_info=None, block_device_info=None):
        disk_info = blockinfo.get_disk_info(CONF.libvirt.virt_type,
                                            instance,
                                            block_device_info,
                                            image_meta)
        self._create_image(context, instance,
                           disk_info['mapping'],
                           network_info=network_info,
                           block_device_info=block_device_info,
                           files=injected_files,
                           admin_pass=admin_password)
        xml = self._get_guest_xml(context, instance, network_info,
                                  disk_info, image_meta,
                                  block_device_info=block_device_info,
                                  write_to_disk=True)
        self._create_domain_and_network(context, xml, instance, network_info,
                                        block_device_info, disk_info=disk_info)
        LOG.debug("Instance is running", instance=instance)

        def _wait_for_boot():
            """Called at an interval until the VM is running."""
            state = self.get_info(instance)['state']

            if state == power_state.RUNNING:
                LOG.info(_LI("Instance spawned successfully."),
                         instance=instance)
                raise loopingcall.LoopingCallDone()

        timer = loopingcall.FixedIntervalLoopingCall(_wait_for_boot)
        timer.start(interval=0.5).wait()

    def _flush_libvirt_console(self, pty):
        out, err = utils.execute('dd',
                                 'if=%s' % pty,
                                 'iflag=nonblock',
                                 run_as_root=True,
                                 check_exit_code=False)
        return out

    def _append_to_file(self, data, fpath):
        LOG.info(_LI('data: %(data)r, fpath: %(fpath)r'),
                 {'data': data, 'fpath': fpath})
        with open(fpath, 'a+') as fp:
            fp.write(data)

        return fpath

    def get_console_output(self, context, instance):
        virt_dom = self._lookup_by_name(instance.name)
        xml = virt_dom.XMLDesc(0)
        tree = etree.fromstring(xml)

        console_types = {}

        # NOTE(comstud): We want to try 'file' types first, then try 'pty'
        # types.  We can't use Python 2.7 syntax of:
        # tree.find("./devices/console[@type='file']/source")
        # because we need to support 2.6.
        console_nodes = tree.findall('./devices/console')
        for console_node in console_nodes:
            console_type = console_node.get('type')
            console_types.setdefault(console_type, [])
            console_types[console_type].append(console_node)

        # If the guest has a console logging to a file prefer to use that
        if console_types.get('file'):
            for file_console in console_types.get('file'):
                source_node = file_console.find('./source')
                if source_node is None:
                    continue
                path = source_node.get("path")
                if not path:
                    continue
                libvirt_utils.chown(path, os.getuid())

                with libvirt_utils.file_open(path, 'rb') as fp:
                    log_data, remaining = utils.last_bytes(fp,
                                                           MAX_CONSOLE_BYTES)
                    if remaining > 0:
                        LOG.info(_LI('Truncated console log returned, '
                                     '%d bytes ignored'), remaining,
                                 instance=instance)
                    return log_data

        # Try 'pty' types
        if console_types.get('pty'):
            for pty_console in console_types.get('pty'):
                source_node = pty_console.find('./source')
                if source_node is None:
                    continue
                pty = source_node.get("path")
                if not pty:
                    continue
                break
        else:
            msg = _("Guest does not have a console available")
            raise exception.NovaException(msg)

        self._chown_console_log_for_instance(instance)
        data = self._flush_libvirt_console(pty)
        console_log = self._get_console_log_path(instance)
        fpath = self._append_to_file(data, console_log)

        with libvirt_utils.file_open(fpath, 'rb') as fp:
            log_data, remaining = utils.last_bytes(fp, MAX_CONSOLE_BYTES)
            if remaining > 0:
                LOG.info(_LI('Truncated console log returned, '
                             '%d bytes ignored'),
                         remaining, instance=instance)
            return log_data

    @staticmethod
    def get_host_ip_addr():
        return CONF.my_ip

    def get_vnc_console(self, context, instance):
        def get_vnc_port_for_instance(instance_name):
            virt_dom = self._lookup_by_name(instance_name)
            xml = virt_dom.XMLDesc(0)
            dom = xmlutils.safe_minidom_parse_string(xml)

            for graphic in dom.getElementsByTagName('graphics'):
                if graphic.getAttribute('type') == 'vnc':
                    return graphic.getAttribute('port')
            # NOTE(rmk): We had VNC consoles enabled but the instance in
            # question is not actually listening for connections.
            raise exception.ConsoleTypeUnavailable(console_type='vnc')

        port = get_vnc_port_for_instance(instance.name)
        host = CONF.vncserver_proxyclient_address

        return ctype.ConsoleVNC(host=host, port=port)

    def get_spice_console(self, context, instance):
        def get_spice_ports_for_instance(instance_name):
            virt_dom = self._lookup_by_name(instance_name)
            xml = virt_dom.XMLDesc(0)
            # TODO(sleepsonthefloor): use etree instead of minidom
            dom = xmlutils.safe_minidom_parse_string(xml)

            for graphic in dom.getElementsByTagName('graphics'):
                if graphic.getAttribute('type') == 'spice':
                    return (graphic.getAttribute('port'),
                            graphic.getAttribute('tlsPort'))
            # NOTE(rmk): We had Spice consoles enabled but the instance in
            # question is not actually listening for connections.
            raise exception.ConsoleTypeUnavailable(console_type='spice')

        ports = get_spice_ports_for_instance(instance['name'])
        host = CONF.spice.server_proxyclient_address

        return ctype.ConsoleSpice(host=host, port=ports[0], tlsPort=ports[1])

    def get_serial_console(self, context, instance):
        for host, port in self._get_serial_ports_from_instance(
                instance, mode='bind'):
            return ctype.ConsoleSerial(host=host, port=port)
        raise exception.ConsoleTypeUnavailable(console_type='serial')

    @staticmethod
    def _supports_direct_io(dirpath):

        if not hasattr(os, 'O_DIRECT'):
            LOG.debug("This python runtime does not support direct I/O")
            return False

        testfile = os.path.join(dirpath, ".directio.test")

        hasDirectIO = True
        try:
            f = os.open(testfile, os.O_CREAT | os.O_WRONLY | os.O_DIRECT)
            # Check is the write allowed with 512 byte alignment
            align_size = 512
            m = mmap.mmap(-1, align_size)
            m.write(r"x" * align_size)
            os.write(f, m)
            os.close(f)
            LOG.debug("Path '%(path)s' supports direct I/O",
                      {'path': dirpath})
        except OSError as e:
            if e.errno == errno.EINVAL:
                LOG.debug("Path '%(path)s' does not support direct I/O: "
                          "'%(ex)s'", {'path': dirpath, 'ex': e})
                hasDirectIO = False
            else:
                with excutils.save_and_reraise_exception():
                    LOG.error(_LE("Error on '%(path)s' while checking "
                                  "direct I/O: '%(ex)s'"),
                              {'path': dirpath, 'ex': e})
        except Exception as e:
            with excutils.save_and_reraise_exception():
                LOG.error(_LE("Error on '%(path)s' while checking direct I/O: "
                              "'%(ex)s'"), {'path': dirpath, 'ex': e})
        finally:
            try:
                os.unlink(testfile)
            except Exception:
                pass

        return hasDirectIO

    @staticmethod
    def _create_local(target, local_size, unit='G',
                      fs_format=None, label=None):
        """Create a blank image of specified size."""

        libvirt_utils.create_image('raw', target,
                                    '%d%c' % (local_size, unit))

    def _create_ephemeral(self, target, ephemeral_size,
                          fs_label, os_type, is_block_dev=False,
                          max_size=None, context=None, specified_fs=None):
        if not is_block_dev:
            self._create_local(target, ephemeral_size)

        # Run as root only for block devices.
        disk.mkfs(os_type, fs_label, target, run_as_root=is_block_dev,
                  specified_fs=specified_fs)

    @staticmethod
    def _create_swap(target, swap_mb, max_size=None, context=None):
        """Create a swap file of specified size."""
        libvirt_utils.create_image('raw', target, '%dM' % swap_mb)
        utils.mkfs('swap', target)

    @staticmethod
    def _get_console_log_path(instance):
        return os.path.join(libvirt_utils.get_instance_path(instance),
                            'console.log')

    @staticmethod
    def _get_disk_config_path(instance, suffix=''):
        return os.path.join(libvirt_utils.get_instance_path(instance),
                            'disk.config' + suffix)

    def _chown_console_log_for_instance(self, instance):
        console_log = self._get_console_log_path(instance)
        if os.path.exists(console_log):
            libvirt_utils.chown(console_log, os.getuid())

    def _chown_disk_config_for_instance(self, instance):
        disk_config = self._get_disk_config_path(instance)
        if os.path.exists(disk_config):
            libvirt_utils.chown(disk_config, os.getuid())

    @staticmethod
    def _is_booted_from_volume(instance, disk_mapping):
        """Determines whether the VM is booting from volume

        Determines whether the disk mapping indicates that the VM
        is booting from a volume.
        """
        return ((not bool(instance.get('image_ref')))
                or 'disk' not in disk_mapping)

    def _inject_data(self, instance, network_info, admin_pass, files, suffix):
        """Injects data in a disk image

        Helper used for injecting data in a disk image file system.

        Keyword arguments:
          instance -- a dict that refers instance specifications
          network_info -- a dict that refers network speficications
          admin_pass -- a string used to set an admin password
          files -- a list of files needs to be injected
          suffix -- a string used as an image name suffix
        """
        # Handles the partition need to be used.
        target_partition = None
        if not instance['kernel_id']:
            target_partition = CONF.libvirt.inject_partition
            if target_partition == 0:
                target_partition = None
        if CONF.libvirt.virt_type == 'lxc':
            target_partition = None

        # Handles the key injection.
        if CONF.libvirt.inject_key and instance.get('key_data'):
            key = str(instance['key_data'])
        else:
            key = None

        # Handles the admin password injection.
        if not CONF.libvirt.inject_password:
            admin_pass = None

        # Handles the network injection.
        net = netutils.get_injected_network_template(
                network_info, libvirt_virt_type=CONF.libvirt.virt_type)

        # Handles the metadata injection
        metadata = instance.get('metadata')

        image_type = CONF.libvirt.images_type
        if any((key, net, metadata, admin_pass, files)):
            injection_image = self.image_backend.image(
                instance,
                'disk' + suffix,
                image_type)
            img_id = instance['image_ref']

            if not injection_image.check_image_exists():
                LOG.warn(_LW('Image %s not found on disk storage. '
                         'Continue without injecting data'),
                         injection_image.path, instance=instance)
                return
            try:
                disk.inject_data(injection_image.path,
                                 key, net, metadata, admin_pass, files,
                                 partition=target_partition,
                                 use_cow=CONF.use_cow_images,
                                 mandatory=('files',))
            except Exception as e:
                with excutils.save_and_reraise_exception():
                    LOG.error(_LE('Error injecting data into image '
                                  '%(img_id)s (%(e)s)'),
                              {'img_id': img_id, 'e': e},
                              instance=instance)

    def _create_image(self, context, instance,
                      disk_mapping, suffix='',
                      disk_images=None, network_info=None,
                      block_device_info=None, files=None,
                      admin_pass=None, inject_files=True):
        booted_from_volume = self._is_booted_from_volume(
            instance, disk_mapping)

        def image(fname, image_type=CONF.libvirt.images_type):
            return self.image_backend.image(instance,
                                            fname + suffix, image_type)

        def raw(fname):
            return image(fname, image_type='raw')

        # ensure directories exist and are writable
        fileutils.ensure_tree(libvirt_utils.get_instance_path(instance))

        LOG.info(_LI('Creating image'), instance=instance)

        # NOTE(dprince): for rescue console.log may already exist... chown it.
        self._chown_console_log_for_instance(instance)

        # NOTE(yaguang): For evacuate disk.config already exist in shared
        # storage, chown it.
        self._chown_disk_config_for_instance(instance)

        # NOTE(vish): No need add the suffix to console.log
        libvirt_utils.write_to_file(
            self._get_console_log_path(instance), '', 7)

        if not disk_images:
            disk_images = {'image_id': instance['image_ref'],
                           'kernel_id': instance['kernel_id'],
                           'ramdisk_id': instance['ramdisk_id']}

        if disk_images['kernel_id']:
            fname = imagecache.get_cache_fname(disk_images, 'kernel_id')
            raw('kernel').cache(fetch_func=libvirt_utils.fetch_image,
                                context=context,
                                filename=fname,
                                image_id=disk_images['kernel_id'],
                                user_id=instance['user_id'],
                                project_id=instance['project_id'])
            if disk_images['ramdisk_id']:
                fname = imagecache.get_cache_fname(disk_images, 'ramdisk_id')
                raw('ramdisk').cache(fetch_func=libvirt_utils.fetch_image,
                                     context=context,
                                     filename=fname,
                                     image_id=disk_images['ramdisk_id'],
                                     user_id=instance['user_id'],
                                     project_id=instance['project_id'])

        inst_type = flavors.extract_flavor(instance)

        # NOTE(ndipanov): Even if disk_mapping was passed in, which
        # currently happens only on rescue - we still don't want to
        # create a base image.
        if not booted_from_volume:
            root_fname = imagecache.get_cache_fname(disk_images, 'image_id')
            size = instance['root_gb'] * units.Gi

            if size == 0 or suffix == '.rescue':
                size = None

            backend = image('disk')
            if backend.SUPPORTS_CLONE:
                def clone_fallback_to_fetch(*args, **kwargs):
                    try:
                        backend.clone(context, disk_images['image_id'])
                    except exception.ImageUnacceptable:
                        libvirt_utils.fetch_image(*args, **kwargs)
                fetch_func = clone_fallback_to_fetch
            else:
                fetch_func = libvirt_utils.fetch_image
            backend.cache(fetch_func=fetch_func,
                          context=context,
                          filename=root_fname,
                          size=size,
                          image_id=disk_images['image_id'],
                          user_id=instance['user_id'],
                          project_id=instance['project_id'])

        # Lookup the filesystem type if required
        os_type_with_default = disk.get_fs_type_for_os_type(
                                                          instance['os_type'])

        ephemeral_gb = instance['ephemeral_gb']
        if 'disk.local' in disk_mapping:
            disk_image = image('disk.local')
            fn = functools.partial(self._create_ephemeral,
                                   fs_label='ephemeral0',
                                   os_type=instance["os_type"],
                                   is_block_dev=disk_image.is_block_dev)
            fname = "ephemeral_%s_%s" % (ephemeral_gb, os_type_with_default)
            size = ephemeral_gb * units.Gi
            disk_image.cache(fetch_func=fn,
                             context=context,
                             filename=fname,
                             size=size,
                             ephemeral_size=ephemeral_gb)

        for idx, eph in enumerate(driver.block_device_info_get_ephemerals(
                block_device_info)):
            disk_image = image(blockinfo.get_eph_disk(idx))

            specified_fs = eph.get('guest_format')
            if specified_fs and not self.is_supported_fs_format(specified_fs):
                msg = _("%s format is not supported") % specified_fs
                raise exception.InvalidBDMFormat(details=msg)

            fn = functools.partial(self._create_ephemeral,
                                   fs_label='ephemeral%d' % idx,
                                   os_type=instance["os_type"],
                                   is_block_dev=disk_image.is_block_dev)
            size = eph['size'] * units.Gi
            fname = "ephemeral_%s_%s" % (eph['size'], os_type_with_default)
            disk_image.cache(fetch_func=fn,
                             context=context,
                             filename=fname,
                             size=size,
                             ephemeral_size=eph['size'],
                             specified_fs=specified_fs)

        if 'disk.swap' in disk_mapping:
            mapping = disk_mapping['disk.swap']
            swap_mb = 0

            swap = driver.block_device_info_get_swap(block_device_info)
            if driver.swap_is_usable(swap):
                swap_mb = swap['swap_size']
            elif (inst_type['swap'] > 0 and
                  not block_device.volume_in_mapping(
                    mapping['dev'], block_device_info)):
                swap_mb = inst_type['swap']

            if swap_mb > 0:
                size = swap_mb * units.Mi
                image('disk.swap').cache(fetch_func=self._create_swap,
                                         context=context,
                                         filename="swap_%s" % swap_mb,
                                         size=size,
                                         swap_mb=swap_mb)

        # Config drive
        if configdrive.required_by(instance):
            LOG.info(_LI('Using config drive'), instance=instance)
            extra_md = {}
            if admin_pass:
                extra_md['admin_pass'] = admin_pass
<<<<<<< HEAD

            inst_md = instance_metadata.InstanceMetadata(instance,
                content=files, extra_md=extra_md, network_info=network_info)
            with configdrive.ConfigDriveBuilder(instance_md=inst_md) as cdb:
                configdrive_path = self._get_disk_config_path(instance, suffix)
                LOG.info(_LI('Creating config drive at %(path)s'),
                         {'path': configdrive_path}, instance=instance)

=======

            inst_md = instance_metadata.InstanceMetadata(instance,
                content=files, extra_md=extra_md, network_info=network_info)
            with configdrive.ConfigDriveBuilder(instance_md=inst_md) as cdb:
                configdrive_path = self._get_disk_config_path(instance, suffix)
                LOG.info(_LI('Creating config drive at %(path)s'),
                         {'path': configdrive_path}, instance=instance)

>>>>>>> c5ac21f3
                try:
                    cdb.make_drive(configdrive_path)
                except processutils.ProcessExecutionError as e:
                    with excutils.save_and_reraise_exception():
                        LOG.error(_LE('Creating config drive failed '
                                      'with error: %s'),
                                  e, instance=instance)

        # File injection only if needed
        elif inject_files and CONF.libvirt.inject_partition != -2:
            if booted_from_volume:
                LOG.warn(_LW('File injection into a boot from volume '
                             'instance is not supported'), instance=instance)
            self._inject_data(
                instance, network_info, admin_pass, files, suffix)

        if CONF.libvirt.virt_type == 'uml':
            libvirt_utils.chown(image('disk').path, 'root')

    def _prepare_pci_devices_for_use(self, pci_devices):
        # kvm , qemu support managed mode
        # In managed mode, the configured device will be automatically
        # detached from the host OS drivers when the guest is started,
        # and then re-attached when the guest shuts down.
        if CONF.libvirt.virt_type != 'xen':
            # we do manual detach only for xen
            return
        try:
            for dev in pci_devices:
                libvirt_dev_addr = dev['hypervisor_name']
                libvirt_dev = \
                        self._conn.nodeDeviceLookupByName(libvirt_dev_addr)
                # Note(yjiang5) Spelling for 'dettach' is correct, see
                # http://libvirt.org/html/libvirt-libvirt.html.
                libvirt_dev.dettach()

            # Note(yjiang5): A reset of one PCI device may impact other
            # devices on the same bus, thus we need two separated loops
            # to detach and then reset it.
            for dev in pci_devices:
                libvirt_dev_addr = dev['hypervisor_name']
                libvirt_dev = \
                        self._conn.nodeDeviceLookupByName(libvirt_dev_addr)
                libvirt_dev.reset()

        except libvirt.libvirtError as exc:
            raise exception.PciDevicePrepareFailed(id=dev['id'],
                                                   instance_uuid=
                                                   dev['instance_uuid'],
                                                   reason=six.text_type(exc))

    def _detach_pci_devices(self, dom, pci_devs):

        # for libvirt version < 1.1.1, this is race condition
        # so forbid detach if not had this version
        if not self._has_min_version(MIN_LIBVIRT_DEVICE_CALLBACK_VERSION):
            if pci_devs:
                reason = (_("Detaching PCI devices with libvirt < %(ver)s"
                           " is not permitted") %
                           {'ver': MIN_LIBVIRT_DEVICE_CALLBACK_VERSION})
                raise exception.PciDeviceDetachFailed(reason=reason,
                                                      dev=pci_devs)
        try:
            for dev in pci_devs:
                dom.detachDeviceFlags(self._get_guest_pci_device(dev).to_xml(),
                                      libvirt.VIR_DOMAIN_AFFECT_LIVE)
                # after detachDeviceFlags returned, we should check the dom to
                # ensure the detaching is finished
                xml = dom.XMLDesc(0)
                xml_doc = etree.fromstring(xml)
                guest_config = vconfig.LibvirtConfigGuest()
                guest_config.parse_dom(xml_doc)

                for hdev in [d for d in guest_config.devices
                    if isinstance(d, vconfig.LibvirtConfigGuestHostdevPCI)]:
                    hdbsf = [hdev.domain, hdev.bus, hdev.slot, hdev.function]
                    dbsf = pci_utils.parse_address(dev['address'])
                    if [int(x, 16) for x in hdbsf] ==\
                            [int(x, 16) for x in dbsf]:
                        raise exception.PciDeviceDetachFailed(reason=
                                                              "timeout",
                                                              dev=dev)

        except libvirt.libvirtError as ex:
            error_code = ex.get_error_code()
            if error_code == libvirt.VIR_ERR_NO_DOMAIN:
                LOG.warn(_LW("Instance disappeared while detaching "
                             "a PCI device from it."))
            else:
                raise

    def _attach_pci_devices(self, dom, pci_devs):
        try:
            for dev in pci_devs:
                dom.attachDevice(self._get_guest_pci_device(dev).to_xml())

        except libvirt.libvirtError:
            LOG.error(_LE('Attaching PCI devices %(dev)s to %(dom)s failed.'),
                      {'dev': pci_devs, 'dom': dom.ID()})
            raise

    def _prepare_args_for_get_config(self, context, instance):
        flavor = objects.Flavor.get_by_id(context,
                                          instance['instance_type_id'])
        image_ref = instance['image_ref']
        image_meta = compute_utils.get_image_metadata(
                            context, self._image_api, image_ref, instance)
        return flavor, image_meta

    @staticmethod
    def _has_sriov_port(network_info):
        for vif in network_info:
            if vif['vnic_type'] == network_model.VNIC_TYPE_DIRECT:
                return True
        return False

    def _attach_sriov_ports(self, context, instance, dom, network_info=None):
        if network_info is None:
            network_info = instance.info_cache.network_info
        if network_info is None:
            return

        if self._has_sriov_port(network_info):
            flavor, image_meta = self._prepare_args_for_get_config(context,
                                                                   instance)
            for vif in network_info:
                if vif['vnic_type'] == network_model.VNIC_TYPE_DIRECT:
                    cfg = self.vif_driver.get_config(instance,
                                                     vif,
                                                     image_meta,
                                                     flavor,
                                                     CONF.libvirt.virt_type)
                    LOG.debug('Attaching SR-IOV port %(port)s to %(dom)s',
                          {'port': vif, 'dom': dom.ID()})
                    dom.attachDevice(cfg.to_xml())

    def _detach_sriov_ports(self, instance, dom):
        network_info = instance.info_cache.network_info
        if network_info is None:
            return

        context = nova_context.get_admin_context()
        if self._has_sriov_port(network_info):
            # for libvirt version < 1.1.1, this is race condition
            # so forbid detach if it's an older version
            if not self._has_min_version(
                            MIN_LIBVIRT_DEVICE_CALLBACK_VERSION):
                reason = (_("Detaching SR-IOV ports with"
                           " libvirt < %(ver)s is not permitted") %
                           {'ver': MIN_LIBVIRT_DEVICE_CALLBACK_VERSION})
                raise exception.PciDeviceDetachFailed(reason=reason,
                                                      dev=network_info)

            flavor, image_meta = self._prepare_args_for_get_config(context,
                                                                   instance)
            for vif in network_info:
                if vif['vnic_type'] == network_model.VNIC_TYPE_DIRECT:
                    cfg = self.vif_driver.get_config(instance,
                                                     vif,
                                                     image_meta,
                                                     flavor,
                                                     CONF.libvirt.virt_type)
                    dom.detachDeviceFlags(cfg.to_xml(),
                                          libvirt.VIR_DOMAIN_AFFECT_LIVE)

    def _set_host_enabled(self, enabled,
                          disable_reason=DISABLE_REASON_UNDEFINED):
        """Enables / Disables the compute service on this host.

           This doesn't override non-automatic disablement with an automatic
           setting; thereby permitting operators to keep otherwise
           healthy hosts out of rotation.
        """

        status_name = {True: 'disabled',
                       False: 'enabled'}

        disable_service = not enabled

        ctx = nova_context.get_admin_context()
        try:
            service = objects.Service.get_by_compute_host(ctx, CONF.host)

            if service.disabled != disable_service:
                # Note(jang): this is a quick fix to stop operator-
                # disabled compute hosts from re-enabling themselves
                # automatically. We prefix any automatic reason code
                # with a fixed string. We only re-enable a host
                # automatically if we find that string in place.
                # This should probably be replaced with a separate flag.
                if not service.disabled or (
                        service.disabled_reason and
                        service.disabled_reason.startswith(DISABLE_PREFIX)):
                    service.disabled = disable_service
                    service.disabled_reason = (
                       DISABLE_PREFIX + disable_reason
                       if disable_service else DISABLE_REASON_UNDEFINED)
                    service.save()
                    LOG.debug('Updating compute service status to %s',
                              status_name[disable_service])
                else:
                    LOG.debug('Not overriding manual compute service '
                              'status with: %s',
                              status_name[disable_service])
        except exception.ComputeHostNotFound:
            LOG.warn(_LW('Cannot update service status on host: %s,'
                         'since it is not registered.'), CONF.host)
        except Exception:
            LOG.warn(_LW('Cannot update service status on host: %s,'
                         'due to an unexpected exception.'), CONF.host,
                     exc_info=True)

    def _get_host_capabilities(self):
        """Returns an instance of config.LibvirtConfigCaps representing
           the capabilities of the host.
        """
        if not self._caps:
            xmlstr = self._conn.getCapabilities()
            self._caps = vconfig.LibvirtConfigCaps()
            self._caps.parse_str(xmlstr)
            if hasattr(libvirt, 'VIR_CONNECT_BASELINE_CPU_EXPAND_FEATURES'):
                try:
                    features = self._conn.baselineCPU(
                        [self._caps.host.cpu.to_xml()],
                        libvirt.VIR_CONNECT_BASELINE_CPU_EXPAND_FEATURES)
                    # FIXME(wangpan): the return value of baselineCPU should be
                    #                 None or xml string, but libvirt has a bug
                    #                 of it from 1.1.2 which is fixed in 1.2.0,
                    #                 this -1 checking should be removed later.
                    if features and features != -1:
                        cpu = vconfig.LibvirtConfigCPU()
                        cpu.parse_str(features)
                        self._caps.host.cpu.features = cpu.features
                except libvirt.libvirtError as ex:
                    error_code = ex.get_error_code()
                    if error_code == libvirt.VIR_ERR_NO_SUPPORT:
                        LOG.warn(_LW("URI %(uri)s does not support full set"
                                     " of host capabilities: " "%(error)s"),
                                     {'uri': self.uri(), 'error': ex})
                    else:
                        raise
        return self._caps

    def _get_host_uuid(self):
        """Returns a UUID representing the host."""
        caps = self._get_host_capabilities()
        return caps.host.uuid

    def _get_guest_cpu_model_config(self):
        mode = CONF.libvirt.cpu_mode
        model = CONF.libvirt.cpu_model

        if (CONF.libvirt.virt_type == "kvm" or
            CONF.libvirt.virt_type == "qemu"):
            if mode is None:
                mode = "host-model"
            if mode == "none":
                return vconfig.LibvirtConfigGuestCPU()
        else:
            if mode is None or mode == "none":
                return None

        if ((CONF.libvirt.virt_type != "kvm" and
             CONF.libvirt.virt_type != "qemu")):
            msg = _("Config requested an explicit CPU model, but "
                    "the current libvirt hypervisor '%s' does not "
                    "support selecting CPU models") % CONF.libvirt.virt_type
            raise exception.Invalid(msg)

        if mode == "custom" and model is None:
            msg = _("Config requested a custom CPU model, but no "
                    "model name was provided")
            raise exception.Invalid(msg)
        elif mode != "custom" and model is not None:
            msg = _("A CPU model name should not be set when a "
                    "host CPU model is requested")
            raise exception.Invalid(msg)

        LOG.debug("CPU mode '%(mode)s' model '%(model)s' was chosen",
                  {'mode': mode, 'model': (model or "")})

        cpu = vconfig.LibvirtConfigGuestCPU()
        cpu.mode = mode
        cpu.model = model

        return cpu

    def _get_guest_cpu_config(self, flavor, image, guest_cpu_numa):
        cpu = self._get_guest_cpu_model_config()

        if cpu is None:
            return None

        topology = hardware.VirtCPUTopology.get_best_config(flavor,
                                                            image)

        cpu.sockets = topology.sockets
        cpu.cores = topology.cores
        cpu.threads = topology.threads
        cpu.numa = guest_cpu_numa

        return cpu

    def _get_guest_disk_config(self, instance, name, disk_mapping, inst_type,
                               image_type=None):
        if CONF.libvirt.hw_disk_discard:
            if not self._has_min_version(MIN_LIBVIRT_DISCARD_VERSION,
                                     MIN_QEMU_DISCARD_VERSION,
                                     REQ_HYPERVISOR_DISCARD):
                msg = (_('Volume sets discard option, but libvirt %(libvirt)s'
                         ' or later is required, qemu %(qemu)s'
                         ' or later is required.') %
                      {'libvirt': MIN_LIBVIRT_DISCARD_VERSION,
                       'qemu': MIN_QEMU_DISCARD_VERSION})
                raise exception.Invalid(msg)

        image = self.image_backend.image(instance,
                                         name,
                                         image_type)
        disk_info = disk_mapping[name]
        return image.libvirt_info(disk_info['bus'],
                                  disk_info['dev'],
                                  disk_info['type'],
                                  self.disk_cachemode,
                                  inst_type['extra_specs'],
                                  self._get_hypervisor_version())

    def _get_guest_storage_config(self, instance, image_meta,
                                  disk_info,
                                  rescue, block_device_info,
                                  inst_type):
        devices = []
        disk_mapping = disk_info['mapping']

        block_device_mapping = driver.block_device_info_get_mapping(
            block_device_info)
        mount_rootfs = CONF.libvirt.virt_type == "lxc"
        if mount_rootfs:
            fs = vconfig.LibvirtConfigGuestFilesys()
            fs.source_type = "mount"
            fs.source_dir = os.path.join(
                libvirt_utils.get_instance_path(instance), 'rootfs')
            devices.append(fs)
        else:

            if rescue:
                diskrescue = self._get_guest_disk_config(instance,
                                                         'disk.rescue',
                                                         disk_mapping,
                                                         inst_type)
                devices.append(diskrescue)

                diskos = self._get_guest_disk_config(instance,
                                                     'disk',
                                                     disk_mapping,
                                                     inst_type)
                devices.append(diskos)
            else:
                if 'disk' in disk_mapping:
                    diskos = self._get_guest_disk_config(instance,
                                                         'disk',
                                                         disk_mapping,
                                                         inst_type)
                    devices.append(diskos)

                if 'disk.local' in disk_mapping:
                    disklocal = self._get_guest_disk_config(instance,
                                                            'disk.local',
                                                            disk_mapping,
                                                            inst_type)
                    devices.append(disklocal)
                    instance.default_ephemeral_device = (
                        block_device.prepend_dev(disklocal.target_dev))

                for idx, eph in enumerate(
                    driver.block_device_info_get_ephemerals(
                        block_device_info)):
                    diskeph = self._get_guest_disk_config(
                        instance,
                        blockinfo.get_eph_disk(idx),
                        disk_mapping, inst_type)
                    devices.append(diskeph)

                if 'disk.swap' in disk_mapping:
                    diskswap = self._get_guest_disk_config(instance,
                                                           'disk.swap',
                                                           disk_mapping,
                                                           inst_type)
                    devices.append(diskswap)
                    instance.default_swap_device = (
                        block_device.prepend_dev(diskswap.target_dev))

            if 'disk.config' in disk_mapping:
                diskconfig = self._get_guest_disk_config(instance,
                                                         'disk.config',
                                                         disk_mapping,
                                                         inst_type,
                                                         'raw')
                devices.append(diskconfig)

        for vol in block_device.get_bdms_to_connect(block_device_mapping,
                                                   mount_rootfs):
            connection_info = vol['connection_info']
            vol_dev = block_device.prepend_dev(vol['mount_device'])
            info = disk_mapping[vol_dev]
            cfg = self._connect_volume(connection_info, info)
            devices.append(cfg)
            vol['connection_info'] = connection_info
            vol.save(nova_context.get_admin_context())

        for d in devices:
            self._set_cache_mode(d)

        if (image_meta and
                image_meta.get('properties', {}).get('hw_scsi_model')):
            hw_scsi_model = image_meta['properties']['hw_scsi_model']
            scsi_controller = vconfig.LibvirtConfigGuestController()
            scsi_controller.type = 'scsi'
            scsi_controller.model = hw_scsi_model
            devices.append(scsi_controller)

        return devices

    def _get_host_sysinfo_serial_hardware(self):
        """Get a UUID from the host hardware

        Get a UUID for the host hardware reported by libvirt.
        This is typically from the SMBIOS data, unless it has
        been overridden in /etc/libvirt/libvirtd.conf
        """
        return self._get_host_uuid()

    def _get_host_sysinfo_serial_os(self):
        """Get a UUID from the host operating system

        Get a UUID for the host operating system. Modern Linux
        distros based on systemd provide a /etc/machine-id
        file containing a UUID. This is also provided inside
        systemd based containers and can be provided by other
        init systems too, since it is just a plain text file.
        """
        with open("/etc/machine-id") as f:
            # We want to have '-' in the right place
            # so we parse & reformat the value
            return str(uuid.UUID(f.read().split()[0]))

    def _get_host_sysinfo_serial_auto(self):
        if os.path.exists("/etc/machine-id"):
            return self._get_host_sysinfo_serial_os()
        else:
            return self._get_host_sysinfo_serial_hardware()

    def _get_guest_config_sysinfo(self, instance):
        sysinfo = vconfig.LibvirtConfigGuestSysinfo()

        sysinfo.system_manufacturer = version.vendor_string()
        sysinfo.system_product = version.product_string()
        sysinfo.system_version = version.version_string_with_package()

        sysinfo.system_serial = self._sysinfo_serial_func()
        sysinfo.system_uuid = instance['uuid']

        return sysinfo

    def _get_guest_pci_device(self, pci_device):

        dbsf = pci_utils.parse_address(pci_device['address'])
        dev = vconfig.LibvirtConfigGuestHostdevPCI()
        dev.domain, dev.bus, dev.slot, dev.function = dbsf

        # only kvm support managed mode
        if CONF.libvirt.virt_type in ('xen',):
            dev.managed = 'no'
        if CONF.libvirt.virt_type in ('kvm', 'qemu'):
            dev.managed = 'yes'

        return dev

    def _get_guest_config_meta(self, context, instance, flavor):
        """Get metadata config for guest."""

        meta = vconfig.LibvirtConfigGuestMetaNovaInstance()
        meta.package = version.version_string_with_package()
        meta.name = instance["display_name"]
        meta.creationTime = time.time()

        if instance["image_ref"] not in ("", None):
            meta.roottype = "image"
            meta.rootid = instance["image_ref"]

        if context is not None:
            ometa = vconfig.LibvirtConfigGuestMetaNovaOwner()
            ometa.userid = context.user_id
            ometa.username = context.user_name
            ometa.projectid = context.project_id
            ometa.projectname = context.project_name
            meta.owner = ometa

        fmeta = vconfig.LibvirtConfigGuestMetaNovaFlavor()
        fmeta.name = flavor.name
        fmeta.memory = flavor.memory_mb
        fmeta.vcpus = flavor.vcpus
        fmeta.ephemeral = flavor.ephemeral_gb
        fmeta.disk = flavor.root_gb
        fmeta.swap = flavor.swap

        meta.flavor = fmeta

        return meta

    def _machine_type_mappings(self):
        mappings = {}
        for mapping in CONF.libvirt.hw_machine_type:
            host_arch, _, machine_type = mapping.partition('=')
            mappings[host_arch] = machine_type
        return mappings

    def _get_machine_type(self, image_meta, caps):
        # The underlying machine type can be set as an image attribute,
        # or otherwise based on some architecture specific defaults

        mach_type = None

        if (image_meta is not None and image_meta.get('properties') and
               image_meta['properties'].get('hw_machine_type')
               is not None):
            mach_type = image_meta['properties']['hw_machine_type']
        else:
            # For ARM systems we will default to vexpress-a15 for armv7
            # and virt for aarch64
            if caps.host.cpu.arch == arch.ARMV7:
                mach_type = "vexpress-a15"

            if caps.host.cpu.arch == arch.AARCH64:
                mach_type = "virt"

            # If set in the config, use that as the default.
            if CONF.libvirt.hw_machine_type:
                mappings = self._machine_type_mappings()
                mach_type = mappings.get(caps.host.cpu.arch)

        return mach_type

    @staticmethod
    def _create_idmaps(klass, map_strings):
        idmaps = []
        if len(map_strings) > 5:
            map_strings = map_strings[0:5]
            LOG.warn(_LW("Too many id maps, only included first five."))
        for map_string in map_strings:
            try:
                idmap = klass()
                values = [int(i) for i in map_string.split(":")]
                idmap.start = values[0]
                idmap.target = values[1]
                idmap.count = values[2]
                idmaps.append(idmap)
            except (ValueError, IndexError):
                LOG.warn(_LW("Invalid value for id mapping %s"), map_string)
        return idmaps

    def _get_guest_idmaps(self):
        id_maps = []
        if CONF.libvirt.virt_type == 'lxc' and CONF.libvirt.uid_maps:
            uid_maps = self._create_idmaps(vconfig.LibvirtConfigGuestUIDMap,
                                           CONF.libvirt.uid_maps)
            id_maps.extend(uid_maps)
        if CONF.libvirt.virt_type == 'lxc' and CONF.libvirt.gid_maps:
            gid_maps = self._create_idmaps(vconfig.LibvirtConfigGuestGIDMap,
                                           CONF.libvirt.gid_maps)
            id_maps.extend(gid_maps)
        return id_maps

    def _get_cpu_numa_config_from_instance(self, context, instance):
        # TODO(ndipanov): Remove this check once the tests are fixed, in
        # reality all code paths should be using instance objects now.
        if isinstance(instance, objects.Instance):
            instance_topology = instance.numa_topology
        else:
            try:
                instance_topology = (
                        objects.InstanceNUMATopology.get_by_instance_uuid(
                            context or nova_context.get_admin_context(),
                            instance['uuid']))
            except exception.NumaTopologyNotFound:
                return

        if instance_topology:
            guest_cpu_numa = vconfig.LibvirtConfigGuestCPUNUMA()
            for instance_cell in instance_topology.cells:
                guest_cell = vconfig.LibvirtConfigGuestCPUNUMACell()
                guest_cell.id = instance_cell.id
                guest_cell.cpus = instance_cell.cpuset
                guest_cell.memory = instance_cell.memory * units.Ki
                guest_cpu_numa.cells.append(guest_cell)
            return guest_cpu_numa

    def _get_guest_numa_config(self, context, instance, flavor,
                               allowed_cpus=None):
        """Returns the config objects for the guest NUMA specs.

        Determines the CPUs that the guest can be pinned to if the guest
        specifies a cell topology and the host supports it. Constructs the
        libvirt XML config object representing the NUMA topology selected
        for the guest. Returns a tuple of:

            (cpu_set, guest_cpu_tune, guest_cpu_numa)

        With the following caveats:

            a) If there is no specified guest NUMA topology, then
               guest_cpu_tune and guest_cpu_numa shall be None. cpu_set
               will be populated with the chosen CPUs that the guest
               allowed CPUs fit within, which could be the supplied
               allowed_cpus value if the host doesn't support NUMA
               topologies.

            b) If there is a specified guest NUMA topology, then
               cpu_set will be None and guest_cpu_numa will be the
               LibvirtConfigGuestCPUNUMA object representing the guest's
               NUMA topology. If the host supports NUMA, then guest_cpu_tune
               will contain a LibvirtConfigGuestCPUTune object representing
               the optimized chosen cells that match the host capabilities
               with the instance's requested topology. If the host does
               not support NUMA, then guest_cpu_tune will be None.
        """
        topology = self._get_host_numa_topology()
        # We have instance NUMA so translate it to the config class
        guest_cpu_numa = self._get_cpu_numa_config_from_instance(
                context, instance)

        if not guest_cpu_numa:
            # No NUMA topology defined for instance
            vcpus = flavor.vcpus
            memory = flavor.memory_mb
            if topology:
                # Host is NUMA capable so try to keep the instance in a cell
                viable_cells_cpus = []
                for cell in topology.cells:
                    if vcpus <= len(cell.cpuset) and memory <= cell.memory:
                        viable_cells_cpus.append(cell.cpuset)

                if not viable_cells_cpus:
                    # We can't contain the instance in a cell - do nothing for
                    # now.
                    # TODO(ndipanov): Attempt to spread the instance accross
                    # NUMA nodes and expose the topology to the instance as an
                    # optimisation
                    return allowed_cpus, None, None
                else:
                    pin_cpuset = random.choice(viable_cells_cpus)
                    return pin_cpuset, None, None
            else:
                # We have no NUMA topology in the host either
                return allowed_cpus, None, None
        else:
            if topology:
                # Now get the CpuTune configuration from the numa_topology
                guest_cpu_tune = vconfig.LibvirtConfigGuestCPUTune()
                for host_cell in topology.cells:
                    for guest_cell in guest_cpu_numa.cells:
                        if guest_cell.id == host_cell.id:
                            for cpu in guest_cell.cpus:
                                pin_cpuset = (
                                    vconfig.LibvirtConfigGuestCPUTuneVCPUPin())
                                pin_cpuset.id = cpu
                                pin_cpuset.cpuset = host_cell.cpuset
                                guest_cpu_tune.vcpupin.append(pin_cpuset)
                return None, guest_cpu_tune, guest_cpu_numa
            else:
                return allowed_cpus, None, guest_cpu_numa

    def _get_guest_config(self, instance, network_info, image_meta,
                          disk_info, rescue=None, block_device_info=None,
                          context=None):
        """Get config data for parameters.

        :param rescue: optional dictionary that should contain the key
            'ramdisk_id' if a ramdisk is needed for the rescue image and
            'kernel_id' if a kernel is needed for the rescue image.
        """

        flavor = objects.Flavor.get_by_id(
            nova_context.get_admin_context(read_deleted='yes'),
            instance['instance_type_id'])
        inst_path = libvirt_utils.get_instance_path(instance)
        disk_mapping = disk_info['mapping']
        img_meta_prop = image_meta.get('properties', {}) if image_meta else {}

        CONSOLE = "console=tty0 console=ttyS0"

        guest = vconfig.LibvirtConfigGuest()
        guest.virt_type = CONF.libvirt.virt_type
        guest.name = instance['name']
        guest.uuid = instance['uuid']
        # We are using default unit for memory: KiB
        guest.memory = flavor.memory_mb * units.Ki
        guest.vcpus = flavor.vcpus
        allowed_cpus = hardware.get_vcpu_pin_set()

        cpuset, cputune, guest_cpu_numa = self._get_guest_numa_config(
                context, instance, flavor, allowed_cpus)
        guest.cpuset = cpuset
        guest.cputune = cputune

        guest.metadata.append(self._get_guest_config_meta(context,
                                                          instance,
                                                          flavor))
        guest.idmaps = self._get_guest_idmaps()

        cputuning = ['shares', 'period', 'quota']
        for name in cputuning:
            key = "quota:cpu_" + name
            if key in flavor.extra_specs:
                if guest.cputune is None:
                    guest.cputune = vconfig.LibvirtConfigGuestCPUTune()
                setattr(guest.cputune, name,
                        int(flavor.extra_specs[key]))

        guest.cpu = self._get_guest_cpu_config(
                flavor, image_meta, guest_cpu_numa)

        if 'root' in disk_mapping:
            root_device_name = block_device.prepend_dev(
                disk_mapping['root']['dev'])
        else:
            root_device_name = None

        if root_device_name:
            # NOTE(yamahata):
            # for nova.api.ec2.cloud.CloudController.get_metadata()
            instance.root_device_name = root_device_name

        guest.os_type = vm_mode.get_from_instance(instance)

        if guest.os_type is None:
            if CONF.libvirt.virt_type == "lxc":
                guest.os_type = vm_mode.EXE
            elif CONF.libvirt.virt_type == "uml":
                guest.os_type = vm_mode.UML
            elif CONF.libvirt.virt_type == "xen":
                guest.os_type = vm_mode.XEN
            else:
                guest.os_type = vm_mode.HVM

        caps = self._get_host_capabilities()

        if CONF.libvirt.virt_type == "xen":
            if guest.os_type == vm_mode.HVM:
                guest.os_loader = CONF.libvirt.xen_hvmloader_path

            # PAE only makes sense in X86
            if caps.host.cpu.arch in (arch.I686, arch.X86_64):
                guest.pae = True

        if CONF.libvirt.virt_type in ("kvm", "qemu"):
            if caps.host.cpu.arch in (arch.I686, arch.X86_64):
                guest.sysinfo = self._get_guest_config_sysinfo(instance)
                guest.os_smbios = vconfig.LibvirtConfigGuestSMBIOS()
            guest.os_mach_type = self._get_machine_type(image_meta, caps)

        if CONF.libvirt.virt_type == "lxc":
            guest.os_init_path = "/sbin/init"
            guest.os_cmdline = CONSOLE
        elif CONF.libvirt.virt_type == "uml":
            guest.os_kernel = "/usr/bin/linux"
            guest.os_root = root_device_name
        else:
            if rescue:
                if rescue.get('kernel_id'):
                    guest.os_kernel = os.path.join(inst_path, "kernel.rescue")
                    if CONF.libvirt.virt_type == "xen":
                        guest.os_cmdline = "ro root=%s" % root_device_name
                    else:
                        guest.os_cmdline = ("root=%s %s" % (root_device_name,
                                                            CONSOLE))
                        if CONF.libvirt.virt_type == "qemu":
                            guest.os_cmdline += " no_timer_check"

                if rescue.get('ramdisk_id'):
                    guest.os_initrd = os.path.join(inst_path, "ramdisk.rescue")
            elif instance['kernel_id']:
                guest.os_kernel = os.path.join(inst_path, "kernel")
                if CONF.libvirt.virt_type == "xen":
                    guest.os_cmdline = "ro root=%s" % root_device_name
                else:
                    guest.os_cmdline = ("root=%s %s" % (root_device_name,
                                                        CONSOLE))
                    if CONF.libvirt.virt_type == "qemu":
                        guest.os_cmdline += " no_timer_check"
                if instance['ramdisk_id']:
                    guest.os_initrd = os.path.join(inst_path, "ramdisk")
                # we only support os_command_line with images with an explicit
                # kernel set and don't want to break nova if there's an
                # os_command_line property without a specified kernel_id param
                if image_meta:
                    img_props = image_meta.get('properties', {})
                    if img_props.get('os_command_line'):
                        guest.os_cmdline = img_props.get('os_command_line')
            else:
                guest.os_boot_dev = blockinfo.get_boot_order(disk_info)

        if ((CONF.libvirt.virt_type != "lxc" and
             CONF.libvirt.virt_type != "uml")):
            guest.acpi = True
            guest.apic = True

        # NOTE(mikal): Microsoft Windows expects the clock to be in
        # "localtime". If the clock is set to UTC, then you can use a
        # registry key to let windows know, but Microsoft says this is
        # buggy in http://support.microsoft.com/kb/2687252
        clk = vconfig.LibvirtConfigGuestClock()
        if instance['os_type'] == 'windows':
            LOG.info(_LI('Configuring timezone for windows instance to '
                         'localtime'), instance=instance)
            clk.offset = 'localtime'
        else:
            clk.offset = 'utc'
        guest.set_clock(clk)

        if CONF.libvirt.virt_type == "kvm":
            # TODO(berrange) One day this should be per-guest
            # OS type configurable
            tmpit = vconfig.LibvirtConfigGuestTimer()
            tmpit.name = "pit"
            tmpit.tickpolicy = "delay"

            tmrtc = vconfig.LibvirtConfigGuestTimer()
            tmrtc.name = "rtc"
            tmrtc.tickpolicy = "catchup"

            clk.add_timer(tmpit)
            clk.add_timer(tmrtc)

            guestarch = libvirt_utils.get_arch(image_meta)
            if guestarch in (arch.I686, arch.X86_64):
                # NOTE(rfolco): HPET is a hardware timer for x86 arch.
                # qemu -no-hpet is not supported on non-x86 targets.
                tmhpet = vconfig.LibvirtConfigGuestTimer()
                tmhpet.name = "hpet"
                tmhpet.present = False
                clk.add_timer(tmhpet)

        for config in self._get_guest_storage_config(instance,
                                                  image_meta,
                                                  disk_info,
                                                  rescue,
                                                  block_device_info,
                                                  flavor):
            guest.add_device(config)

        for vif in network_info:
            config = self.vif_driver.get_config(
                instance, vif, image_meta,
                flavor, CONF.libvirt.virt_type)
            guest.add_device(config)

        if ((CONF.libvirt.virt_type == "qemu" or
             CONF.libvirt.virt_type == "kvm")):
            # Create the serial console char devices
            if CONF.serial_console.enabled:
                num_ports = hardware.get_number_of_serial_ports(
                    flavor, image_meta)
                for port in six.moves.range(num_ports):
                    console = vconfig.LibvirtConfigGuestSerial()
                    console.port = port
                    console.type = "tcp"
                    console.listen_host = (
                        CONF.serial_console.proxyclient_address)
                    console.listen_port = (
                        serial_console.acquire_port(
                            console.listen_host))
                    guest.add_device(console)
            else:
                # The QEMU 'pty' driver throws away any data if no
                # client app is connected. Thus we can't get away
                # with a single type=pty console. Instead we have
                # to configure two separate consoles.
                consolelog = vconfig.LibvirtConfigGuestSerial()
                consolelog.type = "file"
                consolelog.source_path = self._get_console_log_path(instance)
                guest.add_device(consolelog)

            consolepty = vconfig.LibvirtConfigGuestSerial()
        else:
            consolepty = vconfig.LibvirtConfigGuestConsole()

        consolepty.type = "pty"
        guest.add_device(consolepty)

        # We want a tablet if VNC is enabled, or SPICE is enabled and
        # the SPICE agent is disabled. If the SPICE agent is enabled
        # it provides a paravirt mouse which drastically reduces
        # overhead (by eliminating USB polling).
        #
        # NB: this implies that if both SPICE + VNC are enabled
        # at the same time, we'll get the tablet whether the
        # SPICE agent is used or not.
        need_usb_tablet = False
        if CONF.vnc_enabled:
            need_usb_tablet = CONF.libvirt.use_usb_tablet
        elif CONF.spice.enabled and not CONF.spice.agent_enabled:
            need_usb_tablet = CONF.libvirt.use_usb_tablet

        if need_usb_tablet and guest.os_type == vm_mode.HVM:
            tablet = vconfig.LibvirtConfigGuestInput()
            tablet.type = "tablet"
            tablet.bus = "usb"
            guest.add_device(tablet)

        if CONF.spice.enabled and CONF.spice.agent_enabled and \
                CONF.libvirt.virt_type not in ('lxc', 'uml', 'xen'):
            channel = vconfig.LibvirtConfigGuestChannel()
            channel.target_name = "com.redhat.spice.0"
            guest.add_device(channel)

        # NB some versions of libvirt support both SPICE and VNC
        # at the same time. We're not trying to second guess which
        # those versions are. We'll just let libvirt report the
        # errors appropriately if the user enables both.
        add_video_driver = False
        if ((CONF.vnc_enabled and
             CONF.libvirt.virt_type not in ('lxc', 'uml'))):
            graphics = vconfig.LibvirtConfigGuestGraphics()
            graphics.type = "vnc"
            graphics.keymap = CONF.vnc_keymap
            graphics.listen = CONF.vncserver_listen
            guest.add_device(graphics)
            add_video_driver = True

        if CONF.spice.enabled and \
                CONF.libvirt.virt_type not in ('lxc', 'uml', 'xen'):
            graphics = vconfig.LibvirtConfigGuestGraphics()
            graphics.type = "spice"
            graphics.keymap = CONF.spice.keymap
            graphics.listen = CONF.spice.server_listen
            guest.add_device(graphics)
            add_video_driver = True

        if add_video_driver:
            VALID_VIDEO_DEVICES = ("vga", "cirrus", "vmvga", "xen", "qxl")
            video = vconfig.LibvirtConfigGuestVideo()
            # NOTE(ldbragst): The following logic sets the video.type
            # depending on supported defaults given the architecture,
            # virtualization type, and features. The video.type attribute can
            # be overridden by the user with image_meta['properties'], which
            # is carried out in the next if statement below this one.
            guestarch = libvirt_utils.get_arch(image_meta)
            if guest.os_type == vm_mode.XEN:
                video.type = 'xen'
            elif guestarch in (arch.PPC, arch.PPC64):
                # NOTE(ldbragst): PowerKVM doesn't support 'cirrus' be default
                # so use 'vga' instead when running on Power hardware.
                video.type = 'vga'
            elif CONF.spice.enabled:
                video.type = 'qxl'

            if img_meta_prop.get('hw_video_model'):
                video.type = img_meta_prop.get('hw_video_model')
                if (video.type not in VALID_VIDEO_DEVICES):
                    raise exception.InvalidVideoMode(model=video.type)

            # Set video memory, only if the flavor's limit is set
            video_ram = int(img_meta_prop.get('hw_video_ram', 0))
            max_vram = int(flavor.extra_specs
                                    .get('hw_video:ram_max_mb', 0))
            if video_ram > max_vram:
                raise exception.RequestedVRamTooHigh(req_vram=video_ram,
                                                     max_vram=max_vram)
            if max_vram and video_ram:
                video.vram = video_ram
            guest.add_device(video)

        # Qemu guest agent only support 'qemu' and 'kvm' hypervisor
        if CONF.libvirt.virt_type in ('qemu', 'kvm'):
            qga_enabled = False
            # Enable qga only if the 'hw_qemu_guest_agent' is equal to yes
            hw_qga = img_meta_prop.get('hw_qemu_guest_agent', 'no')
            if hw_qga.lower() == 'yes':
                LOG.debug("Qemu guest agent is enabled through image "
                          "metadata", instance=instance)
                qga_enabled = True

            if qga_enabled:
                qga = vconfig.LibvirtConfigGuestChannel()
                qga.type = "unix"
                qga.target_name = "org.qemu.guest_agent.0"
                qga.source_path = ("/var/lib/libvirt/qemu/%s.%s.sock" %
                                ("org.qemu.guest_agent.0", instance['name']))
                guest.add_device(qga)

            if (img_meta_prop.get('hw_rng_model') == 'virtio' and
                flavor.extra_specs.get('hw_rng:allowed',
                                             '').lower() == 'true'):
                rng_device = vconfig.LibvirtConfigGuestRng()
                rate_bytes = flavor.extra_specs.get('hw_rng:rate_bytes', 0)
                period = flavor.extra_specs.get('hw_rng:rate_period', 0)
                if rate_bytes:
                    rng_device.rate_bytes = int(rate_bytes)
                    rng_device.rate_period = int(period)
                if (CONF.libvirt.rng_dev_path and
                    not os.path.exists(CONF.libvirt.rng_dev_path)):
                    raise exception.RngDeviceNotExist(
                                    path=CONF.libvirt.rng_dev_path)
                rng_device.backend = CONF.libvirt.rng_dev_path
                guest.add_device(rng_device)

        if CONF.libvirt.virt_type in ('xen', 'qemu', 'kvm'):
            for pci_dev in pci_manager.get_instance_pci_devs(instance):
                guest.add_device(self._get_guest_pci_device(pci_dev))
        else:
            if len(pci_manager.get_instance_pci_devs(instance)) > 0:
                raise exception.PciDeviceUnsupportedHypervisor(
                    type=CONF.libvirt.virt_type)

        watchdog_action = flavor.extra_specs.get('hw_watchdog_action',
                                                 'disabled')
        if (image_meta is not None and
                image_meta.get('properties', {}).get('hw_watchdog_action')):
            watchdog_action = image_meta['properties']['hw_watchdog_action']

        # NB(sross): currently only actually supported by KVM/QEmu
        if watchdog_action != 'disabled':
            if watchdog_actions.is_valid_watchdog_action(watchdog_action):
                bark = vconfig.LibvirtConfigGuestWatchdog()
                bark.action = watchdog_action
                guest.add_device(bark)
            else:
                raise exception.InvalidWatchdogAction(action=watchdog_action)

        # Memory balloon device only support 'qemu/kvm' and 'xen' hypervisor
        if (CONF.libvirt.virt_type in ('xen', 'qemu', 'kvm') and
                CONF.libvirt.mem_stats_period_seconds > 0):
            balloon = vconfig.LibvirtConfigMemoryBalloon()
            if CONF.libvirt.virt_type in ('qemu', 'kvm'):
                balloon.model = 'virtio'
            else:
                balloon.model = 'xen'
            balloon.period = CONF.libvirt.mem_stats_period_seconds
            guest.add_device(balloon)

        return guest

    def _get_guest_xml(self, context, instance, network_info, disk_info,
                       image_meta=None, rescue=None,
                       block_device_info=None, write_to_disk=False):

        if image_meta is None:
            image_ref = instance['image_ref']
            image_meta = compute_utils.get_image_metadata(
                                context, self._image_api, image_ref, instance)
        # NOTE(danms): Stringifying a NetworkInfo will take a lock. Do
        # this ahead of time so that we don't acquire it while also
        # holding the logging lock.
        network_info_str = str(network_info)
        msg = ('Start _get_guest_xml '
               'network_info=%(network_info)s '
               'disk_info=%(disk_info)s '
               'image_meta=%(image_meta)s rescue=%(rescue)s '
               'block_device_info=%(block_device_info)s' %
               {'network_info': network_info_str, 'disk_info': disk_info,
                'image_meta': image_meta, 'rescue': rescue,
                'block_device_info': block_device_info})
        # NOTE(mriedem): block_device_info can contain auth_password so we
        # need to sanitize the password in the message.
        LOG.debug(logging.mask_password(msg), instance=instance)
        conf = self._get_guest_config(instance, network_info, image_meta,
                                      disk_info, rescue, block_device_info,
                                      context)
        xml = conf.to_xml()

        if write_to_disk:
            instance_dir = libvirt_utils.get_instance_path(instance)
            xml_path = os.path.join(instance_dir, 'libvirt.xml')
            libvirt_utils.write_to_file(xml_path, xml)

        LOG.debug('End _get_guest_xml xml=%(xml)s',
                  {'xml': xml}, instance=instance)
        return xml

    def _lookup_by_id(self, instance_id):
        """Retrieve libvirt domain object given an instance id.

        All libvirt error handling should be handled in this method and
        relevant nova exceptions should be raised in response.

        """
        try:
            return self._conn.lookupByID(instance_id)
        except libvirt.libvirtError as ex:
            error_code = ex.get_error_code()
            if error_code == libvirt.VIR_ERR_NO_DOMAIN:
                raise exception.InstanceNotFound(instance_id=instance_id)

            msg = (_("Error from libvirt while looking up %(instance_id)s: "
                     "[Error Code %(error_code)s] %(ex)s")
                   % {'instance_id': instance_id,
                      'error_code': error_code,
                      'ex': ex})
            raise exception.NovaException(msg)

    def _lookup_by_name(self, instance_name):
        """Retrieve libvirt domain object given an instance name.

        All libvirt error handling should be handled in this method and
        relevant nova exceptions should be raised in response.

        """
        try:
            return self._conn.lookupByName(instance_name)
        except libvirt.libvirtError as ex:
            error_code = ex.get_error_code()
            if error_code == libvirt.VIR_ERR_NO_DOMAIN:
                raise exception.InstanceNotFound(instance_id=instance_name)

            msg = (_('Error from libvirt while looking up %(instance_name)s: '
                     '[Error Code %(error_code)s] %(ex)s') %
                   {'instance_name': instance_name,
                    'error_code': error_code,
                    'ex': ex})
            raise exception.NovaException(msg)

    def get_info(self, instance):
        """Retrieve information from libvirt for a specific instance name.

        If a libvirt error is encountered during lookup, we might raise a
        NotFound exception or Error exception depending on how severe the
        libvirt error is.

        """
        virt_dom = self._lookup_by_name(instance['name'])
        try:
            dom_info = virt_dom.info()
        except libvirt.libvirtError as ex:
            error_code = ex.get_error_code()
            if error_code == libvirt.VIR_ERR_NO_DOMAIN:
                raise exception.InstanceNotFound(instance_id=instance['name'])

            msg = (_('Error from libvirt while getting domain info for '
                     '%(instance_name)s: [Error Code %(error_code)s] %(ex)s') %
                   {'instance_name': instance['name'],
                    'error_code': error_code,
                    'ex': ex})
            raise exception.NovaException(msg)

        return {'state': LIBVIRT_POWER_STATE[dom_info[0]],
                'max_mem': dom_info[1],
                'mem': dom_info[2],
                'num_cpu': dom_info[3],
                'cpu_time': dom_info[4],
                'id': virt_dom.ID()}

    def _create_domain_setup_lxc(self, instance, block_device_info, disk_info):
        inst_path = libvirt_utils.get_instance_path(instance)
        block_device_mapping = driver.block_device_info_get_mapping(
                                                  block_device_info)
        disk_info = disk_info or {}
        disk_mapping = disk_info.get('mapping', [])

        if self._is_booted_from_volume(instance, disk_mapping):
            root_disk = block_device.get_root_bdm(block_device_mapping)
            disk_path = root_disk['connection_info']['data']['device_path']
            disk_info = blockinfo.get_info_from_bdm(
                                            CONF.libvirt.virt_type, root_disk)
            self._connect_volume(root_disk['connection_info'], disk_info)

            # Get the system metadata from the instance
            system_meta = utils.instance_sys_meta(instance)
            use_cow = system_meta['image_disk_format'] == 'qcow2'
        else:
            image = self.image_backend.image(instance, 'disk')
            disk_path = image.path
            use_cow = CONF.use_cow_images

        container_dir = os.path.join(inst_path, 'rootfs')
        fileutils.ensure_tree(container_dir)
        rootfs_dev = disk.setup_container(disk_path,
                                          container_dir=container_dir,
                                          use_cow=use_cow)

        try:
            # Save rootfs device to disconnect it when deleting the instance
            if rootfs_dev:
                instance.system_metadata['rootfs_device_name'] = rootfs_dev
            if CONF.libvirt.uid_maps or CONF.libvirt.gid_maps:
                id_maps = self._get_guest_idmaps()
                libvirt_utils.chown_for_id_maps(container_dir, id_maps)
        except Exception:
            with excutils.save_and_reraise_exception():
                self._create_domain_cleanup_lxc(instance)

    def _create_domain_cleanup_lxc(self, instance):
        inst_path = libvirt_utils.get_instance_path(instance)
        container_dir = os.path.join(inst_path, 'rootfs')

        try:
            state = self.get_info(instance)['state']
        except exception.InstanceNotFound:
            # The domain may not be present if the instance failed to start
            state = None

        if state == power_state.RUNNING:
            # NOTE(uni): Now the container is running with its own private
            # mount namespace and so there is no need to keep the container
            # rootfs mounted in the host namespace
            disk.clean_lxc_namespace(container_dir=container_dir)
        else:
            disk.teardown_container(container_dir=container_dir)

    @contextlib.contextmanager
    def _lxc_disk_handler(self, instance, block_device_info, disk_info):
        """Context manager to handle the pre and post instance boot,
           LXC specific disk operations.

           An image or a volume path will be prepared and setup to be
           used by the container, prior to starting it.
           The disk will be disconnected and unmounted if a container has
           failed to start.
        """

        if CONF.libvirt.virt_type != 'lxc':
            yield
            return

        self._create_domain_setup_lxc(instance, block_device_info, disk_info)

        try:
            yield
        finally:
            self._create_domain_cleanup_lxc(instance)

    def _create_domain(self, xml=None, domain=None,
                       instance=None, launch_flags=0, power_on=True):
        """Create a domain.

        Either domain or xml must be passed in. If both are passed, then
        the domain definition is overwritten from the xml.
        """
        err = None
        try:
            if xml:
                err = _LE('Error defining a domain with XML: %s') % xml
                domain = self._conn.defineXML(xml)

            if power_on:
                err = _LE('Error launching a defined domain with XML: %s') \
                          % domain.XMLDesc(0)
                domain.createWithFlags(launch_flags)

            if not utils.is_neutron():
                err = _LE('Error enabling hairpin mode with XML: %s') \
                          % domain.XMLDesc(0)
                self._enable_hairpin(domain.XMLDesc(0))
        except Exception:
            with excutils.save_and_reraise_exception():
                if err:
                    LOG.error(err)

        return domain

    def _neutron_failed_callback(self, event_name, instance):
        LOG.error(_LE('Neutron Reported failure on event '
                      '%(event)s for instance %(uuid)s'),
                  {'event': event_name, 'uuid': instance.uuid})
        if CONF.vif_plugging_is_fatal:
            raise exception.VirtualInterfaceCreateException()

    def _get_neutron_events(self, network_info):
        # NOTE(danms): We need to collect any VIFs that are currently
        # down that we expect a down->up event for. Anything that is
        # already up will not undergo that transition, and for
        # anything that might be stale (cache-wise) assume it's
        # already up so we don't block on it.
        return [('network-vif-plugged', vif['id'])
                for vif in network_info if vif.get('active', True) is False]

    def _create_domain_and_network(self, context, xml, instance, network_info,
                                   block_device_info=None, power_on=True,
                                   reboot=False, vifs_already_plugged=False,
                                   disk_info=None):

        """Do required network setup and create domain."""
        block_device_mapping = driver.block_device_info_get_mapping(
            block_device_info)

        for vol in block_device_mapping:
            connection_info = vol['connection_info']
            info = blockinfo.get_info_from_bdm(
                   CONF.libvirt.virt_type, vol)
            conf = self._connect_volume(connection_info, info)

            # cache device_path in connection_info -- required by encryptors
            if 'data' in connection_info:
                connection_info['data']['device_path'] = conf.source_path
                vol['connection_info'] = connection_info
                vol.save(context)

            if (not reboot and 'data' in connection_info and
                    'volume_id' in connection_info['data']):
                volume_id = connection_info['data']['volume_id']
                encryption = encryptors.get_encryption_metadata(
                    context, self._volume_api, volume_id, connection_info)

                if encryption:
                    encryptor = self._get_volume_encryptor(connection_info,
                                                           encryption)
                    encryptor.attach_volume(context, **encryption)

        timeout = CONF.vif_plugging_timeout
        if (self._conn_supports_start_paused and
            utils.is_neutron() and not
            vifs_already_plugged and power_on and timeout):
            events = self._get_neutron_events(network_info)
        else:
            events = []

        launch_flags = events and libvirt.VIR_DOMAIN_START_PAUSED or 0
        domain = None
        try:
            with self.virtapi.wait_for_instance_event(
                    instance, events, deadline=timeout,
                    error_callback=self._neutron_failed_callback):
                self.plug_vifs(instance, network_info)
                self.firewall_driver.setup_basic_filtering(instance,
                                                           network_info)
                self.firewall_driver.prepare_instance_filter(instance,
                                                             network_info)
                with self._lxc_disk_handler(instance, block_device_info,
                                            disk_info):
                    domain = self._create_domain(
                        xml, instance=instance,
                        launch_flags=launch_flags,
                        power_on=power_on)

                self.firewall_driver.apply_instance_filter(instance,
                                                           network_info)
        except exception.VirtualInterfaceCreateException:
            # Neutron reported failure and we didn't swallow it, so
            # bail here
            with excutils.save_and_reraise_exception():
                if domain:
                    domain.destroy()
                self.cleanup(context, instance, network_info=network_info,
                             block_device_info=block_device_info)
        except eventlet.timeout.Timeout:
            # We never heard from Neutron
            LOG.warn(_LW('Timeout waiting for vif plugging callback for '
                         'instance %(uuid)s'), {'uuid': instance['uuid']})
            if CONF.vif_plugging_is_fatal:
                if domain:
                    domain.destroy()
                self.cleanup(context, instance, network_info=network_info,
                             block_device_info=block_device_info)
                raise exception.VirtualInterfaceCreateException()

        # Resume only if domain has been paused
        if launch_flags & libvirt.VIR_DOMAIN_START_PAUSED:
            domain.resume()
        return domain

    def _get_all_block_devices(self):
        """Return all block devices in use on this node."""
        devices = []
        for dom in self._list_instance_domains():
            try:
                doc = etree.fromstring(dom.XMLDesc(0))
            except libvirt.libvirtError as e:
                LOG.warn(_LW("couldn't obtain the XML from domain:"
                             " %(uuid)s, exception: %(ex)s") %
                         {"uuid": dom.UUIDString(), "ex": e})
                continue
            except Exception:
                continue
            ret = doc.findall('./devices/disk')
            for node in ret:
                if node.get('type') != 'block':
                    continue
                for child in node.getchildren():
                    if child.tag == 'source':
                        devices.append(child.get('dev'))
        return devices

    def _get_interfaces(self, xml):
        """Note that this function takes a domain xml.

        Returns a list of all network interfaces for this instance.
        """
        doc = None

        try:
            doc = etree.fromstring(xml)
        except Exception:
            return []

        interfaces = []

        ret = doc.findall('./devices/interface')

        for node in ret:
            devdst = None

            for child in list(node):
                if child.tag == 'target':
                    devdst = child.attrib['dev']

            if devdst is None:
                continue

            interfaces.append(devdst)

        return interfaces

    def _get_vcpu_total(self):
        """Get available vcpu number of physical computer.

        :returns: the number of cpu core instances can be used.

        """
        if self._vcpu_total != 0:
            return self._vcpu_total

        try:
            total_pcpus = self._conn.getInfo()[2]
        except libvirt.libvirtError:
            LOG.warn(_LW("Cannot get the number of cpu, because this "
                         "function is not implemented for this platform. "))
            return 0

        if CONF.vcpu_pin_set is None:
            self._vcpu_total = total_pcpus
            return self._vcpu_total

        available_ids = hardware.get_vcpu_pin_set()
        if sorted(available_ids)[-1] >= total_pcpus:
            raise exception.Invalid(_("Invalid vcpu_pin_set config, "
                                      "out of hypervisor cpu range."))
        self._vcpu_total = len(available_ids)
        return self._vcpu_total

    def _get_memory_mb_total(self):
        """Get the total memory size(MB) of physical computer.

        :returns: the total amount of memory(MB).

        """

        return self._conn.getInfo()[1]

    @staticmethod
    def _get_local_gb_info():
        """Get local storage info of the compute node in GB.

        :returns: A dict containing:
             :total: How big the overall usable filesystem is (in gigabytes)
             :free: How much space is free (in gigabytes)
             :used: How much space is used (in gigabytes)
        """

        if CONF.libvirt.images_type == 'lvm':
            info = lvm.get_volume_group_info(
                               CONF.libvirt.images_volume_group)
        elif CONF.libvirt.images_type == 'rbd':
            info = LibvirtDriver._get_rbd_driver().get_pool_info()
        else:
            info = libvirt_utils.get_fs_info(CONF.instances_path)

        for (k, v) in info.iteritems():
            info[k] = v / units.Gi

        return info

    def _get_vcpu_used(self):
        """Get vcpu usage number of physical computer.

        :returns: The total number of vcpu(s) that are currently being used.

        """

        total = 0
        if CONF.libvirt.virt_type == 'lxc':
            return total + 1

        for dom in self._list_instance_domains():
            try:
                vcpus = dom.vcpus()
            except libvirt.libvirtError as e:
                LOG.warn(_LW("couldn't obtain the vpu count from domain id:"
                             " %(uuid)s, exception: %(ex)s") %
                         {"uuid": dom.UUIDString(), "ex": e})
            else:
                if vcpus is not None and len(vcpus) > 1:
                    total += len(vcpus[1])
            # NOTE(gtt116): give other tasks a chance.
            greenthread.sleep(0)
        return total

    def _get_memory_mb_used(self):
        """Get the used memory size(MB) of physical computer.

        :returns: the total usage of memory(MB).

        """

        if sys.platform.upper() not in ['LINUX2', 'LINUX3']:
            return 0

        with open('/proc/meminfo') as fp:
            m = fp.read().split()
        idx1 = m.index('MemFree:')
        idx2 = m.index('Buffers:')
        idx3 = m.index('Cached:')
        if CONF.libvirt.virt_type == 'xen':
            used = 0
            for dom in self._list_instance_domains(only_guests=False):
                try:
                    dom_mem = int(dom.info()[2])
                except libvirt.libvirtError as e:
                    LOG.warn(_LW("couldn't obtain the memory from domain:"
                                 " %(uuid)s, exception: %(ex)s") %
                             {"uuid": dom.UUIDString(), "ex": e})
                    continue
                # skip dom0
                if dom.ID() != 0:
                    used += dom_mem
                else:
                    # the mem reported by dom0 is be greater of what
                    # it is being used
                    used += (dom_mem -
                             (int(m[idx1 + 1]) +
                              int(m[idx2 + 1]) +
                              int(m[idx3 + 1])))
            # Convert it to MB
            return used / units.Ki
        else:
            avail = (int(m[idx1 + 1]) + int(m[idx2 + 1]) + int(m[idx3 + 1]))
            # Convert it to MB
            return self._get_memory_mb_total() - avail / units.Ki

    def _get_hypervisor_type(self):
        """Get hypervisor type.

        :returns: hypervisor type (ex. qemu)

        """

        return self._conn.getType()

    def _get_hypervisor_version(self):
        """Get hypervisor version.

        :returns: hypervisor version (ex. 12003)

        """

        # NOTE(justinsb): getVersion moved between libvirt versions
        # Trying to do be compatible with older versions is a lost cause
        # But ... we can at least give the user a nice message
        method = getattr(self._conn, 'getVersion', None)
        if method is None:
            raise exception.NovaException(_("libvirt version is too old"
                                    " (does not support getVersion)"))
            # NOTE(justinsb): If we wanted to get the version, we could:
            # method = getattr(libvirt, 'getVersion', None)
            # NOTE(justinsb): This would then rely on a proper version check

        return method()

    def _get_hypervisor_hostname(self):
        """Returns the hostname of the hypervisor."""
        hostname = self._conn.getHostname()
        if not hasattr(self, '_hypervisor_hostname'):
            self._hypervisor_hostname = hostname
        elif hostname != self._hypervisor_hostname:
            LOG.error(_LE('Hostname has changed from %(old)s '
                          'to %(new)s. A restart is required to take effect.'),
                          {'old': self._hypervisor_hostname,
                           'new': hostname})
        return self._hypervisor_hostname

    def _get_instance_capabilities(self):
        """Get hypervisor instance capabilities

        Returns a list of tuples that describe instances the
        hypervisor is capable of hosting.  Each tuple consists
        of the triplet (arch, hypervisor_type, vm_mode).

        :returns: List of tuples describing instance capabilities
        """
        caps = self._get_host_capabilities()
        instance_caps = list()
        for g in caps.guests:
            for dt in g.domtype:
                instance_cap = (
                    arch.canonicalize(g.arch),
                    hvtype.canonicalize(dt),
                    vm_mode.canonicalize(g.ostype))
                instance_caps.append(instance_cap)

        return instance_caps

    def _get_cpu_info(self):
        """Get cpuinfo information.

        Obtains cpu feature from virConnect.getCapabilities,
        and returns as a json string.

        :return: see above description

        """

        caps = self._get_host_capabilities()
        cpu_info = dict()

        cpu_info['arch'] = caps.host.cpu.arch
        cpu_info['model'] = caps.host.cpu.model
        cpu_info['vendor'] = caps.host.cpu.vendor

        topology = dict()
        topology['sockets'] = caps.host.cpu.sockets
        topology['cores'] = caps.host.cpu.cores
        topology['threads'] = caps.host.cpu.threads
        cpu_info['topology'] = topology

        features = list()
        for f in caps.host.cpu.features:
            features.append(f.name)
        cpu_info['features'] = features

        # TODO(berrange): why do we bother converting the
        # libvirt capabilities XML into a special JSON format ?
        # The data format is different across all the drivers
        # so we could just return the raw capabilities XML
        # which 'compare_cpu' could use directly
        #
        # That said, arch_filter.py now seems to rely on
        # the libvirt drivers format which suggests this
        # data format needs to be standardized across drivers
        return jsonutils.dumps(cpu_info)

    def _get_pcidev_info(self, devname):
        """Returns a dict of PCI device."""

        def _get_device_type(cfgdev):
            """Get a PCI device's device type.

            An assignable PCI device can be a normal PCI device,
            a SR-IOV Physical Function (PF), or a SR-IOV Virtual
            Function (VF). Only normal PCI devices or SR-IOV VFs
            are assignable, while SR-IOV PFs are always owned by
            hypervisor.

            Please notice that a PCI device with SR-IOV
            capability but not enabled is reported as normal PCI device.
            """
            for fun_cap in cfgdev.pci_capability.fun_capability:
                if len(fun_cap.device_addrs) != 0:
                    if fun_cap.type == 'virt_functions':
                        return {'dev_type': 'type-PF'}
                    if fun_cap.type == 'phys_function':
                        phys_address = "%s:%s:%s.%s" % (
                            fun_cap.device_addrs[0][0].replace("0x", ''),
                            fun_cap.device_addrs[0][1].replace("0x", ''),
                            fun_cap.device_addrs[0][2].replace("0x", ''),
                            fun_cap.device_addrs[0][3].replace("0x", ''))
                        return {'dev_type': 'type-VF',
                                'phys_function': phys_address}
            return {'dev_type': 'type-PCI'}

        virtdev = self._conn.nodeDeviceLookupByName(devname)
        xmlstr = virtdev.XMLDesc(0)
        cfgdev = vconfig.LibvirtConfigNodeDevice()
        cfgdev.parse_str(xmlstr)

        address = "%04x:%02x:%02x.%1x" % (
            cfgdev.pci_capability.domain,
            cfgdev.pci_capability.bus,
            cfgdev.pci_capability.slot,
            cfgdev.pci_capability.function)

        device = {
            "dev_id": cfgdev.name,
            "address": address,
            "product_id": cfgdev.pci_capability.product_id[2:6],
            "vendor_id": cfgdev.pci_capability.vendor_id[2:6],
            }

        # requirement by DataBase Model
        device['label'] = 'label_%(vendor_id)s_%(product_id)s' % device
        device.update(_get_device_type(cfgdev))
        return device

    def _pci_device_assignable(self, device):
        if device['dev_type'] == 'type-PF':
            return False
        return self.dev_filter.device_assignable(device)

    def _get_pci_passthrough_devices(self):
        """Get host PCI devices information.

        Obtains pci devices information from libvirt, and returns
        as a JSON string.

        Each device information is a dictionary, with mandatory keys
        of 'address', 'vendor_id', 'product_id', 'dev_type', 'dev_id',
        'label' and other optional device specific information.

        Refer to the objects/pci_device.py for more idea of these keys.

        :returns: a JSON string containaing a list of the assignable PCI
                  devices information
        """
        # Bail early if we know we can't support `listDevices` to avoid
        # repeated warnings within a periodic task
        if not getattr(self, '_list_devices_supported', True):
            return jsonutils.dumps([])

        try:
            dev_names = self._conn.listDevices('pci', 0) or []
        except libvirt.libvirtError as ex:
            error_code = ex.get_error_code()
            if error_code == libvirt.VIR_ERR_NO_SUPPORT:
                self._list_devices_supported = False
                LOG.warn(_LW("URI %(uri)s does not support "
                             "listDevices: " "%(error)s"),
                             {'uri': self.uri(), 'error': ex})
                return jsonutils.dumps([])
            else:
                raise

        pci_info = []
        for name in dev_names:
            pci_dev = self._get_pcidev_info(name)
            if self._pci_device_assignable(pci_dev):
                pci_info.append(pci_dev)

        return jsonutils.dumps(pci_info)

    def _get_host_numa_topology(self):
        if not self._has_min_version(MIN_LIBVIRT_NUMA_TOPOLOGY_VERSION):
            return

        caps = self._get_host_capabilities()
        topology = caps.host.topology

        if topology is None or not topology.cells:
            return

        topology = hardware.VirtNUMAHostTopology(
                cells=[hardware.VirtNUMATopologyCellUsage(
                            cell.id, set(cpu.id for cpu in cell.cpus),
                            cell.memory / units.Ki)
                       for cell in topology.cells])

        allowed_cpus = hardware.get_vcpu_pin_set()
        if allowed_cpus:
            for cell in topology.cells:
                cell.cpuset &= allowed_cpus
        return topology

    def get_all_volume_usage(self, context, compute_host_bdms):
        """Return usage info for volumes attached to vms on
           a given host.
        """
        vol_usage = []

        for instance_bdms in compute_host_bdms:
            instance = instance_bdms['instance']

            for bdm in instance_bdms['instance_bdms']:
                vol_stats = []
                mountpoint = bdm['device_name']
                if mountpoint.startswith('/dev/'):
                    mountpoint = mountpoint[5:]
                volume_id = bdm['volume_id']

                LOG.debug("Trying to get stats for the volume %s",
                          volume_id)
                vol_stats = self.block_stats(instance['name'], mountpoint)

                if vol_stats:
                    stats = dict(volume=volume_id,
                                 instance=instance,
                                 rd_req=vol_stats[0],
                                 rd_bytes=vol_stats[1],
                                 wr_req=vol_stats[2],
                                 wr_bytes=vol_stats[3],
                                 flush_operations=vol_stats[4])
                    LOG.debug(
                        "Got volume usage stats for the volume=%(volume)s,"
                        " rd_req=%(rd_req)d, rd_bytes=%(rd_bytes)d, "
                        "wr_req=%(wr_req)d, wr_bytes=%(wr_bytes)d",
                        stats, instance=instance)
                    vol_usage.append(stats)

        return vol_usage

    def block_stats(self, instance_name, disk_id):
        """Note that this function takes an instance name."""
        try:
            domain = self._lookup_by_name(instance_name)
            return domain.blockStats(disk_id)
        except libvirt.libvirtError as e:
            errcode = e.get_error_code()
            LOG.info(_LI('Getting block stats failed, device might have '
                         'been detached. Instance=%(instance_name)s '
                         'Disk=%(disk)s Code=%(errcode)s Error=%(e)s'),
                     {'instance_name': instance_name, 'disk': disk_id,
                      'errcode': errcode, 'e': e})
        except exception.InstanceNotFound:
            LOG.info(_LI('Could not find domain in libvirt for instance %s. '
                         'Cannot get block stats for device'), instance_name)

    def interface_stats(self, instance_name, iface_id):
        """Note that this function takes an instance name."""
        domain = self._lookup_by_name(instance_name)
        return domain.interfaceStats(iface_id)

    def get_console_pool_info(self, console_type):
        # TODO(mdragon): console proxy should be implemented for libvirt,
        #                in case someone wants to use it with kvm or
        #                such. For now return fake data.
        return {'address': '127.0.0.1',
                'username': 'fakeuser',
                'password': 'fakepassword'}

    def refresh_security_group_rules(self, security_group_id):
        self.firewall_driver.refresh_security_group_rules(security_group_id)

    def refresh_security_group_members(self, security_group_id):
        self.firewall_driver.refresh_security_group_members(security_group_id)

    def refresh_instance_security_rules(self, instance):
        self.firewall_driver.refresh_instance_security_rules(instance)

    def refresh_provider_fw_rules(self):
        self.firewall_driver.refresh_provider_fw_rules()

    def get_available_resource(self, nodename):
        """Retrieve resource information.

        This method is called when nova-compute launches, and
        as part of a periodic task that records the results in the DB.

        :param nodename: will be put in PCI device
        :returns: dictionary containing resource info
        """

        # Temporary: convert supported_instances into a string, while keeping
        # the RPC version as JSON. Can be changed when RPC broadcast is removed
        stats = self.get_host_stats(refresh=True)
        stats['supported_instances'] = jsonutils.dumps(
                stats['supported_instances'])
        return stats

    def check_instance_shared_storage_local(self, context, instance):
        dirpath = libvirt_utils.get_instance_path(instance)

        if not os.path.exists(dirpath):
            return None

        fd, tmp_file = tempfile.mkstemp(dir=dirpath)
        LOG.debug("Creating tmpfile %s to verify with other "
                  "compute node that the instance is on "
                  "the same shared storage.",
                  tmp_file, instance=instance)
        os.close(fd)
        return {"filename": tmp_file}

    def check_instance_shared_storage_remote(self, context, data):
        return os.path.exists(data['filename'])

    def check_instance_shared_storage_cleanup(self, context, data):
        fileutils.delete_if_exists(data["filename"])

    def check_can_live_migrate_destination(self, context, instance,
                                           src_compute_info, dst_compute_info,
                                           block_migration=False,
                                           disk_over_commit=False):
        """Check if it is possible to execute live migration.

        This runs checks on the destination host, and then calls
        back to the source host to check the results.

        :param context: security context
        :param instance: nova.db.sqlalchemy.models.Instance
        :param block_migration: if true, prepare for block migration
        :param disk_over_commit: if true, allow disk over commit
        :returns: a dict containing:
             :filename: name of the tmpfile under CONF.instances_path
             :block_migration: whether this is block migration
             :disk_over_commit: disk-over-commit factor on dest host
             :disk_available_mb: available disk space on dest host
        """
        disk_available_mb = None
        if block_migration:
            disk_available_gb = dst_compute_info['disk_available_least']
            disk_available_mb = \
                    (disk_available_gb * units.Ki) - CONF.reserved_host_disk_mb

        # Compare CPU
        source_cpu_info = src_compute_info['cpu_info']
        self._compare_cpu(source_cpu_info)

        # Create file on storage, to be checked on source host
        filename = self._create_shared_storage_test_file()

        return {"filename": filename,
                "image_type": CONF.libvirt.images_type,
                "block_migration": block_migration,
                "disk_over_commit": disk_over_commit,
                "disk_available_mb": disk_available_mb}

    def check_can_live_migrate_destination_cleanup(self, context,
                                                   dest_check_data):
        """Do required cleanup on dest host after check_can_live_migrate calls

        :param context: security context
        """
        filename = dest_check_data["filename"]
        self._cleanup_shared_storage_test_file(filename)

    def check_can_live_migrate_source(self, context, instance,
                                      dest_check_data):
        """Check if it is possible to execute live migration.

        This checks if the live migration can succeed, based on the
        results from check_can_live_migrate_destination.

        :param context: security context
        :param instance: nova.db.sqlalchemy.models.Instance
        :param dest_check_data: result of check_can_live_migrate_destination
        :returns: a dict containing migration info
        """
        # Checking shared storage connectivity
        # if block migration, instances_paths should not be on shared storage.
        source = CONF.host

        dest_check_data.update({'is_shared_instance_path':
                self._check_shared_storage_test_file(
                    dest_check_data['filename'])})

        dest_check_data.update({'is_shared_block_storage':
                self._is_shared_block_storage(instance, dest_check_data)})

        if dest_check_data['block_migration']:
            if (dest_check_data['is_shared_block_storage'] or
                    dest_check_data['is_shared_instance_path']):
                reason = _("Block migration can not be used "
                           "with shared storage.")
                raise exception.InvalidLocalStorage(reason=reason, path=source)
            self._assert_dest_node_has_enough_disk(context, instance,
                                    dest_check_data['disk_available_mb'],
                                    dest_check_data['disk_over_commit'])

        elif not (dest_check_data['is_shared_block_storage'] or
                  dest_check_data['is_shared_instance_path']):
            reason = _("Live migration can not be used "
                       "without shared storage.")
            raise exception.InvalidSharedStorage(reason=reason, path=source)

        # NOTE(mikal): include the instance directory name here because it
        # doesn't yet exist on the destination but we want to force that
        # same name to be used
        instance_path = libvirt_utils.get_instance_path(instance,
                                                        relative=True)
        dest_check_data['instance_relative_path'] = instance_path

        return dest_check_data

    def _is_shared_block_storage(self, instance, dest_check_data):
        """Check if all block storage of an instance can be shared
        between source and destination of a live migration.

        Returns true if the instance is volume backed and has no local disks,
        or if the image backend is the same on source and destination and the
        backend shares block storage between compute nodes.

        :param instance: nova.objects.instance.Instance object
        :param dest_check_data: dict with boolean fields image_type,
                                is_shared_instance_path, and is_volume_backed
        """
        if (CONF.libvirt.images_type == dest_check_data.get('image_type') and
                self.image_backend.backend().is_shared_block_storage()):
            return True

        if (dest_check_data.get('is_shared_instance_path') and
                self.image_backend.backend().is_file_in_instance_path()):
            # NOTE(angdraug): file based image backends (Raw, Qcow2)
            # place block device files under the instance path
            return True

        if (dest_check_data.get('is_volume_backed') and
                not bool(jsonutils.loads(
                    self.get_instance_disk_info(instance['name'])))):
            # pylint: disable E1120
            return True

        return False

    def _assert_dest_node_has_enough_disk(self, context, instance,
                                             available_mb, disk_over_commit):
        """Checks if destination has enough disk for block migration."""
        # Libvirt supports qcow2 disk format,which is usually compressed
        # on compute nodes.
        # Real disk image (compressed) may enlarged to "virtual disk size",
        # that is specified as the maximum disk size.
        # (See qemu-img -f path-to-disk)
        # Scheduler recognizes destination host still has enough disk space
        # if real disk size < available disk size
        # if disk_over_commit is True,
        #  otherwise virtual disk size < available disk size.

        available = 0
        if available_mb:
            available = available_mb * units.Mi

        ret = self.get_instance_disk_info(instance['name'])
        disk_infos = jsonutils.loads(ret)

        necessary = 0
        if disk_over_commit:
            for info in disk_infos:
                necessary += int(info['disk_size'])
        else:
            for info in disk_infos:
                necessary += int(info['virt_disk_size'])

        # Check that available disk > necessary disk
        if (available - necessary) < 0:
            reason = (_('Unable to migrate %(instance_uuid)s: '
                        'Disk of instance is too large(available'
                        ' on destination host:%(available)s '
                        '< need:%(necessary)s)') %
                      {'instance_uuid': instance['uuid'],
                       'available': available,
                       'necessary': necessary})
            raise exception.MigrationPreCheckError(reason=reason)

    def _compare_cpu(self, cpu_info):
        """Checks the host cpu is compatible to a cpu given by xml.
        "xml" must be a part of libvirt.openAuth(...).getCapabilities().
        return values follows by virCPUCompareResult.
        if 0 > return value, do live migration.
        'http://libvirt.org/html/libvirt-libvirt.html#virCPUCompareResult'

        :param cpu_info: json string of cpu feature from _get_cpu_info()
        :returns:
            None. if given cpu info is not compatible to this server,
            raise exception.
        """

        # NOTE(berendt): virConnectCompareCPU not working for Xen
        if CONF.libvirt.virt_type == 'xen':
            return 1

        info = jsonutils.loads(cpu_info)
        LOG.info(_LI('Instance launched has CPU info: %s'), cpu_info)
        cpu = vconfig.LibvirtConfigCPU()
        cpu.arch = info['arch']
        cpu.model = info['model']
        cpu.vendor = info['vendor']
        cpu.sockets = info['topology']['sockets']
        cpu.cores = info['topology']['cores']
        cpu.threads = info['topology']['threads']
        for f in info['features']:
            cpu.add_feature(vconfig.LibvirtConfigCPUFeature(f))

        u = "http://libvirt.org/html/libvirt-libvirt.html#virCPUCompareResult"
        m = _("CPU doesn't have compatibility.\n\n%(ret)s\n\nRefer to %(u)s")
        # unknown character exists in xml, then libvirt complains
        try:
            ret = self._conn.compareCPU(cpu.to_xml(), 0)
        except libvirt.libvirtError as e:
            with excutils.save_and_reraise_exception():
                ret = unicode(e)
                LOG.error(m, {'ret': ret, 'u': u})

        if ret <= 0:
            LOG.error(m, {'ret': ret, 'u': u})
            raise exception.InvalidCPUInfo(reason=m % {'ret': ret, 'u': u})

    def _create_shared_storage_test_file(self):
        """Makes tmpfile under CONF.instances_path."""
        dirpath = CONF.instances_path
        fd, tmp_file = tempfile.mkstemp(dir=dirpath)
        LOG.debug("Creating tmpfile %s to notify to other "
                  "compute nodes that they should mount "
                  "the same storage.", tmp_file)
        os.close(fd)
        return os.path.basename(tmp_file)

    def _check_shared_storage_test_file(self, filename):
        """Confirms existence of the tmpfile under CONF.instances_path.

        Cannot confirm tmpfile return False.
        """
        tmp_file = os.path.join(CONF.instances_path, filename)
        if not os.path.exists(tmp_file):
            return False
        else:
            return True

    def _cleanup_shared_storage_test_file(self, filename):
        """Removes existence of the tmpfile under CONF.instances_path."""
        tmp_file = os.path.join(CONF.instances_path, filename)
        os.remove(tmp_file)

    def ensure_filtering_rules_for_instance(self, instance, network_info):
        """Ensure that an instance's filtering rules are enabled.

        When migrating an instance, we need the filtering rules to
        be configured on the destination host before starting the
        migration.

        Also, when restarting the compute service, we need to ensure
        that filtering rules exist for all running services.
        """

        self.firewall_driver.setup_basic_filtering(instance, network_info)
        self.firewall_driver.prepare_instance_filter(instance,
                network_info)

        # nwfilters may be defined in a separate thread in the case
        # of libvirt non-blocking mode, so we wait for completion
        timeout_count = range(CONF.live_migration_retry_count)
        while timeout_count:
            if self.firewall_driver.instance_filter_exists(instance,
                                                           network_info):
                break
            timeout_count.pop()
            if len(timeout_count) == 0:
                msg = _('The firewall filter for %s does not exist')
                raise exception.NovaException(msg % instance.name)
            greenthread.sleep(1)

    def filter_defer_apply_on(self):
        self.firewall_driver.filter_defer_apply_on()

    def filter_defer_apply_off(self):
        self.firewall_driver.filter_defer_apply_off()

    def live_migration(self, context, instance, dest,
                       post_method, recover_method, block_migration=False,
                       migrate_data=None):
        """Spawning live_migration operation for distributing high-load.

        :param context: security context
        :param instance:
            nova.db.sqlalchemy.models.Instance object
            instance object that is migrated.
        :param dest: destination host
        :param post_method:
            post operation method.
            expected nova.compute.manager._post_live_migration.
        :param recover_method:
            recovery method when any exception occurs.
            expected nova.compute.manager._rollback_live_migration.
        :param block_migration: if true, do block migration.
        :param migrate_data: implementation specific params

        """

        # 'dest' will be substituted into 'migration_uri' so ensure
        # it does't contain any characters that could be used to
        # exploit the URI accepted by libivrt
        if not libvirt_utils.is_valid_hostname(dest):
            raise exception.InvalidHostname(hostname=dest)

        greenthread.spawn(self._live_migration, context, instance, dest,
                          post_method, recover_method, block_migration,
                          migrate_data)

    def _correct_listen_addr(self, old_xml_str, listen_addrs):
        # NB(sross): can't just use LibvirtConfigGuest#parse_str
        #            here b/c it doesn't capture the entire XML
        #            description
        xml_doc = etree.fromstring(old_xml_str)

        # change over listen addresses
        for dev in xml_doc.findall('./devices/graphics'):
            gr_type = dev.get('type')
            listen_tag = dev.find('listen')
            if gr_type in ('vnc', 'spice'):
                if listen_tag is not None:
                    listen_tag.set('address', listen_addrs[gr_type])
                if dev.get('listen') is not None:
                    dev.set('listen', listen_addrs[gr_type])

        return etree.tostring(xml_doc)

    def _check_graphics_addresses_can_live_migrate(self, listen_addrs):
        LOCAL_ADDRS = ('0.0.0.0', '127.0.0.1', '::', '::1')

        local_vnc = CONF.vncserver_listen in LOCAL_ADDRS
        local_spice = CONF.spice.server_listen in LOCAL_ADDRS

        if ((CONF.vnc_enabled and not local_vnc) or
            (CONF.spice.enabled and not local_spice)):

            raise exception.MigrationError(
                    _('Your libvirt version does not support the'
                      ' VIR_DOMAIN_XML_MIGRATABLE flag or your'
                      ' destination node does not support'
                      ' retrieving listen addresses.  In order'
                      ' for live migration to work properly, you'
                      ' must configure the graphics (VNC and/or'
                      ' SPICE) listen addresses to be either'
                      ' the catch-all address (0.0.0.0 or ::) or'
                      ' the local address (127.0.0.1 or ::1).'))

        if listen_addrs is not None:
            dest_local_vnc = listen_addrs['vnc'] in LOCAL_ADDRS
            dest_local_spice = listen_addrs['spice'] in LOCAL_ADDRS

            if ((CONF.vnc_enabled and not dest_local_vnc) or
                (CONF.spice.enabled and not dest_local_spice)):

                LOG.warn(_('Your libvirt version does not support the'
                           ' VIR_DOMAIN_XML_MIGRATABLE flag, and the '
                           ' graphics (VNC and/or SPICE) listen'
                           ' addresses on the destination node do not'
                           ' match the addresses on the source node.'
                           ' Since the source node has listen'
                           ' addresses set to either the catch-all'
                           ' address (0.0.0.0 or ::) or the local'
                           ' address (127.0.0.1 or ::1), the live'
                           ' migration will succeed, but the VM will'
                           ' continue to listen on the current'
                           ' addresses.'))

    def _live_migration(self, context, instance, dest, post_method,
                        recover_method, block_migration=False,
                        migrate_data=None):
        """Do live migration.

        :param context: security context
        :param instance:
            nova.db.sqlalchemy.models.Instance object
            instance object that is migrated.
        :param dest: destination host
        :param post_method:
            post operation method.
            expected nova.compute.manager._post_live_migration.
        :param recover_method:
            recovery method when any exception occurs.
            expected nova.compute.manager._rollback_live_migration.
        :param block_migration: if true, do block migration.
        :param migrate_data: implementation specific params
        """

        # Do live migration.
        try:
            if block_migration:
                flaglist = CONF.libvirt.block_migration_flag.split(',')
            else:
                flaglist = CONF.libvirt.live_migration_flag.split(',')
            flagvals = [getattr(libvirt, x.strip()) for x in flaglist]
            logical_sum = reduce(lambda x, y: x | y, flagvals)

            dom = self._lookup_by_name(instance["name"])

            pre_live_migrate_data = (migrate_data or {}).get(
                                        'pre_live_migration_result', {})
            listen_addrs = pre_live_migrate_data.get('graphics_listen_addrs')

            migratable_flag = getattr(libvirt, 'VIR_DOMAIN_XML_MIGRATABLE',
                                      None)

            if migratable_flag is None or listen_addrs is None:
                self._check_graphics_addresses_can_live_migrate(listen_addrs)
                dom.migrateToURI(CONF.libvirt.live_migration_uri % dest,
                                 logical_sum,
                                 None,
                                 CONF.libvirt.live_migration_bandwidth)
            else:
                old_xml_str = dom.XMLDesc(migratable_flag)
                new_xml_str = self._correct_listen_addr(old_xml_str,
                                                        listen_addrs)
                try:
                    dom.migrateToURI2(CONF.libvirt.live_migration_uri % dest,
                                      None,
                                      new_xml_str,
                                      logical_sum,
                                      None,
                                      CONF.libvirt.live_migration_bandwidth)
                except libvirt.libvirtError as ex:
                    # NOTE(mriedem): There is a bug in older versions of
                    # libvirt where the VIR_DOMAIN_XML_MIGRATABLE flag causes
                    # virDomainDefCheckABIStability to not compare the source
                    # and target domain xml's correctly for the CPU model.
                    # We try to handle that error here and attempt the legacy
                    # migrateToURI path, which could fail if the console
                    # addresses are not correct, but in that case we have the
                    # _check_graphics_addresses_can_live_migrate check in place
                    # to catch it.
                    # TODO(mriedem): Remove this workaround when
                    # Red Hat BZ #1141838 is closed.
                    error_code = ex.get_error_code()
                    if error_code == libvirt.VIR_ERR_CONFIG_UNSUPPORTED:
                        LOG.warn(_LW('An error occurred trying to live '
                                     'migrate. Falling back to legacy live '
                                     'migrate flow. Error: %s'), ex,
                                 instance=instance)
                        self._check_graphics_addresses_can_live_migrate(
                            listen_addrs)
                        dom.migrateToURI(
                            CONF.libvirt.live_migration_uri % dest,
                            logical_sum,
                            None,
                            CONF.libvirt.live_migration_bandwidth)
                    else:
                        raise

        except Exception as e:
            with excutils.save_and_reraise_exception():
                LOG.error(_LE("Live Migration failure: %s"), e,
                          instance=instance)
                recover_method(context, instance, dest, block_migration)

        # Waiting for completion of live_migration.
        timer = loopingcall.FixedIntervalLoopingCall(f=None)

        def wait_for_live_migration():
            """waiting for live migration completion."""
            try:
                self.get_info(instance)['state']
            except exception.InstanceNotFound:
                timer.stop()
                post_method(context, instance, dest, block_migration,
                            migrate_data)

        timer.f = wait_for_live_migration
        timer.start(interval=0.5).wait()

    def _fetch_instance_kernel_ramdisk(self, context, instance):
        """Download kernel and ramdisk for instance in instance directory."""
        instance_dir = libvirt_utils.get_instance_path(instance)
        if instance['kernel_id']:
            libvirt_utils.fetch_image(context,
                                      os.path.join(instance_dir, 'kernel'),
                                      instance['kernel_id'],
                                      instance['user_id'],
                                      instance['project_id'])
            if instance['ramdisk_id']:
                libvirt_utils.fetch_image(context,
                                          os.path.join(instance_dir,
                                                       'ramdisk'),
                                          instance['ramdisk_id'],
                                          instance['user_id'],
                                          instance['project_id'])

    def rollback_live_migration_at_destination(self, context, instance,
                                               network_info,
                                               block_device_info,
                                               destroy_disks=True,
                                               migrate_data=None):
        """Clean up destination node after a failed live migration."""
        self.destroy(context, instance, network_info, block_device_info,
                     destroy_disks, migrate_data)

    def pre_live_migration(self, context, instance, block_device_info,
                           network_info, disk_info, migrate_data=None):
        """Preparation live migration."""
        # Steps for volume backed instance live migration w/o shared storage.
        is_shared_block_storage = True
        is_shared_instance_path = True
        is_block_migration = True
        instance_relative_path = None
        if migrate_data:
            is_shared_block_storage = migrate_data.get(
                    'is_shared_block_storage', True)
            is_shared_instance_path = migrate_data.get(
                    'is_shared_instance_path', True)
            is_block_migration = migrate_data.get('block_migration', True)
            instance_relative_path = migrate_data.get('instance_relative_path')

        if not (is_shared_instance_path and is_shared_block_storage):
            # NOTE(mikal): live migration of instances using config drive is
            # not supported because of a bug in libvirt (read only devices
            # are not copied by libvirt). See bug/1246201
            if configdrive.required_by(instance):
                raise exception.NoLiveMigrationForConfigDriveInLibVirt()

        if not is_shared_instance_path:
            # NOTE(mikal): this doesn't use libvirt_utils.get_instance_path
            # because we are ensuring that the same instance directory name
            # is used as was at the source
            if instance_relative_path:
                instance_dir = os.path.join(CONF.instances_path,
                                            instance_relative_path)
            else:
                instance_dir = libvirt_utils.get_instance_path(instance)

            if os.path.exists(instance_dir):
                raise exception.DestinationDiskExists(path=instance_dir)
            os.mkdir(instance_dir)

            if not is_shared_block_storage:
                # Ensure images and backing files are present.
                self._create_images_and_backing(context, instance,
                                                instance_dir, disk_info)

        if not (is_block_migration or is_shared_instance_path):
            # NOTE(angdraug): when block storage is shared between source and
            # destination and instance path isn't (e.g. volume backed or rbd
            # backed instance), instance path on destination has to be prepared

            # Touch the console.log file, required by libvirt.
            console_file = self._get_console_log_path(instance)
            libvirt_utils.file_open(console_file, 'a').close()

            # if image has kernel and ramdisk, just download
            # following normal way.
            self._fetch_instance_kernel_ramdisk(context, instance)

        # Establishing connection to volume server.
        block_device_mapping = driver.block_device_info_get_mapping(
            block_device_info)
        for vol in block_device_mapping:
            connection_info = vol['connection_info']
            disk_info = blockinfo.get_info_from_bdm(
                CONF.libvirt.virt_type, vol)
            self._connect_volume(connection_info, disk_info)

        # We call plug_vifs before the compute manager calls
        # ensure_filtering_rules_for_instance, to ensure bridge is set up
        # Retry operation is necessary because continuously request comes,
        # concurrent request occurs to iptables, then it complains.
        max_retry = CONF.live_migration_retry_count
        for cnt in range(max_retry):
            try:
                self.plug_vifs(instance, network_info)
                break
            except processutils.ProcessExecutionError:
                if cnt == max_retry - 1:
                    raise
                else:
                    LOG.warn(_LW('plug_vifs() failed %(cnt)d. Retry up to '
                                 '%(max_retry)d.'),
                             {'cnt': cnt,
                              'max_retry': max_retry},
                             instance=instance)
                    greenthread.sleep(1)

        res_data = {'graphics_listen_addrs': {}}
        res_data['graphics_listen_addrs']['vnc'] = CONF.vncserver_listen
        res_data['graphics_listen_addrs']['spice'] = CONF.spice.server_listen

        return res_data

    def _create_images_and_backing(self, context, instance, instance_dir,
                                   disk_info_json):
        """:param context: security context
           :param instance:
               nova.db.sqlalchemy.models.Instance object
               instance object that is migrated.
           :param instance_dir:
               instance path to use, calculated externally to handle block
               migrating an instance with an old style instance path
           :param disk_info_json:
               json strings specified in get_instance_disk_info

        """
        if not disk_info_json:
            disk_info = []
        else:
            disk_info = jsonutils.loads(disk_info_json)

        for info in disk_info:
            base = os.path.basename(info['path'])
            # Get image type and create empty disk image, and
            # create backing file in case of qcow2.
            instance_disk = os.path.join(instance_dir, base)
            if not info['backing_file'] and not os.path.exists(instance_disk):
                libvirt_utils.create_image(info['type'], instance_disk,
                                           info['virt_disk_size'])
            elif info['backing_file']:
                # Creating backing file follows same way as spawning instances.
                cache_name = os.path.basename(info['backing_file'])

                image = self.image_backend.image(instance,
                                                 instance_disk,
                                                 CONF.libvirt.images_type)
                if cache_name.startswith('ephemeral'):
                    image.cache(fetch_func=self._create_ephemeral,
                                fs_label=cache_name,
                                os_type=instance["os_type"],
                                filename=cache_name,
                                size=info['virt_disk_size'],
                                ephemeral_size=instance['ephemeral_gb'])
                elif cache_name.startswith('swap'):
                    inst_type = flavors.extract_flavor(instance)
                    swap_mb = inst_type['swap']
                    image.cache(fetch_func=self._create_swap,
                                filename="swap_%s" % swap_mb,
                                size=swap_mb * units.Mi,
                                swap_mb=swap_mb)
                else:
                    image.cache(fetch_func=libvirt_utils.fetch_image,
                                context=context,
                                filename=cache_name,
                                image_id=instance['image_ref'],
                                user_id=instance['user_id'],
                                project_id=instance['project_id'],
                                size=info['virt_disk_size'])

        # if image has kernel and ramdisk, just download
        # following normal way.
        self._fetch_instance_kernel_ramdisk(context, instance)

    def post_live_migration(self, context, instance, block_device_info,
                            migrate_data=None):
        # Disconnect from volume server
        block_device_mapping = driver.block_device_info_get_mapping(
                block_device_info)
        for vol in block_device_mapping:
            connection_info = vol['connection_info']
            disk_dev = vol['mount_device'].rpartition("/")[2]
            self._disconnect_volume(connection_info, disk_dev)

    def post_live_migration_at_source(self, context, instance, network_info):
        """Unplug VIFs from networks at source.

        :param context: security context
        :param instance: instance object reference
        :param network_info: instance network information
        """
        self.unplug_vifs(instance, network_info)

    def post_live_migration_at_destination(self, context,
                                           instance,
                                           network_info,
                                           block_migration=False,
                                           block_device_info=None):
        """Post operation of live migration at destination host.

        :param context: security context
        :param instance:
            nova.db.sqlalchemy.models.Instance object
            instance object that is migrated.
        :param network_info: instance network information
        :param block_migration: if true, post operation of block_migration.
        """
        # Define migrated instance, otherwise, suspend/destroy does not work.
        dom_list = self._conn.listDefinedDomains()
        if instance["name"] not in dom_list:
            # In case of block migration, destination does not have
            # libvirt.xml
            disk_info = blockinfo.get_disk_info(
                CONF.libvirt.virt_type, instance, block_device_info)
            xml = self._get_guest_xml(context, instance,
                                      network_info, disk_info,
                                      block_device_info=block_device_info,
                                      write_to_disk=True)
            self._conn.defineXML(xml)

    def _get_instance_disk_info(self, instance_name, xml,
                                block_device_info=None):
        block_device_mapping = driver.block_device_info_get_mapping(
            block_device_info)

        volume_devices = set()
        for vol in block_device_mapping:
            disk_dev = vol['mount_device'].rpartition("/")[2]
            volume_devices.add(disk_dev)

        disk_info = []
        doc = etree.fromstring(xml)
        disk_nodes = doc.findall('.//devices/disk')
        path_nodes = doc.findall('.//devices/disk/source')
        driver_nodes = doc.findall('.//devices/disk/driver')
        target_nodes = doc.findall('.//devices/disk/target')

        for cnt, path_node in enumerate(path_nodes):
            disk_type = disk_nodes[cnt].get('type')
            path = path_node.get('file') or path_node.get('dev')
            target = target_nodes[cnt].attrib['dev']

            if not path:
                LOG.debug('skipping disk for %s as it does not have a path',
                          instance_name)
                continue

            if disk_type not in ['file', 'block']:
                LOG.debug('skipping disk because it looks like a volume', path)
                continue

            if target in volume_devices:
                LOG.debug('skipping disk %(path)s (%(target)s) as it is a '
                          'volume', {'path': path, 'target': target})
                continue

            # get the real disk size or
            # raise a localized error if image is unavailable
            if disk_type == 'file':
                dk_size = int(os.path.getsize(path))
            elif disk_type == 'block':
                dk_size = lvm.get_volume_size(path)

            disk_type = driver_nodes[cnt].get('type')
            if disk_type == "qcow2":
                backing_file = libvirt_utils.get_disk_backing_file(path)
                virt_size = disk.get_disk_size(path)
                over_commit_size = int(virt_size) - dk_size
            else:
                backing_file = ""
                virt_size = dk_size
                over_commit_size = 0

            disk_info.append({'type': disk_type,
                              'path': path,
                              'virt_disk_size': virt_size,
                              'backing_file': backing_file,
                              'disk_size': dk_size,
                              'over_committed_disk_size': over_commit_size})
        return jsonutils.dumps(disk_info)

    def get_instance_disk_info(self, instance_name,
                               block_device_info=None):
        try:
            dom = self._lookup_by_name(instance_name)
            xml = dom.XMLDesc(0)
        except libvirt.libvirtError as ex:
            error_code = ex.get_error_code()
            msg = (_('Error from libvirt while getting description of '
                     '%(instance_name)s: [Error Code %(error_code)s] '
                     '%(ex)s') %
                   {'instance_name': instance_name,
                    'error_code': error_code,
                    'ex': ex})
            LOG.warn(msg)
            raise exception.InstanceNotFound(instance_id=instance_name)

        return self._get_instance_disk_info(instance_name, xml,
                                            block_device_info)

    def _get_disk_over_committed_size_total(self):
        """Return total over committed disk size for all instances."""
        # Disk size that all instance uses : virtual_size - disk_size
        disk_over_committed_size = 0
        for dom in self._list_instance_domains():
            try:
                xml = dom.XMLDesc(0)
                disk_infos = jsonutils.loads(
                        self._get_instance_disk_info(dom.name(), xml))
                for info in disk_infos:
                    disk_over_committed_size += int(
                        info['over_committed_disk_size'])
            except libvirt.libvirtError as ex:
                error_code = ex.get_error_code()
                LOG.warn(_LW(
                    'Error from libvirt while getting description of '
                    '%(instance_name)s: [Error Code %(error_code)s] %(ex)s'
                ) % {'instance_name': dom.name(),
                     'error_code': error_code,
                     'ex': ex})
            except OSError as e:
                if e.errno == errno.ENOENT:
                    LOG.warn(_LW('Periodic task is updating the host stat, '
                                 'it is trying to get disk %(i_name)s, '
                                 'but disk file was removed by concurrent '
                                 'operations such as resize.'),
                                {'i_name': dom.name()})
                elif e.errno == errno.EACCES:
                    LOG.warn(_LW('Periodic task is updating the host stat, '
                                 'it is trying to get disk %(i_name)s, '
                                 'but access is denied. It is most likely '
                                 'due to a VM that exists on the compute '
                                 'node but is not managed by Nova.'),
                             {'i_name': dom.name()})
                else:
                    raise
            except exception.VolumeBDMPathNotFound as e:
                LOG.warn(_LW('Periodic task is updating the host stats, '
                             'it is trying to get disk info for %(i_name)s, '
                             'but the backing volume block device was removed '
                             'by concurrent operations such as resize. '
                             'Error: %(error)s'),
                         {'i_name': dom.name(),
                          'error': e})
            # NOTE(gtt116): give other tasks a chance.
            greenthread.sleep(0)
        return disk_over_committed_size

    def unfilter_instance(self, instance, network_info):
        """See comments of same method in firewall_driver."""
        self.firewall_driver.unfilter_instance(instance,
                                               network_info=network_info)

    def get_host_stats(self, refresh=False):
        """Return the current state of the host.

        If 'refresh' is True, run update the stats first.
        """
        return self.host_state.get_host_stats(refresh=refresh)

    def get_host_cpu_stats(self):
        """Return the current CPU state of the host."""
        # Extract node's CPU statistics.
        stats = self._conn.getCPUStats(libvirt.VIR_NODE_CPU_STATS_ALL_CPUS, 0)
        # getInfo() returns various information about the host node
        # No. 3 is the expected CPU frequency.
        stats["frequency"] = self._conn.getInfo()[3]
        return stats

    def get_host_uptime(self, host):
        """Returns the result of calling "uptime"."""
        # NOTE(dprince): host seems to be ignored for this call and in
        # other compute drivers as well. Perhaps we should remove it?
        out, err = utils.execute('env', 'LANG=C', 'uptime')
        return out

    def manage_image_cache(self, context, all_instances):
        """Manage the local cache of images."""
        self.image_cache_manager.update(context, all_instances)

    def _cleanup_remote_migration(self, dest, inst_base, inst_base_resize,
                                  shared_storage=False):
        """Used only for cleanup in case migrate_disk_and_power_off fails."""
        try:
            if os.path.exists(inst_base_resize):
                utils.execute('rm', '-rf', inst_base)
                utils.execute('mv', inst_base_resize, inst_base)
                if not shared_storage:
                    utils.execute('ssh', dest, 'rm', '-rf', inst_base)
        except Exception:
            pass

    def _is_storage_shared_with(self, dest, inst_base):
        # NOTE (rmk): There are two methods of determining whether we are
        #             on the same filesystem: the source and dest IP are the
        #             same, or we create a file on the dest system via SSH
        #             and check whether the source system can also see it.
        shared_storage = (dest == self.get_host_ip_addr())
        if not shared_storage:
            tmp_file = uuid.uuid4().hex + '.tmp'
            tmp_path = os.path.join(inst_base, tmp_file)

            try:
                utils.execute('ssh', dest, 'touch', tmp_path)
                if os.path.exists(tmp_path):
                    shared_storage = True
                    os.unlink(tmp_path)
                else:
                    utils.execute('ssh', dest, 'rm', tmp_path)
            except Exception:
                pass
        return shared_storage

    def migrate_disk_and_power_off(self, context, instance, dest,
                                   flavor, network_info,
                                   block_device_info=None,
                                   timeout=0, retry_interval=0):
        LOG.debug("Starting migrate_disk_and_power_off",
                   instance=instance)

        # Checks if the migration needs a disk resize down.
        for kind in ('root_gb', 'ephemeral_gb'):
            if flavor[kind] < instance[kind]:
                reason = _("Unable to resize disk down.")
                raise exception.InstanceFaultRollback(
                    exception.ResizeError(reason=reason))

        disk_info_text = self.get_instance_disk_info(instance['name'],
                block_device_info=block_device_info)
        disk_info = jsonutils.loads(disk_info_text)

        # NOTE(dgenin): Migration is not implemented for LVM backed instances.
        if (CONF.libvirt.images_type == 'lvm' and
                not self._is_booted_from_volume(instance, disk_info_text)):
            reason = "Migration is not supported for LVM backed instances"
            raise exception.MigrationPreCheckError(reason)

        # copy disks to destination
        # rename instance dir to +_resize at first for using
        # shared storage for instance dir (eg. NFS).
        inst_base = libvirt_utils.get_instance_path(instance)
        inst_base_resize = inst_base + "_resize"
        shared_storage = self._is_storage_shared_with(dest, inst_base)

        # try to create the directory on the remote compute node
        # if this fails we pass the exception up the stack so we can catch
        # failures here earlier
        if not shared_storage:
            utils.execute('ssh', dest, 'mkdir', '-p', inst_base)

        self.power_off(instance, timeout, retry_interval)

        block_device_mapping = driver.block_device_info_get_mapping(
            block_device_info)
        for vol in block_device_mapping:
            connection_info = vol['connection_info']
            disk_dev = vol['mount_device'].rpartition("/")[2]
            self._disconnect_volume(connection_info, disk_dev)

        try:
            utils.execute('mv', inst_base, inst_base_resize)
            # if we are migrating the instance with shared storage then
            # create the directory.  If it is a remote node the directory
            # has already been created
            if shared_storage:
                dest = None
                utils.execute('mkdir', '-p', inst_base)

            active_flavor = flavors.extract_flavor(instance)
            for info in disk_info:
                # assume inst_base == dirname(info['path'])
                img_path = info['path']
                fname = os.path.basename(img_path)
                from_path = os.path.join(inst_base_resize, fname)

                if (fname == 'disk.swap' and
                    active_flavor.get('swap', 0) != flavor.get('swap', 0)):
                    # To properly resize the swap partition, it must be
                    # re-created with the proper size.  This is acceptable
                    # because when an OS is shut down, the contents of the
                    # swap space are just garbage, the OS doesn't bother about
                    # what is in it.

                    # We will not copy over the swap disk here, and rely on
                    # finish_migration/_create_image to re-create it for us.
                    continue

                if info['type'] == 'qcow2' and info['backing_file']:
                    tmp_path = from_path + "_rbase"
                    # merge backing file
                    utils.execute('qemu-img', 'convert', '-f', 'qcow2',
                                  '-O', 'qcow2', from_path, tmp_path)

                    if shared_storage:
                        utils.execute('mv', tmp_path, img_path)
                    else:
                        libvirt_utils.copy_image(tmp_path, img_path, host=dest)
                        utils.execute('rm', '-f', tmp_path)

                else:  # raw or qcow2 with no backing file
                    libvirt_utils.copy_image(from_path, img_path, host=dest)
        except Exception:
            with excutils.save_and_reraise_exception():
                self._cleanup_remote_migration(dest, inst_base,
                                               inst_base_resize,
                                               shared_storage)

        return disk_info_text

    def _wait_for_running(self, instance):
        state = self.get_info(instance)['state']

        if state == power_state.RUNNING:
            LOG.info(_LI("Instance running successfully."), instance=instance)
            raise loopingcall.LoopingCallDone()

    @staticmethod
    def _disk_size_from_instance(instance, info):
        """Determines the disk size from instance properties

        Returns the disk size by using the disk name to determine whether it
        is a root or an ephemeral disk, then by checking properties of the
        instance returns the size converted to bytes.

        Returns 0 if the disk name not match (disk, disk.local).
        """
        fname = os.path.basename(info['path'])
        if fname == 'disk':
            size = instance['root_gb']
        elif fname == 'disk.local':
            size = instance['ephemeral_gb']
        else:
            size = 0
        return size * units.Gi

    @staticmethod
    def _disk_raw_to_qcow2(path):
        """Converts a raw disk to qcow2."""
        path_qcow = path + '_qcow'
        utils.execute('qemu-img', 'convert', '-f', 'raw',
                      '-O', 'qcow2', path, path_qcow)
        utils.execute('mv', path_qcow, path)

    @staticmethod
    def _disk_qcow2_to_raw(path):
        """Converts a qcow2 disk to raw."""
        path_raw = path + '_raw'
        utils.execute('qemu-img', 'convert', '-f', 'qcow2',
                      '-O', 'raw', path, path_raw)
        utils.execute('mv', path_raw, path)

    def _disk_resize(self, info, size):
        """Attempts to resize a disk to size

        Attempts to resize a disk by checking the capabilities and
        preparing the format, then calling disk.api.extend.

        Note: Currently only support disk extend.
        """
        # If we have a non partitioned image that we can extend
        # then ensure we're in 'raw' format so we can extend file system.
        fmt, org = [info['type']] * 2
        pth = info['path']
        if (size and fmt == 'qcow2' and
                disk.can_resize_image(pth, size) and
                disk.is_image_partitionless(pth, use_cow=True)):
            self._disk_qcow2_to_raw(pth)
            fmt = 'raw'

        if size:
            use_cow = fmt == 'qcow2'
            disk.extend(pth, size, use_cow=use_cow)

        if fmt != org:
            # back to qcow2 (no backing_file though) so that snapshot
            # will be available
            self._disk_raw_to_qcow2(pth)

    def finish_migration(self, context, migration, instance, disk_info,
                         network_info, image_meta, resize_instance,
                         block_device_info=None, power_on=True):
        LOG.debug("Starting finish_migration", instance=instance)

        # resize disks. only "disk" and "disk.local" are necessary.
        disk_info = jsonutils.loads(disk_info)
        for info in disk_info:
            size = self._disk_size_from_instance(instance, info)
            if resize_instance:
                self._disk_resize(info, size)
            if info['type'] == 'raw' and CONF.use_cow_images:
                self._disk_raw_to_qcow2(info['path'])

        disk_info = blockinfo.get_disk_info(CONF.libvirt.virt_type,
                                            instance,
                                            block_device_info,
                                            image_meta)
        # assume _create_image do nothing if a target file exists.
        self._create_image(context, instance,
                           disk_mapping=disk_info['mapping'],
                           network_info=network_info,
                           block_device_info=None, inject_files=False)
        xml = self._get_guest_xml(context, instance, network_info, disk_info,
                                  block_device_info=block_device_info,
                                  write_to_disk=True)
        self._create_domain_and_network(context, xml, instance, network_info,
                                        block_device_info, power_on,
                                        vifs_already_plugged=True)
        if power_on:
            timer = loopingcall.FixedIntervalLoopingCall(
                                                    self._wait_for_running,
                                                    instance)
            timer.start(interval=0.5).wait()

    def _cleanup_failed_migration(self, inst_base):
        """Make sure that a failed migrate doesn't prevent us from rolling
        back in a revert.
        """
        try:
            shutil.rmtree(inst_base)
        except OSError as e:
            if e.errno != errno.ENOENT:
                raise

    def finish_revert_migration(self, context, instance, network_info,
                                block_device_info=None, power_on=True):
        LOG.debug("Starting finish_revert_migration",
                  instance=instance)

        inst_base = libvirt_utils.get_instance_path(instance)
        inst_base_resize = inst_base + "_resize"

        # NOTE(danms): if we're recovering from a failed migration,
        # make sure we don't have a left-over same-host base directory
        # that would conflict. Also, don't fail on the rename if the
        # failure happened early.
        if os.path.exists(inst_base_resize):
            self._cleanup_failed_migration(inst_base)
            utils.execute('mv', inst_base_resize, inst_base)

        disk_info = blockinfo.get_disk_info(CONF.libvirt.virt_type,
                                            instance,
                                            block_device_info)
        xml = self._get_guest_xml(context, instance, network_info, disk_info,
                                  block_device_info=block_device_info)
        self._create_domain_and_network(context, xml, instance, network_info,
                                        block_device_info, power_on)

        if power_on:
            timer = loopingcall.FixedIntervalLoopingCall(
                                                    self._wait_for_running,
                                                    instance)
            timer.start(interval=0.5).wait()

    def confirm_migration(self, migration, instance, network_info):
        """Confirms a resize, destroying the source VM."""
        self._cleanup_resize(instance, network_info)

    @staticmethod
    def _get_io_devices(xml_doc):
        """get the list of io devices from the xml document."""
        result = {"volumes": [], "ifaces": []}
        try:
            doc = etree.fromstring(xml_doc)
        except Exception:
            return result
        blocks = [('./devices/disk', 'volumes'),
            ('./devices/interface', 'ifaces')]
        for block, key in blocks:
            section = doc.findall(block)
            for node in section:
                for child in node.getchildren():
                    if child.tag == 'target' and child.get('dev'):
                        result[key].append(child.get('dev'))
        return result

    def get_diagnostics(self, instance):
        domain = self._lookup_by_name(instance['name'])
        output = {}
        # get cpu time, might launch an exception if the method
        # is not supported by the underlying hypervisor being
        # used by libvirt
        try:
            cputime = domain.vcpus()[0]
            for i in range(len(cputime)):
                output["cpu" + str(i) + "_time"] = cputime[i][2]
        except libvirt.libvirtError:
            pass
        # get io status
        xml = domain.XMLDesc(0)
        dom_io = LibvirtDriver._get_io_devices(xml)
        for guest_disk in dom_io["volumes"]:
            try:
                # blockStats might launch an exception if the method
                # is not supported by the underlying hypervisor being
                # used by libvirt
                stats = domain.blockStats(guest_disk)
                output[guest_disk + "_read_req"] = stats[0]
                output[guest_disk + "_read"] = stats[1]
                output[guest_disk + "_write_req"] = stats[2]
                output[guest_disk + "_write"] = stats[3]
                output[guest_disk + "_errors"] = stats[4]
            except libvirt.libvirtError:
                pass
        for interface in dom_io["ifaces"]:
            try:
                # interfaceStats might launch an exception if the method
                # is not supported by the underlying hypervisor being
                # used by libvirt
                stats = domain.interfaceStats(interface)
                output[interface + "_rx"] = stats[0]
                output[interface + "_rx_packets"] = stats[1]
                output[interface + "_rx_errors"] = stats[2]
                output[interface + "_rx_drop"] = stats[3]
                output[interface + "_tx"] = stats[4]
                output[interface + "_tx_packets"] = stats[5]
                output[interface + "_tx_errors"] = stats[6]
                output[interface + "_tx_drop"] = stats[7]
            except libvirt.libvirtError:
                pass
        output["memory"] = domain.maxMemory()
        # memoryStats might launch an exception if the method
        # is not supported by the underlying hypervisor being
        # used by libvirt
        try:
            mem = domain.memoryStats()
            for key in mem.keys():
                output["memory-" + key] = mem[key]
        except (libvirt.libvirtError, AttributeError):
            pass
        return output

    def get_instance_diagnostics(self, instance):
        domain = self._lookup_by_name(instance['name'])
        xml = domain.XMLDesc(0)
        xml_doc = etree.fromstring(xml)

        (state, max_mem, mem, num_cpu, cpu_time) = domain.info()
        config_drive = configdrive.required_by(instance)
        launched_at = timeutils.normalize_time(instance['launched_at'])
        uptime = timeutils.delta_seconds(launched_at,
                                         timeutils.utcnow())
        diags = diagnostics.Diagnostics(state=power_state.STATE_MAP[state],
                                        driver='libvirt',
                                        config_drive=config_drive,
                                        hypervisor_os='linux',
                                        uptime=uptime)
        diags.memory_details.maximum = max_mem / units.Mi
        diags.memory_details.used = mem / units.Mi

        # get cpu time, might launch an exception if the method
        # is not supported by the underlying hypervisor being
        # used by libvirt
        try:
            cputime = domain.vcpus()[0]
            num_cpus = len(cputime)
            for i in range(num_cpus):
                diags.add_cpu(time=cputime[i][2])
        except libvirt.libvirtError:
            pass
        # get io status
        dom_io = LibvirtDriver._get_io_devices(xml)
        for guest_disk in dom_io["volumes"]:
            try:
                # blockStats might launch an exception if the method
                # is not supported by the underlying hypervisor being
                # used by libvirt
                stats = domain.blockStats(guest_disk)
                diags.add_disk(read_bytes=stats[1],
                               read_requests=stats[0],
                               write_bytes=stats[3],
                               write_requests=stats[2])
            except libvirt.libvirtError:
                pass
        for interface in dom_io["ifaces"]:
            try:
                # interfaceStats might launch an exception if the method
                # is not supported by the underlying hypervisor being
                # used by libvirt
                stats = domain.interfaceStats(interface)
                diags.add_nic(rx_octets=stats[0],
                              rx_errors=stats[2],
                              rx_drop=stats[3],
                              rx_packets=stats[1],
                              tx_octets=stats[4],
                              tx_errors=stats[6],
                              tx_drop=stats[7],
                              tx_packets=stats[5])
            except libvirt.libvirtError:
                pass

        # Update mac addresses of interface if stats have been reported
        if len(diags.nic_details) > 0:
            ret = xml_doc.findall('./devices/interface')
            index = 0
            for node in ret:
                for child in node.getchildren():
                    if child.tag == 'mac':
                        diags.nic_details[index].mac_address = child.get(
                            'address')
        return diags

    def instance_on_disk(self, instance):
        # ensure directories exist and are writable
        instance_path = libvirt_utils.get_instance_path(instance)
        LOG.debug('Checking instance files accessibility %s', instance_path)
        return os.access(instance_path, os.W_OK)

    def inject_network_info(self, instance, nw_info):
        self.firewall_driver.setup_basic_filtering(instance, nw_info)

    def _delete_instance_files(self, instance):
        # NOTE(mikal): a shim to handle this file not using instance objects
        # everywhere. Remove this when that conversion happens.
        context = nova_context.get_admin_context(read_deleted='yes')
        inst_obj = objects.Instance.get_by_uuid(context, instance['uuid'])

        # NOTE(mikal): this code should be pushed up a layer when this shim is
        # removed.
        attempts = int(inst_obj.system_metadata.get('clean_attempts', '0'))
        success = self.delete_instance_files(inst_obj)
        inst_obj.system_metadata['clean_attempts'] = str(attempts + 1)
        if success:
            inst_obj.cleaned = True
        inst_obj.save(context)

    def delete_instance_files(self, instance):
        target = libvirt_utils.get_instance_path(instance)
        # A resize may be in progress
        target_resize = target + '_resize'
        # Other threads may attempt to rename the path, so renaming the path
        # to target + '_del' (because it is atomic) and iterating through
        # twice in the unlikely event that a concurrent rename occurs between
        # the two rename attempts in this method. In general this method
        # should be fairly thread-safe without these additional checks, since
        # other operations involving renames are not permitted when the task
        # state is not None and the task state should be set to something
        # other than None by the time this method is invoked.
        target_del = target + '_del'
        for i in six.moves.range(2):
            try:
                utils.execute('mv', target, target_del)
                break
            except Exception:
                pass
            try:
                utils.execute('mv', target_resize, target_del)
                break
            except Exception:
                pass
        # Either the target or target_resize path may still exist if all
        # rename attempts failed.
        remaining_path = None
        for p in (target, target_resize):
            if os.path.exists(p):
                remaining_path = p
                break

        # A previous delete attempt may have been interrupted, so target_del
        # may exist even if all rename attempts during the present method
        # invocation failed due to the absence of both target and
        # target_resize.
        if not remaining_path and os.path.exists(target_del):
            LOG.info(_LI('Deleting instance files %s'), target_del,
                     instance=instance)
            remaining_path = target_del
            try:
                shutil.rmtree(target_del)
            except OSError as e:
                LOG.error(_LE('Failed to cleanup directory %(target)s: '
                              '%(e)s'), {'target': target_del, 'e': e},
                            instance=instance)

        # It is possible that the delete failed, if so don't mark the instance
        # as cleaned.
        if remaining_path and os.path.exists(remaining_path):
            LOG.info(_LI('Deletion of %s failed'), remaining_path,
                     instance=instance)
            return False

        LOG.info(_LI('Deletion of %s complete'), target_del, instance=instance)
        return True

    @property
    def need_legacy_block_device_info(self):
        return False

    def default_root_device_name(self, instance, image_meta, root_bdm):

        disk_bus = blockinfo.get_disk_bus_for_device_type(
            CONF.libvirt.virt_type, image_meta, "disk")
        cdrom_bus = blockinfo.get_disk_bus_for_device_type(
            CONF.libvirt.virt_type, image_meta, "cdrom")
        root_info = blockinfo.get_root_info(
            CONF.libvirt.virt_type, image_meta, root_bdm, disk_bus,
            cdrom_bus)
        return block_device.prepend_dev(root_info['dev'])

    def default_device_names_for_instance(self, instance, root_device_name,
                                          *block_device_lists):
        ephemerals, swap, block_device_mapping = block_device_lists[:3]

        blockinfo.default_device_names(CONF.libvirt.virt_type,
                                       nova_context.get_admin_context(),
                                       instance, root_device_name,
                                       ephemerals, swap,
                                       block_device_mapping)

    def is_supported_fs_format(self, fs_type):
        return fs_type in [disk.FS_FORMAT_EXT2, disk.FS_FORMAT_EXT3,
                           disk.FS_FORMAT_EXT4, disk.FS_FORMAT_XFS]


class HostState(object):
    """Manages information about the compute node through libvirt."""
    def __init__(self, driver):
        super(HostState, self).__init__()
        self._stats = {}
        self.driver = driver
        self.update_status()

    def get_host_stats(self, refresh=False):
        """Return the current state of the host.

        If 'refresh' is True, run update the stats first.
        """
        if refresh or not self._stats:
            self.update_status()
        return self._stats

    def update_status(self):
        """Retrieve status info from libvirt."""
        def _get_disk_available_least():
            """Return total real disk available least size.

            The size of available disk, when block_migration command given
            disk_over_commit param is FALSE.

            The size that deducted real instance disk size from the total size
            of the virtual disk of all instances.

            """
            disk_free_gb = disk_info_dict['free']
            disk_over_committed = (self.driver.
                    _get_disk_over_committed_size_total())
            # Disk available least size
            available_least = disk_free_gb * units.Gi - disk_over_committed
            return (available_least / units.Gi)

        LOG.debug("Updating host stats")
        disk_info_dict = self.driver._get_local_gb_info()
        data = {}

        # NOTE(dprince): calling capabilities before getVersion works around
        # an initialization issue with some versions of Libvirt (1.0.5.5).
        # See: https://bugzilla.redhat.com/show_bug.cgi?id=1000116
        # See: https://bugs.launchpad.net/nova/+bug/1215593
        data["supported_instances"] = \
            self.driver._get_instance_capabilities()

        data["vcpus"] = self.driver._get_vcpu_total()
        data["memory_mb"] = self.driver._get_memory_mb_total()
        data["local_gb"] = disk_info_dict['total']
        data["vcpus_used"] = self.driver._get_vcpu_used()
        data["memory_mb_used"] = self.driver._get_memory_mb_used()
        data["local_gb_used"] = disk_info_dict['used']
        data["hypervisor_type"] = self.driver._get_hypervisor_type()
        data["hypervisor_version"] = self.driver._get_hypervisor_version()
        data["hypervisor_hostname"] = self.driver._get_hypervisor_hostname()
        data["cpu_info"] = self.driver._get_cpu_info()
        data['disk_available_least'] = _get_disk_available_least()

        data['pci_passthrough_devices'] = \
            self.driver._get_pci_passthrough_devices()

        numa_topology = self.driver._get_host_numa_topology()
        if numa_topology:
            data['numa_topology'] = numa_topology.to_json()
        else:
            data['numa_topology'] = None

        self._stats = data

        return data<|MERGE_RESOLUTION|>--- conflicted
+++ resolved
@@ -358,11 +358,8 @@
 MIN_LIBVIRT_DISCARD_VERSION = (1, 0, 6)
 MIN_QEMU_DISCARD_VERSION = (1, 6, 0)
 REQ_HYPERVISOR_DISCARD = "QEMU"
-<<<<<<< HEAD
-=======
 # libvirt numa topology support
 MIN_LIBVIRT_NUMA_TOPOLOGY_VERSION = (1, 0, 4)
->>>>>>> c5ac21f3
 
 
 def libvirt_error_handler(context, err):
@@ -3074,7 +3071,6 @@
             extra_md = {}
             if admin_pass:
                 extra_md['admin_pass'] = admin_pass
-<<<<<<< HEAD
 
             inst_md = instance_metadata.InstanceMetadata(instance,
                 content=files, extra_md=extra_md, network_info=network_info)
@@ -3083,16 +3079,6 @@
                 LOG.info(_LI('Creating config drive at %(path)s'),
                          {'path': configdrive_path}, instance=instance)
 
-=======
-
-            inst_md = instance_metadata.InstanceMetadata(instance,
-                content=files, extra_md=extra_md, network_info=network_info)
-            with configdrive.ConfigDriveBuilder(instance_md=inst_md) as cdb:
-                configdrive_path = self._get_disk_config_path(instance, suffix)
-                LOG.info(_LI('Creating config drive at %(path)s'),
-                         {'path': configdrive_path}, instance=instance)
-
->>>>>>> c5ac21f3
                 try:
                     cdb.make_drive(configdrive_path)
                 except processutils.ProcessExecutionError as e:
