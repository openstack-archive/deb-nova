--- conflicted
+++ resolved
@@ -123,35 +123,6 @@
         super(LibvirtFakeVolumeDriver,
               self).__init__(connection, is_block_dev=True)
 
-<<<<<<< HEAD
-    def connect_volume(self, connection_info, mount_device):
-        driver = self._pick_volume_driver()
-        protocol = connection_info['driver_volume_type']
-        name = connection_info['data']['name']
-        if connection_info['data'].get('auth_enabled'):
-            username = connection_info['data']['auth_username']
-            secret_type = connection_info['data']['secret_type']
-            secret_uuid = connection_info['data']['secret_uuid']
-            xml = """<disk type='network'>
-                         <driver name='%s' type='raw' cache='none'/>
-                         <source protocol='%s' name='%s'/>
-                         <auth username='%s'>
-                             <secret type='%s' uuid='%s'/>
-                         </auth>
-                         <target dev='%s' bus='virtio'/>
-                     </disk>""" % (driver, protocol, name, username,
-                                   secret_type, secret_uuid, mount_device)
-        else:
-            xml = """<disk type='network'>
-                         <driver name='%s' type='raw' cache='none'/>
-                         <source protocol='%s' name='%s'/>
-                         <target dev='%s' bus='virtio'/>
-                     </disk>""" % (driver, protocol, name, mount_device)
-        return xml
-
-
-class LibvirtISCSIVolumeDriver(LibvirtVolumeDriver):
-=======
     def connect_volume(self, connection_info, disk_info):
         """Connect the volume to a fake device."""
         conf = super(LibvirtFakeVolumeDriver,
@@ -164,7 +135,6 @@
 
 
 class LibvirtNetVolumeDriver(LibvirtBaseVolumeDriver):
->>>>>>> f118602f
     """Driver to attach Network volumes to libvirt."""
     def __init__(self, connection):
         super(LibvirtNetVolumeDriver,
