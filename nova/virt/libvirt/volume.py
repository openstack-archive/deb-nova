# vim: tabstop=4 shiftwidth=4 softtabstop=4

# Copyright 2011 OpenStack LLC.
# All Rights Reserved.
#
#    Licensed under the Apache License, Version 2.0 (the "License"); you may
#    not use this file except in compliance with the License. You may obtain
#    a copy of the License at
#
#         http://www.apache.org/licenses/LICENSE-2.0
#
#    Unless required by applicable law or agreed to in writing, software
#    distributed under the License is distributed on an "AS IS" BASIS, WITHOUT
#    WARRANTIES OR CONDITIONS OF ANY KIND, either express or implied. See the
#    License for the specific language governing permissions and limitations
#    under the License.

"""Volume drivers for libvirt."""

import os
import time

from nova import exception
from nova import flags
from nova.openstack.common import log as logging
from nova import utils
from nova.virt.libvirt import config
from nova.virt.libvirt import utils as virtutils

LOG = logging.getLogger(__name__)
FLAGS = flags.FLAGS
flags.DECLARE('num_iscsi_scan_tries', 'nova.volume.driver')


class LibvirtVolumeDriver(object):
    """Base class for volume drivers."""
    def __init__(self, connection):
        self.connection = connection

    def connect_volume(self, connection_info, mount_device):
        """Connect the volume. Returns xml for libvirt."""
        conf = config.LibvirtConfigGuestDisk()
        conf.source_type = "block"
        conf.driver_name = virtutils.pick_disk_driver_name(is_block_dev=True)
        conf.driver_format = "raw"
        conf.driver_cache = "none"
        conf.source_path = connection_info['data']['device_path']
        conf.target_dev = mount_device
        conf.target_bus = "virtio"
        return conf

    def disconnect_volume(self, connection_info, mount_device):
        """Disconnect the volume"""
        pass


class LibvirtFakeVolumeDriver(LibvirtVolumeDriver):
    """Driver to attach Network volumes to libvirt."""

    def connect_volume(self, connection_info, mount_device):
        conf = config.LibvirtConfigGuestDisk()
        conf.source_type = "network"
        conf.driver_name = "qemu"
        conf.driver_format = "raw"
        conf.driver_cache = "none"
        conf.source_protocol = "fake"
        conf.source_host = "fake"
        conf.target_dev = mount_device
        conf.target_bus = "virtio"
        return conf


class LibvirtNetVolumeDriver(LibvirtVolumeDriver):
    """Driver to attach Network volumes to libvirt."""

    def connect_volume(self, connection_info, mount_device):
<<<<<<< HEAD
        driver = self._pick_volume_driver()
        protocol = connection_info['driver_volume_type']
        name = connection_info['data']['name']
        if connection_info['data'].get('auth_enabled'):
            username = connection_info['data']['auth_username']
            secret_type = connection_info['data']['secret_type']
            secret_uuid = connection_info['data']['secret_uuid']
            xml = """<disk type='network'>
                         <driver name='%s' type='raw' cache='none'/>
                         <source protocol='%s' name='%s'/>
                         <auth username='%s'>
                             <secret type='%s' uuid='%s'/>
                         </auth>
                         <target dev='%s' bus='virtio'/>
                     </disk>""" % (driver, protocol, name, username,
                                   secret_type, secret_uuid, mount_device)
        else:
            xml = """<disk type='network'>
                         <driver name='%s' type='raw' cache='none'/>
                         <source protocol='%s' name='%s'/>
                         <target dev='%s' bus='virtio'/>
                     </disk>""" % (driver, protocol, name, mount_device)
        return xml
=======
        conf = config.LibvirtConfigGuestDisk()
        conf.source_type = "network"
        conf.driver_name = virtutils.pick_disk_driver_name(is_block_dev=False)
        conf.driver_format = "raw"
        conf.driver_cache = "none"
        conf.source_protocol = connection_info['driver_volume_type']
        conf.source_host = connection_info['data']['name']
        conf.target_dev = mount_device
        conf.target_bus = "virtio"
        netdisk_properties = connection_info['data']
        if netdisk_properties.get('auth_enabled'):
            conf.auth_username = netdisk_properties['auth_username']
            conf.auth_secret_type = netdisk_properties['secret_type']
            conf.auth_secret_uuid = netdisk_properties['secret_uuid']
        return conf
>>>>>>> b4872c33


class LibvirtISCSIVolumeDriver(LibvirtVolumeDriver):
    """Driver to attach Network volumes to libvirt."""

    def _run_iscsiadm(self, iscsi_properties, iscsi_command, **kwargs):
        check_exit_code = kwargs.pop('check_exit_code', 0)
        (out, err) = utils.execute('iscsiadm', '-m', 'node', '-T',
                                   iscsi_properties['target_iqn'],
                                   '-p', iscsi_properties['target_portal'],
                                   *iscsi_command, run_as_root=True,
                                   check_exit_code=check_exit_code)
        LOG.debug("iscsiadm %s: stdout=%s stderr=%s" %
                  (iscsi_command, out, err))
        return (out, err)

    def _iscsiadm_update(self, iscsi_properties, property_key, property_value,
                         **kwargs):
        iscsi_command = ('--op', 'update', '-n', property_key,
                         '-v', property_value)
        return self._run_iscsiadm(iscsi_properties, iscsi_command, **kwargs)

    @utils.synchronized('connect_volume')
    def connect_volume(self, connection_info, mount_device):
        """Attach the volume to instance_name"""
        iscsi_properties = connection_info['data']
        # NOTE(vish): If we are on the same host as nova volume, the
        #             discovery makes the target so we don't need to
        #             run --op new. Therefore, we check to see if the
        #             target exists, and if we get 255 (Not Found), then
        #             we run --op new. This will also happen if another
        #             volume is using the same target.
        try:
            self._run_iscsiadm(iscsi_properties, ())
        except exception.ProcessExecutionError as exc:
            # iscsiadm returns 21 for "No records found" after version 2.0-871
            if exc.exit_code in [21, 255]:
                self._run_iscsiadm(iscsi_properties, ('--op', 'new'))
            else:
                raise

        if iscsi_properties.get('auth_method'):
            self._iscsiadm_update(iscsi_properties,
                                  "node.session.auth.authmethod",
                                  iscsi_properties['auth_method'])
            self._iscsiadm_update(iscsi_properties,
                                  "node.session.auth.username",
                                  iscsi_properties['auth_username'])
            self._iscsiadm_update(iscsi_properties,
                                  "node.session.auth.password",
                                  iscsi_properties['auth_password'])

        # NOTE(vish): If we have another lun on the same target, we may
        #             have a duplicate login
        self._run_iscsiadm(iscsi_properties, ("--login",),
                           check_exit_code=[0, 255])

        self._iscsiadm_update(iscsi_properties, "node.startup", "automatic")

        host_device = ("/dev/disk/by-path/ip-%s-iscsi-%s-lun-%s" %
                        (iscsi_properties['target_portal'],
                         iscsi_properties['target_iqn'],
                         iscsi_properties.get('target_lun', 0)))

        # The /dev/disk/by-path/... node is not always present immediately
        # TODO(justinsb): This retry-with-delay is a pattern, move to utils?
        tries = 0
        while not os.path.exists(host_device):
            if tries >= FLAGS.num_iscsi_scan_tries:
                raise exception.NovaException(_("iSCSI device not found at %s")
                                              % (host_device))

            LOG.warn(_("ISCSI volume not yet found at: %(mount_device)s. "
                       "Will rescan & retry.  Try number: %(tries)s") %
                     locals())

            # The rescan isn't documented as being necessary(?), but it helps
            self._run_iscsiadm(iscsi_properties, ("--rescan",))

            tries = tries + 1
            if not os.path.exists(host_device):
                time.sleep(tries ** 2)

        if tries != 0:
            LOG.debug(_("Found iSCSI node %(mount_device)s "
                        "(after %(tries)s rescans)") %
                      locals())

        connection_info['data']['device_path'] = host_device
        sup = super(LibvirtISCSIVolumeDriver, self)
        return sup.connect_volume(connection_info, mount_device)

    @utils.synchronized('connect_volume')
    def disconnect_volume(self, connection_info, mount_device):
        """Detach the volume from instance_name"""
        sup = super(LibvirtISCSIVolumeDriver, self)
        sup.disconnect_volume(connection_info, mount_device)
        iscsi_properties = connection_info['data']
        # NOTE(vish): Only disconnect from the target if no luns from the
        #             target are in use.
        device_prefix = ("/dev/disk/by-path/ip-%s-iscsi-%s-lun-" %
                         (iscsi_properties['target_portal'],
                          iscsi_properties['target_iqn']))
        devices = self.connection.get_all_block_devices()
        devices = [dev for dev in devices if dev.startswith(device_prefix)]
        if not devices:
            self._iscsiadm_update(iscsi_properties, "node.startup", "manual",
                                  check_exit_code=[0, 255])
            self._run_iscsiadm(iscsi_properties, ("--logout",),
                               check_exit_code=[0, 255])
            self._run_iscsiadm(iscsi_properties, ('--op', 'delete'),
                               check_exit_code=[0, 255])<|MERGE_RESOLUTION|>--- conflicted
+++ resolved
@@ -74,31 +74,6 @@
     """Driver to attach Network volumes to libvirt."""
 
     def connect_volume(self, connection_info, mount_device):
-<<<<<<< HEAD
-        driver = self._pick_volume_driver()
-        protocol = connection_info['driver_volume_type']
-        name = connection_info['data']['name']
-        if connection_info['data'].get('auth_enabled'):
-            username = connection_info['data']['auth_username']
-            secret_type = connection_info['data']['secret_type']
-            secret_uuid = connection_info['data']['secret_uuid']
-            xml = """<disk type='network'>
-                         <driver name='%s' type='raw' cache='none'/>
-                         <source protocol='%s' name='%s'/>
-                         <auth username='%s'>
-                             <secret type='%s' uuid='%s'/>
-                         </auth>
-                         <target dev='%s' bus='virtio'/>
-                     </disk>""" % (driver, protocol, name, username,
-                                   secret_type, secret_uuid, mount_device)
-        else:
-            xml = """<disk type='network'>
-                         <driver name='%s' type='raw' cache='none'/>
-                         <source protocol='%s' name='%s'/>
-                         <target dev='%s' bus='virtio'/>
-                     </disk>""" % (driver, protocol, name, mount_device)
-        return xml
-=======
         conf = config.LibvirtConfigGuestDisk()
         conf.source_type = "network"
         conf.driver_name = virtutils.pick_disk_driver_name(is_block_dev=False)
@@ -114,7 +89,6 @@
             conf.auth_secret_type = netdisk_properties['secret_type']
             conf.auth_secret_uuid = netdisk_properties['secret_uuid']
         return conf
->>>>>>> b4872c33
 
 
 class LibvirtISCSIVolumeDriver(LibvirtVolumeDriver):
