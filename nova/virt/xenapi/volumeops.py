--- conflicted
+++ resolved
@@ -61,11 +61,7 @@
         if vdi_ref is None:
             raise exception.NovaException(_('Could not find VDI ref'))
 
-<<<<<<< HEAD
-        vm_utils.VMHelper.destroy_vdi(self._session, vdi_ref)
-=======
         vm_utils.destroy_vdi(self._session, vdi_ref)
->>>>>>> b4872c33
 
     def create_sr(self, label, params):
         LOG.debug(_("Creating SR %s") % label)
