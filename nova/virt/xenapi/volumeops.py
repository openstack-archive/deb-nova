# vim: tabstop=4 shiftwidth=4 softtabstop=4

# Copyright (c) 2010 Citrix Systems, Inc.
# Copyright (c) 2013 OpenStack Foundation
#
#    Licensed under the Apache License, Version 2.0 (the "License"); you may
#    not use this file except in compliance with the License. You may obtain
#    a copy of the License at
#
#         http://www.apache.org/licenses/LICENSE-2.0
#
#    Unless required by applicable law or agreed to in writing, software
#    distributed under the License is distributed on an "AS IS" BASIS, WITHOUT
#    WARRANTIES OR CONDITIONS OF ANY KIND, either express or implied. See the
#    License for the specific language governing permissions and limitations
#    under the License.

"""
Management class for Storage-related functions (attach, detach, etc).
"""

from nova import exception
from nova.openstack.common import log as logging
from nova.virt.xenapi import vm_utils
from nova.virt.xenapi import volume_utils


LOG = logging.getLogger(__name__)


class VolumeOps(object):
    """
    Management class for Volume-related tasks
    """

    def __init__(self, session):
        self._session = session

    def attach_volume(self, connection_info, instance_name, mountpoint,
                      hotplug=True):
        """Attach volume storage to VM instance."""

        vm_ref = vm_utils.vm_ref_or_raise(self._session, instance_name)

<<<<<<< HEAD
        sm_vol_rec = {}
        try:
            sr_ref = self._session.call_xenapi("SR.get_by_uuid", sr_uuid)
        except self.XenAPI.Failure, exc:
            LOG.exception(exc)
            raise volume_utils.StorageError(_('Unable to get SR using uuid'))
        #Create VDI
        label = 'vol-' + hex(volume['id'])[:-1]
        # size presented to xenapi is in bytes, while euca api is in GB
        vdi_size = volume['size'] * 1024 * 1024 * 1024
        vdi_ref = vm_utils.VMHelper.create_vdi(self._session,
                                               sr_ref, label, vdi_size, False)
        vdi_rec = self._session.call_xenapi("VDI.get_record", vdi_ref)
        sm_vol_rec['vdi_uuid'] = vdi_rec['uuid']
        return sm_vol_rec

    def delete_volume_for_sm(self, vdi_uuid):
        vdi_ref = self._session.call_xenapi("VDI.get_by_uuid", vdi_uuid)
        if vdi_ref is None:
            raise exception.Error(_('Could not find VDI ref'))

        vm_utils.VMHelper.destroy_vdi(self._session, vdi_ref)

    def create_sr(self, label, params):
        LOG.debug(_("Creating SR %s") % label)
        sr_ref = volume_utils.VolumeHelper.create_sr(self._session,
                                                     label, params)
        if sr_ref is None:
            raise exception.Error(_('Could not create SR'))
        sr_rec = self._session.call_xenapi("SR.get_record", sr_ref)
        if sr_rec is None:
            raise exception.Error(_('Could not retrieve SR record'))
        return sr_rec['uuid']

    # Checks if sr has already been introduced to this host
    def introduce_sr(self, sr_uuid, label, params):
        LOG.debug(_("Introducing SR %s") % label)
        sr_ref = volume_utils.VolumeHelper.find_sr_by_uuid(self._session,
                                                           sr_uuid)
        if sr_ref:
            LOG.debug(_('SR found in xapi database. No need to introduce'))
            return sr_ref
        sr_ref = volume_utils.VolumeHelper.introduce_sr(self._session,
                                                        sr_uuid, label, params)
        if sr_ref is None:
            raise exception.Error(_('Could not introduce SR'))
        return sr_ref

    def is_sr_on_host(self, sr_uuid):
        LOG.debug(_('Checking for SR %s') % sr_uuid)
        sr_ref = volume_utils.VolumeHelper.find_sr_by_uuid(self._session,
                                                           sr_uuid)
        if sr_ref:
            return True
        return False

    # Checks if sr has been introduced
    def forget_sr(self, sr_uuid):
        sr_ref = volume_utils.VolumeHelper.find_sr_by_uuid(self._session,
                                                           sr_uuid)
        if sr_ref is None:
            LOG.INFO(_('SR %s not found in the xapi database') % sr_uuid)
            return
        try:
            volume_utils.VolumeHelper.forget_sr(self._session, sr_uuid)
        except volume_utils.StorageError, exc:
            LOG.exception(exc)
            raise exception.Error(_('Could not forget SR'))

    def attach_volume(self, connection_info, instance_name, mountpoint):
        """Attach volume storage to VM instance"""
        # Before we start, check that the VM exists
        vm_ref = vm_utils.VMHelper.lookup(self._session, instance_name)
        if vm_ref is None:
            raise exception.InstanceNotFound(instance_id=instance_name)
=======
>>>>>>> f118602f
        # NOTE: No Resource Pool concept so far
        LOG.debug(_("Attach_volume: %(connection_info)s, %(instance_name)s,"
                " %(mountpoint)s") % locals())

        driver_type = connection_info['driver_volume_type']
        if driver_type not in ['iscsi', 'xensm']:
            raise exception.VolumeDriverNotFound(driver_type=driver_type)

        connection_data = connection_info['data']
        dev_number = volume_utils.get_device_number(mountpoint)

        self._connect_volume(connection_data, dev_number, instance_name,
                            vm_ref, hotplug=hotplug)

        LOG.info(_('Mountpoint %(mountpoint)s attached to'
                ' instance %(instance_name)s') % locals())

    def _connect_volume(self, connection_data, dev_number, instance_name,
                        vm_ref, hotplug=True):
        sr_uuid, sr_label, sr_params = volume_utils.parse_sr_info(
                connection_data, 'Disk-for:%s' % instance_name)

        # Introduce SR if not already present
        sr_ref = volume_utils.find_sr_by_uuid(self._session, sr_uuid)
        if not sr_ref:
            sr_ref = volume_utils.introduce_sr(
                    self._session, sr_uuid, sr_label, sr_params)

        try:
            # Introduce VDI
            if 'vdi_uuid' in connection_data:
                vdi_ref = volume_utils.introduce_vdi(
                        self._session, sr_ref,
                        vdi_uuid=connection_data['vdi_uuid'])
            elif 'target_lun' in connection_data:
                vdi_ref = volume_utils.introduce_vdi(
                        self._session, sr_ref,
                        target_lun=connection_data['target_lun'])
            else:
                # NOTE(sirp): This will introduce the first VDI in the SR
                vdi_ref = volume_utils.introduce_vdi(self._session, sr_ref)

            # Attach
            vbd_ref = vm_utils.create_vbd(self._session, vm_ref, vdi_ref,
                                          dev_number, bootable=False,
                                          osvol=True)

            if hotplug:
                self._session.call_xenapi("VBD.plug", vbd_ref)
        except Exception:
            # NOTE(sirp): Forgetting the SR will have the effect of cleaning up
            # the VDI and VBD records, so no need to handle that explicitly.
            volume_utils.forget_sr(self._session, sr_ref)
            raise

    def detach_volume(self, connection_info, instance_name, mountpoint):
        """Detach volume storage to VM instance."""
        LOG.debug(_("Detach_volume: %(instance_name)s, %(mountpoint)s")
                % locals())

        device_number = volume_utils.get_device_number(mountpoint)
        vm_ref = vm_utils.vm_ref_or_raise(self._session, instance_name)

        try:
            vbd_ref = vm_utils.find_vbd_by_number(
                    self._session, vm_ref, device_number)
        except volume_utils.StorageError:
            # NOTE(sirp): If we don't find the VBD then it must have been
            # detached previously.
            LOG.warn(_('Skipping detach because VBD for %(instance_name)s was'
                       ' not found') % locals())
            return

        # Unplug VBD if we're NOT shutdown
        unplug = not vm_utils._is_vm_shutdown(self._session, vm_ref)
        self._detach_vbd(vbd_ref, unplug=unplug)

        LOG.info(_('Mountpoint %(mountpoint)s detached from instance'
                   ' %(instance_name)s') % locals())

    def _get_all_volume_vbd_refs(self, vm_ref):
        """Return VBD refs for all Nova/Cinder volumes."""
        vbd_refs = self._session.call_xenapi("VM.get_VBDs", vm_ref)
        for vbd_ref in vbd_refs:
            other_config = self._session.call_xenapi(
                    "VBD.get_other_config", vbd_ref)
            if other_config.get('osvol'):
                yield vbd_ref

    def _detach_vbd(self, vbd_ref, unplug=False):
        if unplug:
            vm_utils.unplug_vbd(self._session, vbd_ref)

        sr_ref = volume_utils.find_sr_from_vbd(self._session, vbd_ref)
        vm_utils.destroy_vbd(self._session, vbd_ref)

        # Forget SR only if not in use
        volume_utils.purge_sr(self._session, sr_ref)

    def detach_all(self, vm_ref):
        """Detach any external nova/cinder volumes and purge the SRs."""
        # Generally speaking, detach_all will be called with VM already
        # shutdown; however if it's still running, we can still perform the
        # operation by unplugging the VBD first.
        unplug = not vm_utils._is_vm_shutdown(self._session, vm_ref)

        vbd_refs = self._get_all_volume_vbd_refs(vm_ref)
        for vbd_ref in vbd_refs:
            self._detach_vbd(vbd_ref, unplug=unplug)

    def find_bad_volumes(self, vm_ref):
        """Find any volumes with their connection severed.

        Certain VM operations (e.g. `VM.start`, `VM.reboot`, etc.) will not
        work when a VBD is present that points to a non-working volume. To work
        around this, we scan for non-working volumes and detach them before
        retrying a failed operation.
        """
        bad_devices = []
        vbd_refs = self._get_all_volume_vbd_refs(vm_ref)
        for vbd_ref in vbd_refs:
            sr_ref = volume_utils.find_sr_from_vbd(self._session, vbd_ref)

            try:
                # TODO(sirp): bug1152401 This relies on a 120 sec timeout
                # within XenServer, update this to fail-fast when this is fixed
                # upstream
                self._session.call_xenapi("SR.scan", sr_ref)
            except self._session.XenAPI.Failure, exc:
                if exc.details[0] == 'SR_BACKEND_FAILURE_40':
                    vbd_rec = vbd_rec = self._session.call_xenapi(
                            "VBD.get_record", vbd_ref)
                    bad_devices.append('/dev/%s' % vbd_rec['device'])
                else:
                    raise

        return bad_devices<|MERGE_RESOLUTION|>--- conflicted
+++ resolved
@@ -42,84 +42,6 @@
 
         vm_ref = vm_utils.vm_ref_or_raise(self._session, instance_name)
 
-<<<<<<< HEAD
-        sm_vol_rec = {}
-        try:
-            sr_ref = self._session.call_xenapi("SR.get_by_uuid", sr_uuid)
-        except self.XenAPI.Failure, exc:
-            LOG.exception(exc)
-            raise volume_utils.StorageError(_('Unable to get SR using uuid'))
-        #Create VDI
-        label = 'vol-' + hex(volume['id'])[:-1]
-        # size presented to xenapi is in bytes, while euca api is in GB
-        vdi_size = volume['size'] * 1024 * 1024 * 1024
-        vdi_ref = vm_utils.VMHelper.create_vdi(self._session,
-                                               sr_ref, label, vdi_size, False)
-        vdi_rec = self._session.call_xenapi("VDI.get_record", vdi_ref)
-        sm_vol_rec['vdi_uuid'] = vdi_rec['uuid']
-        return sm_vol_rec
-
-    def delete_volume_for_sm(self, vdi_uuid):
-        vdi_ref = self._session.call_xenapi("VDI.get_by_uuid", vdi_uuid)
-        if vdi_ref is None:
-            raise exception.Error(_('Could not find VDI ref'))
-
-        vm_utils.VMHelper.destroy_vdi(self._session, vdi_ref)
-
-    def create_sr(self, label, params):
-        LOG.debug(_("Creating SR %s") % label)
-        sr_ref = volume_utils.VolumeHelper.create_sr(self._session,
-                                                     label, params)
-        if sr_ref is None:
-            raise exception.Error(_('Could not create SR'))
-        sr_rec = self._session.call_xenapi("SR.get_record", sr_ref)
-        if sr_rec is None:
-            raise exception.Error(_('Could not retrieve SR record'))
-        return sr_rec['uuid']
-
-    # Checks if sr has already been introduced to this host
-    def introduce_sr(self, sr_uuid, label, params):
-        LOG.debug(_("Introducing SR %s") % label)
-        sr_ref = volume_utils.VolumeHelper.find_sr_by_uuid(self._session,
-                                                           sr_uuid)
-        if sr_ref:
-            LOG.debug(_('SR found in xapi database. No need to introduce'))
-            return sr_ref
-        sr_ref = volume_utils.VolumeHelper.introduce_sr(self._session,
-                                                        sr_uuid, label, params)
-        if sr_ref is None:
-            raise exception.Error(_('Could not introduce SR'))
-        return sr_ref
-
-    def is_sr_on_host(self, sr_uuid):
-        LOG.debug(_('Checking for SR %s') % sr_uuid)
-        sr_ref = volume_utils.VolumeHelper.find_sr_by_uuid(self._session,
-                                                           sr_uuid)
-        if sr_ref:
-            return True
-        return False
-
-    # Checks if sr has been introduced
-    def forget_sr(self, sr_uuid):
-        sr_ref = volume_utils.VolumeHelper.find_sr_by_uuid(self._session,
-                                                           sr_uuid)
-        if sr_ref is None:
-            LOG.INFO(_('SR %s not found in the xapi database') % sr_uuid)
-            return
-        try:
-            volume_utils.VolumeHelper.forget_sr(self._session, sr_uuid)
-        except volume_utils.StorageError, exc:
-            LOG.exception(exc)
-            raise exception.Error(_('Could not forget SR'))
-
-    def attach_volume(self, connection_info, instance_name, mountpoint):
-        """Attach volume storage to VM instance"""
-        # Before we start, check that the VM exists
-        vm_ref = vm_utils.VMHelper.lookup(self._session, instance_name)
-        if vm_ref is None:
-            raise exception.InstanceNotFound(instance_id=instance_name)
-=======
->>>>>>> f118602f
         # NOTE: No Resource Pool concept so far
         LOG.debug(_("Attach_volume: %(connection_info)s, %(instance_name)s,"
                 " %(mountpoint)s") % locals())
