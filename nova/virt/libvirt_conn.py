# vim: tabstop=4 shiftwidth=4 softtabstop=4

# Copyright 2010 United States Government as represented by the
# Administrator of the National Aeronautics and Space Administration.
# All Rights Reserved.
# Copyright (c) 2010 Citrix Systems, Inc.
#
#    Licensed under the Apache License, Version 2.0 (the "License"); you may
#    not use this file except in compliance with the License. You may obtain
#    a copy of the License at
#
#         http://www.apache.org/licenses/LICENSE-2.0
#
#    Unless required by applicable law or agreed to in writing, software
#    distributed under the License is distributed on an "AS IS" BASIS, WITHOUT
#    WARRANTIES OR CONDITIONS OF ANY KIND, either express or implied. See the
#    License for the specific language governing permissions and limitations
#    under the License.

"""
A connection to a hypervisor through libvirt.

Supports KVM, QEMU, UML, and XEN.

**Related Flags**

:libvirt_type:  Libvirt domain type.  Can be kvm, qemu, uml, xen
                (default: kvm).
:libvirt_uri:  Override for the default libvirt URI (depends on libvirt_type).
:libvirt_xml_template:  Libvirt XML Template.
:rescue_image_id:  Rescue ami image (default: ami-rescue).
:rescue_kernel_id:  Rescue aki image (default: aki-rescue).
:rescue_ramdisk_id:  Rescue ari image (default: ari-rescue).
:injected_network_template:  Template file for injected network
:allow_project_net_traffic:  Whether to allow in project network traffic

"""

import os
import shutil
import random
import subprocess
import uuid
from xml.dom import minidom


from eventlet import tpool
from eventlet import semaphore

import IPy

from nova import context
from nova import db
from nova import exception
from nova import flags
from nova import log as logging
#from nova import test
from nova import utils
from nova.auth import manager
from nova.compute import instance_types
from nova.compute import power_state
from nova.virt import disk
from nova.virt import images

libvirt = None
libxml2 = None
Template = None

LOG = logging.getLogger('nova.virt.libvirt_conn')

FLAGS = flags.FLAGS
# TODO(vish): These flags should probably go into a shared location
flags.DEFINE_string('rescue_image_id', 'ami-rescue', 'Rescue ami image')
flags.DEFINE_string('rescue_kernel_id', 'aki-rescue', 'Rescue aki image')
flags.DEFINE_string('rescue_ramdisk_id', 'ari-rescue', 'Rescue ari image')
flags.DEFINE_string('injected_network_template',
                    utils.abspath('virt/interfaces.template'),
                    'Template file for injected network')
flags.DEFINE_string('libvirt_xml_template',
                    utils.abspath('virt/libvirt.xml.template'),
                    'Libvirt XML Template')
flags.DEFINE_string('libvirt_type',
                    'kvm',
                    'Libvirt domain type (valid options are: '
                    'kvm, qemu, uml, xen)')
flags.DEFINE_string('libvirt_uri',
                    '',
                    'Override the default libvirt URI (which is dependent'
                    ' on libvirt_type)')
flags.DEFINE_bool('allow_project_net_traffic',
                  True,
                  'Whether to allow in project network traffic')
flags.DEFINE_bool('use_cow_images',
                  True,
                  'Whether to use cow images')
flags.DEFINE_string('ajaxterm_portrange',
                    '10000-12000',
                    'Range of ports that ajaxterm should randomly try to bind')
flags.DEFINE_string('firewall_driver',
                    'nova.virt.libvirt_conn.IptablesFirewallDriver',
                    'Firewall driver (defaults to iptables)')


def get_connection(read_only):
    # These are loaded late so that there's no need to install these
    # libraries when not using libvirt.
    # Cheetah is separate because the unit tests want to load Cheetah,
    # but not libvirt.
    global libvirt
    global libxml2
    if libvirt is None:
        libvirt = __import__('libvirt')
    if libxml2 is None:
        libxml2 = __import__('libxml2')
    _late_load_cheetah()
    return LibvirtConnection(read_only)


def _late_load_cheetah():
    global Template
    if Template is None:
        t = __import__('Cheetah.Template', globals(), locals(), ['Template'],
                       -1)
        Template = t.Template


def _get_net_and_mask(cidr):
    net = IPy.IP(cidr)
    return str(net.net()), str(net.netmask())


def _get_net_and_prefixlen(cidr):
    net = IPy.IP(cidr)
    return str(net.net()), str(net.prefixlen())


def _get_ip_version(cidr):
        net = IPy.IP(cidr)
        return int(net.version())


class LibvirtConnection(object):

    def __init__(self, read_only):
        self.libvirt_uri = self.get_uri()

        self.libvirt_xml = open(FLAGS.libvirt_xml_template).read()
        self.interfaces_xml = open(FLAGS.injected_network_template).read()
        self._wrapped_conn = None
        self.read_only = read_only

        fw_class = utils.import_class(FLAGS.firewall_driver)
        self.firewall_driver = fw_class(get_connection=self._get_connection)

    def init_host(self, host):
        # Adopt existing VM's running here
        ctxt = context.get_admin_context()
        for instance in db.instance_get_all_by_host(ctxt, host):
            try:
                LOG.debug(_('Checking state of %s'), instance['name'])
                state = self.get_info(instance['name'])['state']
            except exception.NotFound:
                state = power_state.SHUTOFF

            LOG.debug(_('Current state of %(name)s was %(state)s.'),
                          {'name': instance['name'], 'state': state})
            db.instance_set_state(ctxt, instance['id'], state)

            if state == power_state.SHUTOFF:
                # TODO(soren): This is what the compute manager does when you
                # terminate # an instance. At some point I figure we'll have a
                # "terminated" state and some sort of cleanup job that runs
                # occasionally, cleaning them out.
                db.instance_destroy(ctxt, instance['id'])

            if state != power_state.RUNNING:
                continue
            self.firewall_driver.prepare_instance_filter(instance)
            self.firewall_driver.apply_instance_filter(instance)

    def _get_connection(self):
        if not self._wrapped_conn or not self._test_connection():
            LOG.debug(_('Connecting to libvirt: %s'), self.libvirt_uri)
            self._wrapped_conn = self._connect(self.libvirt_uri,
                                               self.read_only)
        return self._wrapped_conn
    _conn = property(_get_connection)

    def _test_connection(self):
        try:
            self._wrapped_conn.getInfo()
            return True
        except libvirt.libvirtError as e:
            if e.get_error_code() == libvirt.VIR_ERR_SYSTEM_ERROR and \
               e.get_error_domain() == libvirt.VIR_FROM_REMOTE:
                LOG.debug(_('Connection to libvirt broke'))
                return False
            raise

    def get_uri(self):
        if FLAGS.libvirt_type == 'uml':
            uri = FLAGS.libvirt_uri or 'uml:///system'
        elif FLAGS.libvirt_type == 'xen':
            uri = FLAGS.libvirt_uri or 'xen:///'
        else:
            uri = FLAGS.libvirt_uri or 'qemu:///system'
        return uri

    def _connect(self, uri, read_only):
        auth = [[libvirt.VIR_CRED_AUTHNAME, libvirt.VIR_CRED_NOECHOPROMPT],
                'root',
                None]

        if read_only:
            return libvirt.openReadOnly(uri)
        else:
            return libvirt.openAuth(uri, auth, 0)

    def list_instances(self):
        return [self._conn.lookupByID(x).name()
                for x in self._conn.listDomainsID()]

    def destroy(self, instance, cleanup=True):
        try:
            virt_dom = self._conn.lookupByName(instance['name'])
            virt_dom.destroy()
        except Exception as _err:
            pass
            # If the instance is already terminated, we're still happy

        # We'll save this for when we do shutdown,
        # instead of destroy - but destroy returns immediately
        timer = utils.LoopingCall(f=None)

        while True:
            try:
                state = self.get_info(instance['name'])['state']
                db.instance_set_state(context.get_admin_context(),
                                      instance['id'], state)
                if state == power_state.SHUTDOWN:
                    break
            except Exception:
                db.instance_set_state(context.get_admin_context(),
                                      instance['id'],
                                      power_state.SHUTDOWN)
                break

        self.firewall_driver.unfilter_instance(instance)

        if cleanup:
            self._cleanup(instance)

        return True

    def _cleanup(self, instance):
        target = os.path.join(FLAGS.instances_path, instance['name'])
        instance_name = instance['name']
        LOG.info(_('instance %(instance_name)s: deleting instance files'
                ' %(target)s') % locals())
        if os.path.exists(target):
            shutil.rmtree(target)

    @exception.wrap_exception
    def attach_volume(self, instance_name, device_path, mountpoint):
        virt_dom = self._conn.lookupByName(instance_name)
        mount_device = mountpoint.rpartition("/")[2]
        if device_path.startswith('/dev/'):
            xml = """<disk type='block'>
                         <driver name='qemu' type='raw'/>
                         <source dev='%s'/>
                         <target dev='%s' bus='virtio'/>
                     </disk>""" % (device_path, mount_device)
        elif ':' in device_path:
            (protocol, name) = device_path.split(':')
            xml = """<disk type='network'>
                         <driver name='qemu' type='raw'/>
                         <source protocol='%s' name='%s'/>
                         <target dev='%s' bus='virtio'/>
                     </disk>""" % (protocol,
                                   name,
                                   mount_device)
        else:
            raise exception.Invalid(_("Invalid device path %s") % device_path)

        virt_dom.attachDevice(xml)

    def _get_disk_xml(self, xml, device):
        """Returns the xml for the disk mounted at device"""
        try:
            doc = libxml2.parseDoc(xml)
        except:
            return None
        ctx = doc.xpathNewContext()
        try:
            ret = ctx.xpathEval('/domain/devices/disk')
            for node in ret:
                for child in node.children:
                    if child.name == 'target':
                        if child.prop('dev') == device:
                            return str(node)
        finally:
            if ctx != None:
                ctx.xpathFreeContext()
            if doc != None:
                doc.freeDoc()

    @exception.wrap_exception
    def detach_volume(self, instance_name, mountpoint):
        virt_dom = self._conn.lookupByName(instance_name)
        mount_device = mountpoint.rpartition("/")[2]
        xml = self._get_disk_xml(virt_dom.XMLDesc(0), mount_device)
        if not xml:
            raise exception.NotFound(_("No disk at %s") % mount_device)
        virt_dom.detachDevice(xml)

    @exception.wrap_exception
    def snapshot(self, instance, image_id):
        """ Create snapshot from a running VM instance """
        raise NotImplementedError(
            _("Instance snapshotting is not supported for libvirt"
              "at this time"))

    @exception.wrap_exception
    def reboot(self, instance):
        self.destroy(instance, False)
        xml = self.to_xml(instance)
        self._conn.createXML(xml, 0)
        timer = utils.LoopingCall(f=None)

        def _wait_for_reboot():
            try:
                state = self.get_info(instance['name'])['state']
                db.instance_set_state(context.get_admin_context(),
                                      instance['id'], state)
                if state == power_state.RUNNING:
                    LOG.debug(_('instance %s: rebooted'), instance['name'])
                    timer.stop()
            except Exception, exn:
                LOG.exception(_('_wait_for_reboot failed: %s'), exn)
                db.instance_set_state(context.get_admin_context(),
                                      instance['id'],
                                      power_state.SHUTDOWN)
                timer.stop()

        timer.f = _wait_for_reboot
        return timer.start(interval=0.5, now=True)

    @exception.wrap_exception
    def pause(self, instance, callback):
        raise exception.APIError("pause not supported for libvirt.")

    @exception.wrap_exception
    def unpause(self, instance, callback):
        raise exception.APIError("unpause not supported for libvirt.")

    @exception.wrap_exception
    def suspend(self, instance, callback):
        raise exception.APIError("suspend not supported for libvirt")

    @exception.wrap_exception
    def resume(self, instance, callback):
        raise exception.APIError("resume not supported for libvirt")

    @exception.wrap_exception
    def rescue(self, instance, callback=None):
        self.destroy(instance, False)

        xml = self.to_xml(instance, rescue=True)
        rescue_images = {'image_id': FLAGS.rescue_image_id,
                         'kernel_id': FLAGS.rescue_kernel_id,
                         'ramdisk_id': FLAGS.rescue_ramdisk_id}
        self._create_image(instance, xml, '.rescue', rescue_images)
        self._conn.createXML(xml, 0)

        timer = utils.LoopingCall(f=None)

        def _wait_for_rescue():
            try:
                state = self.get_info(instance['name'])['state']
                db.instance_set_state(None, instance['id'], state)
                if state == power_state.RUNNING:
                    LOG.debug(_('instance %s: rescued'), instance['name'])
                    timer.stop()
            except Exception, exn:
                LOG.exception(_('_wait_for_rescue failed: %s'), exn)
                db.instance_set_state(None,
                                      instance['id'],
                                      power_state.SHUTDOWN)
                timer.stop()

        timer.f = _wait_for_rescue
        return timer.start(interval=0.5, now=True)

    @exception.wrap_exception
    def unrescue(self, instance, callback=None):
        # NOTE(vish): Because reboot destroys and recreates an instance using
        #             the normal xml file, we can just call reboot here
        self.reboot(instance)

    @exception.wrap_exception
    def spawn(self, instance):
        xml = self.to_xml(instance)
        db.instance_set_state(context.get_admin_context(),
                              instance['id'],
                              power_state.NOSTATE,
                              'launching')
        self.firewall_driver.setup_basic_filtering(instance)
        self.firewall_driver.prepare_instance_filter(instance)
        self._create_image(instance, xml)
        self._conn.createXML(xml, 0)
        LOG.debug(_("instance %s: is running"), instance['name'])
        self.firewall_driver.apply_instance_filter(instance)

        timer = utils.LoopingCall(f=None)

        def _wait_for_boot():
            try:
                state = self.get_info(instance['name'])['state']
                db.instance_set_state(context.get_admin_context(),
                                      instance['id'], state)
                if state == power_state.RUNNING:
                    LOG.debug(_('instance %s: booted'), instance['name'])
                    timer.stop()
            except:
                LOG.exception(_('instance %s: failed to boot'),
                              instance['name'])
                db.instance_set_state(context.get_admin_context(),
                                      instance['id'],
                                      power_state.SHUTDOWN)
                timer.stop()

        timer.f = _wait_for_boot
        return timer.start(interval=0.5, now=True)

    def _flush_xen_console(self, virsh_output):
        LOG.info(_('virsh said: %r'), virsh_output)
        virsh_output = virsh_output[0].strip()

        if virsh_output.startswith('/dev/'):
            LOG.info(_("cool, it's a device"))
            out, err = utils.execute('sudo', 'dd',
                                     "if=%s" % virsh_output,
                                     'iflag=nonblock',
                                     check_exit_code=False)
            return out
        else:
            return ''

    def _append_to_file(self, data, fpath):
        LOG.info(_('data: %(data)r, fpath: %(fpath)r') % locals())
        fp = open(fpath, 'a+')
        fp.write(data)
        return fpath

    def _dump_file(self, fpath):
        fp = open(fpath, 'r+')
        contents = fp.read()
        LOG.info(_('Contents of file %(fpath)s: %(contents)r') % locals())
        return contents

    @exception.wrap_exception
    def get_console_output(self, instance):
        console_log = os.path.join(FLAGS.instances_path, instance['name'],
                                   'console.log')

        utils.execute('sudo', 'chown', os.getuid(), console_log)

        if FLAGS.libvirt_type == 'xen':
            # Xen is special
            virsh_output = utils.execute('virsh', 'ttyconsole',
                                         instance['name'])
            data = self._flush_xen_console(virsh_output)
            fpath = self._append_to_file(data, console_log)
        else:
            fpath = console_log

        return self._dump_file(fpath)

    @exception.wrap_exception
    def get_ajax_console(self, instance):
        def get_open_port():
            start_port, end_port = FLAGS.ajaxterm_portrange.split("-")
            for i in xrange(0, 100):  # don't loop forever
                port = random.randint(int(start_port), int(end_port))
                # netcat will exit with 0 only if the port is in use,
                # so a nonzero return value implies it is unused
                cmd = 'netcat', '0.0.0.0', port, '-w', '1'
                try:
                    stdout, stderr = utils.execute(*cmd, process_input='')
                except ProcessExecutionError:
                    return port
            raise Exception(_('Unable to find an open port'))

        def get_pty_for_instance(instance_name):
            virt_dom = self._conn.lookupByName(instance_name)
            xml = virt_dom.XMLDesc(0)
            dom = minidom.parseString(xml)

            for serial in dom.getElementsByTagName('serial'):
                if serial.getAttribute('type') == 'pty':
                    source = serial.getElementsByTagName('source')[0]
                    return source.getAttribute('path')

        port = get_open_port()
        token = str(uuid.uuid4())
        host = instance['host']

        ajaxterm_cmd = 'sudo socat - %s' \
                       % get_pty_for_instance(instance['name'])

        cmd = '%s/tools/ajaxterm/ajaxterm.py --command "%s" -t %s -p %s' \
              % (utils.novadir(), ajaxterm_cmd, token, port)

        subprocess.Popen(cmd, shell=True)
        return {'token': token, 'host': host, 'port': port}

    _image_sems = {}

    @staticmethod
    def _cache_image(fn, target, fname, cow=False, *args, **kwargs):
        """Wrapper for a method that creates an image that caches the image.

        This wrapper will save the image into a common store and create a
        copy for use by the hypervisor.

        The underlying method should specify a kwarg of target representing
        where the image will be saved.

        fname is used as the filename of the base image.  The filename needs
        to be unique to a given image.

        If cow is True, it will make a CoW image instead of a copy.
        """
        if not os.path.exists(target):
            base_dir = os.path.join(FLAGS.instances_path, '_base')
            if not os.path.exists(base_dir):
                os.mkdir(base_dir)
            base = os.path.join(base_dir, fname)

            if fname not in LibvirtConnection._image_sems:
                LibvirtConnection._image_sems[fname] = semaphore.Semaphore()
            with LibvirtConnection._image_sems[fname]:
                if not os.path.exists(base):
                    fn(target=base, *args, **kwargs)
            if not LibvirtConnection._image_sems[fname].locked():
                del LibvirtConnection._image_sems[fname]

            if cow:
                utils.execute('qemu-img', 'create', '-f', 'qcow2', '-o',
                              'cluster_size=2M,backing_file=%s' % base,
                              target)
            else:
                utils.execute('cp', base, target)

    def _fetch_image(self, target, image_id, user, project, size=None):
        """Grab image and optionally attempt to resize it"""
        images.fetch(image_id, target, user, project)
        if size:
            disk.extend(target, size)

    def _create_local(self, target, local_gb):
        """Create a blank image of specified size"""
        utils.execute('truncate', target, '-s', "%dG" % local_gb)
        # TODO(vish): should we format disk by default?

    def _create_image(self, inst, libvirt_xml, suffix='', disk_images=None):
        # syntactic nicety
        def basepath(fname='', suffix=suffix):
            return os.path.join(FLAGS.instances_path,
                                inst['name'],
                                fname + suffix)

        # ensure directories exist and are writable
        utils.execute('mkdir', '-p', basepath(suffix=''))

        LOG.info(_('instance %s: Creating image'), inst['name'])
        f = open(basepath('libvirt.xml'), 'w')
        f.write(libvirt_xml)
        f.close()

        # NOTE(vish): No need add the suffix to console.log
        os.close(os.open(basepath('console.log', ''),
                         os.O_CREAT | os.O_WRONLY, 0660))

        user = manager.AuthManager().get_user(inst['user_id'])
        project = manager.AuthManager().get_project(inst['project_id'])

        if not disk_images:
            disk_images = {'image_id': inst['image_id'],
                           'kernel_id': inst['kernel_id'],
                           'ramdisk_id': inst['ramdisk_id']}

        if disk_images['kernel_id']:
            fname = '%08x' % int(disk_images['kernel_id'])
            self._cache_image(fn=self._fetch_image,
                              target=basepath('kernel'),
                              fname=fname,
                              image_id=disk_images['kernel_id'],
                              user=user,
                              project=project)
            if disk_images['ramdisk_id']:
                fname = '%08x' % int(disk_images['ramdisk_id'])
                self._cache_image(fn=self._fetch_image,
                                  target=basepath('ramdisk'),
                                  fname=fname,
                                  image_id=disk_images['ramdisk_id'],
                                  user=user,
                                  project=project)

        root_fname = '%08x' % int(disk_images['image_id'])
        size = FLAGS.minimum_root_size
        if inst['instance_type'] == 'm1.tiny' or suffix == '.rescue':
            size = None
            root_fname += "_sm"

        self._cache_image(fn=self._fetch_image,
                          target=basepath('disk'),
                          fname=root_fname,
                          cow=FLAGS.use_cow_images,
                          image_id=disk_images['image_id'],
                          user=user,
                          project=project,
                          size=size)
        type_data = instance_types.get_instance_type(inst['instance_type'])

        if type_data['local_gb']:
            self._cache_image(fn=self._create_local,
                              target=basepath('disk.local'),
                              fname="local_%s" % type_data['local_gb'],
                              cow=FLAGS.use_cow_images,
                              local_gb=type_data['local_gb'])

        # For now, we assume that if we're not using a kernel, we're using a
        # partitioned disk image where the target partition is the first
        # partition
        target_partition = None
        if not inst['kernel_id']:
            target_partition = "1"

        key = str(inst['key_data'])
        net = None
        network_ref = db.network_get_by_instance(context.get_admin_context(),
                                                 inst['id'])
        if network_ref['injected']:
            admin_context = context.get_admin_context()
            address = db.instance_get_fixed_address(admin_context,
                                                    inst['id'])
            address_v6 = db.instance_get_fixed_address_v6(admin_context,
                                                         inst['id'])
            gateway_v6 = network_ref['gateway_v6']
            if not gateway_v6:
                gateway_v6 = "fd00::"

            interfaces_info = {'address': address,
                               'netmask': network_ref['netmask'],
                               'gateway': network_ref['gateway'],
                               'broadcast': network_ref['broadcast'],
                               'dns': network_ref['dns'],
                               'gateway_v6': gateway_v6,
                               'address_v6': address_v6,
                               'gateway_v6': network_ref['gateway_v6'],
                               'netmask_v6': network_ref['netmask_v6'],
                               'use_ipv6': FLAGS.use_ipv6}

            net = str(Template(self.interfaces_xml,
                               searchList=[interfaces_info]))
        if key or net:
            inst_name = inst['name']
            img_id = inst.image_id
            if key:
                LOG.info(_('instance %(inst_name)s: injecting key into'
                        ' image %(img_id)s') % locals())
            if net:
                LOG.info(_('instance %(inst_name)s: injecting net into'
                        ' image %(img_id)s') % locals())
            try:
                disk.inject_data(basepath('disk'), key, net,
                                 partition=target_partition,
                                 nbd=FLAGS.use_cow_images)
            except Exception as e:
                # This could be a windows image, or a vmdk format disk
                LOG.warn(_('instance %(inst_name)s: ignoring error injecting'
                        ' data into image %(img_id)s (%(e)s)') % locals())

        if FLAGS.libvirt_type == 'uml':
            utils.execute('sudo', 'chown', 'root', basepath('disk'))

    def to_xml(self, instance, rescue=False):
        # TODO(termie): cache?
        LOG.debug(_('instance %s: starting toXML method'), instance['name'])
        network = db.network_get_by_instance(context.get_admin_context(),
                                             instance['id'])
        # FIXME(vish): stick this in db
        instance_type = instance['instance_type']
        # instance_type = test.INSTANCE_TYPES[instance_type]
        instance_type = instance_types.get_instance_type(instance_type)
        ip_address = db.instance_get_fixed_address(context.get_admin_context(),
                                                   instance['id'])
        # Assume that the gateway also acts as the dhcp server.
        dhcp_server = network['gateway']
        gateway_v6 = network['gateway_v6']

        if FLAGS.allow_project_net_traffic:
            if FLAGS.use_ipv6:
                net, mask = _get_net_and_mask(network['cidr'])
                net_v6, prefixlen_v6 = _get_net_and_prefixlen(
                                           network['cidr_v6'])
                extra_params = ("<parameter name=\"PROJNET\" "
                            "value=\"%s\" />\n"
                            "<parameter name=\"PROJMASK\" "
                            "value=\"%s\" />\n"
                            "<parameter name=\"PROJNETV6\" "
                            "value=\"%s\" />\n"
                            "<parameter name=\"PROJMASKV6\" "
                            "value=\"%s\" />\n") % \
                              (net, mask, net_v6, prefixlen_v6)
            else:
                net, mask = _get_net_and_mask(network['cidr'])
                extra_params = ("<parameter name=\"PROJNET\" "
                            "value=\"%s\" />\n"
                            "<parameter name=\"PROJMASK\" "
                            "value=\"%s\" />\n") % \
                              (net, mask)
        else:
            extra_params = "\n"
        if FLAGS.use_cow_images:
            driver_type = 'qcow2'
        else:
            driver_type = 'raw'

        xml_info = {'type': FLAGS.libvirt_type,
                    'name': instance['name'],
                    'basepath': os.path.join(FLAGS.instances_path,
                                             instance['name']),
                    'memory_kb': instance_type['memory_mb'] * 1024,
                    'vcpus': instance_type['vcpus'],
                    'bridge_name': network['bridge'],
                    'mac_address': instance['mac_address'],
                    'ip_address': ip_address,
                    'dhcp_server': dhcp_server,
                    'extra_params': extra_params,
                    'rescue': rescue,
                    'local': instance_type['local_gb'],
                    'driver_type': driver_type}

        if gateway_v6:
            xml_info['gateway_v6'] = gateway_v6 + "/128"
        if not rescue:
            if instance['kernel_id']:
                xml_info['kernel'] = xml_info['basepath'] + "/kernel"

            if instance['ramdisk_id']:
                xml_info['ramdisk'] = xml_info['basepath'] + "/ramdisk"

            xml_info['disk'] = xml_info['basepath'] + "/disk"

        xml = str(Template(self.libvirt_xml, searchList=[xml_info]))
        LOG.debug(_('instance %s: finished toXML method'),
                        instance['name'])

        return xml

    def get_info(self, instance_name):
        try:
            virt_dom = self._conn.lookupByName(instance_name)
        except:
            raise exception.NotFound(_("Instance %s not found")
                                     % instance_name)
        (state, max_mem, mem, num_cpu, cpu_time) = virt_dom.info()
        return {'state': state,
                'max_mem': max_mem,
                'mem': mem,
                'num_cpu': num_cpu,
                'cpu_time': cpu_time}

    def get_diagnostics(self, instance_name):
        raise exception.APIError(_("diagnostics are not supported "
                                   "for libvirt"))

    def get_disks(self, instance_name):
        """
        Note that this function takes an instance name, not an Instance, so
        that it can be called by monitor.

        Returns a list of all block devices for this domain.
        """
        domain = self._conn.lookupByName(instance_name)
        # TODO(devcamcar): Replace libxml2 with etree.
        xml = domain.XMLDesc(0)
        doc = None

        try:
            doc = libxml2.parseDoc(xml)
        except:
            return []

        ctx = doc.xpathNewContext()
        disks = []

        try:
            ret = ctx.xpathEval('/domain/devices/disk')

            for node in ret:
                devdst = None

                for child in node.children:
                    if child.name == 'target':
                        devdst = child.prop('dev')

                if devdst == None:
                    continue

                disks.append(devdst)
        finally:
            if ctx != None:
                ctx.xpathFreeContext()
            if doc != None:
                doc.freeDoc()

        return disks

    def get_interfaces(self, instance_name):
        """
        Note that this function takes an instance name, not an Instance, so
        that it can be called by monitor.

        Returns a list of all network interfaces for this instance.
        """
        domain = self._conn.lookupByName(instance_name)
        # TODO(devcamcar): Replace libxml2 with etree.
        xml = domain.XMLDesc(0)
        doc = None

        try:
            doc = libxml2.parseDoc(xml)
        except:
            return []

        ctx = doc.xpathNewContext()
        interfaces = []

        try:
            ret = ctx.xpathEval('/domain/devices/interface')

            for node in ret:
                devdst = None

                for child in node.children:
                    if child.name == 'target':
                        devdst = child.prop('dev')

                if devdst == None:
                    continue

                interfaces.append(devdst)
        finally:
            if ctx != None:
                ctx.xpathFreeContext()
            if doc != None:
                doc.freeDoc()

        return interfaces

    def block_stats(self, instance_name, disk):
        """
        Note that this function takes an instance name, not an Instance, so
        that it can be called by monitor.
        """
        domain = self._conn.lookupByName(instance_name)
        return domain.blockStats(disk)

    def interface_stats(self, instance_name, interface):
        """
        Note that this function takes an instance name, not an Instance, so
        that it can be called by monitor.
        """
        domain = self._conn.lookupByName(instance_name)
        return domain.interfaceStats(interface)

    def get_console_pool_info(self, console_type):
        #TODO(mdragon): console proxy should be implemented for libvirt,
        #               in case someone wants to use it with kvm or
        #               such. For now return fake data.
        return  {'address': '127.0.0.1',
                 'username': 'fakeuser',
                 'password': 'fakepassword'}

    def refresh_security_group_rules(self, security_group_id):
        self.firewall_driver.refresh_security_group_rules(security_group_id)

    def refresh_security_group_members(self, security_group_id):
        self.firewall_driver.refresh_security_group_members(security_group_id)


class FirewallDriver(object):
    def prepare_instance_filter(self, instance):
        """Prepare filters for the instance.

        At this point, the instance isn't running yet."""
        raise NotImplementedError()

    def unfilter_instance(self, instance):
        """Stop filtering instance"""
        raise NotImplementedError()

    def apply_instance_filter(self, instance):
        """Apply instance filter.

        Once this method returns, the instance should be firewalled
        appropriately. This method should as far as possible be a
        no-op. It's vastly preferred to get everything set up in
        prepare_instance_filter.
        """
        raise NotImplementedError()

    def refresh_security_group_rules(self, security_group_id):
        """Refresh security group rules from data store

        Gets called when a rule has been added to or removed from
        the security group."""
        raise NotImplementedError()

    def refresh_security_group_members(self, security_group_id):
        """Refresh security group members from data store

        Gets called when an instance gets added to or removed from
        the security group."""
        raise NotImplementedError()

    def setup_basic_filtering(self, instance):
        """Create rules to block spoofing and allow dhcp.

        This gets called when spawning an instance, before
        :method:`prepare_instance_filter`.

        """
        raise NotImplementedError()

    def _gateway_v6_for_instance(self, instance):
        network = db.network_get_by_instance(context.get_admin_context(),
                                             instance['id'])
        return network['gateway_v6']


class NWFilterFirewall(FirewallDriver):
    """
    This class implements a network filtering mechanism versatile
    enough for EC2 style Security Group filtering by leveraging
    libvirt's nwfilter.

    First, all instances get a filter ("nova-base-filter") applied.
    This filter provides some basic security such as protection against
    MAC spoofing, IP spoofing, and ARP spoofing.

    This filter drops all incoming ipv4 and ipv6 connections.
    Outgoing connections are never blocked.

    Second, every security group maps to a nwfilter filter(*).
    NWFilters can be updated at runtime and changes are applied
    immediately, so changes to security groups can be applied at
    runtime (as mandated by the spec).

    Security group rules are named "nova-secgroup-<id>" where <id>
    is the internal id of the security group. They're applied only on
    hosts that have instances in the security group in question.

    Updates to security groups are done by updating the data model
    (in response to API calls) followed by a request sent to all
    the nodes with instances in the security group to refresh the
    security group.

    Each instance has its own NWFilter, which references the above
    mentioned security group NWFilters. This was done because
    interfaces can only reference one filter while filters can
    reference multiple other filters. This has the added benefit of
    actually being able to add and remove security groups from an
    instance at run time. This functionality is not exposed anywhere,
    though.

    Outstanding questions:

    The name is unique, so would there be any good reason to sync
    the uuid across the nodes (by assigning it from the datamodel)?


    (*) This sentence brought to you by the redundancy department of
        redundancy.

    """

    def __init__(self, get_connection, **kwargs):
        self._libvirt_get_connection = get_connection
        self.static_filters_configured = False
        self.handle_security_groups = False

    def apply_instance_filter(self, instance):
        """No-op. Everything is done in prepare_instance_filter"""
        pass

    def _get_connection(self):
        return self._libvirt_get_connection()
    _conn = property(_get_connection)

    def nova_dhcp_filter(self):
        """The standard allow-dhcp-server filter is an <ip> one, so it uses
           ebtables to allow traffic through. Without a corresponding rule in
           iptables, it'll get blocked anyway."""

        return '''<filter name='nova-allow-dhcp-server' chain='ipv4'>
                    <uuid>891e4787-e5c0-d59b-cbd6-41bc3c6b36fc</uuid>
                    <rule action='accept' direction='out'
                          priority='100'>
                      <udp srcipaddr='0.0.0.0'
                           dstipaddr='255.255.255.255'
                           srcportstart='68'
                           dstportstart='67'/>
                    </rule>
                    <rule action='accept' direction='in'
                          priority='100'>
                      <udp srcipaddr='$DHCPSERVER'
                           srcportstart='67'
                           dstportstart='68'/>
                    </rule>
                  </filter>'''

    def nova_ra_filter(self):
        return '''<filter name='nova-allow-ra-server' chain='root'>
                            <uuid>d707fa71-4fb5-4b27-9ab7-ba5ca19c8804</uuid>
                              <rule action='accept' direction='inout'
                                    priority='100'>
                                <icmpv6 srcipaddr='$RASERVER'/>
                              </rule>
                            </filter>'''

    def setup_basic_filtering(self, instance):
        """Set up basic filtering (MAC, IP, and ARP spoofing protection)"""
        logging.info('called setup_basic_filtering in nwfilter')

        if self.handle_security_groups:
            # No point in setting up a filter set that we'll be overriding
            # anyway.
            return

        logging.info('ensuring static filters')
        self._ensure_static_filters()

        instance_filter_name = self._instance_filter_name(instance)
        self._define_filter(self._filter_container(instance_filter_name,
                                                   ['nova-base']))

    def _ensure_static_filters(self):
        if self.static_filters_configured:
            return

        self._define_filter(self._filter_container('nova-base',
                                                   ['no-mac-spoofing',
                                                    'no-ip-spoofing',
                                                    'no-arp-spoofing',
                                                    'allow-dhcp-server']))
        self._define_filter(self.nova_base_ipv4_filter)
        self._define_filter(self.nova_base_ipv6_filter)
        self._define_filter(self.nova_dhcp_filter)
        self._define_filter(self.nova_ra_filter)
        self._define_filter(self.nova_vpn_filter)
        if FLAGS.allow_project_net_traffic:
            self._define_filter(self.nova_project_filter)
            if FLAGS.use_ipv6:
                self._define_filter(self.nova_project_filter_v6)

        self.static_filters_configured = True

    def _filter_container(self, name, filters):
        xml = '''<filter name='%s' chain='root'>%s</filter>''' % (
                 name,
                 ''.join(["<filterref filter='%s'/>" % (f,) for f in filters]))
        return xml

    nova_vpn_filter = '''<filter name='nova-vpn' chain='root'>
                           <uuid>2086015e-cf03-11df-8c5d-080027c27973</uuid>
                           <filterref filter='allow-dhcp-server'/>
                           <filterref filter='nova-allow-dhcp-server'/>
                           <filterref filter='nova-base-ipv4'/>
                           <filterref filter='nova-base-ipv6'/>
                         </filter>'''

    def nova_base_ipv4_filter(self):
        retval = "<filter name='nova-base-ipv4' chain='ipv4'>"
        for protocol in ['tcp', 'udp', 'icmp']:
            for direction, action, priority in [('out', 'accept', 399),
                                                ('in', 'drop', 400)]:
                retval += """<rule action='%s' direction='%s' priority='%d'>
                               <%s />
                             </rule>""" % (action, direction,
                                              priority, protocol)
        retval += '</filter>'
        return retval

    def nova_base_ipv6_filter(self):
        retval = "<filter name='nova-base-ipv6' chain='ipv6'>"
        for protocol in ['tcp-ipv6', 'udp-ipv6', 'icmpv6']:
            for direction, action, priority in [('out', 'accept', 399),
                                                ('in', 'drop', 400)]:
                retval += """<rule action='%s' direction='%s' priority='%d'>
                               <%s />
                             </rule>""" % (action, direction,
                                              priority, protocol)
        retval += '</filter>'
        return retval

    def nova_project_filter(self):
        retval = "<filter name='nova-project' chain='ipv4'>"
        for protocol in ['tcp', 'udp', 'icmp']:
            retval += """<rule action='accept' direction='in' priority='200'>
                           <%s srcipaddr='$PROJNET' srcipmask='$PROJMASK' />
                         </rule>""" % protocol
        retval += '</filter>'
        return retval

    def nova_project_filter_v6(self):
        retval = "<filter name='nova-project-v6' chain='ipv6'>"
        for protocol in ['tcp-ipv6', 'udp-ipv6', 'icmpv6']:
            retval += """<rule action='accept' direction='inout'
                                                   priority='200'>
                           <%s srcipaddr='$PROJNETV6'
                               srcipmask='$PROJMASKV6' />
                         </rule>""" % (protocol)
        retval += '</filter>'
        return retval

    def _define_filter(self, xml):
        if callable(xml):
            xml = xml()
        # execute in a native thread and block current greenthread until done
        tpool.execute(self._conn.nwfilterDefineXML, xml)

    def unfilter_instance(self, instance):
        # Nothing to do
        pass

    def prepare_instance_filter(self, instance):
        """
        Creates an NWFilter for the given instance. In the process,
        it makes sure the filters for the security groups as well as
        the base filter are all in place.
        """
        if instance['image_id'] == FLAGS.vpn_image_id:
            base_filter = 'nova-vpn'
        else:
            base_filter = 'nova-base'

        instance_filter_name = self._instance_filter_name(instance)
        instance_secgroup_filter_name = '%s-secgroup' % (instance_filter_name,)
        instance_filter_children = [base_filter, instance_secgroup_filter_name]
        instance_secgroup_filter_children = ['nova-base-ipv4',
                                             'nova-base-ipv6',
                                             'nova-allow-dhcp-server']
        if FLAGS.use_ipv6:
            gateway_v6 = self._gateway_v6_for_instance(instance)
            if gateway_v6:
                instance_secgroup_filter_children += ['nova-allow-ra-server']

        ctxt = context.get_admin_context()

        if FLAGS.allow_project_net_traffic:
            instance_filter_children += ['nova-project']
            if FLAGS.use_ipv6:
                instance_filter_children += ['nova-project-v6']

        for security_group in db.security_group_get_by_instance(ctxt,
                                                               instance['id']):

            self.refresh_security_group_rules(security_group['id'])

            instance_secgroup_filter_children += [('nova-secgroup-%s' %
                                                         security_group['id'])]

        self._define_filter(
                    self._filter_container(instance_secgroup_filter_name,
                                           instance_secgroup_filter_children))

        self._define_filter(
                    self._filter_container(instance_filter_name,
                                           instance_filter_children))

        return

    def refresh_security_group_rules(self, security_group_id):
        return self._define_filter(
                   self.security_group_to_nwfilter_xml(security_group_id))

    def security_group_to_nwfilter_xml(self, security_group_id):
        security_group = db.security_group_get(context.get_admin_context(),
                                               security_group_id)
        rule_xml = ""
        v6protocol = {'tcp': 'tcp-ipv6', 'udp': 'udp-ipv6', 'icmp': 'icmpv6'}
        for rule in security_group.rules:
            rule_xml += "<rule action='accept' direction='in' priority='300'>"
            if rule.cidr:
                version = _get_ip_version(rule.cidr)
                if(FLAGS.use_ipv6 and version == 6):
                    net, prefixlen = _get_net_and_prefixlen(rule.cidr)
                    rule_xml += "<%s srcipaddr='%s' srcipmask='%s' " % \
                                (v6protocol[rule.protocol], net, prefixlen)
                else:
                    net, mask = _get_net_and_mask(rule.cidr)
                    rule_xml += "<%s srcipaddr='%s' srcipmask='%s' " % \
                                (rule.protocol, net, mask)
                if rule.protocol in ['tcp', 'udp']:
                    rule_xml += "dstportstart='%s' dstportend='%s' " % \
                                (rule.from_port, rule.to_port)
                elif rule.protocol == 'icmp':
                    LOG.info('rule.protocol: %r, rule.from_port: %r, '
                             'rule.to_port: %r', rule.protocol,
                             rule.from_port, rule.to_port)
                    if rule.from_port != -1:
                        rule_xml += "type='%s' " % rule.from_port
                    if rule.to_port != -1:
                        rule_xml += "code='%s' " % rule.to_port

                rule_xml += '/>\n'
            rule_xml += "</rule>\n"
        xml = "<filter name='nova-secgroup-%s' " % security_group_id
        if(FLAGS.use_ipv6):
            xml += "chain='root'>%s</filter>" % rule_xml
        else:
            xml += "chain='ipv4'>%s</filter>" % rule_xml
        return xml

    def _instance_filter_name(self, instance):
        return 'nova-instance-%s' % instance['name']


class IptablesFirewallDriver(FirewallDriver):
    def __init__(self, execute=None, **kwargs):
        from nova.network import linux_net
        self.iptables = linux_net.iptables_manager
        self.instances = {}
        self.nwfilter = NWFilterFirewall(kwargs['get_connection'])

        self.iptables.ipv4['filter'].add_chain('sg-fallback')
        self.iptables.ipv4['filter'].add_rule('sg-fallback', '-j DROP')

    def setup_basic_filtering(self, instance):
        """Use NWFilter from libvirt for this."""
        return self.nwfilter.setup_basic_filtering(instance)

    def apply_instance_filter(self, instance):
        """No-op. Everything is done in prepare_instance_filter"""
        pass

    def unfilter_instance(self, instance):
        if instance['id'] in self.instances:
            del self.instances[instance['id']]
            self.remove_filters_for_instance(instance)
            self.iptables.apply()
        else:
            LOG.info(_('Attempted to unfilter instance %s which is not '
                       'filtered'), instance['id'])

    def prepare_instance_filter(self, instance):
        self.instances[instance['id']] = instance
        self.add_filters_for_instance(instance)
        self.iptables.apply()

    def add_filters_for_instance(self, instance):
        chain_name = self._instance_chain_name(instance)

        self.iptables.ipv4['filter'].add_chain(chain_name)
        ipv4_address = self._ip_for_instance(instance)
        self.iptables.ipv4['filter'].add_rule('local',
                                              '-d %s -j $%s' %
                                              (ipv4_address, chain_name))

        if FLAGS.use_ipv6:
            self.iptables.ipv6['filter'].add_chain(chain_name)
            ipv6_address = self._ip_for_instance_v6(instance)
            self.iptables.ipv6['filter'].add_rule('local',
                                                  '-d %s -j $%s' %
                                                  (ipv6_address,
                                                   chain_name))

        ipv4_rules, ipv6_rules = self.instance_rules(instance)

        for rule in ipv4_rules:
            self.iptables.ipv4['filter'].add_rule(chain_name, rule)

        if FLAGS.use_ipv6:
            for rule in ipv6_rules:
                self.iptables.ipv6['filter'].add_rule(chain_name, rule)

    def remove_filters_for_instance(self, instance):
        chain_name = self._instance_chain_name(instance)

        self.iptables.ipv4['filter'].remove_chain(chain_name)
        if FLAGS.use_ipv6:
            self.iptables.ipv6['filter'].remove_chain(chain_name)

    def instance_rules(self, instance):
        ctxt = context.get_admin_context()

        ipv4_rules = []
        ipv6_rules = []

<<<<<<< HEAD
                our_rules += ['-A %s -j %s' % (chain_name, sg_chain_name)]

            if(ip_version == 4):
                # Allow DHCP responses
                dhcp_server = self._dhcp_server_for_instance(instance)
                our_rules += ['-A %s -s %s -p udp --sport 67 --dport 68 '
                                    '-j ACCEPT ' % (chain_name, dhcp_server)]
                #Allow project network traffic
                if (FLAGS.allow_project_net_traffic):
                    cidr = self._project_cidr_for_instance(instance)
                    our_rules += ['-A %s -s %s -j ACCEPT' % (chain_name, cidr)]
            elif(ip_version == 6):
                # Allow RA responses
                gateway_v6 = self._gateway_v6_for_instance(instance)
                if gateway_v6:
                    our_rules += ['-A %s -s %s -p icmpv6 -j ACCEPT' %
                                  (chain_name, gateway_v6 + "/128")]
                #Allow project network traffic
                if (FLAGS.allow_project_net_traffic):
                    cidrv6 = self._project_cidrv6_for_instance(instance)
                    our_rules += ['-A %s -s %s -j ACCEPT' %
                                        (chain_name, cidrv6)]

            # If nothing matches, jump to the fallback chain
            our_rules += ['-A %s -j nova-fallback' % (chain_name,)]
=======
        # Always drop invalid packets
        ipv4_rules += ['-m state --state ' 'INVALID -j DROP']
        ipv6_rules += ['-m state --state ' 'INVALID -j DROP']
>>>>>>> 1112a90c

        # Allow established connections
        ipv4_rules += ['-m state --state ESTABLISHED,RELATED -j ACCEPT']
        ipv6_rules += ['-m state --state ESTABLISHED,RELATED -j ACCEPT']

        dhcp_server = self._dhcp_server_for_instance(instance)
        ipv4_rules += ['-s %s -p udp --sport 67 --dport 68 '
                       '-j ACCEPT' % (dhcp_server,)]

        #Allow project network traffic
        if FLAGS.allow_project_net_traffic:
            cidr = self._project_cidr_for_instance(instance)
            ipv4_rules += ['-s %s -j ACCEPT' % (cidr,)]

        # We wrap these in FLAGS.use_ipv6 because they might cause
        # a DB lookup. The other ones are just list operations, so
        # they're not worth the clutter.
        if FLAGS.use_ipv6:
            # Allow RA responses
            ra_server = self._ra_server_for_instance(instance)
            if ra_server:
                ipv6_rules += ['-s %s/128 -p icmpv6 -j ACCEPT' % (ra_server,)]

            #Allow project network traffic
            if FLAGS.allow_project_net_traffic:
                cidrv6 = self._project_cidrv6_for_instance(instance)
                ipv6_rules += ['-s %s -j ACCEPT' % (cidrv6,)]

        security_groups = db.security_group_get_by_instance(ctxt,
                                                            instance['id'])

        # then, security group chains and rules
        for security_group in security_groups:
            rules = db.security_group_rule_get_by_security_group(ctxt,
                                                          security_group['id'])

            for rule in rules:
                logging.info('%r', rule)

                if not rule.cidr:
                    # Eventually, a mechanism to grant access for security
                    # groups will turn up here. It'll use ipsets.
                    continue

                version = _get_ip_version(rule.cidr)
                if version == 4:
                    rules = ipv4_rules
                else:
                    rules = ipv6_rules

                protocol = rule.protocol
                if version == 6 and rule.protocol == 'icmp':
                    protocol = 'icmpv6'

                args = ['-p', protocol, '-s', rule.cidr]

                if rule.protocol in ['udp', 'tcp']:
                    if rule.from_port == rule.to_port:
                        args += ['--dport', '%s' % (rule.from_port,)]
                    else:
                        args += ['-m', 'multiport',
                                 '--dports', '%s:%s' % (rule.from_port,
                                                        rule.to_port)]
                elif rule.protocol == 'icmp':
                    icmp_type = rule.from_port
                    icmp_code = rule.to_port

                    if icmp_type == -1:
                        icmp_type_arg = None
                    else:
                        icmp_type_arg = '%s' % icmp_type
                        if not icmp_code == -1:
                            icmp_type_arg += '/%s' % icmp_code

                    if icmp_type_arg:
                        if version == 4:
                            args += ['-m', 'icmp', '--icmp-type',
                                     icmp_type_arg]
                        elif version == 6:
                            args += ['-m', 'icmp6', '--icmpv6-type',
                                     icmp_type_arg]

                args += ['-j ACCEPT']
                rules += [' '.join(args)]

        ipv4_rules += ['-j $sg-fallback']
        ipv6_rules += ['-j $sg-fallback']

        return ipv4_rules, ipv6_rules

    def refresh_security_group_members(self, security_group):
        pass

    def refresh_security_group_rules(self, security_group):
        for instance in self.instances.values():
            # We use the semaphore to make sure noone applies the rule set
            # after we've yanked the existing rules but before we've put in
            # the new ones.
            with self.iptables.semaphore:
                self.remove_filters_for_instance(instance)
                self.add_filters_for_instance(instance)
        self.iptables.apply()

    def _security_group_chain_name(self, security_group_id):
        return 'nova-sg-%s' % (security_group_id,)

    def _instance_chain_name(self, instance):
        return 'inst-%s' % (instance['id'],)

    def _ip_for_instance(self, instance):
        return db.instance_get_fixed_address(context.get_admin_context(),
                                             instance['id'])

    def _ip_for_instance_v6(self, instance):
        return db.instance_get_fixed_address_v6(context.get_admin_context(),
                                             instance['id'])

    def _dhcp_server_for_instance(self, instance):
        network = db.network_get_by_instance(context.get_admin_context(),
                                             instance['id'])
        return network['gateway']

    def _gateway_v6_for_instance(self, instance):
        network = db.network_get_by_instance(context.get_admin_context(),
                                             instance['id'])
        return network['gateway_v6']

    def _project_cidr_for_instance(self, instance):
        network = db.network_get_by_instance(context.get_admin_context(),
                                             instance['id'])
        return network['cidr']

    def _project_cidrv6_for_instance(self, instance):
        network = db.network_get_by_instance(context.get_admin_context(),
                                             instance['id'])
        return network['cidr_v6']<|MERGE_RESOLUTION|>--- conflicted
+++ resolved
@@ -643,8 +643,7 @@
                                                  inst['id'])
         if network_ref['injected']:
             admin_context = context.get_admin_context()
-            address = db.instance_get_fixed_address(admin_context,
-                                                    inst['id'])
+            address = db.instance_get_fixed_address(admin_context, inst['id'])
             address_v6 = db.instance_get_fixed_address_v6(admin_context,
                                                          inst['id'])
             gateway_v6 = network_ref['gateway_v6']
@@ -656,14 +655,13 @@
                                'gateway': network_ref['gateway'],
                                'broadcast': network_ref['broadcast'],
                                'dns': network_ref['dns'],
-                               'gateway_v6': gateway_v6,
                                'address_v6': address_v6,
                                'gateway_v6': network_ref['gateway_v6'],
                                'netmask_v6': network_ref['netmask_v6'],
                                'use_ipv6': FLAGS.use_ipv6}
 
             net = str(Template(self.interfaces_xml,
-                               searchList=[interfaces_info]))
+                                searchList=[interfaces_info]))
         if key or net:
             inst_name = inst['name']
             img_id = inst.image_id
@@ -1301,37 +1299,9 @@
         ipv4_rules = []
         ipv6_rules = []
 
-<<<<<<< HEAD
-                our_rules += ['-A %s -j %s' % (chain_name, sg_chain_name)]
-
-            if(ip_version == 4):
-                # Allow DHCP responses
-                dhcp_server = self._dhcp_server_for_instance(instance)
-                our_rules += ['-A %s -s %s -p udp --sport 67 --dport 68 '
-                                    '-j ACCEPT ' % (chain_name, dhcp_server)]
-                #Allow project network traffic
-                if (FLAGS.allow_project_net_traffic):
-                    cidr = self._project_cidr_for_instance(instance)
-                    our_rules += ['-A %s -s %s -j ACCEPT' % (chain_name, cidr)]
-            elif(ip_version == 6):
-                # Allow RA responses
-                gateway_v6 = self._gateway_v6_for_instance(instance)
-                if gateway_v6:
-                    our_rules += ['-A %s -s %s -p icmpv6 -j ACCEPT' %
-                                  (chain_name, gateway_v6 + "/128")]
-                #Allow project network traffic
-                if (FLAGS.allow_project_net_traffic):
-                    cidrv6 = self._project_cidrv6_for_instance(instance)
-                    our_rules += ['-A %s -s %s -j ACCEPT' %
-                                        (chain_name, cidrv6)]
-
-            # If nothing matches, jump to the fallback chain
-            our_rules += ['-A %s -j nova-fallback' % (chain_name,)]
-=======
         # Always drop invalid packets
         ipv4_rules += ['-m state --state ' 'INVALID -j DROP']
         ipv6_rules += ['-m state --state ' 'INVALID -j DROP']
->>>>>>> 1112a90c
 
         # Allow established connections
         ipv4_rules += ['-m state --state ESTABLISHED,RELATED -j ACCEPT']
@@ -1351,9 +1321,9 @@
         # they're not worth the clutter.
         if FLAGS.use_ipv6:
             # Allow RA responses
-            ra_server = self._ra_server_for_instance(instance)
-            if ra_server:
-                ipv6_rules += ['-s %s/128 -p icmpv6 -j ACCEPT' % (ra_server,)]
+            gateway_v6 = self._gateway_v6_for_instance(instance)
+            if gateway_v6:
+                ipv6_rules += ['-s %s/128 -p icmpv6 -j ACCEPT' % (gateway_v6,)]
 
             #Allow project network traffic
             if FLAGS.allow_project_net_traffic:
