--- conflicted
+++ resolved
@@ -683,49 +683,12 @@
                 cpu_usage > limit_cell.cpu_limit):
             return None
 
-<<<<<<< HEAD
-    @classmethod
-    def fit_instance_cell(cls, host_cell, instance_cell, limit_cell=None):
-        """Check if a instance cell can fit and set it's cell id
-
-        :param host_cell: host cell to fit the instance cell onto
-        :param instance_cell: instance cell we want to fit
-        :param limit_cell: cell with limits of the host_cell if any
-
-        Make sure we can fit the instance cell onto a host cell and if so,
-        return a new VirtNUMATopologyCell with the id set to that of
-        the host, or None if the cell exceeds the limits of the host
-
-        :returns: a new instance cell or None
-        """
-        # NOTE (ndipanov): do not allow an instance to overcommit against
-        # itself on any NUMA cell
-        if (instance_cell.memory > host_cell.memory or
-                len(instance_cell.cpuset) > len(host_cell.cpuset)):
-            return None
-
-        if limit_cell:
-            memory_usage = host_cell.memory_usage + instance_cell.memory
-            cpu_usage = host_cell.cpu_usage + len(instance_cell.cpuset)
-            if (memory_usage > limit_cell.memory_limit or
-                    cpu_usage > limit_cell.cpu_limit):
-                return None
-        return VirtNUMATopologyCell(
-                host_cell.id, instance_cell.cpuset, instance_cell.memory)
-
-    def _to_dict(self):
-        data_dict = super(VirtNUMATopologyCellUsage, self)._to_dict()
-        data_dict['mem']['used'] = self.memory_usage
-        data_dict['cpu_usage'] = self.cpu_usage
-        return data_dict
-=======
     pagesize = None
     if instance_cell.pagesize:
         pagesize = _numa_cell_supports_pagesize_request(
             host_cell, instance_cell)
         if not pagesize:
             return
->>>>>>> 6513d27d
 
     return objects.InstanceNUMACell(
         id=host_cell.id, cpuset=instance_cell.cpuset,
@@ -966,82 +929,9 @@
         host_topology, instance_topology, limits_topology=None):
     """Fit the instance topology onto the host topology given the limits
 
-<<<<<<< HEAD
-    @staticmethod
-    def can_fit_instances(host, instances):
-        """Test if the instance topology can fit into the host
-
-        Returns True if all the cells of the all the instance topologies in
-        'instances' exist in the given 'host' topology. False otherwise.
-        """
-        if not host:
-            return True
-
-        host_cells = set(cell.id for cell in host.cells)
-        instances_cells = [set(cell.id for cell in instance.cells)
-                            for instance in instances]
-        return all(instance_cells <= host_cells
-                    for instance_cells in instances_cells)
-
-    @classmethod
-    def fit_instance_to_host(cls, host_topology, instance_topology,
-                                 limits_topology=None):
-        """Fit the instance topology onto the host topology given the limits
-
-        :param host_topology: VirtNUMAHostTopology object to fit an instance on
-        :param instance_topology: VirtNUMAInstanceTopology object to be fitted
-        :param limits_topology: VirtNUMALimitTopology that defines limits
-
-        Given a host and instance topology and optionally limits - this method
-        will attempt to fit instance cells onto all permutations of host cells
-        by calling the fit_instance_cell method, and return a new
-        VirtNUMAInstanceTopology with it's cell ids set to host cell id's of
-        the first successful permutation, or None.
-        """
-        if (not (host_topology and instance_topology) or
-                len(host_topology) < len(instance_topology)):
-            return
-        else:
-            if limits_topology is None:
-                limits_topology_cells = itertools.repeat(
-                        None, len(host_topology))
-            else:
-                limits_topology_cells = limits_topology.cells
-            # TODO(ndipanov): We may want to sort permutations differently
-            # depending on whether we want packing/spreading over NUMA nodes
-            for host_cell_perm in itertools.permutations(
-                        zip(host_topology.cells, limits_topology_cells),
-                        len(instance_topology)
-                    ):
-                cells = []
-                for (host_cell, limit_cell), instance_cell in zip(
-                        host_cell_perm, instance_topology.cells):
-                    got_cell = cls.cell_class.fit_instance_cell(
-                        host_cell, instance_cell, limit_cell)
-                    if got_cell is None:
-                        break
-                    cells.append(got_cell)
-                if len(cells) == len(host_cell_perm):
-                    return VirtNUMAInstanceTopology(cells=cells)
-
-    @classmethod
-    def usage_from_instances(cls, host, instances, free=False):
-        """Get host topology usage
-
-        :param host: VirtNUMAHostTopology with usage information
-        :param instances: list of VirtNUMAInstanceTopology
-        :param free: If True usage of the host will be decreased
-
-        Sum the usage from all @instances to report the overall
-        host topology usage
-
-        :returns: VirtNUMAHostTopology including usage information
-        """
-=======
     :param host_topology: objects.NUMATopology object to fit an instance on
     :param instance_topology: objects.InstanceNUMATopology to be fitted
     :param limits_topology: VirtNUMALimitTopology that defines limits
->>>>>>> 6513d27d
 
     Given a host and instance topology and optionally limits - this method
     will attempt to fit instance cells onto all permutations of host cells
@@ -1179,13 +1069,6 @@
             # Remove when request_spec is a proper object itself!
             dict_cells = instance_numa_topology.get('cells')
             if dict_cells:
-<<<<<<< HEAD
-                cells = [VirtNUMATopologyCell(cell['id'],
-                                              set(cell['cpuset']),
-                                              cell['memory'])
-                         for cell in dict_cells]
-                instance_numa_topology = VirtNUMAInstanceTopology(cells=cells)
-=======
                 cells = [objects.InstanceNUMACell(
                     id=cell['id'],
                     cpuset=set(cell['cpuset']),
@@ -1194,7 +1077,6 @@
                          for cell in dict_cells]
                 instance_numa_topology = objects.InstanceNUMATopology(
                     cells=cells)
->>>>>>> 6513d27d
 
     return instance_numa_topology
 
