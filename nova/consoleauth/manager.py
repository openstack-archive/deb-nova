#!/usr/bin/env python
# vim: tabstop=4 shiftwidth=4 softtabstop=4

# Copyright (c) 2012 OpenStack Foundation
# All Rights Reserved.
#
#    Licensed under the Apache License, Version 2.0 (the "License");
#    you may not use this file except in compliance with the License.
#    You may obtain a copy of the License at
#
#        http://www.apache.org/licenses/LICENSE-2.0
#
#    Unless required by applicable law or agreed to in writing, software
#    distributed under the License is distributed on an "AS IS" BASIS,
#    WITHOUT WARRANTIES OR CONDITIONS OF ANY KIND, either express or implied.
#    See the License for the specific language governing permissions and
#    limitations under the License.

"""Auth Components for Consoles."""

import time

from oslo.config import cfg

<<<<<<< HEAD
from nova.common import memorycache
=======
>>>>>>> 36c7f052
from nova.compute import rpcapi as compute_rpcapi
from nova.conductor import api as conductor_api
from nova import manager
from nova.openstack.common import jsonutils
from nova.openstack.common import log as logging
from nova.openstack.common import memorycache


LOG = logging.getLogger(__name__)

consoleauth_opts = [
    cfg.IntOpt('console_token_ttl',
               default=600,
               help='How many seconds before deleting tokens'),
    cfg.StrOpt('consoleauth_manager',
               default='nova.consoleauth.manager.ConsoleAuthManager',
               help='Manager for console auth'),
    ]

CONF = cfg.CONF
CONF.register_opts(consoleauth_opts)


class ConsoleAuthManager(manager.Manager):
    """Manages token based authentication."""

    RPC_API_VERSION = '1.2'

    def __init__(self, scheduler_driver=None, *args, **kwargs):
        super(ConsoleAuthManager, self).__init__(*args, **kwargs)
        self.mc = memorycache.get_client()
        self.compute_rpcapi = compute_rpcapi.ComputeAPI()
        self.conductor_api = conductor_api.API()

    def _get_tokens_for_instance(self, instance_uuid):
        tokens_str = self.mc.get(instance_uuid.encode('UTF-8'))
        if not tokens_str:
            tokens = []
        else:
            tokens = jsonutils.loads(tokens_str)
        return tokens

    def authorize_console(self, context, token, console_type, host, port,
                          internal_access_path, instance_uuid=None):

        token_dict = {'token': token,
                      'instance_uuid': instance_uuid,
                      'console_type': console_type,
                      'host': host,
                      'port': port,
                      'internal_access_path': internal_access_path,
                      'last_activity_at': time.time()}
        data = jsonutils.dumps(token_dict)
        self.mc.set(token.encode('UTF-8'), data, CONF.console_token_ttl)
        if instance_uuid is not None:
            tokens = self._get_tokens_for_instance(instance_uuid)
            tokens.append(token)
            self.mc.set(instance_uuid.encode('UTF-8'),
                        jsonutils.dumps(tokens))

        LOG.audit(_("Received Token: %(token)s, %(token_dict)s)"), locals())

    def _validate_token(self, context, token):
        instance_uuid = token['instance_uuid']
        if instance_uuid is None:
            return False
        instance = self.conductor_api.instance_get_by_uuid(context,
                                                             instance_uuid)
        return self.compute_rpcapi.validate_console_port(context,
                                            instance,
                                            token['port'],
                                            token['console_type'])

    def check_token(self, context, token):
        token_str = self.mc.get(token.encode('UTF-8'))
        token_valid = (token_str is not None)
        LOG.audit(_("Checking Token: %(token)s, %(token_valid)s)"), locals())
        if token_valid:
            token = jsonutils.loads(token_str)
            if self._validate_token(context, token):
                return token

    def delete_tokens_for_instance(self, context, instance_uuid):
        tokens = self._get_tokens_for_instance(instance_uuid)
        for token in tokens:
            self.mc.delete(token)
        self.mc.delete(instance_uuid.encode('UTF-8'))

    def get_backdoor_port(self, context):
        return self.backdoor_port<|MERGE_RESOLUTION|>--- conflicted
+++ resolved
@@ -22,10 +22,6 @@
 
 from oslo.config import cfg
 
-<<<<<<< HEAD
-from nova.common import memorycache
-=======
->>>>>>> 36c7f052
 from nova.compute import rpcapi as compute_rpcapi
 from nova.conductor import api as conductor_api
 from nova import manager
