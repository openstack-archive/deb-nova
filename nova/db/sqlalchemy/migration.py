--- conflicted
+++ resolved
@@ -20,10 +20,7 @@
 import os
 import sys
 
-<<<<<<< HEAD
-=======
 from nova.db.sqlalchemy import fix_dns_domains
->>>>>>> cb7989e6
 from nova.db.sqlalchemy.session import get_engine
 from nova import exception
 from nova import flags
@@ -84,12 +81,8 @@
     current_version = db_version()
     repository = _find_migrate_repo()
     if version is None or version > current_version:
-<<<<<<< HEAD
-        return versioning_api.upgrade(get_engine(), repository, version)
-=======
         versioning_api.upgrade(FLAGS.sql_connection, repo_path, version)
         return fix_dns_domains.run(get_engine())
->>>>>>> cb7989e6
     else:
         return versioning_api.downgrade(get_engine(), repository,
                                         version)
