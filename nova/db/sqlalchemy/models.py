--- conflicted
+++ resolved
@@ -288,11 +288,7 @@
     user_id = Column(String(255))
     project_id = Column(String(255))
 
-<<<<<<< HEAD
-    snapshot_id = Column(Integer)
-=======
     snapshot_id = Column(String(36))
->>>>>>> f118602f
 
     host = Column(String(255))  # , ForeignKey('hosts.id'))
     size = Column(Integer)
