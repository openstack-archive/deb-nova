--- conflicted
+++ resolved
@@ -62,20 +62,12 @@
 def check_instance_presence(migrate_engine, instances_table):
     result = migrate_engine.execute(instances_table.select().limit(1))
     return result.fetchone() is not None
-<<<<<<< HEAD
-
-
-def upgrade(migrate_engine):
-    meta.bind = migrate_engine
-    instances = _get_table('instances')
-=======
 
 
 def upgrade(migrate_engine):
     meta = MetaData()
     meta.bind = migrate_engine
     instances = Table('instances', meta, autoload=True)
->>>>>>> e6504585
 
     data_present = check_instance_presence(migrate_engine, instances)
 
@@ -84,11 +76,7 @@
                "connection_type to run migration migration")
         raise exception.Error(msg)
 
-<<<<<<< HEAD
-    instance_types = _get_table('instance_types')
-=======
     instance_types = Table('instance_types', meta, autoload=True)
->>>>>>> e6504585
 
     for table in (instances, instance_types):
         root_gb = Column('root_gb', Integer)
