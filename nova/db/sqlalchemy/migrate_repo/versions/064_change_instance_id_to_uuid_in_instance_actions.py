# vim: tabstop=4 shiftwidth=4 softtabstop=4

# Copyright 2011 OpenStack LLC.
# All Rights Reserved.
#
#    Licensed under the Apache License, Version 2.0 (the "License"); you may
#    not use this file except in compliance with the License. You may obtain
#    a copy of the License at
#
#         http://www.apache.org/licenses/LICENSE-2.0
#
#    Unless required by applicable law or agreed to in writing, software
#    distributed under the License is distributed on an "AS IS" BASIS, WITHOUT
#    WARRANTIES OR CONDITIONS OF ANY KIND, either express or implied. See the
#    License for the specific language governing permissions and limitations
#    under the License.

import sqlalchemy
from sqlalchemy import select, Column, ForeignKey, Integer, String
from migrate import ForeignKeyConstraint

from nova import log as logging


LOG = logging.getLogger('nova.db.sqlalchemy.migrate_repo.versions')
meta = sqlalchemy.MetaData()


def _get_table(name):
    return sqlalchemy.Table(name, meta, autoload=True)


def upgrade(migrate_engine):
    meta.bind = migrate_engine
    dialect = migrate_engine.url.get_dialect().name
    instance_actions = _get_table('instance_actions')
    instances = _get_table('instances')
    uuid_column = Column('instance_uuid', String(36),
                         ForeignKey('instances.uuid'))
    uuid_column = Column('instance_uuid', String(36))
    uuid_column.create(instance_actions)

    try:
        instance_actions.update().values(
            instance_uuid=select(
                [instances.c.uuid],
                instances.c.id == instance_actions.c.instance_id)
        ).execute()
    except Exception:
        uuid_column.drop()
        raise

<<<<<<< HEAD
    if migrate_engine.name == "mysql":
        try:
            migrate_engine.execute("ALTER TABLE instance_actions " \
                "DROP FOREIGN KEY instance_actions_ibfk_1;")
        except Exception:  # Don't care, just fail silently.
            pass
=======
    if not dialect.startswith('sqlite'):
        fkeys = list(instance_actions.c.instance_id.foreign_keys)
        if fkeys:
            try:
                fkey_name = fkeys[0].constraint.name
                ForeignKeyConstraint(columns=[instance_actions.c.instance_id],
                                     refcolumns=[instances.c.id],
                                     name=fkey_name).drop()
            except:
                logging.error(_("foreign key constraint couldn't be removed"))
                raise
>>>>>>> facd8951

    instance_actions.c.instance_id.drop()


def downgrade(migrate_engine):
    meta.bind = migrate_engine
    instance_actions = _get_table('instance_actions')
    instances = _get_table('instances')
    id_column = Column('instance_id', Integer, ForeignKey('instances.id'))
    id_column.create(instance_actions)

    try:
        instance_actions.update().values(
            instance_id=select(
                [instances.c.id],
                instances.c.uuid == instance_actions.c.instance_uuid)
        ).execute()
    except Exception:
        id_column.drop()
        raise

    instance_actions.c.instance_uuid.drop()<|MERGE_RESOLUTION|>--- conflicted
+++ resolved
@@ -50,14 +50,6 @@
         uuid_column.drop()
         raise
 
-<<<<<<< HEAD
-    if migrate_engine.name == "mysql":
-        try:
-            migrate_engine.execute("ALTER TABLE instance_actions " \
-                "DROP FOREIGN KEY instance_actions_ibfk_1;")
-        except Exception:  # Don't care, just fail silently.
-            pass
-=======
     if not dialect.startswith('sqlite'):
         fkeys = list(instance_actions.c.instance_id.foreign_keys)
         if fkeys:
@@ -69,7 +61,6 @@
             except:
                 logging.error(_("foreign key constraint couldn't be removed"))
                 raise
->>>>>>> facd8951
 
     instance_actions.c.instance_id.drop()
 
