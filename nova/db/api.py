--- conflicted
+++ resolved
@@ -989,11 +989,7 @@
     return IMPL.quota_usage_get_all_by_project(context, project_id)
 
 
-<<<<<<< HEAD
-def quota_usage_update(context, class_name, resource, in_use, reserved,
-=======
 def quota_usage_update(context, project_id, resource, in_use, reserved,
->>>>>>> 292a5e5a
                        until_refresh):
     """Update a quota usage or raise if it does not exist."""
     return IMPL.quota_usage_update(context, project_id, resource,
