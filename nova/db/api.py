# vim: tabstop=4 shiftwidth=4 softtabstop=4

# Copyright (c) 2011 X.commerce, a business unit of eBay Inc.
# Copyright 2010 United States Government as represented by the
# Administrator of the National Aeronautics and Space Administration.
# All Rights Reserved.
#
#    Licensed under the Apache License, Version 2.0 (the "License"); you may
#    not use this file except in compliance with the License. You may obtain
#    a copy of the License at
#
#         http://www.apache.org/licenses/LICENSE-2.0
#
#    Unless required by applicable law or agreed to in writing, software
#    distributed under the License is distributed on an "AS IS" BASIS, WITHOUT
#    WARRANTIES OR CONDITIONS OF ANY KIND, either express or implied. See the
#    License for the specific language governing permissions and limitations
#    under the License.

"""Defines interface for DB access.

The underlying driver is loaded as a :class:`LazyPluggable`.

Functions in this module are imported into the nova.db namespace. Call these
functions from nova.db namespace, not the nova.db.api namespace.

All functions in this module return objects that implement a dictionary-like
interface. Currently, many of these objects are sqlalchemy objects that
implement a dictionary interface. However, a future goal is to have all of
these objects be simple dictionaries.


**Related Flags**

:db_backend:  string to lookup in the list of LazyPluggable backends.
              `sqlalchemy` is the only supported backend right now.

:sql_connection:  string specifying the sqlalchemy connection to use, like:
                  `sqlite:///var/lib/nova/nova.sqlite`.

:enable_new_services:  when adding a new service to the database, is it in the
                       pool of available hardware (Default: True)

"""

from nova import exception
from nova import flags
from nova.openstack.common import cfg
from nova import utils


db_opts = [
    cfg.StrOpt('db_backend',
               default='sqlalchemy',
               help='The backend to use for db'),
    cfg.BoolOpt('enable_new_services',
                default=True,
                help='Services to be added to the available pool on create'),
    cfg.StrOpt('instance_name_template',
               default='instance-%08x',
               help='Template string to be used to generate instance names'),
    cfg.StrOpt('volume_name_template',
               default='volume-%s',
               help='Template string to be used to generate instance names'),
    cfg.StrOpt('snapshot_name_template',
               default='snapshot-%s',
               help='Template string to be used to generate snapshot names'),
    ]

FLAGS = flags.FLAGS
FLAGS.register_opts(db_opts)

IMPL = utils.LazyPluggable('db_backend',
                           sqlalchemy='nova.db.sqlalchemy.api')


class NoMoreNetworks(exception.NovaException):
    """No more available networks."""
    pass


class NoMoreTargets(exception.NovaException):
    """No more available targets"""
    pass


###################


def constraint(**conditions):
    """Return a constraint object suitable for use with some updates."""
    return IMPL.constraint(**conditions)


def equal_any(*values):
    """Return an equality condition object suitable for use in a constraint.

    Equal_any conditions require that a model object's attribute equal any
    one of the given values.
    """
    return IMPL.equal_any(*values)


def not_equal(*values):
    """Return an inequality condition object suitable for use in a constraint.

    Not_equal conditions require that a model object's attribute differs from
    all of the given values.
    """
    return IMPL.not_equal(*values)


###################


def service_destroy(context, instance_id):
    """Destroy the service or raise if it does not exist."""
    return IMPL.service_destroy(context, instance_id)


def service_get(context, service_id):
    """Get a service or raise if it does not exist."""
    return IMPL.service_get(context, service_id)


def service_get_by_host_and_topic(context, host, topic):
    """Get a service by host it's on and topic it listens to."""
    return IMPL.service_get_by_host_and_topic(context, host, topic)


def service_get_all(context, disabled=None):
    """Get all services."""
    return IMPL.service_get_all(context, disabled)


def service_get_all_by_topic(context, topic):
    """Get all services for a given topic."""
    return IMPL.service_get_all_by_topic(context, topic)


def service_get_all_by_host(context, host):
    """Get all services for a given host."""
    return IMPL.service_get_all_by_host(context, host)


def service_get_all_compute_by_host(context, host):
    """Get all compute services for a given host."""
    return IMPL.service_get_all_compute_by_host(context, host)


def service_get_all_compute_sorted(context):
    """Get all compute services sorted by instance count.

    :returns: a list of (Service, instance_count) tuples.

    """
    return IMPL.service_get_all_compute_sorted(context)


def service_get_all_volume_sorted(context):
    """Get all volume services sorted by volume count.

    :returns: a list of (Service, volume_count) tuples.

    """
    return IMPL.service_get_all_volume_sorted(context)


def service_get_by_args(context, host, binary):
    """Get the state of a service by node name and binary."""
    return IMPL.service_get_by_args(context, host, binary)


def service_create(context, values):
    """Create a service from the values dictionary."""
    return IMPL.service_create(context, values)


def service_update(context, service_id, values):
    """Set the given properties on a service and update it.

    Raises NotFound if service does not exist.

    """
    return IMPL.service_update(context, service_id, values)


###################


def compute_node_get(context, compute_id):
    """Get a computeNode."""
    return IMPL.compute_node_get(context, compute_id)


def compute_node_get_all(context):
    """Get all computeNodes."""
    return IMPL.compute_node_get_all(context)


def compute_node_search_by_hypervisor(context, hypervisor_match):
    """Get computeNodes given a hypervisor hostname match string."""
    return IMPL.compute_node_search_by_hypervisor(context, hypervisor_match)


def compute_node_create(context, values):
    """Create a computeNode from the values dictionary."""
    return IMPL.compute_node_create(context, values)


def compute_node_update(context, compute_id, values, auto_adjust=True):
    """Set the given properties on a computeNode and update it.

    Raises NotFound if computeNode does not exist.
    """
    return IMPL.compute_node_update(context, compute_id, values, auto_adjust)


def compute_node_get_by_host(context, host):
    return IMPL.compute_node_get_by_host(context, host)


def compute_node_utilization_update(context, host, free_ram_mb_delta=0,
                          free_disk_gb_delta=0, work_delta=0, vm_delta=0):
    return IMPL.compute_node_utilization_update(context, host,
                          free_ram_mb_delta, free_disk_gb_delta, work_delta,
                          vm_delta)


def compute_node_utilization_set(context, host, free_ram_mb=None,
                                 free_disk_gb=None, work=None, vms=None):
    return IMPL.compute_node_utilization_set(context, host, free_ram_mb,
                                             free_disk_gb, work, vms)


def compute_node_statistics(context):
    return IMPL.compute_node_statistics(context)


###################


def certificate_create(context, values):
    """Create a certificate from the values dictionary."""
    return IMPL.certificate_create(context, values)


def certificate_get_all_by_project(context, project_id):
    """Get all certificates for a project."""
    return IMPL.certificate_get_all_by_project(context, project_id)


def certificate_get_all_by_user(context, user_id):
    """Get all certificates for a user."""
    return IMPL.certificate_get_all_by_user(context, user_id)


def certificate_get_all_by_user_and_project(context, user_id, project_id):
    """Get all certificates for a user and project."""
    return IMPL.certificate_get_all_by_user_and_project(context,
                                                        user_id,
                                                        project_id)


###################

def floating_ip_get(context, id):
    return IMPL.floating_ip_get(context, id)


def floating_ip_get_pools(context):
    """Returns a list of floating ip pools"""
    return IMPL.floating_ip_get_pools(context)


def floating_ip_allocate_address(context, project_id, pool):
    """Allocate free floating ip from specified pool and return the address.

    Raises if one is not available.

    """
    return IMPL.floating_ip_allocate_address(context, project_id, pool)


def floating_ip_bulk_create(context, ips):
    """Create a lot of floating ips from the values dictionary."""
    return IMPL.floating_ip_bulk_create(context, ips)


def floating_ip_create(context, values):
    """Create a floating ip from the values dictionary."""
    return IMPL.floating_ip_create(context, values)


def floating_ip_count_by_project(context, project_id, session=None):
    """Count floating ips used by project."""
    return IMPL.floating_ip_count_by_project(context, project_id,
                                             session=session)


def floating_ip_deallocate(context, address):
    """Deallocate a floating ip by address."""
    return IMPL.floating_ip_deallocate(context, address)


def floating_ip_destroy(context, address):
    """Destroy the floating_ip or raise if it does not exist."""
    return IMPL.floating_ip_destroy(context, address)


def floating_ip_disassociate(context, address):
    """Disassociate a floating ip from a fixed ip by address.

    :returns: the address of the existing fixed ip.

    """
    return IMPL.floating_ip_disassociate(context, address)


def floating_ip_fixed_ip_associate(context, floating_address,
                                   fixed_address, host):
    """Associate a floating ip to a fixed_ip by address."""
    return IMPL.floating_ip_fixed_ip_associate(context,
                                               floating_address,
                                               fixed_address,
                                               host)


def floating_ip_get_all(context):
    """Get all floating ips."""
    return IMPL.floating_ip_get_all(context)


def floating_ip_get_all_by_host(context, host):
    """Get all floating ips by host."""
    return IMPL.floating_ip_get_all_by_host(context, host)


def floating_ip_get_all_by_project(context, project_id):
    """Get all floating ips by project."""
    return IMPL.floating_ip_get_all_by_project(context, project_id)


def floating_ip_get_by_address(context, address):
    """Get a floating ip by address or raise if it doesn't exist."""
    return IMPL.floating_ip_get_by_address(context, address)


def floating_ip_get_by_fixed_address(context, fixed_address):
    """Get a floating ips by fixed address"""
    return IMPL.floating_ip_get_by_fixed_address(context, fixed_address)


def floating_ip_get_by_fixed_ip_id(context, fixed_ip_id):
    """Get a floating ips by fixed address"""
    return IMPL.floating_ip_get_by_fixed_ip_id(context, fixed_ip_id)


def floating_ip_update(context, address, values):
    """Update a floating ip by address or raise if it doesn't exist."""
    return IMPL.floating_ip_update(context, address, values)


def floating_ip_set_auto_assigned(context, address):
    """Set auto_assigned flag to floating ip"""
    return IMPL.floating_ip_set_auto_assigned(context, address)


def dnsdomain_list(context):
    """Get a list of all zones in our database, public and private."""
    return IMPL.dnsdomain_list(context)


def dnsdomain_register_for_zone(context, fqdomain, zone):
    """Associated a DNS domain with an availability zone"""
    return IMPL.dnsdomain_register_for_zone(context, fqdomain, zone)


def dnsdomain_register_for_project(context, fqdomain, project):
    """Associated a DNS domain with a project id"""
    return IMPL.dnsdomain_register_for_project(context, fqdomain, project)


def dnsdomain_unregister(context, fqdomain):
    """Purge associations for the specified DNS zone"""
    return IMPL.dnsdomain_unregister(context, fqdomain)


def dnsdomain_get(context, fqdomain):
    """Get the db record for the specified domain."""
    return IMPL.dnsdomain_get(context, fqdomain)


####################


def migration_update(context, id, values):
    """Update a migration instance."""
    return IMPL.migration_update(context, id, values)


def migration_create(context, values):
    """Create a migration record."""
    return IMPL.migration_create(context, values)


def migration_get(context, migration_id):
    """Finds a migration by the id."""
    return IMPL.migration_get(context, migration_id)


def migration_get_by_instance_and_status(context, instance_uuid, status):
    """Finds a migration by the instance uuid its migrating."""
    return IMPL.migration_get_by_instance_and_status(context, instance_uuid,
            status)


def migration_get_unconfirmed_by_dest_compute(context, confirm_window,
        dest_compute):
    """
    Finds all unconfirmed migrations within the confirmation window for
    a specific destination compute host.
    """
    return IMPL.migration_get_unconfirmed_by_dest_compute(context,
            confirm_window, dest_compute)


####################


def fixed_ip_associate(context, address, instance_uuid, network_id=None,
                       reserved=False):
    """Associate fixed ip to instance.

    Raises if fixed ip is not available.

    """
    return IMPL.fixed_ip_associate(context, address, instance_uuid, network_id,
                                   reserved)


def fixed_ip_associate_pool(context, network_id, instance_uuid=None,
                            host=None):
    """Find free ip in network and associate it to instance or host.

    Raises if one is not available.

    """
    return IMPL.fixed_ip_associate_pool(context, network_id,
                                        instance_uuid, host)


def fixed_ip_create(context, values):
    """Create a fixed ip from the values dictionary."""
    return IMPL.fixed_ip_create(context, values)


def fixed_ip_bulk_create(context, ips):
    """Create a lot of fixed ips from the values dictionary."""
    return IMPL.fixed_ip_bulk_create(context, ips)


def fixed_ip_disassociate(context, address):
    """Disassociate a fixed ip from an instance by address."""
    return IMPL.fixed_ip_disassociate(context, address)


def fixed_ip_disassociate_all_by_timeout(context, host, time):
    """Disassociate old fixed ips from host."""
    return IMPL.fixed_ip_disassociate_all_by_timeout(context, host, time)


def fixed_ip_get(context, id):
    """Get fixed ip by id or raise if it does not exist."""
    return IMPL.fixed_ip_get(context, id)


def fixed_ip_get_all(context):
    """Get all defined fixed ips."""
    return IMPL.fixed_ip_get_all(context)


def fixed_ip_get_by_address(context, address):
    """Get a fixed ip by address or raise if it does not exist."""
    return IMPL.fixed_ip_get_by_address(context, address)


def fixed_ip_get_by_instance(context, instance_uuid):
    """Get fixed ips by instance or raise if none exist."""
    return IMPL.fixed_ip_get_by_instance(context, instance_uuid)


def fixed_ip_get_by_network_host(context, network_uuid, host):
    """Get fixed ip for a host in a network."""
    return IMPL.fixed_ip_get_by_network_host(context, network_uuid, host)


def fixed_ips_by_virtual_interface(context, vif_id):
    """Get fixed ips by virtual interface or raise if none exist."""
    return IMPL.fixed_ips_by_virtual_interface(context, vif_id)


def fixed_ip_get_network(context, address):
    """Get a network for a fixed ip by address."""
    return IMPL.fixed_ip_get_network(context, address)


def fixed_ip_update(context, address, values):
    """Create a fixed ip from the values dictionary."""
    return IMPL.fixed_ip_update(context, address, values)

####################


def virtual_interface_create(context, values):
    """Create a virtual interface record in the database."""
    return IMPL.virtual_interface_create(context, values)


def virtual_interface_get(context, vif_id):
    """Gets a virtual interface from the table,"""
    return IMPL.virtual_interface_get(context, vif_id)


def virtual_interface_get_by_address(context, address):
    """Gets a virtual interface from the table filtering on address."""
    return IMPL.virtual_interface_get_by_address(context, address)


def virtual_interface_get_by_uuid(context, vif_uuid):
    """Gets a virtual interface from the table filtering on vif uuid."""
    return IMPL.virtual_interface_get_by_uuid(context, vif_uuid)


def virtual_interface_get_by_instance(context, instance_id):
    """Gets all virtual_interfaces for instance."""
    return IMPL.virtual_interface_get_by_instance(context, instance_id)


def virtual_interface_get_by_instance_and_network(context, instance_id,
                                                           network_id):
    """Gets all virtual interfaces for instance."""
    return IMPL.virtual_interface_get_by_instance_and_network(context,
                                                              instance_id,
                                                              network_id)


def virtual_interface_delete(context, vif_id):
    """Delete virtual interface record from the database."""
    return IMPL.virtual_interface_delete(context, vif_id)


def virtual_interface_delete_by_instance(context, instance_id):
    """Delete virtual interface records associated with instance."""
    return IMPL.virtual_interface_delete_by_instance(context, instance_id)


def virtual_interface_get_all(context):
    """Gets all virtual interfaces from the table"""
    return IMPL.virtual_interface_get_all(context)


####################


def instance_create(context, values):
    """Create an instance from the values dictionary."""
    return IMPL.instance_create(context, values)


def instance_data_get_for_project(context, project_id, session=None):
    """Get (instance_count, total_cores, total_ram) for project."""
    return IMPL.instance_data_get_for_project(context, project_id,
                                              session=session)


def instance_destroy(context, instance_uuid, constraint=None):
    """Destroy the instance or raise if it does not exist."""
    return IMPL.instance_destroy(context, instance_uuid, constraint)


def instance_get_by_uuid(context, uuid):
    """Get an instance or raise if it does not exist."""
    return IMPL.instance_get_by_uuid(context, uuid)


def instance_get(context, instance_id):
    """Get an instance or raise if it does not exist."""
    return IMPL.instance_get(context, instance_id)


def instance_get_all(context, columns_to_join=None):
    """Get all instances."""
    return IMPL.instance_get_all(context, columns_to_join=columns_to_join)


def instance_get_all_by_filters(context, filters, sort_key='created_at',
                                sort_dir='desc'):
    """Get all instances that match all filters."""
    return IMPL.instance_get_all_by_filters(context, filters, sort_key,
                                            sort_dir)


def instance_get_active_by_window(context, begin, end=None, project_id=None,
                                  host=None):
    """Get instances active during a certain time window.

    Specifying a project_id will filter for a certain project.
    Specifying a host will filter for instances on a given compute host.
    """
    return IMPL.instance_get_active_by_window(context, begin, end,
                                              project_id, host)


def instance_get_active_by_window_joined(context, begin, end=None,
                                         project_id=None, host=None):
    """Get instances and joins active during a certain time window.

    Specifying a project_id will filter for a certain project.
    Specifying a host will filter for instances on a given compute host.
    """
    return IMPL.instance_get_active_by_window_joined(context, begin, end,
                                              project_id, host)


def instance_get_all_by_project(context, project_id):
    """Get all instances belonging to a project."""
    return IMPL.instance_get_all_by_project(context, project_id)


def instance_get_all_by_host(context, host):
    """Get all instances belonging to a host."""
    return IMPL.instance_get_all_by_host(context, host)


def instance_get_all_by_host_and_not_type(context, host, type_id=None):
    """Get all instances belonging to a host with a different type_id."""
    return IMPL.instance_get_all_by_host_and_not_type(context, host, type_id)


def instance_get_all_by_reservation(context, reservation_id):
    """Get all instances belonging to a reservation."""
    return IMPL.instance_get_all_by_reservation(context, reservation_id)


def instance_get_floating_address(context, instance_id):
    """Get the first floating ip address of an instance."""
    return IMPL.instance_get_floating_address(context, instance_id)


def instance_get_all_hung_in_rebooting(context, reboot_window):
    """Get all instances stuck in a rebooting state."""
    return IMPL.instance_get_all_hung_in_rebooting(context, reboot_window)


def instance_test_and_set(context, instance_uuid, attr, ok_states,
                          new_state):
    """Atomically check if an instance is in a valid state, and if it is, set
    the instance into a new state.
    """
    return IMPL.instance_test_and_set(context, instance_uuid, attr,
                                      ok_states, new_state)


def instance_update(context, instance_uuid, values):
    """Set the given properties on an instance and update it.

    Raises NotFound if instance does not exist.

    """
    return IMPL.instance_update(context, instance_uuid, values)


def instance_update_and_get_original(context, instance_uuid, values):
    """Set the given properties on an instance and update it. Return
    a shallow copy of the original instance reference, as well as the
    updated one.

    :param context: = request context object
    :param instance_id: = instance id or uuid
    :param values: = dict containing column values

    :returns: a tuple of the form (old_instance_ref, new_instance_ref)

    Raises NotFound if instance does not exist.
    """
    return IMPL.instance_update_and_get_original(context, instance_uuid,
                                                 values)


def instance_add_security_group(context, instance_id, security_group_id):
    """Associate the given security group with the given instance."""
    return IMPL.instance_add_security_group(context, instance_id,
                                            security_group_id)


def instance_remove_security_group(context, instance_id, security_group_id):
    """Disassociate the given security group from the given instance."""
    return IMPL.instance_remove_security_group(context, instance_id,
                                            security_group_id)


def instance_get_id_to_uuid_mapping(context, ids):
    """Return a dictionary containing 'ID: UUID' given the ids"""
    return IMPL.instance_get_id_to_uuid_mapping(context, ids)


###################


def instance_info_cache_create(context, values):
    """Create a new instance cache record in the table.

    :param context: = request context object
    :param values: = dict containing column values
    """
    return IMPL.instance_info_cache_create(context, values)


def instance_info_cache_get(context, instance_uuid):
    """Gets an instance info cache from the table.

    :param instance_uuid: = uuid of the info cache's instance
    """
    return IMPL.instance_info_cache_get(context, instance_uuid)


def instance_info_cache_update(context, instance_uuid, values):
    """Update an instance info cache record in the table.

    :param instance_uuid: = uuid of info cache's instance
    :param values: = dict containing column values to update
    """
    return IMPL.instance_info_cache_update(context, instance_uuid, values)


def instance_info_cache_delete(context, instance_uuid):
    """Deletes an existing instance_info_cache record

    :param instance_uuid: = uuid of the instance tied to the cache record
    """
    return IMPL.instance_info_cache_delete(context, instance_uuid)


###################


def key_pair_create(context, values):
    """Create a key_pair from the values dictionary."""
    return IMPL.key_pair_create(context, values)


def key_pair_destroy(context, user_id, name):
    """Destroy the key_pair or raise if it does not exist."""
    return IMPL.key_pair_destroy(context, user_id, name)


def key_pair_destroy_all_by_user(context, user_id):
    """Destroy all key_pairs by user."""
    return IMPL.key_pair_destroy_all_by_user(context, user_id)


def key_pair_get(context, user_id, name):
    """Get a key_pair or raise if it does not exist."""
    return IMPL.key_pair_get(context, user_id, name)


def key_pair_get_all_by_user(context, user_id):
    """Get all key_pairs by user."""
    return IMPL.key_pair_get_all_by_user(context, user_id)


def key_pair_count_by_user(context, user_id):
    """Count number of key pairs for the given user ID."""
    return IMPL.key_pair_count_by_user(context, user_id)


####################


def network_associate(context, project_id, network_id=None, force=False):
    """Associate a free network to a project."""
    return IMPL.network_associate(context, project_id, network_id, force)


def network_count(context):
    """Return the number of networks."""
    return IMPL.network_count(context)


def network_count_reserved_ips(context, network_id):
    """Return the number of reserved ips in the network."""
    return IMPL.network_count_reserved_ips(context, network_id)


def network_create_safe(context, values):
    """Create a network from the values dict.

    The network is only returned if the create succeeds. If the create violates
    constraints because the network already exists, no exception is raised.

    """
    return IMPL.network_create_safe(context, values)


def network_delete_safe(context, network_id):
    """Delete network with key network_id.

    This method assumes that the network is not associated with any project

    """
    return IMPL.network_delete_safe(context, network_id)


def network_create_fixed_ips(context, network_id, num_vpn_clients):
    """Create the ips for the network, reserving sepecified ips."""
    return IMPL.network_create_fixed_ips(context, network_id, num_vpn_clients)


def network_disassociate(context, network_id):
    """Disassociate the network from project or raise if it does not exist."""
    return IMPL.network_disassociate(context, network_id)


def network_get(context, network_id):
    """Get a network or raise if it does not exist."""
    return IMPL.network_get(context, network_id)


def network_get_all(context):
    """Return all defined networks."""
    return IMPL.network_get_all(context)


def network_get_all_by_uuids(context, network_uuids, project_id=None):
    """Return networks by ids."""
    return IMPL.network_get_all_by_uuids(context, network_uuids, project_id)


# pylint: disable=C0103


def network_get_associated_fixed_ips(context, network_id, host=None):
    """Get all network's ips that have been associated."""
    return IMPL.network_get_associated_fixed_ips(context, network_id, host)


def network_get_by_bridge(context, bridge):
    """Get a network by bridge or raise if it does not exist."""
    return IMPL.network_get_by_bridge(context, bridge)


def network_get_by_uuid(context, uuid):
    """Get a network by uuid or raise if it does not exist."""
    return IMPL.network_get_by_uuid(context, uuid)


def network_get_by_cidr(context, cidr):
    """Get a network by cidr or raise if it does not exist"""
    return IMPL.network_get_by_cidr(context, cidr)


def network_get_by_instance(context, instance_id):
    """Get a network by instance id or raise if it does not exist."""
    return IMPL.network_get_by_instance(context, instance_id)


def network_get_all_by_instance(context, instance_id):
    """Get all networks by instance id or raise if none exist."""
    return IMPL.network_get_all_by_instance(context, instance_id)


def network_get_all_by_host(context, host):
    """All networks for which the given host is the network host."""
    return IMPL.network_get_all_by_host(context, host)


def network_get_index(context, network_id):
    """Get non-conflicting index for network."""
    return IMPL.network_get_index(context, network_id)


def network_set_cidr(context, network_id, cidr):
    """Set the Classless Inner Domain Routing for the network."""
    return IMPL.network_set_cidr(context, network_id, cidr)


def network_set_host(context, network_id, host_id):
    """Safely set the host for network."""
    return IMPL.network_set_host(context, network_id, host_id)


def network_update(context, network_id, values):
    """Set the given properties on a network and update it.

    Raises NotFound if network does not exist.

    """
    return IMPL.network_update(context, network_id, values)


###################


def iscsi_target_count_by_host(context, host):
    """Return count of export devices."""
    return IMPL.iscsi_target_count_by_host(context, host)


def iscsi_target_create_safe(context, values):
    """Create an iscsi_target from the values dictionary.

    The device is not returned. If the create violates the unique
    constraints because the iscsi_target and host already exist,
    no exception is raised.

    """
    return IMPL.iscsi_target_create_safe(context, values)


###############


def quota_create(context, project_id, resource, limit):
    """Create a quota for the given project and resource."""
    return IMPL.quota_create(context, project_id, resource, limit)


def quota_get(context, project_id, resource):
    """Retrieve a quota or raise if it does not exist."""
    return IMPL.quota_get(context, project_id, resource)


def quota_get_all_by_project(context, project_id):
    """Retrieve all quotas associated with a given project."""
    return IMPL.quota_get_all_by_project(context, project_id)


def quota_update(context, project_id, resource, limit):
    """Update a quota or raise if it does not exist."""
    return IMPL.quota_update(context, project_id, resource, limit)


def quota_destroy(context, project_id, resource):
    """Destroy the quota or raise if it does not exist."""
    return IMPL.quota_destroy(context, project_id, resource)


###################


def quota_class_create(context, class_name, resource, limit):
    """Create a quota class for the given name and resource."""
    return IMPL.quota_class_create(context, class_name, resource, limit)


def quota_class_get(context, class_name, resource):
    """Retrieve a quota class or raise if it does not exist."""
    return IMPL.quota_class_get(context, class_name, resource)


def quota_class_get_all_by_name(context, class_name):
    """Retrieve all quotas associated with a given quota class."""
    return IMPL.quota_class_get_all_by_name(context, class_name)


def quota_class_update(context, class_name, resource, limit):
    """Update a quota class or raise if it does not exist."""
    return IMPL.quota_class_update(context, class_name, resource, limit)


def quota_class_destroy(context, class_name, resource):
    """Destroy the quota class or raise if it does not exist."""
    return IMPL.quota_class_destroy(context, class_name, resource)


def quota_class_destroy_all_by_name(context, class_name):
    """Destroy all quotas associated with a given quota class."""
    return IMPL.quota_class_destroy_all_by_name(context, class_name)


###################


def quota_usage_create(context, project_id, resource, in_use, reserved,
                       until_refresh):
    """Create a quota usage for the given project and resource."""
    return IMPL.quota_usage_create(context, project_id, resource,
                                   in_use, reserved, until_refresh)


def quota_usage_get(context, project_id, resource):
    """Retrieve a quota usage or raise if it does not exist."""
    return IMPL.quota_usage_get(context, project_id, resource)


def quota_usage_get_all_by_project(context, project_id):
    """Retrieve all usage associated with a given resource."""
    return IMPL.quota_usage_get_all_by_project(context, project_id)


def quota_usage_update(context, class_name, resource, in_use, reserved,
                       until_refresh):
    """Update a quota usage or raise if it does not exist."""
    return IMPL.quota_usage_update(context, project_id, resource,
                                   in_use, reserved, until_refresh)


def quota_usage_destroy(context, project_id, resource):
    """Destroy the quota usage or raise if it does not exist."""
    return IMPL.quota_usage_destroy(context, project_id, resource)


###################


def reservation_create(context, uuid, usage, project_id, resource, delta,
                       expire):
    """Create a reservation for the given project and resource."""
    return IMPL.reservation_create(context, uuid, usage, project_id,
                                   resource, delta, expire)


def reservation_get(context, uuid):
    """Retrieve a reservation or raise if it does not exist."""
    return IMPL.reservation_get(context, uuid)


def reservation_get_all_by_project(context, project_id):
    """Retrieve all reservations associated with a given project."""
    return IMPL.reservation_get_all_by_project(context, project_id)


def reservation_destroy(context, uuid):
    """Destroy the reservation or raise if it does not exist."""
    return IMPL.reservation_destroy(context, uuid)


###################


def quota_reserve(context, resources, quotas, deltas, expire,
                  until_refresh, max_age):
    """Check quotas and create appropriate reservations."""
    return IMPL.quota_reserve(context, resources, quotas, deltas, expire,
                              until_refresh, max_age)


def reservation_commit(context, reservations):
    """Commit quota reservations."""
    return IMPL.reservation_commit(context, reservations)


def reservation_rollback(context, reservations):
    """Roll back quota reservations."""
    return IMPL.reservation_rollback(context, reservations)


def quota_destroy_all_by_project(context, project_id):
    """Destroy all quotas associated with a given project."""
    return IMPL.quota_destroy_all_by_project(context, project_id)


def reservation_expire(context):
    """Roll back any expired reservations."""
    return IMPL.reservation_expire(context)


###################


def volume_allocate_iscsi_target(context, volume_id, host):
    """Atomically allocate a free iscsi_target from the pool."""
    return IMPL.volume_allocate_iscsi_target(context, volume_id, host)


def volume_attached(context, volume_id, instance_id, mountpoint):
    """Ensure that a volume is set as attached."""
    return IMPL.volume_attached(context, volume_id, instance_id, mountpoint)


def volume_create(context, values):
    """Create a volume from the values dictionary."""
    return IMPL.volume_create(context, values)


def volume_data_get_for_project(context, project_id, session=None):
    """Get (volume_count, gigabytes) for project."""
    return IMPL.volume_data_get_for_project(context, project_id,
                                            session=session)


def volume_destroy(context, volume_id):
    """Destroy the volume or raise if it does not exist."""
    return IMPL.volume_destroy(context, volume_id)


def volume_detached(context, volume_id):
    """Ensure that a volume is set as detached."""
    return IMPL.volume_detached(context, volume_id)


def volume_get(context, volume_id):
    """Get a volume or raise if it does not exist."""
    return IMPL.volume_get(context, volume_id)


def volume_get_all(context):
    """Get all volumes."""
    return IMPL.volume_get_all(context)


def volume_get_all_by_host(context, host):
    """Get all volumes belonging to a host."""
    return IMPL.volume_get_all_by_host(context, host)


def volume_get_all_by_instance_uuid(context, instance_uuid):
    """Get all volumes belonging to an instance."""
    return IMPL.volume_get_all_by_instance_uuid(context, instance_uuid)


def volume_get_all_by_project(context, project_id):
    """Get all volumes belonging to a project."""
    return IMPL.volume_get_all_by_project(context, project_id)


def volume_get_by_ec2_id(context, ec2_id):
    """Get a volume by ec2 id."""
    return IMPL.volume_get_by_ec2_id(context, ec2_id)


def volume_get_iscsi_target_num(context, volume_id):
    """Get the target num (tid) allocated to the volume."""
    return IMPL.volume_get_iscsi_target_num(context, volume_id)


def volume_update(context, volume_id, values):
    """Set the given properties on a volume and update it.

    Raises NotFound if volume does not exist.

    """
    return IMPL.volume_update(context, volume_id, values)


def get_ec2_volume_id_by_uuid(context, volume_id):
    return IMPL.get_ec2_volume_id_by_uuid(context, volume_id)


def get_volume_uuid_by_ec2_id(context, ec2_id):
    return IMPL.get_volume_uuid_by_ec2_id(context, ec2_id)


def ec2_volume_create(context, volume_id, forced_id=None):
    return IMPL.ec2_volume_create(context, volume_id, forced_id)


def get_snapshot_uuid_by_ec2_id(context, ec2_id):
    return IMPL.get_snapshot_uuid_by_ec2_id(context, ec2_id)


def get_ec2_snapshot_id_by_uuid(context, snapshot_id):
    return IMPL.get_ec2_snapshot_id_by_uuid(context, snapshot_id)


def ec2_snapshot_create(context, snapshot_id, forced_id=None):
    return IMPL.ec2_snapshot_create(context, snapshot_id, forced_id)


####################


def snapshot_create(context, values):
    """Create a snapshot from the values dictionary."""
    return IMPL.snapshot_create(context, values)


def snapshot_destroy(context, snapshot_id):
    """Destroy the snapshot or raise if it does not exist."""
    return IMPL.snapshot_destroy(context, snapshot_id)


def snapshot_get(context, snapshot_id):
    """Get a snapshot or raise if it does not exist."""
    return IMPL.snapshot_get(context, snapshot_id)


def snapshot_get_all(context):
    """Get all snapshots."""
    return IMPL.snapshot_get_all(context)


def snapshot_get_all_by_project(context, project_id):
    """Get all snapshots belonging to a project."""
    return IMPL.snapshot_get_all_by_project(context, project_id)


def snapshot_get_all_for_volume(context, volume_id):
    """Get all snapshots for a volume."""
    return IMPL.snapshot_get_all_for_volume(context, volume_id)


def snapshot_update(context, snapshot_id, values):
    """Set the given properties on a snapshot and update it.

    Raises NotFound if snapshot does not exist.

    """
    return IMPL.snapshot_update(context, snapshot_id, values)


####################


def block_device_mapping_create(context, values):
    """Create an entry of block device mapping"""
    return IMPL.block_device_mapping_create(context, values)


def block_device_mapping_update(context, bdm_id, values):
    """Update an entry of block device mapping"""
    return IMPL.block_device_mapping_update(context, bdm_id, values)


def block_device_mapping_update_or_create(context, values):
    """Update an entry of block device mapping.
    If not existed, create a new entry"""
    return IMPL.block_device_mapping_update_or_create(context, values)


def block_device_mapping_get_all_by_instance(context, instance_uuid):
    """Get all block device mapping belonging to an instance"""
    return IMPL.block_device_mapping_get_all_by_instance(context,
                                                         instance_uuid)


def block_device_mapping_destroy(context, bdm_id):
    """Destroy the block device mapping."""
    return IMPL.block_device_mapping_destroy(context, bdm_id)


def block_device_mapping_destroy_by_instance_and_device(context, instance_uuid,
                                                        device_name):
    """Destroy the block device mapping."""
    return IMPL.block_device_mapping_destroy_by_instance_and_device(
        context, instance_uuid, device_name)


def block_device_mapping_destroy_by_instance_and_volume(context, instance_uuid,
                                                        volume_id):
    """Destroy the block device mapping."""
    return IMPL.block_device_mapping_destroy_by_instance_and_volume(
        context, instance_uuid, volume_id)


####################


def security_group_get_all(context):
    """Get all security groups."""
    return IMPL.security_group_get_all(context)


def security_group_get(context, security_group_id):
    """Get security group by its id."""
    return IMPL.security_group_get(context, security_group_id)


def security_group_get_by_name(context, project_id, group_name):
    """Returns a security group with the specified name from a project."""
    return IMPL.security_group_get_by_name(context, project_id, group_name)


def security_group_get_by_project(context, project_id):
    """Get all security groups belonging to a project."""
    return IMPL.security_group_get_by_project(context, project_id)


def security_group_get_by_instance(context, instance_id):
    """Get security groups to which the instance is assigned."""
    return IMPL.security_group_get_by_instance(context, instance_id)


def security_group_exists(context, project_id, group_name):
    """Indicates if a group name exists in a project."""
    return IMPL.security_group_exists(context, project_id, group_name)


def security_group_in_use(context, group_id):
    """Indicates if a security group is currently in use."""
    return IMPL.security_group_in_use(context, group_id)


def security_group_create(context, values):
    """Create a new security group."""
    return IMPL.security_group_create(context, values)


def security_group_ensure_default(context):
    """Ensure default security group exists for a project_id."""
    return IMPL.security_group_ensure_default(context)


def security_group_destroy(context, security_group_id):
    """Deletes a security group."""
    return IMPL.security_group_destroy(context, security_group_id)


<<<<<<< HEAD
def security_group_count_by_project(context, project_id):
    """Count number of security groups in a project."""
    return IMPL.security_group_count_by_project(context, project_id)
=======
def security_group_count_by_project(context, project_id, session=None):
    """Count number of security groups in a project."""
    return IMPL.security_group_count_by_project(context, project_id,
                                                session=session)
>>>>>>> b4872c33


####################


def security_group_rule_create(context, values):
    """Create a new security group."""
    return IMPL.security_group_rule_create(context, values)


def security_group_rule_get_by_security_group(context, security_group_id):
    """Get all rules for a given security group."""
    return IMPL.security_group_rule_get_by_security_group(context,
                                                          security_group_id)


def security_group_rule_get_by_security_group_grantee(context,
                                                      security_group_id):
    """Get all rules that grant access to the given security group."""
    return IMPL.security_group_rule_get_by_security_group_grantee(context,
                                                             security_group_id)


def security_group_rule_destroy(context, security_group_rule_id):
    """Deletes a security group rule."""
    return IMPL.security_group_rule_destroy(context, security_group_rule_id)


def security_group_rule_get(context, security_group_rule_id):
    """Gets a security group rule."""
    return IMPL.security_group_rule_get(context, security_group_rule_id)


def security_group_rule_count_by_group(context, security_group_id):
    """Count rules in a given security group."""
    return IMPL.security_group_rule_count_by_group(context, security_group_id)


###################


def provider_fw_rule_create(context, rule):
    """Add a firewall rule at the provider level (all hosts & instances)."""
    return IMPL.provider_fw_rule_create(context, rule)


def provider_fw_rule_get_all(context):
    """Get all provider-level firewall rules."""
    return IMPL.provider_fw_rule_get_all(context)


def provider_fw_rule_destroy(context, rule_id):
    """Delete a provider firewall rule from the database."""
    return IMPL.provider_fw_rule_destroy(context, rule_id)


###################


def project_get_networks(context, project_id, associate=True):
    """Return the network associated with the project.

    If associate is true, it will attempt to associate a new
    network if one is not found, otherwise it returns None.

    """
    return IMPL.project_get_networks(context, project_id, associate)


###################


def console_pool_create(context, values):
    """Create console pool."""
    return IMPL.console_pool_create(context, values)


def console_pool_get_by_host_type(context, compute_host, proxy_host,
                                  console_type):
    """Fetch a console pool for a given proxy host, compute host, and type."""
    return IMPL.console_pool_get_by_host_type(context,
                                              compute_host,
                                              proxy_host,
                                              console_type)


def console_pool_get_all_by_host_type(context, host, console_type):
    """Fetch all pools for given proxy host and type."""
    return IMPL.console_pool_get_all_by_host_type(context,
                                                  host,
                                                  console_type)


def console_create(context, values):
    """Create a console."""
    return IMPL.console_create(context, values)


def console_delete(context, console_id):
    """Delete a console."""
    return IMPL.console_delete(context, console_id)


def console_get_by_pool_instance(context, pool_id, instance_uuid):
    """Get console entry for a given instance and pool."""
    return IMPL.console_get_by_pool_instance(context, pool_id, instance_uuid)


def console_get_all_by_instance(context, instance_uuid):
    """Get consoles for a given instance."""
    return IMPL.console_get_all_by_instance(context, instance_uuid)


def console_get(context, console_id, instance_uuid=None):
    """Get a specific console (possibly on a given instance)."""
    return IMPL.console_get(context, console_id, instance_uuid)


    ##################


def instance_type_create(context, values):
    """Create a new instance type."""
    return IMPL.instance_type_create(context, values)


def instance_type_get_all(context, inactive=False, filters=None):
    """Get all instance types."""
    return IMPL.instance_type_get_all(
        context, inactive=inactive, filters=filters)


def instance_type_get(context, id):
    """Get instance type by id."""
    return IMPL.instance_type_get(context, id)


def instance_type_get_by_name(context, name):
    """Get instance type by name."""
    return IMPL.instance_type_get_by_name(context, name)


def instance_type_get_by_flavor_id(context, id):
    """Get instance type by flavor id."""
    return IMPL.instance_type_get_by_flavor_id(context, id)


def instance_type_destroy(context, name):
    """Delete an instance type."""
    return IMPL.instance_type_destroy(context, name)


####################


def instance_metadata_get(context, instance_uuid):
    """Get all metadata for an instance."""
    return IMPL.instance_metadata_get(context, instance_uuid)


def instance_metadata_delete(context, instance_uuid, key):
    """Delete the given metadata item."""
    IMPL.instance_metadata_delete(context, instance_uuid, key)


def instance_metadata_update(context, instance_uuid, metadata, delete):
    """Update metadata if it exists, otherwise create it."""
    IMPL.instance_metadata_update(context, instance_uuid, metadata, delete)


####################


def instance_system_metadata_get(context, instance_uuid):
    """Get all system metadata for an instance."""
    return IMPL.instance_system_metadata_get(context, instance_uuid)


def instance_system_metadata_delete(context, instance_uuid, key):
    """Delete the given system metadata item."""
    IMPL.instance_system_metadata_delete(context, instance_uuid, key)


def instance_system_metadata_update(context, instance_uuid, metadata, delete):
    """Update metadata if it exists, otherwise create it."""
    IMPL.instance_system_metadata_update(
            context, instance_uuid, metadata, delete)


####################


def agent_build_create(context, values):
    """Create a new agent build entry."""
    return IMPL.agent_build_create(context, values)


def agent_build_get_by_triple(context, hypervisor, os, architecture):
    """Get agent build by hypervisor/OS/architecture triple."""
    return IMPL.agent_build_get_by_triple(context, hypervisor, os,
            architecture)


def agent_build_get_all(context):
    """Get all agent builds."""
    return IMPL.agent_build_get_all(context)


def agent_build_destroy(context, agent_update_id):
    """Destroy agent build entry."""
    IMPL.agent_build_destroy(context, agent_update_id)


def agent_build_update(context, agent_build_id, values):
    """Update agent build entry."""
    IMPL.agent_build_update(context, agent_build_id, values)


####################


def bw_usage_get_by_uuids(context, uuids, start_period):
    """Return bw usages for instance(s) in a given audit period."""
    return IMPL.bw_usage_get_by_uuids(context, uuids, start_period)


def bw_usage_update(context, uuid, mac, start_period, bw_in, bw_out,
                    last_refreshed=None):
    """Update cached bandwidth usage for an instance's network based on mac
    address.  Creates new record if needed.
    """
    return IMPL.bw_usage_update(context, uuid, mac, start_period, bw_in,
            bw_out, last_refreshed=last_refreshed)


####################


def instance_type_extra_specs_get(context, flavor_id):
    """Get all extra specs for an instance type."""
    return IMPL.instance_type_extra_specs_get(context, flavor_id)


def instance_type_extra_specs_delete(context, flavor_id, key):
    """Delete the given extra specs item."""
    IMPL.instance_type_extra_specs_delete(context, flavor_id, key)


def instance_type_extra_specs_update_or_create(context, flavor_id,
                                               extra_specs):
    """Create or update instance type extra specs. This adds or modifies the
    key/value pairs specified in the extra specs dict argument"""
    IMPL.instance_type_extra_specs_update_or_create(context, flavor_id,
                                                    extra_specs)


##################


def volume_metadata_get(context, volume_id):
    """Get all metadata for a volume."""
    return IMPL.volume_metadata_get(context, volume_id)


def volume_metadata_delete(context, volume_id, key):
    """Delete the given metadata item."""
    IMPL.volume_metadata_delete(context, volume_id, key)


def volume_metadata_update(context, volume_id, metadata, delete):
    """Update metadata if it exists, otherwise create it."""
    IMPL.volume_metadata_update(context, volume_id, metadata, delete)


##################


def volume_type_create(context, values):
    """Create a new volume type."""
    return IMPL.volume_type_create(context, values)


def volume_type_get_all(context, inactive=False):
    """Get all volume types."""
    return IMPL.volume_type_get_all(context, inactive)


def volume_type_get(context, id):
    """Get volume type by id."""
    return IMPL.volume_type_get(context, id)


def volume_type_get_by_name(context, name):
    """Get volume type by name."""
    return IMPL.volume_type_get_by_name(context, name)


def volume_type_destroy(context, name):
    """Delete a volume type."""
    return IMPL.volume_type_destroy(context, name)


def volume_get_active_by_window(context, begin, end=None, project_id=None):
    """Get all the volumes inside the window.

    Specifying a project_id will filter for a certain project."""
    return IMPL.volume_get_active_by_window(context, begin, end, project_id)


####################


def volume_type_extra_specs_get(context, volume_type_id):
    """Get all extra specs for a volume type."""
    return IMPL.volume_type_extra_specs_get(context, volume_type_id)


def volume_type_extra_specs_delete(context, volume_type_id, key):
    """Delete the given extra specs item."""
    IMPL.volume_type_extra_specs_delete(context, volume_type_id, key)


def volume_type_extra_specs_update_or_create(context, volume_type_id,
                                               extra_specs):
    """Create or update volume type extra specs. This adds or modifies the
    key/value pairs specified in the extra specs dict argument"""
    IMPL.volume_type_extra_specs_update_or_create(context, volume_type_id,
                                                    extra_specs)


###################


def s3_image_get(context, image_id):
    """Find local s3 image represented by the provided id"""
    return IMPL.s3_image_get(context, image_id)


def s3_image_get_by_uuid(context, image_uuid):
    """Find local s3 image represented by the provided uuid"""
    return IMPL.s3_image_get_by_uuid(context, image_uuid)


def s3_image_create(context, image_uuid):
    """Create local s3 image represented by provided uuid"""
    return IMPL.s3_image_create(context, image_uuid)


####################


def sm_backend_conf_create(context, values):
    """Create a new SM Backend Config entry."""
    return IMPL.sm_backend_conf_create(context, values)


def sm_backend_conf_update(context, sm_backend_conf_id, values):
    """Update a SM Backend Config entry."""
    return IMPL.sm_backend_conf_update(context, sm_backend_conf_id, values)


def sm_backend_conf_delete(context, sm_backend_conf_id):
    """Delete a SM Backend Config."""
    return IMPL.sm_backend_conf_delete(context, sm_backend_conf_id)


def sm_backend_conf_get(context, sm_backend_conf_id):
    """Get a specific SM Backend Config."""
    return IMPL.sm_backend_conf_get(context, sm_backend_conf_id)


def sm_backend_conf_get_by_sr(context, sr_uuid):
    """Get a specific SM Backend Config."""
    return IMPL.sm_backend_conf_get_by_sr(context, sr_uuid)


def sm_backend_conf_get_all(context):
    """Get all SM Backend Configs."""
    return IMPL.sm_backend_conf_get_all(context)


####################


def sm_flavor_create(context, values):
    """Create a new SM Flavor entry."""
    return IMPL.sm_flavor_create(context, values)


def sm_flavor_update(context, sm_flavor_id, values):
    """Update a SM Flavor entry."""
    return IMPL.sm_flavor_update(context, sm_flavor_id, values)


def sm_flavor_delete(context, sm_flavor_id):
    """Delete a SM Flavor."""
    return IMPL.sm_flavor_delete(context, sm_flavor_id)


def sm_flavor_get(context, sm_flavor_id):
    """Get a specific SM Flavor."""
    return IMPL.sm_flavor_get(context, sm_flavor_id)


def sm_flavor_get_all(context):
    """Get all SM Flavors."""
    return IMPL.sm_flavor_get_all(context)


def sm_flavor_get_by_label(context, sm_flavor_label):
    """Get a specific SM Flavor given label."""
    return IMPL.sm_flavor_get_by_label(context, sm_flavor_label)


####################


def sm_volume_create(context, values):
    """Create a new child Zone entry."""
    return IMPL.sm_volume_create(context, values)


def sm_volume_update(context, volume_id, values):
    """Update a child Zone entry."""
    return IMPL.sm_volume_update(context, values)


def sm_volume_delete(context, volume_id):
    """Delete a child Zone."""
    return IMPL.sm_volume_delete(context, volume_id)


def sm_volume_get(context, volume_id):
    """Get a specific child Zone."""
    return IMPL.sm_volume_get(context, volume_id)


def sm_volume_get_all(context):
    """Get all child Zones."""
    return IMPL.sm_volume_get_all(context)


####################


def aggregate_create(context, values, metadata=None):
    """Create a new aggregate with metadata."""
    return IMPL.aggregate_create(context, values, metadata)


def aggregate_get(context, aggregate_id):
    """Get a specific aggregate by id."""
    return IMPL.aggregate_get(context, aggregate_id)


def aggregate_get_by_host(context, host, key=None):
    """Get a list of aggregates that host belongs to"""
    return IMPL.aggregate_get_by_host(context, host, key)


def aggregate_metadata_get_by_host(context, host, key=None):
    """Get metadata for all aggregates that host belongs to.

    Returns a dictionary where each value is a set, this is to cover the case
    where there two aggregates have different values for the same key.
    Optional key filter"""
    return IMPL.aggregate_metadata_get_by_host(context, host, key)


def aggregate_update(context, aggregate_id, values):
    """Update the attributes of an aggregates. If values contains a metadata
    key, it updates the aggregate metadata too."""
    return IMPL.aggregate_update(context, aggregate_id, values)


def aggregate_delete(context, aggregate_id):
    """Delete an aggregate."""
    return IMPL.aggregate_delete(context, aggregate_id)


def aggregate_get_all(context):
    """Get all aggregates."""
    return IMPL.aggregate_get_all(context)


def aggregate_metadata_add(context, aggregate_id, metadata, set_delete=False):
    """Add/update metadata. If set_delete=True, it adds only."""
    IMPL.aggregate_metadata_add(context, aggregate_id, metadata, set_delete)


def aggregate_metadata_get(context, aggregate_id):
    """Get metadata for the specified aggregate."""
    return IMPL.aggregate_metadata_get(context, aggregate_id)


def aggregate_metadata_delete(context, aggregate_id, key):
    """Delete the given metadata key."""
    IMPL.aggregate_metadata_delete(context, aggregate_id, key)


def aggregate_host_add(context, aggregate_id, host):
    """Add host to the aggregate."""
    IMPL.aggregate_host_add(context, aggregate_id, host)


def aggregate_host_get_all(context, aggregate_id):
    """Get hosts for the specified aggregate."""
    return IMPL.aggregate_host_get_all(context, aggregate_id)


def aggregate_host_delete(context, aggregate_id, host):
    """Delete the given host from the aggregate."""
    IMPL.aggregate_host_delete(context, aggregate_id, host)


####################


def instance_fault_create(context, values):
    """Create a new Instance Fault."""
    return IMPL.instance_fault_create(context, values)


def instance_fault_get_by_instance_uuids(context, instance_uuids):
    """Get all instance faults for the provided instance_uuids."""
    return IMPL.instance_fault_get_by_instance_uuids(context, instance_uuids)


####################


def get_ec2_instance_id_by_uuid(context, instance_id):
    """Get ec2 id through uuid from instance_id_mappings table"""
    return IMPL.get_ec2_instance_id_by_uuid(context, instance_id)


def get_instance_uuid_by_ec2_id(context, ec2_id):
    """Get uuid through ec2 id from instance_id_mappings table"""
    return IMPL.get_instance_uuid_by_ec2_id(context, ec2_id)


def ec2_instance_create(context, instance_ec2_id):
    """Create the ec2 id to instance uuid mapping on demand"""
    return IMPL.ec2_instance_create(context, instance_ec2_id)


####################


def task_log_end_task(context, task_name,
                        period_beginning,
                        period_ending,
                        host,
                        errors,
                        message=None,
                        session=None):
    """Mark a task as complete for a given host/time period"""
    return IMPL.task_log_end_task(context, task_name,
                                  period_beginning,
                                  period_ending,
                                  host,
                                  errors,
                                  message,
                                  session)


def task_log_begin_task(context, task_name,
                        period_beginning,
                        period_ending,
                        host,
                        task_items=None,
                        message=None,
                        session=None):
    """Mark a task as started for a given host/time period"""
    return IMPL.task_log_begin_task(context, task_name,
                                    period_beginning,
                                    period_ending,
                                    host,
                                    task_items,
                                    message,
                                    session)


def task_log_get_all(context, task_name, period_beginning,
                 period_ending, host=None, state=None, session=None):
    return IMPL.task_log_get_all(context, task_name, period_beginning,
                 period_ending, host, state, session)


def task_log_get(context, task_name, period_beginning,
                 period_ending, host, state=None, session=None):
    return IMPL.task_log_get(context, task_name, period_beginning,
                 period_ending, host, state, session)<|MERGE_RESOLUTION|>--- conflicted
+++ resolved
@@ -1307,16 +1307,10 @@
     return IMPL.security_group_destroy(context, security_group_id)
 
 
-<<<<<<< HEAD
-def security_group_count_by_project(context, project_id):
-    """Count number of security groups in a project."""
-    return IMPL.security_group_count_by_project(context, project_id)
-=======
 def security_group_count_by_project(context, project_id, session=None):
     """Count number of security groups in a project."""
     return IMPL.security_group_count_by_project(context, project_id,
                                                 session=session)
->>>>>>> b4872c33
 
 
 ####################
