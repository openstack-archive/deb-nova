--- conflicted
+++ resolved
@@ -1007,18 +1007,8 @@
     return IMPL.get_snapshot_uuid_by_ec2_id(context, ec2_id)
 
 
-<<<<<<< HEAD
-def snapshot_get_all_for_volume(context, volume_id):
-    """Get all snapshots for a volume."""
-    return IMPL.snapshot_get_all_for_volume(context, volume_id)
-
-
-def snapshot_update(context, snapshot_id, values):
-    """Set the given properties on an snapshot and update it.
-=======
 def get_ec2_snapshot_id_by_uuid(context, snapshot_id):
     return IMPL.get_ec2_snapshot_id_by_uuid(context, snapshot_id)
->>>>>>> f118602f
 
 
 def ec2_snapshot_create(context, snapshot_id, forced_id=None):
@@ -1127,16 +1117,10 @@
     return IMPL.security_group_destroy(context, security_group_id)
 
 
-<<<<<<< HEAD
-def security_group_count_by_project(context, project_id):
-    """Count number of security groups in a project."""
-    return IMPL.security_group_count_by_project(context, project_id)
-=======
 def security_group_count_by_project(context, project_id, session=None):
     """Count number of security groups in a project."""
     return IMPL.security_group_count_by_project(context, project_id,
                                                 session=session)
->>>>>>> f118602f
 
 
 ####################
@@ -1173,27 +1157,6 @@
 def security_group_rule_count_by_group(context, security_group_id):
     """Count rules in a given security group."""
     return IMPL.security_group_rule_count_by_group(context, security_group_id)
-<<<<<<< HEAD
-
-
-###################
-
-
-def provider_fw_rule_create(context, rule):
-    """Add a firewall rule at the provider level (all hosts & instances)."""
-    return IMPL.provider_fw_rule_create(context, rule)
-
-
-def provider_fw_rule_get_all(context):
-    """Get all provider-level firewall rules."""
-    return IMPL.provider_fw_rule_get_all(context)
-
-
-def provider_fw_rule_destroy(context, rule_id):
-    """Delete a provider firewall rule from the database."""
-    return IMPL.provider_fw_rule_destroy(context, rule_id)
-=======
->>>>>>> f118602f
 
 
 ###################
