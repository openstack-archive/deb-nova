--- conflicted
+++ resolved
@@ -3033,13 +3033,8 @@
         self._record_action_start(context, instance, instance_actions.EVACUATE)
 
         # NOTE(danms): Transitional until evacuate supports objects
-<<<<<<< HEAD
-        inst_obj = instance_obj.Instance._from_db_object(
-            context, instance_obj.Instance(), instance,
-=======
         inst_obj = objects.Instance._from_db_object(
             context, objects.Instance(), instance,
->>>>>>> 34c02de7
             expected_attrs=['metadata', 'system_metadata', 'info_cache'])
 
         return self.compute_rpcapi.rebuild_instance(context,
