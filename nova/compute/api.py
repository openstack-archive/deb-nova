# vim: tabstop=4 shiftwidth=4 softtabstop=4

# Copyright 2010 United States Government as represented by the
# Administrator of the National Aeronautics and Space Administration.
# Copyright 2011 Piston Cloud Computing, Inc.
# Copyright 2012-2013 Red Hat, Inc.
# All Rights Reserved.
#
#    Licensed under the Apache License, Version 2.0 (the "License"); you may
#    not use this file except in compliance with the License. You may obtain
#    a copy of the License at
#
#         http://www.apache.org/licenses/LICENSE-2.0
#
#    Unless required by applicable law or agreed to in writing, software
#    distributed under the License is distributed on an "AS IS" BASIS, WITHOUT
#    WARRANTIES OR CONDITIONS OF ANY KIND, either express or implied. See the
#    License for the specific language governing permissions and limitations
#    under the License.

"""Handles all requests relating to compute resources (e.g. guest VMs,
networking and storage of VMs, and compute hosts on which they run)."""

import base64
import functools
import re
import string
import time
import uuid

from oslo.config import cfg

from nova import availability_zones
from nova import block_device
from nova.compute import instance_actions
from nova.compute import instance_types
from nova.compute import power_state
from nova.compute import rpcapi as compute_rpcapi
from nova.compute import task_states
from nova.compute import utils as compute_utils
from nova.compute import vm_states
from nova.consoleauth import rpcapi as consoleauth_rpcapi
from nova import crypto
from nova.db import base
from nova import exception
from nova import hooks
from nova.image import glance
from nova import network
from nova.network.security_group import openstack_driver
from nova.network.security_group import security_group_base
from nova import notifications
from nova.openstack.common import excutils
from nova.openstack.common import jsonutils
from nova.openstack.common import log as logging
from nova.openstack.common import timeutils
from nova.openstack.common import uuidutils
import nova.policy
from nova import quota
from nova.scheduler import rpcapi as scheduler_rpcapi
from nova import servicegroup
from nova import utils
from nova import volume

LOG = logging.getLogger(__name__)

compute_opts = [
    cfg.BoolOpt('allow_resize_to_same_host',
                default=False,
                help='Allow destination machine to match source for resize. '
                     'Useful when testing in single-host environments.'),
    cfg.StrOpt('default_schedule_zone',
               default=None,
               help='availability zone to use when user doesn\'t specify one'),
    cfg.ListOpt('non_inheritable_image_properties',
                default=['cache_in_nova',
                         'bittorrent'],
                help='These are image properties which a snapshot should not'
                     ' inherit from an instance'),
    cfg.StrOpt('null_kernel',
               default='nokernel',
               help='kernel image that indicates not to use a kernel, but to '
                    'use a raw disk image instead'),
    cfg.StrOpt('multi_instance_display_name_template',
               default='%(name)s-%(uuid)s',
               help='When creating multiple instances with a single request '
                    'using the os-multiple-create API extension, this '
                    'template will be used to build the display name for '
                    'each instance. The benefit is that the instances '
                    'end up with different hostnames. To restore legacy '
                    'behavior of every instance having the same name, set '
                    'this option to "%(name)s".  Valid keys for the '
                    'template are: name, uuid, count.'),
]


CONF = cfg.CONF
CONF.register_opts(compute_opts)
CONF.import_opt('compute_topic', 'nova.compute.rpcapi')
CONF.import_opt('enable', 'nova.cells.opts', group='cells')

MAX_USERDATA_SIZE = 65535
QUOTAS = quota.QUOTAS
RO_SECURITY_GROUPS = ['default']


def check_instance_state(vm_state=None, task_state=(None,)):
    """Decorator to check VM and/or task state before entry to API functions.

    If the instance is in the wrong state, the wrapper will raise an exception.
    """

    if vm_state is not None and not isinstance(vm_state, set):
        vm_state = set(vm_state)
    if task_state is not None and not isinstance(task_state, set):
        task_state = set(task_state)

    def outer(f):
        @functools.wraps(f)
        def inner(self, context, instance, *args, **kw):
            if vm_state is not None and instance['vm_state'] not in vm_state:
                raise exception.InstanceInvalidState(
                    attr='vm_state',
                    instance_uuid=instance['uuid'],
                    state=instance['vm_state'],
                    method=f.__name__)
            if (task_state is not None and
                instance['task_state'] not in task_state):
                raise exception.InstanceInvalidState(
                    attr='task_state',
                    instance_uuid=instance['uuid'],
                    state=instance['task_state'],
                    method=f.__name__)

            return f(self, context, instance, *args, **kw)
        return inner
    return outer


def check_instance_host(function):
    @functools.wraps(function)
    def wrapped(self, context, instance, *args, **kwargs):
        if not instance['host']:
            raise exception.InstanceNotReady(instance_id=instance['uuid'])
        return function(self, context, instance, *args, **kwargs)
    return wrapped


def check_instance_lock(function):
    @functools.wraps(function)
    def inner(self, context, instance, *args, **kwargs):
        if instance['locked'] and not context.is_admin:
            raise exception.InstanceIsLocked(instance_uuid=instance['uuid'])
        return function(self, context, instance, *args, **kwargs)
    return inner


def policy_decorator(scope):
    """Check corresponding policy prior of wrapped method to execution."""
    def outer(func):
        @functools.wraps(func)
        def wrapped(self, context, target, *args, **kwargs):
            check_policy(context, func.__name__, target, scope)
            return func(self, context, target, *args, **kwargs)
        return wrapped
    return outer

wrap_check_policy = policy_decorator(scope='compute')
wrap_check_security_groups_policy = policy_decorator(
                                    scope='compute:security_groups')


def check_policy(context, action, target, scope='compute'):
    _action = '%s:%s' % (scope, action)
    nova.policy.enforce(context, _action, target)


class API(base.Base):
    """API for interacting with the compute manager."""

    def __init__(self, image_service=None, network_api=None, volume_api=None,
                 security_group_api=None, **kwargs):
        self.image_service = (image_service or
                              glance.get_default_image_service())

        self.network_api = network_api or network.API()
        self.volume_api = volume_api or volume.API()
        self.security_group_api = (security_group_api or
            openstack_driver.get_openstack_security_group_driver())
        self.sgh = openstack_driver.get_security_group_handler()
        self.consoleauth_rpcapi = consoleauth_rpcapi.ConsoleAuthAPI()
        self.scheduler_rpcapi = scheduler_rpcapi.SchedulerAPI()
        self.compute_rpcapi = compute_rpcapi.ComputeAPI()
        self.servicegroup_api = servicegroup.API()

        super(API, self).__init__(**kwargs)

    def _instance_update(self, context, instance_uuid, **kwargs):
        """Update an instance in the database using kwargs as value."""

        (old_ref, instance_ref) = self.db.instance_update_and_get_original(
                context, instance_uuid, kwargs)
        notifications.send_update(context, old_ref, instance_ref, 'api')

        return instance_ref

    def _record_action_start(self, context, instance, action):
        act = compute_utils.pack_action_start(context, instance['uuid'],
                                              action)
        self.db.action_start(context, act)

    def _check_injected_file_quota(self, context, injected_files):
        """Enforce quota limits on injected files.

        Raises a QuotaError if any limit is exceeded.
        """
        if injected_files is None:
            return

        # Check number of files first
        try:
            QUOTAS.limit_check(context, injected_files=len(injected_files))
        except exception.OverQuota:
            raise exception.OnsetFileLimitExceeded()

        # OK, now count path and content lengths; we're looking for
        # the max...
        max_path = 0
        max_content = 0
        for path, content in injected_files:
            max_path = max(max_path, len(path))
            max_content = max(max_content, len(content))

        try:
            QUOTAS.limit_check(context, injected_file_path_bytes=max_path,
                               injected_file_content_bytes=max_content)
        except exception.OverQuota as exc:
            # Favor path limit over content limit for reporting
            # purposes
            if 'injected_file_path_bytes' in exc.kwargs['overs']:
                raise exception.OnsetFilePathLimitExceeded()
            else:
                raise exception.OnsetFileContentLimitExceeded()

    def _check_num_instances_quota(self, context, instance_type, min_count,
                                   max_count):
        """Enforce quota limits on number of instances created."""

        # Determine requested cores and ram
        req_cores = max_count * instance_type['vcpus']
        req_ram = max_count * instance_type['memory_mb']

        # Check the quota
        try:
            reservations = QUOTAS.reserve(context, instances=max_count,
                                          cores=req_cores, ram=req_ram)
        except exception.OverQuota as exc:
            # OK, we exceeded quota; let's figure out why...
            quotas = exc.kwargs['quotas']
            usages = exc.kwargs['usages']
            overs = exc.kwargs['overs']

            headroom = dict((res, quotas[res] -
                             (usages[res]['in_use'] + usages[res]['reserved']))
                            for res in quotas.keys())

            allowed = headroom['instances']
            # Reduce 'allowed' instances in line with the cores & ram headroom
            if instance_type['vcpus']:
                allowed = min(allowed,
                              headroom['cores'] // instance_type['vcpus'])
            if instance_type['memory_mb']:
                allowed = min(allowed,
                              headroom['ram'] // instance_type['memory_mb'])

            # Convert to the appropriate exception message
            if allowed <= 0:
                msg = _("Cannot run any more instances of this type.")
                allowed = 0
            elif min_count <= allowed <= max_count:
                # We're actually OK, but still need reservations
                return self._check_num_instances_quota(context, instance_type,
                                                       min_count, allowed)
            else:
                msg = (_("Can only run %s more instances of this type.") %
                       allowed)

            resource = overs[0]
            used = quotas[resource] - headroom[resource]
            total_allowed = used + headroom[resource]
            overs = ','.join(overs)

            pid = context.project_id
            LOG.warn(_("%(overs)s quota exceeded for %(pid)s,"
                       " tried to run %(min_count)s instances. %(msg)s"),
                     locals())
            requested = dict(instances=min_count, cores=req_cores, ram=req_ram)
            raise exception.TooManyInstances(overs=overs,
                                             req=requested[resource],
                                             used=used, allowed=total_allowed,
                                             resource=resource)

        return max_count, reservations

    def _check_metadata_properties_quota(self, context, metadata=None):
        """Enforce quota limits on metadata properties."""
        if not metadata:
            metadata = {}
        num_metadata = len(metadata)
        try:
            QUOTAS.limit_check(context, metadata_items=num_metadata)
        except exception.OverQuota as exc:
            pid = context.project_id
            LOG.warn(_("Quota exceeded for %(pid)s, tried to set "
                       "%(num_metadata)s metadata properties") % locals())
            quota_metadata = exc.kwargs['quotas']['metadata_items']
            raise exception.MetadataLimitExceeded(allowed=quota_metadata)

        # Because metadata is stored in the DB, we hard-code the size limits
        # In future, we may support more variable length strings, so we act
        #  as if this is quota-controlled for forwards compatibility
        for k, v in metadata.iteritems():
            if len(k) == 0:
                msg = _("Metadata property key blank")
                LOG.warn(msg)
                raise exception.InvalidMetadata(reason=msg)
            if len(k) > 255:
                msg = _("Metadata property key greater than 255 characters")
                LOG.warn(msg)
                raise exception.InvalidMetadataSize(reason=msg)
            if len(v) > 255:
                msg = _("Metadata property value greater than 255 characters")
                LOG.warn(msg)
                raise exception.InvalidMetadataSize(reason=msg)

    def _check_requested_secgroups(self, context, secgroups):
        """
        Check if the security group requested exists and belongs to
        the project.
        """
        for secgroup in secgroups:
            # NOTE(sdague): default is handled special
            if secgroup == "default":
                continue
            if not self.security_group_api.get(context, secgroup):
                raise exception.SecurityGroupNotFoundForProject(
                    project_id=context.project_id, security_group_id=secgroup)

    def _check_requested_networks(self, context, requested_networks):
        """
        Check if the networks requested belongs to the project
        and the fixed IP address for each network provided is within
        same the network block
        """
        if not requested_networks:
            return

        self.network_api.validate_networks(context, requested_networks)

    @staticmethod
    def _handle_kernel_and_ramdisk(context, kernel_id, ramdisk_id, image):
        """Choose kernel and ramdisk appropriate for the instance.

        The kernel and ramdisk can be chosen in one of three ways:

            1. Passed in with create-instance request.

            2. Inherited from image.

            3. Forced to None by using `null_kernel` FLAG.
        """
        # Inherit from image if not specified
        image_properties = image.get('properties', {})

        if kernel_id is None:
            kernel_id = image_properties.get('kernel_id')

        if ramdisk_id is None:
            ramdisk_id = image_properties.get('ramdisk_id')

        # Force to None if using null_kernel
        if kernel_id == str(CONF.null_kernel):
            kernel_id = None
            ramdisk_id = None

        # Verify kernel and ramdisk exist (fail-fast)
        if kernel_id is not None:
            image_service, kernel_id = glance.get_remote_image_service(
                context, kernel_id)
            image_service.show(context, kernel_id)

        if ramdisk_id is not None:
            image_service, ramdisk_id = glance.get_remote_image_service(
                context, ramdisk_id)
            image_service.show(context, ramdisk_id)

        return kernel_id, ramdisk_id

    @staticmethod
    def _handle_availability_zone(availability_zone):
        # NOTE(vish): We have a legacy hack to allow admins to specify hosts
        #             via az using az:host. It might be nice to expose an
        #             api to specify specific hosts to force onto, but for
        #             now it just supports this legacy hack.
        forced_host = None
        if availability_zone and ':' in availability_zone:
            availability_zone, forced_host = availability_zone.split(':')

        if not availability_zone:
            availability_zone = CONF.default_schedule_zone

        return availability_zone, forced_host

    @staticmethod
    def _inherit_properties_from_image(image, auto_disk_config):
        image_properties = image.get('properties', {})

        def prop(prop_, prop_type=None):
            """Return the value of an image property."""
            value = image_properties.get(prop_)

            if value is not None:
                if prop_type == 'bool':
                    value = utils.bool_from_str(value)

            return value

        options_from_image = {'os_type': prop('os_type'),
                              'architecture': prop('architecture'),
                              'vm_mode': prop('vm_mode')}

        # If instance doesn't have auto_disk_config overridden by request, use
        # whatever the image indicates
        if auto_disk_config is None:
            auto_disk_config = prop('auto_disk_config', prop_type='bool')

        options_from_image['auto_disk_config'] = auto_disk_config
        return options_from_image

    def _apply_instance_name_template(self, context, instance, index):
        params = {
            'uuid': instance['uuid'],
            'name': instance['display_name'],
            'count': index + 1,
        }
        try:
            new_name = (CONF.multi_instance_display_name_template %
                        params)
        except (KeyError, TypeError):
            LOG.exception(_('Failed to set instance name using '
                            'multi_instance_display_name_template.'))
            new_name = instance['display_name']
        updates = {'display_name': new_name}
        if not instance.get('hostname'):
            updates['hostname'] = utils.sanitize_hostname(new_name)
        instance = self.db.instance_update(context,
                instance['uuid'], updates)
        return instance

    def _validate_and_provision_instance(self, context, instance_type,
                                         image_href, kernel_id, ramdisk_id,
                                         min_count, max_count,
                                         display_name, display_description,
                                         key_name, key_data, security_groups,
                                         availability_zone, user_data,
                                         metadata, injected_files,
                                         access_ip_v4, access_ip_v6,
                                         requested_networks, config_drive,
                                         block_device_mapping,
                                         auto_disk_config, reservation_id,
                                         scheduler_hints):
        """Verify all the input parameters regardless of the provisioning
        strategy being performed."""

        if not metadata:
            metadata = {}
        if not security_groups:
            security_groups = ['default']

        if not instance_type:
            instance_type = instance_types.get_default_instance_type()
        if not min_count:
            min_count = 1
        if not max_count:
            max_count = min_count

        block_device_mapping = block_device_mapping or []
        if min_count > 1 or max_count > 1:
            if any(map(lambda bdm: 'volume_id' in bdm, block_device_mapping)):
                msg = _('Cannot attach one or more volumes to multiple'
                        ' instances')
                raise exception.InvalidRequest(msg)
        if instance_type['disabled']:
            raise exception.InstanceTypeNotFound(
                    instance_type_id=instance_type['id'])

        if user_data:
            l = len(user_data)
            if l > MAX_USERDATA_SIZE:
                # NOTE(mikal): user_data is stored in a text column, and
                # the database might silently truncate if its over length.
                raise exception.InstanceUserDataTooLarge(
                    length=l, maxsize=MAX_USERDATA_SIZE)

            try:
                base64.decodestring(user_data)
            except base64.binascii.Error:
                raise exception.InstanceUserDataMalformed()

        # Reserve quotas
        num_instances, quota_reservations = self._check_num_instances_quota(
                context, instance_type, min_count, max_count)

        # Try to create the instance
        try:
            instances = []
            instance_uuids = []

            self._check_metadata_properties_quota(context, metadata)
            self._check_injected_file_quota(context, injected_files)
            self._check_requested_secgroups(context, security_groups)
            self._check_requested_networks(context, requested_networks)

            if image_href:
                (image_service, image_id) = glance.get_remote_image_service(
                        context, image_href)
                image = image_service.show(context, image_id)
                if image['status'] != 'active':
                    raise exception.ImageNotActive(image_id=image_id)
            else:
                image = {}

            if instance_type['memory_mb'] < int(image.get('min_ram') or 0):
                raise exception.InstanceTypeMemoryTooSmall()
            if instance_type['root_gb'] < int(image.get('min_disk') or 0):
                raise exception.InstanceTypeDiskTooSmall()

            kernel_id, ramdisk_id = self._handle_kernel_and_ramdisk(
                    context, kernel_id, ramdisk_id, image)

            # Handle config_drive
            config_drive_id = None
            if config_drive and not utils.is_valid_boolstr(config_drive):
                # config_drive is volume id
                config_drive_id = config_drive
                config_drive = None

                # Ensure config_drive image exists
                cd_image_service, config_drive_id = \
                    glance.get_remote_image_service(context, config_drive_id)
                cd_image_service.show(context, config_drive_id)

            if key_data is None and key_name:
                key_pair = self.db.key_pair_get(context, context.user_id,
                        key_name)
                key_data = key_pair['public_key']

            root_device_name = block_device.properties_root_device_name(
                image.get('properties', {}))

            availability_zone, forced_host = self._handle_availability_zone(
                    availability_zone)

            system_metadata = instance_types.save_instance_type_info(
                dict(), instance_type)

            base_options = {
                'reservation_id': reservation_id,
                'image_ref': image_href,
                'kernel_id': kernel_id or '',
                'ramdisk_id': ramdisk_id or '',
                'power_state': power_state.NOSTATE,
                'vm_state': vm_states.BUILDING,
                'config_drive_id': config_drive_id or '',
                'config_drive': config_drive or '',
                'user_id': context.user_id,
                'project_id': context.project_id,
                'launch_time': time.strftime('%Y-%m-%dT%H:%M:%SZ',
                    time.gmtime()),
                'instance_type_id': instance_type['id'],
                'memory_mb': instance_type['memory_mb'],
                'vcpus': instance_type['vcpus'],
                'root_gb': instance_type['root_gb'],
                'ephemeral_gb': instance_type['ephemeral_gb'],
                'display_name': display_name,
                'display_description': display_description or '',
                'user_data': user_data,
                'key_name': key_name,
                'key_data': key_data,
                'locked': False,
                'metadata': metadata,
                'access_ip_v4': access_ip_v4,
                'access_ip_v6': access_ip_v6,
                'availability_zone': availability_zone,
                'root_device_name': root_device_name,
                'progress': 0,
                'system_metadata': system_metadata}

            options_from_image = self._inherit_properties_from_image(
                    image, auto_disk_config)

            base_options.update(options_from_image)

            LOG.debug(_("Going to run %s instances...") % num_instances)

            filter_properties = dict(scheduler_hints=scheduler_hints)
            if forced_host:
                check_policy(context, 'create:forced_host', {})
                filter_properties['force_hosts'] = [forced_host]

            for i in xrange(num_instances):
                options = base_options.copy()
                instance = self.create_db_entry_for_new_instance(
                        context, instance_type, image, options,
                        security_groups, block_device_mapping,
                        num_instances, i)

                instances.append(instance)
                instance_uuids.append(instance['uuid'])
                self._validate_bdm(context, instance)
                # send a state update notification for the initial create to
                # show it going from non-existent to BUILDING
                notifications.send_update_with_states(context, instance, None,
                        vm_states.BUILDING, None, None, service="api")

        # In the case of any exceptions, attempt DB cleanup and rollback the
        # quota reservations.
        except Exception:
            with excutils.save_and_reraise_exception():
                try:
                    for instance_uuid in instance_uuids:
                        self.db.instance_destroy(context, instance_uuid)
                finally:
                    QUOTAS.rollback(context, quota_reservations)

        # Commit the reservations
        QUOTAS.commit(context, quota_reservations)

        request_spec = {
            'image': jsonutils.to_primitive(image),
            'instance_properties': base_options,
            'instance_type': instance_type,
            'instance_uuids': instance_uuids,
            'block_device_mapping': block_device_mapping,
            'security_group': security_groups,
        }

        return (instances, request_spec, filter_properties)

    def _create_instance(self, context, instance_type,
               image_href, kernel_id, ramdisk_id,
               min_count, max_count,
               display_name, display_description,
               key_name, key_data, security_group,
               availability_zone, user_data, metadata,
               injected_files, admin_password,
               access_ip_v4, access_ip_v6,
               requested_networks, config_drive,
               block_device_mapping, auto_disk_config,
               reservation_id=None, scheduler_hints=None):
        """Verify all the input parameters regardless of the provisioning
        strategy being performed and schedule the instance(s) for
        creation."""

        if reservation_id is None:
            reservation_id = utils.generate_uid('r')

        (instances, request_spec, filter_properties) = \
                self._validate_and_provision_instance(context, instance_type,
                        image_href, kernel_id, ramdisk_id, min_count,
                        max_count, display_name, display_description,
                        key_name, key_data, security_group, availability_zone,
                        user_data, metadata, injected_files, access_ip_v4,
                        access_ip_v6, requested_networks, config_drive,
                        block_device_mapping, auto_disk_config,
                        reservation_id, scheduler_hints)

        for instance in instances:
            self._record_action_start(context, instance,
                                      instance_actions.CREATE)

        self.scheduler_rpcapi.run_instance(context,
                request_spec=request_spec,
                admin_password=admin_password, injected_files=injected_files,
                requested_networks=requested_networks, is_first_time=True,
                filter_properties=filter_properties)

        return (instances, reservation_id)

    @staticmethod
    def _volume_size(instance_type, virtual_name):
        size = 0
        if virtual_name == 'swap':
            size = instance_type.get('swap', 0)
        elif block_device.is_ephemeral(virtual_name):
            num = block_device.ephemeral_num(virtual_name)

            # TODO(yamahata): ephemeralN where N > 0
            # Only ephemeral0 is allowed for now because InstanceTypes
            # table only allows single local disk, ephemeral_gb.
            # In order to enhance it, we need to add a new columns to
            # instance_types table.
            if num > 0:
                return 0

            size = instance_type.get('ephemeral_gb')

        return size

    def _update_image_block_device_mapping(self, elevated_context,
                                           instance_type, instance_uuid,
                                           mappings):
        """tell vm driver to create ephemeral/swap device at boot time by
        updating BlockDeviceMapping
        """
        for bdm in block_device.mappings_prepend_dev(mappings):
            LOG.debug(_("bdm %s"), bdm, instance_uuid=instance_uuid)

            virtual_name = bdm['virtual']
            if virtual_name == 'ami' or virtual_name == 'root':
                continue

            if not block_device.is_swap_or_ephemeral(virtual_name):
                continue

            size = self._volume_size(instance_type, virtual_name)
            if size == 0:
                continue

            values = {
                'instance_uuid': instance_uuid,
                'device_name': bdm['device'],
                'virtual_name': virtual_name,
                'volume_size': size}
            self.db.block_device_mapping_update_or_create(elevated_context,
                                                          values)

    def _update_block_device_mapping(self, elevated_context,
                                     instance_type, instance_uuid,
                                     block_device_mapping):
        """tell vm driver to attach volume at boot time by updating
        BlockDeviceMapping
        """
        LOG.debug(_("block_device_mapping %s"), block_device_mapping,
                  instance_uuid=instance_uuid)
        for bdm in block_device_mapping:
            assert 'device_name' in bdm

            values = {'instance_uuid': instance_uuid}
            for key in ('device_name', 'delete_on_termination', 'virtual_name',
                        'snapshot_id', 'volume_id', 'volume_size',
                        'no_device'):
                values[key] = bdm.get(key)

            virtual_name = bdm.get('virtual_name')
            if (virtual_name is not None and
                block_device.is_swap_or_ephemeral(virtual_name)):
                size = self._volume_size(instance_type, virtual_name)
                if size == 0:
                    continue
                values['volume_size'] = size

            # NOTE(yamahata): NoDevice eliminates devices defined in image
            #                 files by command line option.
            #                 (--block-device-mapping)
            if virtual_name == 'NoDevice':
                values['no_device'] = True
                for k in ('delete_on_termination', 'virtual_name',
                          'snapshot_id', 'volume_id', 'volume_size'):
                    values[k] = None

            self.db.block_device_mapping_update_or_create(elevated_context,
                                                          values)

    def _validate_bdm(self, context, instance):
        for bdm in self.db.block_device_mapping_get_all_by_instance(
                context, instance['uuid']):
            # NOTE(vish): For now, just make sure the volumes are accessible.
            snapshot_id = bdm.get('snapshot_id')
            volume_id = bdm.get('volume_id')
            if volume_id is not None:
                try:
                    self.volume_api.get(context, volume_id)
                except Exception:
                    raise exception.InvalidBDMVolume(id=volume_id)
            elif snapshot_id is not None:
                try:
                    self.volume_api.get_snapshot(context, snapshot_id)
                except Exception:
                    raise exception.InvalidBDMSnapshot(id=snapshot_id)

    def _populate_instance_for_bdm(self, context, instance, instance_type,
            image, block_device_mapping):
        """Populate instance block device mapping information."""
        instance_uuid = instance['uuid']
        image_properties = image.get('properties', {})
        mappings = image_properties.get('mappings', [])
        if mappings:
            self._update_image_block_device_mapping(context,
                    instance_type, instance_uuid, mappings)

        image_bdm = image_properties.get('block_device_mapping', [])
        for mapping in (image_bdm, block_device_mapping):
            if not mapping:
                continue
            self._update_block_device_mapping(context,
                    instance_type, instance_uuid, mapping)

    def _populate_instance_shutdown_terminate(self, instance, image,
                                              block_device_mapping):
        """Populate instance shutdown_terminate information."""
        image_properties = image.get('properties', {})
        if (block_device_mapping or
            image_properties.get('mappings') or
            image_properties.get('block_device_mapping')):
            instance['shutdown_terminate'] = False

    def _populate_instance_names(self, instance, num_instances):
        """Populate instance display_name and hostname."""
        display_name = instance.get('display_name')
        hostname = instance.get('hostname')

        if display_name is None:
            display_name = self._default_display_name(instance['uuid'])
            instance['display_name'] = display_name

        if hostname is None and num_instances == 1:
            # NOTE(russellb) In the multi-instance case, we're going to
            # overwrite the display_name using the
            # multi_instance_display_name_template.  We need the default
            # display_name set so that it can be used in the template, though.
            # Only set the hostname here if we're only creating one instance.
            # Otherwise, it will be built after the template based
            # display_name.
            hostname = display_name
            instance['hostname'] = utils.sanitize_hostname(hostname)

    def _default_display_name(self, instance_uuid):
        return "Server %s" % instance_uuid

    def _populate_instance_for_create(self, base_options, image,
            security_groups):
        """Build the beginning of a new instance."""
        image_properties = image.get('properties', {})

        instance = base_options
        if not instance.get('uuid'):
            # Generate the instance_uuid here so we can use it
            # for additional setup before creating the DB entry.
            instance['uuid'] = str(uuid.uuid4())

        instance['launch_index'] = 0
        instance['vm_state'] = vm_states.BUILDING
        instance['task_state'] = task_states.SCHEDULING
        instance['info_cache'] = {'network_info': '[]'}

        # Store image properties so we can use them later
        # (for notifications, etc).  Only store what we can.
        instance.setdefault('system_metadata', {})
        for key, value in image_properties.iteritems():
            new_value = str(value)[:255]
            instance['system_metadata']['image_%s' % key] = new_value

        # Keep a record of the original base image that this
        # image's instance is derived from:
        base_image_ref = image_properties.get('base_image_ref')
        if not base_image_ref:
            # base image ref property not previously set through a snapshot.
            # default to using the image ref as the base:
            base_image_ref = base_options['image_ref']

        instance['system_metadata']['image_base_image_ref'] = base_image_ref
        self.security_group_api.populate_security_groups(instance,
                                                         security_groups)
        return instance

    #NOTE(bcwaldon): No policy check since this is only used by scheduler and
    # the compute api. That should probably be cleaned up, though.
    def create_db_entry_for_new_instance(self, context, instance_type, image,
            base_options, security_group, block_device_mapping, num_instances,
            index):
        """Create an entry in the DB for this new instance,
        including any related table updates (such as security group,
        etc).

        This is called by the scheduler after a location for the
        instance has been determined.
        """
        instance = self._populate_instance_for_create(base_options,
                image, security_group)

        self._populate_instance_names(instance, num_instances)

        self._populate_instance_shutdown_terminate(instance, image,
                                                   block_device_mapping)

        # ensure_default security group is called before the instance
        # is created so the creation of the default security group is
        # proxied to the sgh.
        self.security_group_api.ensure_default(context)
        instance = self.db.instance_create(context, instance)

        if num_instances > 1:
            # NOTE(russellb) We wait until this spot to handle
            # multi_instance_display_name_template, because we need
            # the UUID from the instance.
            instance = self._apply_instance_name_template(context, instance,
                                                          index)

        self._populate_instance_for_bdm(context, instance,
                instance_type, image, block_device_mapping)

        return instance

    def _check_create_policies(self, context, availability_zone,
            requested_networks, block_device_mapping):
        """Check policies for create()."""
        target = {'project_id': context.project_id,
                  'user_id': context.user_id,
                  'availability_zone': availability_zone}
        check_policy(context, 'create', target)

        if requested_networks:
            check_policy(context, 'create:attach_network', target)

        if block_device_mapping:
            check_policy(context, 'create:attach_volume', target)

    @hooks.add_hook("create_instance")
    def create(self, context, instance_type,
               image_href, kernel_id=None, ramdisk_id=None,
               min_count=None, max_count=None,
               display_name=None, display_description=None,
               key_name=None, key_data=None, security_group=None,
               availability_zone=None, user_data=None, metadata=None,
               injected_files=None, admin_password=None,
               block_device_mapping=None, access_ip_v4=None,
               access_ip_v6=None, requested_networks=None, config_drive=None,
               auto_disk_config=None, scheduler_hints=None):
        """
        Provision instances, sending instance information to the
        scheduler.  The scheduler will determine where the instance(s)
        go and will handle creating the DB entries.

        Returns a tuple of (instances, reservation_id)
        """

        self._check_create_policies(context, availability_zone,
                requested_networks, block_device_mapping)

        return self._create_instance(
                               context, instance_type,
                               image_href, kernel_id, ramdisk_id,
                               min_count, max_count,
                               display_name, display_description,
                               key_name, key_data, security_group,
                               availability_zone, user_data, metadata,
                               injected_files, admin_password,
                               access_ip_v4, access_ip_v6,
                               requested_networks, config_drive,
                               block_device_mapping, auto_disk_config,
                               scheduler_hints=scheduler_hints)

    def trigger_provider_fw_rules_refresh(self, context):
        """Called when a rule is added/removed from a provider firewall."""

        for service in self.db.service_get_all_by_topic(context,
                                                        CONF.compute_topic):
            host_name = service['host']
            self.compute_rpcapi.refresh_provider_fw_rules(context, host_name)

    def update_state(self, context, instance, new_state):
        """Updates the state of a compute instance.
        For example to 'active' or 'error'.
        Also sets 'task_state' to None.
        Used by admin_actions api

        :param context: The security context
        :param instance: The instance to update
        :param new_state: A member of vm_state, eg. 'active'
        """
        self.update(context, instance,
                    vm_state=new_state,
                    task_state=None)

    @wrap_check_policy
    def update(self, context, instance, **kwargs):
        """Updates the instance in the datastore.

        :param context: The security context
        :param instance: The instance to update
        :param kwargs: All additional keyword args are treated
                       as data fields of the instance to be
                       updated

        :returns: None
        """
        _, updated = self._update(context, instance, **kwargs)
        return updated

    def _update(self, context, instance, **kwargs):
        # Update the instance record and send a state update notification
        # if task or vm state changed
        old_ref, instance_ref = self.db.instance_update_and_get_original(
                context, instance['uuid'], kwargs)
        notifications.send_update(context, old_ref, instance_ref,
                service="api")

        return dict(old_ref.iteritems()), dict(instance_ref.iteritems())

    def _delete(self, context, instance, cb, **instance_attrs):
        if instance['disable_terminate']:
            LOG.info(_('instance termination disabled'),
                     instance=instance)
            return

        host = instance['host']
        bdms = self.db.block_device_mapping_get_all_by_instance(
                    context, instance['uuid'])
        reservations = None

        if context.is_admin and context.project_id != instance['project_id']:
            project_id = instance['project_id']
        else:
            project_id = context.project_id

        try:
            # NOTE(maoy): no expected_task_state needs to be set
            attrs = {'progress': 0}
            attrs.update(instance_attrs)
            old, updated = self._update(context,
                                        instance,
                                        **attrs)

            # NOTE(comstud): If we delete the instance locally, we'll
            # commit the reservations here.  Otherwise, the manager side
            # will commit or rollback the reservations based on success.
            reservations = self._create_reservations(context,
                                                     old,
                                                     updated,
                                                     project_id)

            if not host:
                # Just update database, nothing else we can do
                constraint = self.db.constraint(host=self.db.equal_any(host))
                try:
                    self.db.instance_destroy(context, instance['uuid'],
                                             constraint)
                    if reservations:
                        QUOTAS.commit(context,
                                      reservations,
                                      project_id=project_id)
                    return
                except exception.ConstraintNotMet:
                    # Refresh to get new host information
                    instance = self.get(context, instance['uuid'])

            if instance['vm_state'] == vm_states.RESIZED:
                # If in the middle of a resize, use confirm_resize to
                # ensure the original instance is cleaned up too
                get_migration = self.db.migration_get_by_instance_and_status
                try:
                    migration_ref = get_migration(context.elevated(),
                            instance['uuid'], 'finished')
                except exception.MigrationNotFoundByStatus:
                    migration_ref = None
                if migration_ref:
                    src_host = migration_ref['source_compute']
                    # Call since this can race with the terminate_instance.
                    # The resize is done but awaiting confirmation/reversion,
                    # so there are two cases:
                    # 1. up-resize: here -instance['vcpus'/'memory_mb'] match
                    #    the quota usages accounted for this instance,
                    #    so no further quota adjustment is needed
                    # 2. down-resize: here -instance['vcpus'/'memory_mb'] are
                    #    shy by delta(old, new) from the quota usages accounted
                    #    for this instance, so we must adjust
                    deltas = self._downsize_quota_delta(context,
                                                        migration_ref)
                    downsize_reservations = self._reserve_quota_delta(context,
                                                                      deltas)

                    self._record_action_start(context, instance,
                                              instance_actions.CONFIRM_RESIZE)

                    self.compute_rpcapi.confirm_resize(context,
                            instance, migration_ref,
                            host=src_host, cast=False,
                            reservations=downsize_reservations)

            is_up = False
            try:
                service = self.db.service_get_by_compute_host(
                        context.elevated(), instance['host'])
                if self.servicegroup_api.service_is_up(service):
                    is_up = True

                    self._record_action_start(context, instance,
                                              instance_actions.DELETE)

                    cb(context, instance, bdms, reservations=reservations)
            except exception.ComputeHostNotFound:
                pass

            if not is_up:
                # If compute node isn't up, just delete from DB
                self._local_delete(context, instance, bdms)
                if reservations:
                    QUOTAS.commit(context,
                                  reservations,
                                  project_id=project_id)
                    reservations = None
        except exception.InstanceNotFound:
            # NOTE(comstud): Race condition. Instance already gone.
            if reservations:
                QUOTAS.rollback(context,
                                reservations,
                                project_id=project_id)
        except Exception:
            with excutils.save_and_reraise_exception():
                if reservations:
                    QUOTAS.rollback(context,
                                    reservations,
                                    project_id=project_id)

    def _create_reservations(self, context, old_instance, new_instance,
                                                            project_id):
        instance_vcpus = old_instance['vcpus']
        instance_memory_mb = old_instance['memory_mb']
        # NOTE(wangpan): if the instance is resizing, and the resources
        #                are updated to new instance type, we should use
        #                the old instance type to create reservation.
        # see https://bugs.launchpad.net/nova/+bug/1099729 for more details
        if old_instance['task_state'] in (task_states.RESIZE_MIGRATED,
                                          task_states.RESIZE_FINISH):
            get_migration = self.db.migration_get_by_instance_and_status
            try:
                migration_ref = get_migration(context.elevated(),
                                    old_instance['uuid'], 'post-migrating')
            except exception.MigrationNotFoundByStatus:
                migration_ref = None
            if (migration_ref and
                    new_instance['instance_type_id'] ==
                        migration_ref['new_instance_type_id']):
                old_inst_type_id = migration_ref['old_instance_type_id']
                get_inst_type_by_id = instance_types.get_instance_type
                try:
                    old_inst_type = get_inst_type_by_id(old_inst_type_id)
                except exception.InstanceTypeNotFound:
                    LOG.warning(_("instance type %(old_inst_type_id)d "
                                  "not found") % locals())
                    pass
                else:
                    instance_vcpus = old_inst_type['vcpus']
                    instance_memory_mb = old_inst_type['memory_mb']
                    LOG.debug(_("going to delete a resizing instance"))

        reservations = QUOTAS.reserve(context,
                                      project_id=project_id,
                                      instances=-1,
                                      cores=-instance_vcpus,
                                      ram=-instance_memory_mb)
        return reservations

    def _local_delete(self, context, instance, bdms):
        LOG.warning(_("instance's host %s is down, deleting from "
                      "database") % instance['host'], instance=instance)
        instance_uuid = instance['uuid']
        self.db.instance_info_cache_delete(context, instance_uuid)
        compute_utils.notify_about_instance_usage(
            context, instance, "delete.start")

        elevated = context.elevated()
        self.network_api.deallocate_for_instance(elevated,
                instance)
        system_meta = self.db.instance_system_metadata_get(context,
                instance_uuid)

        # cleanup volumes
        for bdm in bdms:
            if bdm['volume_id']:
                volume = self.volume_api.get(context, bdm['volume_id'])
                # NOTE(vish): We don't have access to correct volume
                #             connector info, so just pass a fake
                #             connector. This can be improved when we
                #             expose get_volume_connector to rpc.
                connector = {'ip': '127.0.0.1', 'initiator': 'iqn.fake'}
                self.volume_api.terminate_connection(context,
                                                     volume,
                                                     connector)
                self.volume_api.detach(elevated, volume)
                if bdm['delete_on_termination']:
                    self.volume_api.delete(context, volume)
            self.db.block_device_mapping_destroy(context, bdm['id'])
        instance = self._instance_update(context,
                                         instance_uuid,
                                         vm_state=vm_states.DELETED,
                                         task_state=None,
                                         terminated_at=timeutils.utcnow())
        self.db.instance_destroy(context, instance_uuid)
        compute_utils.notify_about_instance_usage(
            context, instance, "delete.end", system_metadata=system_meta)

    # NOTE(maoy): we allow delete to be called no matter what vm_state says.
    @wrap_check_policy
    @check_instance_lock
    @check_instance_state(vm_state=None, task_state=None)
    def soft_delete(self, context, instance):
        """Terminate an instance."""
        LOG.debug(_('Going to try to soft delete instance'),
                  instance=instance)

        def soft_delete(context, instance, bdms, reservations=None):
            self.compute_rpcapi.soft_delete_instance(context, instance,
                    reservations=reservations)

        self._delete(context, instance, soft_delete,
                     task_state=task_states.SOFT_DELETING,
                     deleted_at=timeutils.utcnow())

    def _delete_instance(self, context, instance):
        def terminate(context, instance, bdms, reservations=None):
            self.compute_rpcapi.terminate_instance(context, instance, bdms,
                    reservations=reservations)

        self._delete(context, instance, terminate,
                     task_state=task_states.DELETING)

    @wrap_check_policy
    @check_instance_lock
    @check_instance_state(vm_state=None, task_state=None)
    def delete(self, context, instance):
        """Terminate an instance."""
        LOG.debug(_("Going to try to terminate instance"), instance=instance)
        self._delete_instance(context, instance)

    @wrap_check_policy
    @check_instance_lock
    @check_instance_state(vm_state=[vm_states.SOFT_DELETED])
    def restore(self, context, instance):
        """Restore a previously deleted (but not reclaimed) instance."""
        # Reserve quotas
        instance_type = instance_types.extract_instance_type(instance)
        num_instances, quota_reservations = self._check_num_instances_quota(
                context, instance_type, 1, 1)

        self._record_action_start(context, instance, instance_actions.RESTORE)

        try:
            if instance['host']:
                instance = self.update(context, instance,
                            task_state=task_states.RESTORING,
                            expected_task_state=None,
                            deleted_at=None)
                self.compute_rpcapi.restore_instance(context, instance)
            else:
                self.update(context,
                            instance,
                            vm_state=vm_states.ACTIVE,
                            task_state=None,
                            expected_task_state=None,
                            deleted_at=None)

            QUOTAS.commit(context, quota_reservations)
        except Exception:
            with excutils.save_and_reraise_exception():
                QUOTAS.rollback(context, quota_reservations)

    @wrap_check_policy
    @check_instance_lock
    @check_instance_state(vm_state=[vm_states.SOFT_DELETED])
    def force_delete(self, context, instance):
        """Force delete a previously deleted (but not reclaimed) instance."""
        self._delete_instance(context, instance)

    @wrap_check_policy
    @check_instance_lock
    @check_instance_host
    @check_instance_state(vm_state=[vm_states.ACTIVE, vm_states.RESCUED,
                                    vm_states.ERROR, vm_states.STOPPED],
                          task_state=[None])
    def stop(self, context, instance, do_cast=True):
        """Stop an instance."""
        LOG.debug(_("Going to try to stop instance"), instance=instance)

        instance = self.update(context, instance,
                    task_state=task_states.POWERING_OFF,
                    expected_task_state=None,
                    progress=0)

        self._record_action_start(context, instance, instance_actions.STOP)

        self.compute_rpcapi.stop_instance(context, instance, cast=do_cast)

    @wrap_check_policy
    @check_instance_lock
    @check_instance_host
    @check_instance_state(vm_state=[vm_states.STOPPED])
    def start(self, context, instance):
        """Start an instance."""
        LOG.debug(_("Going to try to start instance"), instance=instance)

        instance = self.update(context, instance,
                               task_state=task_states.POWERING_ON,
                               expected_task_state=None)

        self._record_action_start(context, instance, instance_actions.START)
        # TODO(yamahata): injected_files isn't supported right now.
        #                 It is used only for osapi. not for ec2 api.
        #                 availability_zone isn't used by run_instance.
        self.compute_rpcapi.start_instance(context, instance)

    #NOTE(bcwaldon): no policy check here since it should be rolled in to
    # search_opts in get_all
    def get_active_by_window(self, context, begin, end=None, project_id=None):
        """Get instances that were continuously active over a window."""
        return self.db.instance_get_active_by_window_joined(context, begin,
                                                     end, project_id)

    #NOTE(bcwaldon): this doesn't really belong in this class
    def get_instance_type(self, context, instance_type_id):
        """Get an instance type by instance type id."""
        return instance_types.get_instance_type(instance_type_id)

    def get(self, context, instance_id):
        """Get a single instance with the given instance_id."""
        # NOTE(ameade): we still need to support integer ids for ec2
        try:
            if uuidutils.is_uuid_like(instance_id):
                instance = self.db.instance_get_by_uuid(context, instance_id)
            elif utils.is_int_like(instance_id):
                instance = self.db.instance_get(context, instance_id)
            else:
                raise exception.InstanceNotFound(instance_id=instance_id)
        except exception.InvalidID:
            raise exception.InstanceNotFound(instance_id=instance_id)

        check_policy(context, 'get', instance)

        inst = dict(instance.iteritems())
        # NOTE(comstud): Doesn't get returned with iteritems
        inst['name'] = instance['name']
        return inst

    def get_all(self, context, search_opts=None, sort_key='created_at',
                sort_dir='desc', limit=None, marker=None):
        """Get all instances filtered by one of the given parameters.

        If there is no filter and the context is an admin, it will retrieve
        all instances in the system.

        Deleted instances will be returned by default, unless there is a
        search option that says otherwise.

        The results will be returned sorted in the order specified by the
        'sort_dir' parameter using the key specified in the 'sort_key'
        parameter.
        """

        #TODO(bcwaldon): determine the best argument for target here
        target = {
            'project_id': context.project_id,
            'user_id': context.user_id,
        }

        check_policy(context, "get_all", target)

        if search_opts is None:
            search_opts = {}

        if 'all_tenants' in search_opts:
            check_policy(context, "get_all_tenants", target)

        LOG.debug(_("Searching by: %s") % str(search_opts))

        # Fixups for the DB call
        filters = {}

        def _remap_flavor_filter(flavor_id):
            instance_type = instance_types.get_instance_type_by_flavor_id(
                    flavor_id)

            filters['instance_type_id'] = instance_type['id']

        def _remap_fixed_ip_filter(fixed_ip):
            # Turn fixed_ip into a regexp match. Since '.' matches
            # any character, we need to use regexp escaping for it.
            filters['ip'] = '^%s$' % fixed_ip.replace('.', '\\.')

        # search_option to filter_name mapping.
        filter_mapping = {
                'image': 'image_ref',
                'name': 'display_name',
                'tenant_id': 'project_id',
                'flavor': _remap_flavor_filter,
                'fixed_ip': _remap_fixed_ip_filter}

        # copy from search_opts, doing various remappings as necessary
        for opt, value in search_opts.iteritems():
            # Do remappings.
            # Values not in the filter_mapping table are copied as-is.
            # If remapping is None, option is not copied
            # If the remapping is a string, it is the filter_name to use
            try:
                remap_object = filter_mapping[opt]
            except KeyError:
                filters[opt] = value
            else:
                # Remaps are strings to translate to, or functions to call
                # to do the translating as defined by the table above.
                if isinstance(remap_object, basestring):
                    filters[remap_object] = value
                else:
                    try:
                        remap_object(value)

                    # We already know we can't match the filter, so
                    # return an empty list
                    except ValueError:
                        return []

        inst_models = self._get_instances_by_filters(context, filters,
                                                     sort_key, sort_dir,
                                                     limit=limit,
                                                     marker=marker)

        # Convert the models to dictionaries
        instances = []
        for inst_model in inst_models:
            instance = dict(inst_model.iteritems())
            # NOTE(comstud): Doesn't get returned by iteritems
            instance['name'] = inst_model['name']
            instances.append(instance)

        return instances

    def _get_instances_by_filters(self, context, filters,
                                  sort_key, sort_dir,
                                  limit=None,
                                  marker=None):
        if 'ip6' in filters or 'ip' in filters:
            res = self.network_api.get_instance_uuids_by_ip_filter(context,
                                                                   filters)
            # NOTE(jkoelker) It is possible that we will get the same
            #                instance uuid twice (one for ipv4 and ipv6)
            uuids = set([r['instance_uuid'] for r in res])
            filters['uuid'] = uuids

        return self.db.instance_get_all_by_filters(context, filters,
                                                   sort_key, sort_dir,
                                                   limit=limit, marker=marker)

    @wrap_check_policy
    @check_instance_state(vm_state=[vm_states.ACTIVE, vm_states.STOPPED])
    def backup(self, context, instance, name, backup_type, rotation,
               extra_properties=None, image_id=None):
        """Backup the given instance

        :param instance: nova.db.sqlalchemy.models.Instance
        :param name: name of the backup or snapshot
            name = backup_type  # daily backups are called 'daily'
        :param rotation: int representing how many backups to keep around;
            None if rotation shouldn't be used (as in the case of snapshots)
        :param extra_properties: dict of extra image properties to include
        """
        if image_id:
            # The image entry has already been created, so just pull the
            # metadata.
            image_meta = self.image_service.show(context, image_id)
        else:
            image_meta = self._create_image(context, instance, name,
                    'backup', backup_type=backup_type,
                    rotation=rotation, extra_properties=extra_properties)

        instance = self.update(context, instance,
                               task_state=task_states.IMAGE_BACKUP,
                               expected_task_state=None)

        self.compute_rpcapi.snapshot_instance(context, instance=instance,
                image_id=image_meta['id'], image_type='backup',
                backup_type=backup_type, rotation=rotation)
        return image_meta

    @wrap_check_policy
    @check_instance_state(vm_state=[vm_states.ACTIVE, vm_states.STOPPED,
                                    vm_states.PAUSED, vm_states.SUSPENDED])
    def snapshot(self, context, instance, name, extra_properties=None,
                 image_id=None):
        """Snapshot the given instance.

        :param instance: nova.db.sqlalchemy.models.Instance
        :param name: name of the backup or snapshot
        :param extra_properties: dict of extra image properties to include

        :returns: A dict containing image metadata
        """
        if image_id:
            # The image entry has already been created, so just pull the
            # metadata.
            image_meta = self.image_service.show(context, image_id)
        else:
            image_meta = self._create_image(context, instance, name,
                    'snapshot', extra_properties=extra_properties)

        instance = self.update(context, instance,
                               task_state=task_states.IMAGE_SNAPSHOT,
                               expected_task_state=None)

        self.compute_rpcapi.snapshot_instance(context, instance=instance,
                image_id=image_meta['id'], image_type='snapshot')
        return image_meta

    def _create_image(self, context, instance, name, image_type,
                      backup_type=None, rotation=None, extra_properties=None):
        """Create new image entry in the image service.  This new image
        will be reserved for the compute manager to upload a snapshot
        or backup.

        :param context: security context
        :param instance: nova.db.sqlalchemy.models.Instance
        :param name: string for name of the snapshot
        :param image_type: snapshot | backup
        :param backup_type: daily | weekly
        :param rotation: int representing how many backups to keep around;
            None if rotation shouldn't be used (as in the case of snapshots)
        :param extra_properties: dict of extra image properties to include

        """
        instance_uuid = instance['uuid']

        properties = {
            'instance_uuid': instance_uuid,
            'user_id': str(context.user_id),
            'image_type': image_type,
        }
        sent_meta = {
            'name': name,
            'is_public': False,
            'properties': properties,
        }

        # Persist base image ref as a Glance image property
        system_meta = self.db.instance_system_metadata_get(
                context, instance_uuid)
        base_image_ref = system_meta.get('image_base_image_ref')
        if base_image_ref:
            properties['base_image_ref'] = base_image_ref

        if image_type == 'backup':
            properties['backup_type'] = backup_type

        elif image_type == 'snapshot':
            min_ram, min_disk = self._get_minram_mindisk_params(context,
                                                                instance)
            if min_ram is not None:
                sent_meta['min_ram'] = min_ram
            if min_disk is not None:
                sent_meta['min_disk'] = min_disk

        properties.update(extra_properties or {})

        # Now inherit image properties from the base image
        prefix = 'image_'
        for key, value in system_meta.items():
            # Trim off the image_ prefix
            if key.startswith(prefix):
                key = key[len(prefix):]

            # Skip properties that are non-inheritable
            if key in CONF.non_inheritable_image_properties:
                continue

            # By using setdefault, we ensure that the properties set
            # up above will not be overwritten by inherited values
            properties.setdefault(key, value)

        return self.image_service.create(context, sent_meta)

    @check_instance_state(vm_state=[vm_states.ACTIVE, vm_states.STOPPED])
    def snapshot_volume_backed(self, context, instance, image_meta, name,
                               extra_properties=None):
        """Snapshot the given volume-backed instance.

        :param instance: nova.db.sqlalchemy.models.Instance
        :param image_meta: metadata for the new image
        :param name: name of the backup or snapshot
        :param extra_properties: dict of extra image properties to include

        :returns: the new image metadata
        """
        image_meta['name'] = name
        properties = image_meta['properties']
        if instance['root_device_name']:
            properties['root_device_name'] = instance['root_device_name']
        properties.update(extra_properties or {})

        bdms = self.get_instance_bdms(context, instance)

        mapping = []
        for bdm in bdms:
            if bdm['no_device']:
                continue

            volume_id = bdm.get('volume_id')
            if volume_id:
                # create snapshot based on volume_id
                volume = self.volume_api.get(context, volume_id)
                # NOTE(yamahata): Should we wait for snapshot creation?
                #                 Linux LVM snapshot creation completes in
                #                 short time, it doesn't matter for now.
                name = _('snapshot for %s') % image_meta['name']
                snapshot = self.volume_api.create_snapshot_force(
                    context, volume, name, volume['display_description'])
                bdm['snapshot_id'] = snapshot['id']
                del bdm['volume_id']

            mapping.append(bdm)

        for m in block_device.mappings_prepend_dev(properties.get('mappings',
                                                                  [])):
            virtual_name = m['virtual']
            if virtual_name in ('ami', 'root'):
                continue

            assert block_device.is_swap_or_ephemeral(virtual_name)
            device_name = m['device']
            if device_name in [b['device_name'] for b in mapping
                               if not b.get('no_device', False)]:
                continue

            # NOTE(yamahata): swap and ephemeral devices are specified in
            #                 AMI, but disabled for this instance by user.
            #                 So disable those device by no_device.
            mapping.append({'device_name': device_name, 'no_device': True})

        if mapping:
            properties['block_device_mapping'] = mapping

        for attr in ('status', 'location', 'id'):
            image_meta.pop(attr, None)

        # the new image is simply a bucket of properties (particularly the
        # block device mapping, kernel and ramdisk IDs) with no image data,
        # hence the zero size
        image_meta['size'] = 0

        return self.image_service.create(context, image_meta, data='')

    def _get_minram_mindisk_params(self, context, instance):
        try:
            #try to get source image of the instance
            orig_image = self.image_service.show(context,
                                                 instance['image_ref'])
        except exception.ImageNotFound:
            return None, None

        #disk format of vhd is non-shrinkable
        if orig_image.get('disk_format') == 'vhd':
            instance_type = instance_types.extract_instance_type(instance)
            min_disk = instance_type['root_gb']
        else:
            #set new image values to the original image values
            min_disk = orig_image.get('min_disk')

        min_ram = orig_image.get('min_ram')

        return min_ram, min_disk

    def _get_block_device_info(self, context, instance_uuid):
        bdms = self.db.block_device_mapping_get_all_by_instance(context,
                                                                instance_uuid)
        block_device_mapping = []
        for bdm in bdms:
            if not bdm['volume_id']:
                continue
            try:
                cinfo = jsonutils.loads(bdm['connection_info'])
                if cinfo and 'serial' not in cinfo:
                    cinfo['serial'] = bdm['volume_id']
                bdmap = {'connection_info': cinfo,
                         'mount_device': bdm['device_name'],
                         'delete_on_termination': bdm['delete_on_termination']}
                block_device_mapping.append(bdmap)
            except TypeError:
                # if the block_device_mapping has no value in connection_info
                # (returned as None), don't include in the mapping
                pass
        return {'block_device_mapping': block_device_mapping}

    @wrap_check_policy
    @check_instance_lock
    @check_instance_state(vm_state=[vm_states.ACTIVE, vm_states.STOPPED,
                                    vm_states.PAUSED, vm_states.SUSPENDED],
                          task_state=[None, task_states.REBOOTING,
                                      task_states.REBOOTING_HARD,
                                      task_states.RESUMING,
                                      task_states.UNPAUSING,
                                      task_states.PAUSING,
                                      task_states.SUSPENDING])
    def reboot(self, context, instance, reboot_type):
        """Reboot the given instance."""
        if (reboot_type == 'SOFT' and
            instance['task_state'] == task_states.REBOOTING):
            raise exception.InstanceInvalidState(
                attr='task_state',
                instance_uuid=instance['uuid'],
                state=instance['task_state'],
                method='reboot')
        state = {'SOFT': task_states.REBOOTING,
                 'HARD': task_states.REBOOTING_HARD}[reboot_type]
        instance = self.update(context, instance, vm_state=vm_states.ACTIVE,
                               task_state=state,
                               expected_task_state=[None,
                                                    task_states.REBOOTING])
        elevated = context.elevated()
        block_info = self._get_block_device_info(elevated,
                                                        instance['uuid'])

        self._record_action_start(context, instance, instance_actions.REBOOT)

        self.compute_rpcapi.reboot_instance(context, instance=instance,
                                            block_device_info=block_info,
                                            reboot_type=reboot_type)

    def _get_image(self, context, image_href):
        """Throws an ImageNotFound exception if image_href does not exist."""
        (image_service, image_id) = glance.get_remote_image_service(context,
                                                                 image_href)
        return image_service.show(context, image_id)

    @wrap_check_policy
    @check_instance_lock
    @check_instance_state(vm_state=[vm_states.ACTIVE, vm_states.STOPPED],
                          task_state=[None])
    def rebuild(self, context, instance, image_href, admin_password, **kwargs):
        """Rebuild the given instance with the provided attributes."""

        if instance['image_ref']:
            orig_image_ref = instance['image_ref']
            image = self._get_image(context, image_href)
        else:
            orig_image_ref = ''
            image = {}

        files_to_inject = kwargs.pop('files_to_inject', [])
        self._check_injected_file_quota(context, files_to_inject)

        metadata = kwargs.get('metadata', {})
        self._check_metadata_properties_quota(context, metadata)

        instance_type = instance_types.extract_instance_type(instance)
        if instance_type['memory_mb'] < int(image.get('min_ram') or 0):
            raise exception.InstanceTypeMemoryTooSmall()
        if instance_type['root_gb'] < int(image.get('min_disk') or 0):
            raise exception.InstanceTypeDiskTooSmall()

        if image_href:
            (image_service, image_id) = glance.get_remote_image_service(
                context, image_href)
            image = image_service.show(context, image_id)
        else:
            image = {}
        kernel_id, ramdisk_id = self._handle_kernel_and_ramdisk(
                context, None, None, image)

        def _reset_image_metadata():
            """
            Remove old image properties that we're storing as instance
            system metadata.  These properties start with 'image_'.
            Then add the properties for the new image.
            """

            # FIXME(comstud): There's a race condition here in that
            # if the system_metadata for this instance is updated
            # after we do the get and before we update.. those other
            # updates will be lost. Since this problem exists in a lot
            # of other places, I think it should be addressed in a DB
            # layer overhaul.
            sys_metadata = self.db.instance_system_metadata_get(context,
                    instance['uuid'])
            orig_sys_metadata = dict(sys_metadata)
            # Remove the old keys
            for key in sys_metadata.keys():
                if key.startswith('image_'):
                    del sys_metadata[key]
            # Add the new ones
            for key, value in image.get('properties', {}).iteritems():
                new_value = str(value)[:255]
                sys_metadata['image_%s' % key] = new_value
            self.db.instance_system_metadata_update(context,
                    instance['uuid'], sys_metadata, True)
            return orig_sys_metadata

        instance = self.update(context, instance,
                               task_state=task_states.REBUILDING,
                               expected_task_state=None,
                               # Unfortunately we need to set image_ref early,
                               # so API users can see it.
                               image_ref=image_href, kernel_id=kernel_id or "",
                               ramdisk_id=ramdisk_id or "",
                               progress=0, **kwargs)

        # On a rebuild, since we're potentially changing images, we need to
        # wipe out the old image properties that we're storing as instance
        # system metadata... and copy in the properties for the new image.
        orig_sys_metadata = _reset_image_metadata()

        bdms = self.db.block_device_mapping_get_all_by_instance(context,
                instance['uuid'])

        self._record_action_start(context, instance, instance_actions.REBUILD)

        self.compute_rpcapi.rebuild_instance(context, instance=instance,
                new_pass=admin_password, injected_files=files_to_inject,
                image_ref=image_href, orig_image_ref=orig_image_ref,
                orig_sys_metadata=orig_sys_metadata, bdms=bdms)

    @wrap_check_policy
    @check_instance_lock
    @check_instance_state(vm_state=[vm_states.RESIZED])
    def revert_resize(self, context, instance):
        """Reverts a resize, deleting the 'new' instance in the process."""
        elevated = context.elevated()
        migration_ref = self.db.migration_get_by_instance_and_status(elevated,
                instance['uuid'], 'finished')

        # reverse quota reservation for increased resource usage
        deltas = self._reverse_upsize_quota_delta(context, migration_ref)
        reservations = self._reserve_quota_delta(context, deltas)

        instance = self.update(context, instance,
                               task_state=task_states.RESIZE_REVERTING,
                               expected_task_state=None)

        self.db.migration_update(elevated, migration_ref['id'],
                                 {'status': 'reverting'})
        # With cells, the best we can do right now is commit the reservations
        # immediately...
        if CONF.cells.enable and reservations:
            QUOTAS.commit(context, reservations)
            reservations = []

        self._record_action_start(context, instance,
                                  instance_actions.REVERT_RESIZE)

        self.compute_rpcapi.revert_resize(context,
                instance=instance, migration=migration_ref,
                host=migration_ref['dest_compute'], reservations=reservations)

    @wrap_check_policy
    @check_instance_lock
    @check_instance_state(vm_state=[vm_states.RESIZED])
    def confirm_resize(self, context, instance, migration_ref=None):
        """Confirms a migration/resize and deletes the 'old' instance."""
        elevated = context.elevated()
        if migration_ref is None:
            migration_ref = self.db.migration_get_by_instance_and_status(
                elevated, instance['uuid'], 'finished')

        # reserve quota only for any decrease in resource usage
        deltas = self._downsize_quota_delta(context, migration_ref)
        reservations = self._reserve_quota_delta(context, deltas)

        instance = self.update(context, instance, vm_state=vm_states.ACTIVE,
                               task_state=None,
                               expected_task_state=None)

        self.db.migration_update(elevated, migration_ref['id'],
                {'status': 'confirming'})
        # With cells, the best we can do right now is commit the reservations
        # immediately...
        if CONF.cells.enable and reservations:
            QUOTAS.commit(context, reservations)
            reservations = []

        self._record_action_start(context, instance,
                                  instance_actions.CONFIRM_RESIZE)

        self.compute_rpcapi.confirm_resize(context,
                instance=instance, migration=migration_ref,
                host=migration_ref['source_compute'],
                reservations=reservations)

    @staticmethod
    def _resize_quota_delta(context, new_instance_type,
                            old_instance_type, sense, compare):
        """
        Calculate any quota adjustment required at a particular point
        in the resize cycle.

        :param context: the request context
        :param new_instance_type: the target instance type
        :param old_instance_type: the original instance type
        :param sense: the sense of the adjustment, 1 indicates a
                      forward adjustment, whereas -1 indicates a
                      reversal of a prior adjustment
        :param compare: the direction of the comparison, 1 indicates
                        we're checking for positive deltas, whereas
                        -1 indicates negative deltas
        """
        def _quota_delta(resource):
            return sense * (new_instance_type[resource] -
                            old_instance_type[resource])

        deltas = {}
        if compare * _quota_delta('vcpus') > 0:
            deltas['cores'] = _quota_delta('vcpus')
        if compare * _quota_delta('memory_mb') > 0:
            deltas['ram'] = _quota_delta('memory_mb')

        return deltas

    @staticmethod
    def _upsize_quota_delta(context, new_instance_type, old_instance_type):
        """
        Calculate deltas required to adjust quota for an instance upsize.
        """
        return API._resize_quota_delta(context, new_instance_type,
                                       old_instance_type, 1, 1)

    @staticmethod
    def _reverse_upsize_quota_delta(context, migration_ref):
        """
        Calculate deltas required to reverse a prior upsizing
        quota adjustment.
        """
        old_instance_type = instance_types.get_instance_type(
            migration_ref['old_instance_type_id'])
        new_instance_type = instance_types.get_instance_type(
            migration_ref['new_instance_type_id'])

        return API._resize_quota_delta(context, new_instance_type,
                                       old_instance_type, -1, -1)

    @staticmethod
    def _downsize_quota_delta(context, migration_ref):
        """
        Calculate deltas required to adjust quota for an instance downsize.
        """
        old_instance_type = instance_types.get_instance_type(
            migration_ref['old_instance_type_id'])
        new_instance_type = instance_types.get_instance_type(
            migration_ref['new_instance_type_id'])

        return API._resize_quota_delta(context, new_instance_type,
                                       old_instance_type, 1, -1)

    @staticmethod
    def _reserve_quota_delta(context, deltas):
        return QUOTAS.reserve(context, **deltas) if deltas else None

    @wrap_check_policy
    @check_instance_lock
    @check_instance_state(vm_state=[vm_states.ACTIVE, vm_states.STOPPED],
                          task_state=[None])
    def resize(self, context, instance, flavor_id=None, **kwargs):
        """Resize (ie, migrate) a running instance.

        If flavor_id is None, the process is considered a migration, keeping
        the original flavor_id. If flavor_id is not None, the instance should
        be migrated to a new host and resized to the new flavor_id.
        """
        current_instance_type = instance_types.extract_instance_type(instance)

        # If flavor_id is not provided, only migrate the instance.
        if not flavor_id:
            LOG.debug(_("flavor_id is None. Assuming migration."),
                      instance=instance)
            new_instance_type = current_instance_type
        else:
            new_instance_type = instance_types.get_instance_type_by_flavor_id(
                    flavor_id, read_deleted="no")

        current_instance_type_name = current_instance_type['name']
        new_instance_type_name = new_instance_type['name']
        LOG.debug(_("Old instance type %(current_instance_type_name)s, "
                    " new instance type %(new_instance_type_name)s"),
                  locals(), instance=instance)

        # FIXME(sirp): both of these should raise InstanceTypeNotFound instead
        if not new_instance_type:
            raise exception.FlavorNotFound(flavor_id=flavor_id)

        same_instance_type = (current_instance_type['id'] ==
                              new_instance_type['id'])

        # NOTE(sirp): We don't want to force a customer to change their flavor
        # when Ops is migrating off of a failed host.
        if not same_instance_type and new_instance_type['disabled']:
            raise exception.FlavorNotFound(flavor_id=flavor_id)

        # NOTE(markwash): look up the image early to avoid auth problems later
        image = self.image_service.show(context, instance['image_ref'])

        if same_instance_type and flavor_id:
            raise exception.CannotResizeToSameFlavor()

        # ensure there is sufficient headroom for upsizes
        deltas = self._upsize_quota_delta(context, new_instance_type,
                                          current_instance_type)
        try:
            reservations = self._reserve_quota_delta(context, deltas)
        except exception.OverQuota as exc:
            quotas = exc.kwargs['quotas']
            usages = exc.kwargs['usages']
            overs = exc.kwargs['overs']

            headroom = dict((res, quotas[res] -
                             (usages[res]['in_use'] + usages[res]['reserved']))
                            for res in quotas.keys())

            resource = overs[0]
            used = quotas[resource] - headroom[resource]
            total_allowed = used + headroom[resource]
            overs = ','.join(overs)

            pid = context.project_id
            LOG.warn(_("%(overs)s quota exceeded for %(pid)s,"
                       " tried to resize instance."), locals())
            raise exception.TooManyInstances(overs=overs,
                                             req=deltas[resource],
                                             used=used, allowed=total_allowed,
                                             resource=resource)

        instance = self.update(context, instance,
                task_state=task_states.RESIZE_PREP,
                expected_task_state=None,
                progress=0, **kwargs)

        request_spec = {
                'instance_type': new_instance_type,
                'instance_uuids': [instance['uuid']],
                'instance_properties': instance,
                'image': image}

        filter_properties = {'ignore_hosts': []}

        if not CONF.allow_resize_to_same_host:
            filter_properties['ignore_hosts'].append(instance['host'])

        # With cells, the best we can do right now is commit the reservations
        # immediately...
        if CONF.cells.enable and reservations:
            QUOTAS.commit(context, reservations)
            reservations = []

        args = {
            "instance": instance,
            "instance_type": new_instance_type,
            "image": image,
            "request_spec": jsonutils.to_primitive(request_spec),
            "filter_properties": filter_properties,
            "reservations": reservations,
        }

        self._record_action_start(context, instance, instance_actions.RESIZE)

        self.scheduler_rpcapi.prep_resize(context, **args)

    @wrap_check_policy
    @check_instance_lock
    def add_fixed_ip(self, context, instance, network_id):
        """Add fixed_ip from specified network to given instance."""
        self.compute_rpcapi.add_fixed_ip_to_instance(context,
                instance=instance, network_id=network_id)

    @wrap_check_policy
    @check_instance_lock
    def remove_fixed_ip(self, context, instance, address):
        """Remove fixed_ip from specified network to given instance."""
        self.compute_rpcapi.remove_fixed_ip_from_instance(context,
                instance=instance, address=address)

    @wrap_check_policy
    @check_instance_lock
    @check_instance_state(vm_state=[vm_states.ACTIVE, vm_states.RESCUED])
    def pause(self, context, instance):
        """Pause the given instance."""
        self.update(context,
                    instance,
                    vm_state=vm_states.ACTIVE,
                    task_state=task_states.PAUSING,
                    expected_task_state=None)

        self._record_action_start(context, instance, instance_actions.PAUSE)

        self.compute_rpcapi.pause_instance(context, instance=instance)

    @wrap_check_policy
    @check_instance_lock
    @check_instance_state(vm_state=[vm_states.PAUSED])
    def unpause(self, context, instance):
        """Unpause the given instance."""
        self.update(context,
                    instance,
                    vm_state=vm_states.PAUSED,
                    task_state=task_states.UNPAUSING,
                    expected_task_state=None)

        self._record_action_start(context, instance, instance_actions.UNPAUSE)

        self.compute_rpcapi.unpause_instance(context, instance=instance)

    @wrap_check_policy
    def get_diagnostics(self, context, instance):
        """Retrieve diagnostics for the given instance."""
        return self.compute_rpcapi.get_diagnostics(context, instance=instance)

    def get_backdoor_port(self, context, host_name):
        """Retrieve backdoor port."""
        return self.compute_rpcapi.get_backdoor_port(context, host_name)

    @wrap_check_policy
    @check_instance_lock
    @check_instance_state(vm_state=[vm_states.ACTIVE, vm_states.RESCUED])
    def suspend(self, context, instance):
        """Suspend the given instance."""
        self.update(context,
                    instance,
                    vm_state=vm_states.ACTIVE,
                    task_state=task_states.SUSPENDING,
                    expected_task_state=None)

        self._record_action_start(context, instance, instance_actions.SUSPEND)

        self.compute_rpcapi.suspend_instance(context, instance=instance)

    @wrap_check_policy
    @check_instance_lock
    @check_instance_state(vm_state=[vm_states.SUSPENDED])
    def resume(self, context, instance):
        """Resume the given instance."""
        self.update(context,
                    instance,
                    vm_state=vm_states.SUSPENDED,
                    task_state=task_states.RESUMING,
                    expected_task_state=None)

        self._record_action_start(context, instance, instance_actions.RESUME)

        self.compute_rpcapi.resume_instance(context, instance=instance)

    @wrap_check_policy
    @check_instance_lock
    @check_instance_state(vm_state=[vm_states.ACTIVE, vm_states.STOPPED])
    def rescue(self, context, instance, rescue_password=None):
        """Rescue the given instance."""
        # TODO(ndipanov): This check can be generalized as a decorator to
        # check for valid combinations of src and dests - for now check
        # if it's booted from volume only
        if self.is_volume_backed_instance(context, instance, None):
            reason = _("Cannot rescue a volume-backed instance")
            raise exception.InstanceNotRescuable(instance_id=instance['uuid'],
                                                 reason=reason)

        self.update(context,
                    instance,
                    vm_state=vm_states.ACTIVE,
                    task_state=task_states.RESCUING,
                    expected_task_state=None)

        self._record_action_start(context, instance, instance_actions.RESCUE)

        self.compute_rpcapi.rescue_instance(context, instance=instance,
                rescue_password=rescue_password)

    @wrap_check_policy
    @check_instance_lock
    @check_instance_state(vm_state=[vm_states.RESCUED])
    def unrescue(self, context, instance):
        """Unrescue the given instance."""
        self.update(context,
                    instance,
                    vm_state=vm_states.RESCUED,
                    task_state=task_states.UNRESCUING,
                    expected_task_state=None)

        self._record_action_start(context, instance, instance_actions.UNRESCUE)

        self.compute_rpcapi.unrescue_instance(context, instance=instance)

    @wrap_check_policy
    @check_instance_lock
    @check_instance_state(vm_state=[vm_states.ACTIVE])
    def set_admin_password(self, context, instance, password=None):
        """Set the root/admin password for the given instance."""
        self.update(context,
                    instance,
                    task_state=task_states.UPDATING_PASSWORD,
                    expected_task_state=None)

        self._record_action_start(context, instance,
                                  instance_actions.CHANGE_PASSWORD)

        self.compute_rpcapi.set_admin_password(context,
                                               instance=instance,
                                               new_pass=password)

    @wrap_check_policy
    @check_instance_lock
    def inject_file(self, context, instance, path, file_contents):
        """Write a file to the given instance."""
        self.compute_rpcapi.inject_file(context, instance=instance, path=path,
                file_contents=file_contents)

    @wrap_check_policy
    @check_instance_host
    def get_vnc_console(self, context, instance, console_type):
        """Get a url to an instance Console."""
        connect_info = self.compute_rpcapi.get_vnc_console(context,
                instance=instance, console_type=console_type)

        self.consoleauth_rpcapi.authorize_console(context,
                connect_info['token'], console_type,
                connect_info['host'], connect_info['port'],
                connect_info['internal_access_path'], instance['uuid'])

        return {'url': connect_info['access_url']}

    @check_instance_host
    def get_vnc_connect_info(self, context, instance, console_type):
        """Used in a child cell to get console info."""
        connect_info = self.compute_rpcapi.get_vnc_console(context,
                instance=instance, console_type=console_type)
        return connect_info

    @wrap_check_policy
    @check_instance_host
    def get_spice_console(self, context, instance, console_type):
        """Get a url to an instance Console."""
        connect_info = self.compute_rpcapi.get_spice_console(context,
                instance=instance, console_type=console_type)
<<<<<<< HEAD
        print connect_info
=======
>>>>>>> 36c7f052
        self.consoleauth_rpcapi.authorize_console(context,
                connect_info['token'], console_type,
                connect_info['host'], connect_info['port'],
                connect_info['internal_access_path'], instance['uuid'])

        return {'url': connect_info['access_url']}

    @check_instance_host
    def get_spice_connect_info(self, context, instance, console_type):
        """Used in a child cell to get console info."""
        connect_info = self.compute_rpcapi.get_spice_console(context,
                instance=instance, console_type=console_type)
        return connect_info

    @wrap_check_policy
    @check_instance_host
    def get_console_output(self, context, instance, tail_length=None):
        """Get console output for an instance."""
        return self.compute_rpcapi.get_console_output(context,
                instance=instance, tail_length=tail_length)

    @wrap_check_policy
    def lock(self, context, instance):
        """Lock the given instance."""
        context = context.elevated()
        instance_uuid = instance['uuid']
        LOG.debug(_('Locking'), context=context, instance_uuid=instance_uuid)
        self._instance_update(context, instance_uuid, locked=True)

    @wrap_check_policy
    def unlock(self, context, instance):
        """Unlock the given instance."""
        context = context.elevated()
        instance_uuid = instance['uuid']
        LOG.debug(_('Unlocking'), context=context, instance_uuid=instance_uuid)
        self._instance_update(context, instance_uuid, locked=False)

    @wrap_check_policy
    def get_lock(self, context, instance):
        """Return the boolean state of given instance's lock."""
        return self.get(context, instance['uuid'])['locked']

    @wrap_check_policy
    @check_instance_lock
    def reset_network(self, context, instance):
        """Reset networking on the instance."""
        self.compute_rpcapi.reset_network(context, instance=instance)

    @wrap_check_policy
    @check_instance_lock
    def inject_network_info(self, context, instance):
        """Inject network info for the instance."""
        self.compute_rpcapi.inject_network_info(context, instance=instance)

    @wrap_check_policy
    @check_instance_lock
    def attach_volume(self, context, instance, volume_id, device=None):
        """Attach an existing volume to an existing instance."""
        # NOTE(vish): Fail fast if the device is not going to pass. This
        #             will need to be removed along with the test if we
        #             change the logic in the manager for what constitutes
        #             a valid device.
        if device and not block_device.match_device(device):
            raise exception.InvalidDevicePath(path=device)
        # NOTE(vish): This is done on the compute host because we want
        #             to avoid a race where two devices are requested at
        #             the same time. When db access is removed from
        #             compute, the bdm will be created here and we will
        #             have to make sure that they are assigned atomically.
        device = self.compute_rpcapi.reserve_block_device_name(
            context, device=device, instance=instance, volume_id=volume_id)
        try:
            volume = self.volume_api.get(context, volume_id)
            self.volume_api.check_attach(context, volume, instance=instance)
            self.volume_api.reserve_volume(context, volume)
            self.compute_rpcapi.attach_volume(context, instance=instance,
                    volume_id=volume_id, mountpoint=device)
        except Exception:
            with excutils.save_and_reraise_exception():
                self.db.block_device_mapping_destroy_by_instance_and_device(
                        context, instance['uuid'], device)

        return device

    @check_instance_lock
    def _detach_volume(self, context, instance, volume_id):
        check_policy(context, 'detach_volume', instance)

        volume = self.volume_api.get(context, volume_id)
        self.volume_api.check_detach(context, volume)
        self.volume_api.begin_detaching(context, volume)

        self.compute_rpcapi.detach_volume(context, instance=instance,
                volume_id=volume_id)
        return instance

    # FIXME(comstud): I wonder if API should pull in the instance from
    # the volume ID via volume API and pass it and the volume object here
    def detach_volume(self, context, volume_id):
        """Detach a volume from an instance."""
        volume = self.volume_api.get(context, volume_id)
        if volume['attach_status'] == 'detached':
            msg = _("Volume must be attached in order to detach.")
            raise exception.InvalidVolume(reason=msg)

        instance_uuid = volume['instance_uuid']
        instance = self.db.instance_get_by_uuid(context.elevated(),
                                                instance_uuid)
        if not instance:
            raise exception.VolumeUnattached(volume_id=volume_id)
        self._detach_volume(context, instance, volume_id)

    @wrap_check_policy
    def attach_interface(self, context, instance, network_id, port_id,
                         requested_ip):
        """Use hotplug to add an network adapter to an instance."""
        return self.compute_rpcapi.attach_interface(context,
            instance=instance, network_id=network_id, port_id=port_id,
            requested_ip=requested_ip)

    @wrap_check_policy
    def detach_interface(self, context, instance, port_id):
        """Detach an network adapter from an instance."""
        self.compute_rpcapi.detach_interface(context, instance=instance,
            port_id=port_id)

    @wrap_check_policy
    def get_instance_metadata(self, context, instance):
        """Get all metadata associated with an instance."""
        rv = self.db.instance_metadata_get(context, instance['uuid'])
        return dict(rv.iteritems())

    @wrap_check_policy
    @check_instance_lock
    @check_instance_state(vm_state=[vm_states.ACTIVE, vm_states.PAUSED,
                          vm_states.SUSPENDED, vm_states.STOPPED],
                          task_state=None)
    def delete_instance_metadata(self, context, instance, key):
        """Delete the given metadata item from an instance."""
        self.db.instance_metadata_delete(context, instance['uuid'], key)
        instance['metadata'] = {}
        notifications.send_update(context, instance, instance)
        self.compute_rpcapi.change_instance_metadata(context,
                                                     instance=instance,
                                                     diff={key: ['-']})

    @wrap_check_policy
    @check_instance_lock
    @check_instance_state(vm_state=[vm_states.ACTIVE, vm_states.PAUSED,
                          vm_states.SUSPENDED, vm_states.STOPPED],
                          task_state=None)
    def update_instance_metadata(self, context, instance,
                                 metadata, delete=False):
        """Updates or creates instance metadata.

        If delete is True, metadata items that are not specified in the
        `metadata` argument will be deleted.

        """
        orig = self.get_instance_metadata(context, instance)
        if delete:
            _metadata = metadata
        else:
            _metadata = orig.copy()
            _metadata.update(metadata)

        self._check_metadata_properties_quota(context, _metadata)
        metadata = self.db.instance_metadata_update(context, instance['uuid'],
                                         _metadata, True)
        instance['metadata'] = metadata
        notifications.send_update(context, instance, instance)
        diff = utils.diff_dict(orig, _metadata)
        self.compute_rpcapi.change_instance_metadata(context,
                                                     instance=instance,
                                                     diff=diff)
        return _metadata

    def get_instance_faults(self, context, instances):
        """Get all faults for a list of instance uuids."""

        if not instances:
            return {}

        for instance in instances:
            check_policy(context, 'get_instance_faults', instance)

        uuids = [instance['uuid'] for instance in instances]
        return self.db.instance_fault_get_by_instance_uuids(context, uuids)

    def get_instance_bdms(self, context, instance):
        """Get all bdm tables for specified instance."""
        return self.db.block_device_mapping_get_all_by_instance(context,
                instance['uuid'])

    def is_volume_backed_instance(self, context, instance, bdms):
        if not instance['image_ref']:
            return True

        if bdms is None:
            bdms = self.get_instance_bdms(context, instance)

        for bdm in bdms:
            if (block_device.strip_dev(bdm['device_name']) ==
                block_device.strip_dev(instance['root_device_name'])):
                return True
        else:
            return False

    @check_instance_state(vm_state=[vm_states.ACTIVE])
    def live_migrate(self, context, instance, block_migration,
                     disk_over_commit, host_name):
        """Migrate a server lively to a new host."""
        LOG.debug(_("Going to try to live migrate instance to %s"),
                  host_name or "another host", instance=instance)

        instance = self.update(context, instance,
                               task_state=task_states.MIGRATING,
                               expected_task_state=None)

        self.scheduler_rpcapi.live_migration(context, block_migration,
                disk_over_commit, instance, host_name)

    @check_instance_state(vm_state=[vm_states.ACTIVE, vm_states.STOPPED],
                          task_state=[None])
    def evacuate(self, context, instance, host, on_shared_storage,
                 admin_password=None):
        """Running evacuate to target host.

        Checking vm compute host state, if the host not in expected_state,
        raising an exception.
        """
        LOG.debug(_('vm evacuation scheduled'))
        inst_host = instance['host']
        service = self.db.service_get_by_compute_host(context, inst_host)
        if self.servicegroup_api.service_is_up(service):
            msg = (_('Instance compute service state on %(inst_host)s '
                     'expected to be down, but it was up.'
                     ) % locals())
            LOG.error(msg)
            raise exception.ComputeServiceUnavailable(msg)

        instance = self.update(context, instance, expected_task_state=None,
                               task_state=task_states.REBUILDING)

        self._record_action_start(context, instance, instance_actions.EVACUATE)

        return self.compute_rpcapi.rebuild_instance(context,
                                        instance=instance,
                                        new_pass=admin_password,
                                        injected_files=None,
                                        image_ref=None,
                                        orig_image_ref=None,
                                        orig_sys_metadata=None,
                                        bdms=None,
                                        recreate=True,
                                        on_shared_storage=on_shared_storage,
                                        host=host)


class HostAPI(base.Base):
    """Sub-set of the Compute Manager API for managing host operations."""

    def __init__(self, rpcapi=None):
        self.rpcapi = rpcapi or compute_rpcapi.ComputeAPI()
        super(HostAPI, self).__init__()

    def _assert_host_exists(self, context, host_name):
        """Raise HostNotFound if compute host doesn't exist."""
        service = self.db.service_get_by_host_and_topic(context, host_name,
                CONF.compute_topic)
        if not service:
            raise exception.HostNotFound(host=host_name)
        return service['host']

    def set_host_enabled(self, context, host_name, enabled):
        """Sets the specified host's ability to accept new instances."""
        host_name = self._assert_host_exists(context, host_name)
        return self.rpcapi.set_host_enabled(context, enabled=enabled,
                host=host_name)

    def get_host_uptime(self, context, host_name):
        """Returns the result of calling "uptime" on the target host."""
        host_name = self._assert_host_exists(context, host_name)
        return self.rpcapi.get_host_uptime(context, host=host_name)

    def host_power_action(self, context, host_name, action):
        """Reboots, shuts down or powers up the host."""
        host_name = self._assert_host_exists(context, host_name)
        return self.rpcapi.host_power_action(context, action=action,
                host=host_name)

    def set_host_maintenance(self, context, host_name, mode):
        """Start/Stop host maintenance window. On start, it triggers
        guest VMs evacuation."""
        host_name = self._assert_host_exists(context, host_name)
        return self.rpcapi.host_maintenance_mode(context,
                host_param=host_name, mode=mode, host=host_name)

    def service_get_all(self, context, filters=None, set_zones=False):
        """Returns a list of services, optionally filtering the results.

        If specified, 'filters' should be a dictionary containing services
        attributes and matching values.  Ie, to get a list of services for
        the 'compute' topic, use filters={'topic': 'compute'}.
        """
        if filters is None:
            filters = {}
        disabled = filters.pop('disabled', None)
        services = self.db.service_get_all(context, disabled=disabled)
        if set_zones or 'availability_zone' in filters:
            services = availability_zones.set_availability_zones(context,
                                                                 services)
        ret_services = []
        for service in services:
            for key, val in filters.iteritems():
                if service[key] != val:
                    break
            else:
                # All filters matched.
                ret_services.append(service)
        return ret_services

    def service_get_by_compute_host(self, context, host_name):
        """Get service entry for the given compute hostname."""
        return self.db.service_get_by_compute_host(context, host_name)

    def instance_get_all_by_host(self, context, host_name):
        """Return all instances on the given host."""
        return self.db.instance_get_all_by_host(context, host_name)

    def task_log_get_all(self, context, task_name, period_beginning,
                         period_ending, host=None, state=None):
        """Return the task logs within a given range, optionally
        filtering by host and/or state.
        """
        return self.db.task_log_get_all(context, task_name,
                                        period_beginning,
                                        period_ending,
                                        host=host,
                                        state=state)

    def compute_node_get(self, context, compute_id):
        """Return compute node entry for particular integer ID."""
        return self.db.compute_node_get(context, int(compute_id))

    def compute_node_get_all(self, context):
        return self.db.compute_node_get_all(context)

    def compute_node_search_by_hypervisor(self, context, hypervisor_match):
        return self.db.compute_node_search_by_hypervisor(context,
                hypervisor_match)

    def compute_node_statistics(self, context):
        return self.db.compute_node_statistics(context)


class InstanceActionAPI(base.Base):
    """Sub-set of the Compute Manager API for managing instance actions."""

    def actions_get(self, context, instance):
        return self.db.actions_get(context, instance['uuid'])

    def action_get_by_request_id(self, context, instance, request_id):
        return self.db.action_get_by_request_id(context, instance['uuid'],
                                                request_id)

    def action_events_get(self, context, instance, action_id):
        return self.db.action_events_get(context, action_id)


class AggregateAPI(base.Base):
    """Sub-set of the Compute Manager API for managing host aggregates."""
    def __init__(self, **kwargs):
        self.compute_rpcapi = compute_rpcapi.ComputeAPI()
        super(AggregateAPI, self).__init__(**kwargs)

    def create_aggregate(self, context, aggregate_name, availability_zone):
        """Creates the model for the aggregate."""

        values = {"name": aggregate_name}
        metadata = None
        if availability_zone:
            metadata = {'availability_zone': availability_zone}
        aggregate = self.db.aggregate_create(context, values,
                metadata=metadata)
        aggregate = self._get_aggregate_info(context, aggregate)
        # To maintain the same API result as before.
        del aggregate['hosts']
        del aggregate['metadata']
        return aggregate

    def get_aggregate(self, context, aggregate_id):
        """Get an aggregate by id."""
        aggregate = self.db.aggregate_get(context, aggregate_id)
        return self._get_aggregate_info(context, aggregate)

    def get_aggregate_list(self, context):
        """Get all the aggregates."""
        aggregates = self.db.aggregate_get_all(context)
        return [self._get_aggregate_info(context, a) for a in aggregates]

    def update_aggregate(self, context, aggregate_id, values):
        """Update the properties of an aggregate."""
        aggregate = self.db.aggregate_update(context, aggregate_id, values)
        return self._get_aggregate_info(context, aggregate)

    def update_aggregate_metadata(self, context, aggregate_id, metadata):
        """Updates the aggregate metadata.

        If a key is set to None, it gets removed from the aggregate metadata.
        """
        for key in metadata.keys():
            if not metadata[key]:
                try:
                    self.db.aggregate_metadata_delete(context,
                                                      aggregate_id, key)
                    metadata.pop(key)
                except exception.AggregateMetadataNotFound, e:
                    LOG.warn(e.message)
        self.db.aggregate_metadata_add(context, aggregate_id, metadata)
        return self.get_aggregate(context, aggregate_id)

    def delete_aggregate(self, context, aggregate_id):
        """Deletes the aggregate."""
        hosts = self.db.aggregate_host_get_all(context, aggregate_id)
        if len(hosts) > 0:
            raise exception.InvalidAggregateAction(action='delete',
                                                   aggregate_id=aggregate_id,
                                                   reason='not empty')
        self.db.aggregate_delete(context, aggregate_id)

    def add_host_to_aggregate(self, context, aggregate_id, host_name):
        """Adds the host to an aggregate."""
        # validates the host; ComputeHostNotFound is raised if invalid
        self.db.service_get_by_compute_host(context, host_name)
        aggregate = self.db.aggregate_get(context, aggregate_id)
        self.db.aggregate_host_add(context, aggregate_id, host_name)
        #NOTE(jogo): Send message to host to support resource pools
        self.compute_rpcapi.add_aggregate_host(context,
                aggregate=aggregate, host_param=host_name, host=host_name)
        return self.get_aggregate(context, aggregate_id)

    def remove_host_from_aggregate(self, context, aggregate_id, host_name):
        """Removes host from the aggregate."""
        # validates the host; ComputeHostNotFound is raised if invalid
        self.db.service_get_by_compute_host(context, host_name)
        aggregate = self.db.aggregate_get(context, aggregate_id)
        self.db.aggregate_host_delete(context, aggregate_id, host_name)
        self.compute_rpcapi.remove_aggregate_host(context,
                aggregate=aggregate, host_param=host_name, host=host_name)
        return self.get_aggregate(context, aggregate_id)

    def _get_aggregate_info(self, context, aggregate):
        """Builds a dictionary with aggregate props, metadata and hosts."""
        metadata = self.db.aggregate_metadata_get(context, aggregate['id'])
        hosts = self.db.aggregate_host_get_all(context, aggregate['id'])
        result = dict(aggregate.iteritems())
        # metadetails was not originally included here.  We need to pull it
        # back out to maintain API stability.
        del result['metadetails']
        result["metadata"] = metadata
        result["hosts"] = hosts
        return result


class KeypairAPI(base.Base):
    """Sub-set of the Compute Manager API for managing key pairs."""
    def __init__(self, **kwargs):
        super(KeypairAPI, self).__init__(**kwargs)

    def _validate_keypair_name(self, context, user_id, key_name):
        safechars = "_- " + string.digits + string.ascii_letters
        clean_value = "".join(x for x in key_name if x in safechars)
        if clean_value != key_name:
            msg = _("Keypair name contains unsafe characters")
            raise exception.InvalidKeypair(explanation=msg)

        if not 0 < len(key_name) < 256:
            msg = _('Keypair name must be between 1 and 255 characters long')
            raise exception.InvalidKeypair(explanation=msg)

        # NOTE: check for existing keypairs of same name
        try:
            self.db.key_pair_get(context, user_id, key_name)
            raise exception.KeyPairExists(key_name=key_name)
        except exception.NotFound:
            pass

    def import_key_pair(self, context, user_id, key_name, public_key):
        """Import a key pair using an existing public key."""
        self._validate_keypair_name(context, user_id, key_name)

        count = QUOTAS.count(context, 'key_pairs', user_id)
        try:
            QUOTAS.limit_check(context, key_pairs=count + 1)
        except exception.OverQuota:
            raise exception.KeypairLimitExceeded()

        try:
            fingerprint = crypto.generate_fingerprint(public_key)
        except exception.InvalidKeypair:
            msg = _("Keypair data is invalid")
            raise exception.InvalidKeypair(explanation=msg)

        keypair = {'user_id': user_id,
                   'name': key_name,
                   'fingerprint': fingerprint,
                   'public_key': public_key}

        self.db.key_pair_create(context, keypair)
        return keypair

    def create_key_pair(self, context, user_id, key_name):
        """Create a new key pair."""
        self._validate_keypair_name(context, user_id, key_name)

        count = QUOTAS.count(context, 'key_pairs', user_id)
        try:
            QUOTAS.limit_check(context, key_pairs=count + 1)
        except exception.OverQuota:
            raise exception.KeypairLimitExceeded()

        private_key, public_key, fingerprint = crypto.generate_key_pair()

        keypair = {'user_id': user_id,
                   'name': key_name,
                   'fingerprint': fingerprint,
                   'public_key': public_key,
                   'private_key': private_key}
        self.db.key_pair_create(context, keypair)

        return keypair

    def delete_key_pair(self, context, user_id, key_name):
        """Delete a keypair by name."""
        self.db.key_pair_destroy(context, user_id, key_name)

    def get_key_pairs(self, context, user_id):
        """List key pairs."""
        key_pairs = self.db.key_pair_get_all_by_user(context, user_id)
        rval = []
        for key_pair in key_pairs:
            rval.append({
                'name': key_pair['name'],
                'public_key': key_pair['public_key'],
                'fingerprint': key_pair['fingerprint'],
            })
        return rval

    def get_key_pair(self, context, user_id, key_name):
        """Get a keypair by name."""
        key_pair = self.db.key_pair_get(context, user_id, key_name)
        return {'name': key_pair['name'],
                'public_key': key_pair['public_key'],
                'fingerprint': key_pair['fingerprint']}


class SecurityGroupAPI(base.Base, security_group_base.SecurityGroupBase):
    """
    Sub-set of the Compute API related to managing security groups
    and security group rules
    """

    # The nova seurity group api does not use a uuid for the id.
    id_is_uuid = False

    def __init__(self, **kwargs):
        super(SecurityGroupAPI, self).__init__(**kwargs)
        self.security_group_rpcapi = compute_rpcapi.SecurityGroupAPI()
        self.sgh = openstack_driver.get_security_group_handler()

    def validate_property(self, value, property, allowed):
        """
        Validate given security group property.

        :param value:          the value to validate, as a string or unicode
        :param property:       the property, either 'name' or 'description'
        :param allowed:        the range of characters allowed
        """

        try:
            val = value.strip()
        except AttributeError:
            msg = _("Security group %s is not a string or unicode") % property
            self.raise_invalid_property(msg)
        if not val:
            msg = _("Security group %s cannot be empty.") % property
            self.raise_invalid_property(msg)

        if allowed and not re.match(allowed, val):
            # Some validation to ensure that values match API spec.
            # - Alphanumeric characters, spaces, dashes, and underscores.
            # TODO(Daviey): LP: #813685 extend beyond group_name checking, and
            #  probably create a param validator that can be used elsewhere.
            msg = (_("Value (%(value)s) for parameter Group%(property)s is "
                     "invalid. Content limited to '%(allowed)'.") %
                   dict(value=value, allowed=allowed,
                        property=property.capitalize()))
            self.raise_invalid_property(msg)
        if len(val) > 255:
            msg = _("Security group %s should not be greater "
                            "than 255 characters.") % property
            self.raise_invalid_property(msg)

    def ensure_default(self, context):
        """Ensure that a context has a security group.

        Creates a security group for the security context if it does not
        already exist.

        :param context: the security context
        """
        existed, group = self.db.security_group_ensure_default(context)
        if not existed:
            self.sgh.trigger_security_group_create_refresh(context, group)

    def create_security_group(self, context, name, description):
        try:
            reservations = QUOTAS.reserve(context, security_groups=1)
        except exception.OverQuota:
            msg = _("Quota exceeded, too many security groups.")
            self.raise_over_quota(msg)

        LOG.audit(_("Create Security Group %s"), name, context=context)

        try:
            self.ensure_default(context)

            if self.db.security_group_exists(context,
                                             context.project_id, name):
                msg = _('Security group %s already exists') % name
                self.raise_group_already_exists(msg)

            group = {'user_id': context.user_id,
                     'project_id': context.project_id,
                     'name': name,
                     'description': description}
            group_ref = self.db.security_group_create(context, group)
            self.sgh.trigger_security_group_create_refresh(context, group)
            # Commit the reservation
            QUOTAS.commit(context, reservations)
        except Exception:
            with excutils.save_and_reraise_exception():
                QUOTAS.rollback(context, reservations)

        return group_ref

    def get(self, context, name=None, id=None, map_exception=False):
        self.ensure_default(context)
        try:
            if name:
                return self.db.security_group_get_by_name(context,
                                                          context.project_id,
                                                          name)
            elif id:
                return self.db.security_group_get(context, id)
        except exception.NotFound as exp:
            if map_exception:
                msg = unicode(exp)
                self.raise_not_found(msg)
            else:
                raise

    def list(self, context, names=None, ids=None, project=None,
             search_opts=None):
        self.ensure_default(context)

        groups = []
        if names or ids:
            if names:
                for name in names:
                    groups.append(self.db.security_group_get_by_name(context,
                                                                     project,
                                                                     name))
            if ids:
                for id in ids:
                    groups.append(self.db.security_group_get(context, id))

        elif context.is_admin:
            # TODO(eglynn): support a wider set of search options than just
            # all_tenants, at least include the standard filters defined for
            # the EC2 DescribeSecurityGroups API for the non-admin case also
            if (search_opts and 'all_tenants' in search_opts):
                groups = self.db.security_group_get_all(context)
            else:
                groups = self.db.security_group_get_by_project(context,
                                                               project)

        elif project:
            groups = self.db.security_group_get_by_project(context, project)

        return groups

    def destroy(self, context, security_group):
        if security_group['name'] in RO_SECURITY_GROUPS:
            msg = _("Unable to delete system group '%s'") % \
                    security_group['name']
            self.raise_invalid_group(msg)

        if self.db.security_group_in_use(context, security_group['id']):
            msg = _("Security group is still in use")
            self.raise_invalid_group(msg)

        # Get reservations
        try:
            reservations = QUOTAS.reserve(context, security_groups=-1)
        except Exception:
            reservations = None
            LOG.exception(_("Failed to update usages deallocating "
                            "security group"))

        LOG.audit(_("Delete security group %s"), security_group['name'],
                  context=context)
        self.db.security_group_destroy(context, security_group['id'])

        self.sgh.trigger_security_group_destroy_refresh(context,
                                                        security_group['id'])

        # Commit the reservations
        if reservations:
            QUOTAS.commit(context, reservations)

    def is_associated_with_server(self, security_group, instance_uuid):
        """Check if the security group is already associated
           with the instance. If Yes, return True.
        """

        if not security_group:
            return False

        instances = security_group.get('instances')
        if not instances:
            return False

        for inst in instances:
            if (instance_uuid == inst['uuid']):
                return True

        return False

    @wrap_check_security_groups_policy
    def add_to_instance(self, context, instance, security_group_name):
        """Add security group to the instance."""
        security_group = self.db.security_group_get_by_name(context,
                context.project_id,
                security_group_name)

        instance_uuid = instance['uuid']

        #check if the security group is associated with the server
        if self.is_associated_with_server(security_group, instance_uuid):
            raise exception.SecurityGroupExistsForInstance(
                                        security_group_id=security_group['id'],
                                        instance_id=instance_uuid)

        #check if the instance is in running state
        if instance['power_state'] != power_state.RUNNING:
            raise exception.InstanceNotRunning(instance_id=instance_uuid)

        self.db.instance_add_security_group(context.elevated(),
                                            instance_uuid,
                                            security_group['id'])
        # NOTE(comstud): No instance_uuid argument to this compute manager
        # call
        self.security_group_rpcapi.refresh_security_group_rules(context,
                security_group['id'], host=instance['host'])

        self.trigger_handler('instance_add_security_group',
                context, instance, security_group_name)

    @wrap_check_security_groups_policy
    def remove_from_instance(self, context, instance, security_group_name):
        """Remove the security group associated with the instance."""
        security_group = self.db.security_group_get_by_name(context,
                context.project_id,
                security_group_name)

        instance_uuid = instance['uuid']

        #check if the security group is associated with the server
        if not self.is_associated_with_server(security_group, instance_uuid):
            raise exception.SecurityGroupNotExistsForInstance(
                                    security_group_id=security_group['id'],
                                    instance_id=instance_uuid)

        #check if the instance is in running state
        if instance['power_state'] != power_state.RUNNING:
            raise exception.InstanceNotRunning(instance_id=instance_uuid)

        self.db.instance_remove_security_group(context.elevated(),
                                               instance_uuid,
                                               security_group['id'])
        # NOTE(comstud): No instance_uuid argument to this compute manager
        # call
        self.security_group_rpcapi.refresh_security_group_rules(context,
                security_group['id'], host=instance['host'])

        self.trigger_handler('instance_remove_security_group',
                context, instance, security_group_name)

    def get_rule(self, context, id):
        self.ensure_default(context)
        try:
            return self.db.security_group_rule_get(context, id)
        except exception.NotFound:
            msg = _("Rule (%s) not found") % id
            self.raise_not_found(msg)

    def add_rules(self, context, id, name, vals):
        """Add security group rule(s) to security group.

        Note: the Nova security group API doesn't support adding muliple
        security group rules at once but the EC2 one does. Therefore,
        this function is writen to support both.
        """

        count = QUOTAS.count(context, 'security_group_rules', id)
        try:
            projected = count + len(vals)
            QUOTAS.limit_check(context, security_group_rules=projected)
        except exception.OverQuota:
            msg = _("Quota exceeded, too many security group rules.")
            self.raise_over_quota(msg)

        msg = _("Authorize security group ingress %s")
        LOG.audit(msg, name, context=context)

        rules = [self.db.security_group_rule_create(context, v) for v in vals]

        self.trigger_rules_refresh(context, id=id)
        self.trigger_handler('security_group_rule_create', context,
                             [r['id'] for r in rules])
        return rules

    def remove_rules(self, context, security_group, rule_ids):
        msg = _("Revoke security group ingress %s")
        LOG.audit(msg, security_group['name'], context=context)

        for rule_id in rule_ids:
            self.db.security_group_rule_destroy(context, rule_id)

        # NOTE(vish): we removed some rules, so refresh
        self.trigger_rules_refresh(context, id=security_group['id'])
        self.trigger_handler('security_group_rule_destroy', context, rule_ids)

    def remove_default_rules(self, context, rule_ids):
        for rule_id in rule_ids:
            self.db.security_group_default_rule_destroy(context, rule_id)

    def add_default_rules(self, context, vals):
        rules = [self.db.security_group_default_rule_create(context, v)
                 for v in vals]
        return rules

    def default_rule_exists(self, context, values):
        """Indicates whether the specified rule values are already
           defined in the default security group rules.
        """
        for rule in self.db.security_group_default_rule_list(context):
            is_duplicate = True
            keys = ('cidr', 'from_port', 'to_port', 'protocol')
            for key in keys:
                if rule.get(key) != values.get(key):
                    is_duplicate = False
                    break
            if is_duplicate:
                return rule.get('id') or True
        return False

    def get_all_default_rules(self, context):
        try:
            rules = self.db.security_group_default_rule_list(context)
        except Exception:
            msg = 'cannot get default security group rules'
            raise exception.SecurityGroupDefaultRuleNotFound(msg)

        return rules

    def get_default_rule(self, context, id):
        try:
            return self.db.security_group_default_rule_get(context, id)
        except exception.NotFound:
            msg = _("Rule (%s) not found") % id
            self.raise_not_found(msg)

    def validate_id(self, id):
        try:
            return int(id)
        except ValueError:
            msg = _("Security group id should be integer")
            self.raise_invalid_property(msg)

    def trigger_handler(self, event, *args):
        handle = getattr(self.sgh, 'trigger_%s_refresh' % event)
        handle(*args)

    def trigger_rules_refresh(self, context, id):
        """Called when a rule is added to or removed from a security_group."""

        security_group = self.db.security_group_get(context, id)

        for instance in security_group['instances']:
            if instance['host'] is not None:
                self.security_group_rpcapi.refresh_instance_security_rules(
                        context, instance['host'], instance)

    def trigger_members_refresh(self, context, group_ids):
        """Called when a security group gains a new or loses a member.

        Sends an update request to each compute node for each instance for
        which this is relevant.
        """
        # First, we get the security group rules that reference these groups as
        # the grantee..
        security_group_rules = set()
        for group_id in group_ids:
            security_group_rules.update(
                self.db.security_group_rule_get_by_security_group_grantee(
                                                                     context,
                                                                     group_id))

        # ..then we distill the rules into the groups to which they belong..
        security_groups = set()
        for rule in security_group_rules:
            security_group = self.db.security_group_get(
                                                    context,
                                                    rule['parent_group_id'])
            security_groups.add(security_group)

        # ..then we find the instances that are members of these groups..
        instances = {}
        for security_group in security_groups:
            for instance in security_group['instances']:
                if instance['uuid'] not in instances:
                    instances[instance['uuid']] = instance

        # ..then we send a request to refresh the rules for each instance.
        for instance in instances.values():
            if instance['host']:
                self.security_group_rpcapi.refresh_instance_security_rules(
                        context, instance['host'], instance)

    def get_instance_security_groups(self, req, instance_id):
        instance = req.get_db_instance(instance_id)
        groups = instance.get('security_groups')
        if groups:
            return [{'name': group['name']} for group in groups]

    def populate_security_groups(self, instance, security_groups):
        instance['security_groups'] = security_groups<|MERGE_RESOLUTION|>--- conflicted
+++ resolved
@@ -2229,10 +2229,6 @@
         """Get a url to an instance Console."""
         connect_info = self.compute_rpcapi.get_spice_console(context,
                 instance=instance, console_type=console_type)
-<<<<<<< HEAD
-        print connect_info
-=======
->>>>>>> 36c7f052
         self.consoleauth_rpcapi.authorize_console(context,
                 connect_info['token'], console_type,
                 connect_info['host'], connect_info['port'],
