# vim: tabstop=4 shiftwidth=4 softtabstop=4

# Copyright 2010 United States Government as represented by the
# Administrator of the National Aeronautics and Space Administration.
# Copyright 2011 Piston Cloud Computing, Inc.
# Copyright 2012 Red Hat, Inc.
# All Rights Reserved.
#
#    Licensed under the Apache License, Version 2.0 (the "License"); you may
#    not use this file except in compliance with the License. You may obtain
#    a copy of the License at
#
#         http://www.apache.org/licenses/LICENSE-2.0
#
#    Unless required by applicable law or agreed to in writing, software
#    distributed under the License is distributed on an "AS IS" BASIS, WITHOUT
#    WARRANTIES OR CONDITIONS OF ANY KIND, either express or implied. See the
#    License for the specific language governing permissions and limitations
#    under the License.

"""Handles all requests relating to compute resources (e.g. guest VMs,
networking and storage of VMs, and compute hosts on which they run)."""

import base64
import functools
import re
import string
import time
import urllib

from nova import block_device
from nova.compute import instance_types
from nova.compute import power_state
from nova.compute import rpcapi as compute_rpcapi
from nova.compute import task_states
from nova.compute import vm_states
from nova.consoleauth import rpcapi as consoleauth_rpcapi
from nova import crypto
from nova.db import base
from nova import exception
from nova import flags
from nova.image import glance
from nova import network
from nova import notifications
from nova.openstack.common import excutils
from nova.openstack.common import importutils
from nova.openstack.common import jsonutils
from nova.openstack.common import log as logging
from nova.openstack.common import timeutils
import nova.policy
from nova import quota
from nova.scheduler import rpcapi as scheduler_rpcapi
from nova import utils
from nova import volume


LOG = logging.getLogger(__name__)

FLAGS = flags.FLAGS
flags.DECLARE('consoleauth_topic', 'nova.consoleauth')

MAX_USERDATA_SIZE = 65535
QUOTAS = quota.QUOTAS


def check_instance_state(vm_state=None, task_state=(None,)):
    """Decorator to check VM and/or task state before entry to API functions.

    If the instance is in the wrong state, the wrapper will raise an exception.
    """

    if vm_state is not None and not isinstance(vm_state, set):
        vm_state = set(vm_state)
    if task_state is not None and not isinstance(task_state, set):
        task_state = set(task_state)

    def outer(f):
        @functools.wraps(f)
        def inner(self, context, instance, *args, **kw):
            if vm_state is not None and instance['vm_state'] not in vm_state:
                raise exception.InstanceInvalidState(
                    attr='vm_state',
                    instance_uuid=instance['uuid'],
                    state=instance['vm_state'],
                    method=f.__name__)
            if (task_state is not None and
                instance['task_state'] not in task_state):
                raise exception.InstanceInvalidState(
                    attr='task_state',
                    instance_uuid=instance['uuid'],
                    state=instance['task_state'],
                    method=f.__name__)

            return f(self, context, instance, *args, **kw)
        return inner
    return outer


def check_instance_lock(function):
    @functools.wraps(function)
    def inner(self, context, instance, *args, **kwargs):
        if instance['locked'] and not context.is_admin:
            raise exception.InstanceIsLocked(instance_uuid=instance['uuid'])
        # NOTE(danms): at this point, we have verified that either
        # theinstance is not locked, or the user is suffiently endowed
        # that it doesn't matter. While the following statement may be
        # interpreted as the "the instance is not locked", it actually
        # refers to the whole condition.
        context.instance_lock_checked = True
        return function(self, context, instance, *args, **kwargs)
    return inner


def policy_decorator(scope):
    """Check corresponding policy prior of wrapped method to execution"""
    def outer(func):
        @functools.wraps(func)
        def wrapped(self, context, target, *args, **kwargs):
            check_policy(context, func.__name__, target, scope)
            return func(self, context, target, *args, **kwargs)
        return wrapped
    return outer

wrap_check_policy = policy_decorator(scope='compute')
wrap_check_security_groups_policy = policy_decorator(
                                     scope='compute:security_groups')


def check_policy(context, action, target, scope='compute'):
    _action = '%s:%s' % (scope, action)
    nova.policy.enforce(context, _action, target)


class API(base.Base):
    """API for interacting with the compute manager."""

    def __init__(self, image_service=None, network_api=None, volume_api=None,
                 security_group_api=None, **kwargs):
        self.image_service = (image_service or
                              glance.get_default_image_service())

        self.network_api = network_api or network.API()
        self.volume_api = volume_api or volume.API()
        self.security_group_api = security_group_api or SecurityGroupAPI()
        self.consoleauth_rpcapi = consoleauth_rpcapi.ConsoleAuthAPI()
        self.scheduler_rpcapi = scheduler_rpcapi.SchedulerAPI()
        self.compute_rpcapi = compute_rpcapi.ComputeAPI()
        super(API, self).__init__(**kwargs)

    def _instance_update(self, context, instance_uuid, **kwargs):
        """Update an instance in the database using kwargs as value."""

        (old_ref, instance_ref) = self.db.instance_update_and_get_original(
                context, instance_uuid, kwargs)
        notifications.send_update(context, old_ref, instance_ref)

        return instance_ref

    def _check_injected_file_quota(self, context, injected_files):
        """Enforce quota limits on injected files.

        Raises a QuotaError if any limit is exceeded.
        """
        if injected_files is None:
            return

        # Check number of files first
        try:
            QUOTAS.limit_check(context, injected_files=len(injected_files))
        except exception.OverQuota:
            raise exception.OnsetFileLimitExceeded()

        # OK, now count path and content lengths; we're looking for
        # the max...
        max_path = 0
        max_content = 0
        for path, content in injected_files:
            max_path = max(max_path, len(path))
            max_content = max(max_content, len(content))

        try:
            QUOTAS.limit_check(context, injected_file_path_bytes=max_path,
                               injected_file_content_bytes=max_content)
        except exception.OverQuota as exc:
            # Favor path limit over content limit for reporting
            # purposes
            if 'injected_file_path_bytes' in exc.kwargs['overs']:
                raise exception.OnsetFilePathLimitExceeded()
            else:
                raise exception.OnsetFileContentLimitExceeded()

    def _check_num_instances_quota(self, context, instance_type, min_count,
                                   max_count):
        """Enforce quota limits on number of instances created."""

        # Determine requested cores and ram
        req_cores = max_count * instance_type['vcpus']
        req_ram = max_count * instance_type['memory_mb']

        # Check the quota
        try:
            reservations = QUOTAS.reserve(context, instances=max_count,
                                          cores=req_cores, ram=req_ram)
        except exception.OverQuota as exc:
            # OK, we exceeded quota; let's figure out why...
            quotas = exc.kwargs['quotas']
            usages = exc.kwargs['usages']
            overs = exc.kwargs['overs']

            headroom = dict((res, quotas[res] -
                             (usages[res]['in_use'] + usages[res]['reserved']))
                            for res in quotas.keys())

            allowed = headroom['instances']
            # Reduce 'allowed' instances in line with the cores & ram headroom
            if instance_type['vcpus']:
                allowed = min(allowed,
                              headroom['cores'] // instance_type['vcpus'])
            if instance_type['memory_mb']:
                allowed = min(allowed,
                              headroom['ram'] // instance_type['memory_mb'])

            # Convert to the appropriate exception message
            if allowed <= 0:
                msg = _("Cannot run any more instances of this type.")
                allowed = 0
            elif min_count <= allowed <= max_count:
                # We're actually OK, but still need reservations
                return self._check_num_instances_quota(context, instance_type,
                                                       min_count, allowed)
            else:
                msg = (_("Can only run %s more instances of this type.") %
                       allowed)

            resource = overs[0]
            used = quotas[resource] - headroom[resource]
            total_allowed = used + headroom[resource]
            overs = ','.join(overs)

            pid = context.project_id
            LOG.warn(_("%(overs)s quota exceeded for %(pid)s,"
                       " tried to run %(min_count)s instances. %(msg)s"),
                     locals())
            requested = dict(instances=min_count, cores=req_cores, ram=req_ram)
            raise exception.TooManyInstances(overs=overs,
                                             req=requested[resource],
                                             used=used, allowed=total_allowed,
                                             resource=resource)

        return max_count, reservations

    def _check_metadata_properties_quota(self, context, metadata=None):
        """Enforce quota limits on metadata properties."""
        if not metadata:
            metadata = {}
        num_metadata = len(metadata)
        try:
            QUOTAS.limit_check(context, metadata_items=num_metadata)
        except exception.OverQuota as exc:
            pid = context.project_id
            LOG.warn(_("Quota exceeded for %(pid)s, tried to set "
                       "%(num_metadata)s metadata properties") % locals())
            quota_metadata = exc.kwargs['quotas']['metadata_items']
            raise exception.MetadataLimitExceeded(allowed=quota_metadata)

        # Because metadata is stored in the DB, we hard-code the size limits
        # In future, we may support more variable length strings, so we act
        #  as if this is quota-controlled for forwards compatibility
        for k, v in metadata.iteritems():
            if len(k) == 0:
                msg = _("Metadata property key blank")
                LOG.warn(msg)
                raise exception.InvalidMetadata(reason=msg)
            if len(k) > 255:
                msg = _("Metadata property key greater than 255 characters")
                LOG.warn(msg)
                raise exception.InvalidMetadata(reason=msg)
            if len(v) > 255:
                msg = _("Metadata property value greater than 255 characters")
                LOG.warn(msg)
                raise exception.InvalidMetadata(reason=msg)

    def _check_requested_networks(self, context, requested_networks):
        """ Check if the networks requested belongs to the project
            and the fixed IP address for each network provided is within
            same the network block
        """
        if requested_networks is None:
            return

        self.network_api.validate_networks(context, requested_networks)

    @staticmethod
    def _handle_kernel_and_ramdisk(context, kernel_id, ramdisk_id, image,
                                   image_service):
        """Choose kernel and ramdisk appropriate for the instance.

        The kernel and ramdisk can be chosen in one of three ways:

            1. Passed in with create-instance request.

            2. Inherited from image.

            3. Forced to None by using `null_kernel` FLAG.
        """
        # Inherit from image if not specified
        if kernel_id is None:
            kernel_id = image['properties'].get('kernel_id')

        if ramdisk_id is None:
            ramdisk_id = image['properties'].get('ramdisk_id')

        # Force to None if using null_kernel
        if kernel_id == str(FLAGS.null_kernel):
            kernel_id = None
            ramdisk_id = None

        # Verify kernel and ramdisk exist (fail-fast)
        if kernel_id is not None:
            image_service.show(context, kernel_id)

        if ramdisk_id is not None:
            image_service.show(context, ramdisk_id)

        return kernel_id, ramdisk_id

    @staticmethod
    def _handle_availability_zone(availability_zone):
        # NOTE(vish): We have a legacy hack to allow admins to specify hosts
        #             via az using az:host. It might be nice to expose an
        #             api to specify specific hosts to force onto, but for
        #             now it just supports this legacy hack.
        forced_host = None
        if availability_zone and ':' in availability_zone:
            availability_zone, forced_host = availability_zone.split(':')

        if not availability_zone:
            availability_zone = FLAGS.default_schedule_zone

        return availability_zone, forced_host

    @staticmethod
    def _inherit_properties_from_image(image, auto_disk_config):
        def prop(prop_, prop_type=None):
            """Return the value of an image property."""
            value = image['properties'].get(prop_)

            if value is not None:
                if prop_type == 'bool':
                    value = utils.bool_from_str(value)

            return value

        options_from_image = {'os_type': prop('os_type'),
                              'architecture': prop('arch'),
                              'vm_mode': prop('vm_mode')}

        # If instance doesn't have auto_disk_config overridden by request, use
        # whatever the image indicates
        if auto_disk_config is None:
            auto_disk_config = prop('auto_disk_config', prop_type='bool')

        options_from_image['auto_disk_config'] = auto_disk_config
        return options_from_image

    def _create_instance(self, context, instance_type,
               image_href, kernel_id, ramdisk_id,
               min_count, max_count,
               display_name, display_description,
               key_name, key_data, security_group,
               availability_zone, user_data, metadata,
               injected_files, admin_password,
               access_ip_v4, access_ip_v6,
               requested_networks, config_drive,
               block_device_mapping, auto_disk_config,
               reservation_id=None, create_instance_here=False,
               scheduler_hints=None):
        """Verify all the input parameters regardless of the provisioning
        strategy being performed and schedule the instance(s) for
        creation."""

        if not metadata:
            metadata = {}
        if not security_group:
            security_group = 'default'

        if not instance_type:
            instance_type = instance_types.get_default_instance_type()
        if not min_count:
            min_count = 1
        if not max_count:
            max_count = min_count

        block_device_mapping = block_device_mapping or []

        if instance_type['disabled']:
            raise exception.InstanceTypeNotFound(
                    instance_type_id=instance_type['id'])

        # Check quotas
        num_instances, quota_reservations = self._check_num_instances_quota(
                context, instance_type, min_count, max_count)
        self._check_metadata_properties_quota(context, metadata)
        self._check_injected_file_quota(context, injected_files)
        self._check_requested_networks(context, requested_networks)

        (image_service, image_id) = glance.get_remote_image_service(context,
                                                                    image_href)
        image = image_service.show(context, image_id)

        if instance_type['memory_mb'] < int(image.get('min_ram') or 0):
            QUOTAS.rollback(context, quota_reservations)
            raise exception.InstanceTypeMemoryTooSmall()
        if instance_type['root_gb'] < int(image.get('min_disk') or 0):
            QUOTAS.rollback(context, quota_reservations)
            raise exception.InstanceTypeDiskTooSmall()

        # Handle config_drive
        config_drive_id = None
        if config_drive and config_drive is not True:
            # config_drive is volume id
            config_drive_id = config_drive
            config_drive = None

            # Ensure config_drive image exists
            image_service.show(context, config_drive_id)

        kernel_id, ramdisk_id = self._handle_kernel_and_ramdisk(
                context, kernel_id, ramdisk_id, image, image_service)

        if key_data is None and key_name:
            key_pair = self.db.key_pair_get(context, context.user_id, key_name)
            key_data = key_pair['public_key']

        if reservation_id is None:
            reservation_id = utils.generate_uid('r')

        # grab the architecture from glance
        architecture = image['properties'].get('architecture', 'Unknown')

        root_device_name = block_device.properties_root_device_name(
            image['properties'])

        availability_zone, forced_host = self._handle_availability_zone(
                availability_zone)

        base_options = {
            'reservation_id': reservation_id,
            'image_ref': image_href,
            'kernel_id': kernel_id or '',
            'ramdisk_id': ramdisk_id or '',
            'power_state': power_state.NOSTATE,
            'vm_state': vm_states.BUILDING,
            'config_drive_id': config_drive_id or '',
            'config_drive': config_drive or '',
            'user_id': context.user_id,
            'project_id': context.project_id,
            'launch_time': time.strftime('%Y-%m-%dT%H:%M:%SZ', time.gmtime()),
            'instance_type_id': instance_type['id'],
            'memory_mb': instance_type['memory_mb'],
            'vcpus': instance_type['vcpus'],
            'root_gb': instance_type['root_gb'],
            'ephemeral_gb': instance_type['ephemeral_gb'],
            'display_name': display_name,
            'display_description': display_description or '',
            'user_data': user_data or '',
            'key_name': key_name,
            'key_data': key_data,
            'locked': False,
            'metadata': metadata,
            'access_ip_v4': access_ip_v4,
            'access_ip_v6': access_ip_v6,
            'availability_zone': availability_zone,
            'root_device_name': root_device_name,
            'architecture': architecture,
            'progress': 0}

        if user_data:
            l = len(user_data)
            if l > MAX_USERDATA_SIZE:
                # NOTE(mikal): user_data is stored in a text column, and the
                # database might silently truncate if its over length.
                raise exception.InstanceUserDataTooLarge(
                    length=l, maxsize=MAX_USERDATA_SIZE)

            try:
                base64.decodestring(user_data)
            except base64.binascii.Error:
                raise exception.InstanceUserDataMalformed()

        options_from_image = self._inherit_properties_from_image(
                image, auto_disk_config)

        base_options.update(options_from_image)

        LOG.debug(_("Going to run %s instances...") % num_instances)

        if create_instance_here:
            instance = self.create_db_entry_for_new_instance(
                    context, instance_type, image, base_options,
                    security_group, block_device_mapping,
                    quota_reservations)

            # Reservations committed; don't double-commit
            quota_reservations = None

            # Tells scheduler we created the instance already.
            base_options['uuid'] = instance['uuid']
            use_call = False
        else:
            # We need to wait for the scheduler to create the instance
            # DB entries, because the instance *could* be # created in
            # a child zone.
            use_call = True

        filter_properties = dict(scheduler_hints=scheduler_hints)
        if context.is_admin and forced_host:
            filter_properties['force_hosts'] = [forced_host]

        # TODO(comstud): We should use rpc.multicall when we can
        # retrieve the full instance dictionary from the scheduler.
        # Otherwise, we could exceed the AMQP max message size limit.
        # This would require the schedulers' schedule_run_instances
        # methods to return an iterator vs a list.
        instances = self._schedule_run_instance(
                use_call,
                context, base_options,
                instance_type,
                availability_zone, injected_files,
                admin_password, image,
                num_instances, requested_networks,
                block_device_mapping, security_group,
                filter_properties, quota_reservations)

        if create_instance_here:
            return ([instance], reservation_id)
        return (instances, reservation_id)

    @staticmethod
    def _volume_size(instance_type, virtual_name):
        size = 0
        if virtual_name == 'swap':
            size = instance_type.get('swap', 0)
        elif block_device.is_ephemeral(virtual_name):
            num = block_device.ephemeral_num(virtual_name)

            # TODO(yamahata): ephemeralN where N > 0
            # Only ephemeral0 is allowed for now because InstanceTypes
            # table only allows single local disk, ephemeral_gb.
            # In order to enhance it, we need to add a new columns to
            # instance_types table.
            if num > 0:
                return 0

            size = instance_type.get('ephemeral_gb')

        return size

    def _update_image_block_device_mapping(self, elevated_context,
                                           instance_type, instance_uuid,
                                           mappings):
        """tell vm driver to create ephemeral/swap device at boot time by
        updating BlockDeviceMapping
        """
        for bdm in block_device.mappings_prepend_dev(mappings):
            LOG.debug(_("bdm %s"), bdm, instance_uuid=instance_uuid)

            virtual_name = bdm['virtual']
            if virtual_name == 'ami' or virtual_name == 'root':
                continue

            if not block_device.is_swap_or_ephemeral(virtual_name):
                continue

            size = self._volume_size(instance_type, virtual_name)
            if size == 0:
                continue

            values = {
                'instance_uuid': instance_uuid,
                'device_name': bdm['device'],
                'virtual_name': virtual_name,
                'volume_size': size}
            self.db.block_device_mapping_update_or_create(elevated_context,
                                                          values)

    def _update_block_device_mapping(self, elevated_context,
                                     instance_type, instance_uuid,
                                     block_device_mapping):
        """tell vm driver to attach volume at boot time by updating
        BlockDeviceMapping
        """
        LOG.debug(_("block_device_mapping %s"), block_device_mapping,
                  instance_uuid=instance_uuid)
        for bdm in block_device_mapping:
            assert 'device_name' in bdm

            values = {'instance_uuid': instance_uuid}
            for key in ('device_name', 'delete_on_termination', 'virtual_name',
                        'snapshot_id', 'volume_id', 'volume_size',
                        'no_device'):
                values[key] = bdm.get(key)

            virtual_name = bdm.get('virtual_name')
            if (virtual_name is not None and
                block_device.is_swap_or_ephemeral(virtual_name)):
                size = self._volume_size(instance_type, virtual_name)
                if size == 0:
                    continue
                values['volume_size'] = size

            # NOTE(yamahata): NoDevice eliminates devices defined in image
            #                 files by command line option.
            #                 (--block-device-mapping)
            if virtual_name == 'NoDevice':
                values['no_device'] = True
                for k in ('delete_on_termination', 'virtual_name',
                          'snapshot_id', 'volume_id', 'volume_size'):
                    values[k] = None

            self.db.block_device_mapping_update_or_create(elevated_context,
                                                          values)

    def _populate_instance_for_bdm(self, context, instance, instance_type,
            image, block_device_mapping):
        """Populate instance block device mapping information."""
        # FIXME(comstud): Why do the block_device_mapping DB calls
        # require elevated context?
        elevated = context.elevated()
        instance_uuid = instance['uuid']
        mappings = image['properties'].get('mappings', [])
        if mappings:
            self._update_image_block_device_mapping(elevated,
                    instance_type, instance_uuid, mappings)

        image_bdm = image['properties'].get('block_device_mapping', [])
        for mapping in (image_bdm, block_device_mapping):
            if not mapping:
                continue
            self._update_block_device_mapping(elevated,
                    instance_type, instance_uuid, mapping)

    def _populate_instance_shutdown_terminate(self, instance, image,
                                              block_device_mapping):
        """Populate instance shutdown_terminate information."""
        if (block_device_mapping or
            image['properties'].get('mappings') or
            image['properties'].get('block_device_mapping')):
            instance['shutdown_terminate'] = False

    def _populate_instance_names(self, instance):
        """Populate instance display_name and hostname."""
        display_name = instance.get('display_name')
        hostname = instance.get('hostname')

        if display_name is None:
            display_name = self._default_display_name(instance['uuid'])
            instance['display_name'] = display_name
        if hostname is None:
            hostname = display_name
        instance['hostname'] = utils.sanitize_hostname(hostname)

    def _default_display_name(self, instance_uuid):
        return "Server %s" % instance_uuid

    def _populate_instance_for_create(self, base_options, image,
            security_groups):
        """Build the beginning of a new instance."""

        instance = base_options
        if not instance.get('uuid'):
            # Generate the instance_uuid here so we can use it
            # for additional setup before creating the DB entry.
            instance['uuid'] = str(utils.gen_uuid())

        instance['launch_index'] = 0
        instance['vm_state'] = vm_states.BUILDING
        instance['task_state'] = task_states.SCHEDULING
        instance['architecture'] = image['properties'].get('architecture')
        instance['info_cache'] = {'network_info': '[]'}

        # Store image properties so we can use them later
        # (for notifications, etc).  Only store what we can.
        instance.setdefault('system_metadata', {})
        for key, value in image['properties'].iteritems():
            new_value = str(value)[:255]
            instance['system_metadata']['image_%s' % key] = new_value

        # Use 'default' security_group if none specified.
        if security_groups is None:
            security_groups = ['default']
        elif not isinstance(security_groups, list):
            security_groups = [security_groups]
        instance['security_groups'] = security_groups

        return instance

    #NOTE(bcwaldon): No policy check since this is only used by scheduler and
    # the compute api. That should probably be cleaned up, though.
    def create_db_entry_for_new_instance(self, context, instance_type, image,
            base_options, security_group, block_device_mapping, reservations):
        """Create an entry in the DB for this new instance,
        including any related table updates (such as security group,
        etc).

        This is called by the scheduler after a location for the
        instance has been determined.
        """
        instance = self._populate_instance_for_create(base_options,
                image, security_group)

        self._populate_instance_names(instance)

        self._populate_instance_shutdown_terminate(instance, image,
                                                   block_device_mapping)

        instance = self.db.instance_create(context, instance)

        self._populate_instance_for_bdm(context, instance,
                instance_type, image, block_device_mapping)

        # send a state update notification for the initial create to
        # show it going from non-existent to BUILDING
        notifications.send_update_with_states(context, instance, None,
                vm_states.BUILDING, None, None, service="api")

        # Commit the reservations
        if reservations:
            QUOTAS.commit(context, reservations)

        return instance

    def _schedule_run_instance(self,
            use_call,
            context, base_options,
            instance_type,
            availability_zone, injected_files,
            admin_password, image,
            num_instances,
            requested_networks,
            block_device_mapping,
            security_group,
            filter_properties,
            quota_reservations):
        """Send a run_instance request to the schedulers for processing."""

        pid = context.project_id
        uid = context.user_id

        LOG.debug(_("Sending create to scheduler for %(pid)s/%(uid)s's") %
                  locals())

        request_spec = {
            'image': jsonutils.to_primitive(image),
            'instance_properties': base_options,
            'instance_type': instance_type,
            'num_instances': num_instances,
            'block_device_mapping': block_device_mapping,
            'security_group': security_group,
        }

        return self.scheduler_rpcapi.run_instance(context,
                request_spec=request_spec,
                admin_password=admin_password, injected_files=injected_files,
                requested_networks=requested_networks, is_first_time=True,
                filter_properties=filter_properties,
                reservations=quota_reservations, call=use_call)

    def _check_create_policies(self, context, availability_zone,
            requested_networks, block_device_mapping):
        """Check policies for create()."""
        target = {'project_id': context.project_id,
                  'user_id': context.user_id,
                  'availability_zone': availability_zone}
        check_policy(context, 'create', target)

        if requested_networks:
            check_policy(context, 'create:attach_network', target)

        if block_device_mapping:
            check_policy(context, 'create:attach_volume', target)

    def create(self, context, instance_type,
               image_href, kernel_id=None, ramdisk_id=None,
               min_count=None, max_count=None,
               display_name=None, display_description=None,
               key_name=None, key_data=None, security_group=None,
               availability_zone=None, user_data=None, metadata=None,
               injected_files=None, admin_password=None,
               block_device_mapping=None, access_ip_v4=None,
               access_ip_v6=None, requested_networks=None, config_drive=None,
               auto_disk_config=None, scheduler_hints=None):
        """
        Provision instances, sending instance information to the
        scheduler.  The scheduler will determine where the instance(s)
        go and will handle creating the DB entries.

        Returns a tuple of (instances, reservation_id) where instances
        could be 'None' or a list of instance dicts depending on if
        we waited for information from the scheduler or not.
        """

        self._check_create_policies(context, availability_zone,
                requested_networks, block_device_mapping)

        # We can create the DB entry for the instance here if we're
        # only going to create 1 instance.
        # This speeds up API responses for builds
        # as we don't need to wait for the scheduler.
        create_instance_here = max_count == 1 or max_count is None

        (instances, reservation_id) = self._create_instance(
                               context, instance_type,
                               image_href, kernel_id, ramdisk_id,
                               min_count, max_count,
                               display_name, display_description,
                               key_name, key_data, security_group,
                               availability_zone, user_data, metadata,
                               injected_files, admin_password,
                               access_ip_v4, access_ip_v6,
                               requested_networks, config_drive,
                               block_device_mapping, auto_disk_config,
                               create_instance_here=create_instance_here,
                               scheduler_hints=scheduler_hints)

        if create_instance_here or instances is None:
            return (instances, reservation_id)

        inst_ret_list = []
        for instance in instances:
            if instance.get('_is_precooked', False):
                inst_ret_list.append(instance)
            else:
                # Scheduler only gives us the 'id'.  We need to pull
                # in the created instances from the DB
                instance = self.db.instance_get(context, instance['id'])
                inst_ret_list.append(dict(instance.iteritems()))

        return (inst_ret_list, reservation_id)

    def trigger_provider_fw_rules_refresh(self, context):
        """Called when a rule is added/removed from a provider firewall"""

        hosts = [x['host'] for (x, idx)
                           in self.db.service_get_all_compute_sorted(context)]
        for host in hosts:
            self.compute_rpcapi.refresh_provider_fw_rules(context, host)

    @wrap_check_policy
    def update(self, context, instance, **kwargs):
        """Updates the instance in the datastore.

        :param context: The security context
        :param instance: The instance to update
        :param kwargs: All additional keyword args are treated
                       as data fields of the instance to be
                       updated

        :returns: None
        """
        _, updated = self._update(context, instance, **kwargs)
        return updated

    def _update(self, context, instance, **kwargs):
        # Update the instance record and send a state update notification
        # if task or vm state changed
        old_ref, instance_ref = self.db.instance_update_and_get_original(
                context, instance['uuid'], kwargs)
        notifications.send_update(context, old_ref, instance_ref,
                service="api")

        return dict(old_ref.iteritems()), dict(instance_ref.iteritems())

    @wrap_check_policy
    @check_instance_lock
    @check_instance_state(vm_state=None, task_state=None)
    def soft_delete(self, context, instance):
        """Terminate an instance."""
        LOG.debug(_('Going to try to soft delete instance'),
                  instance=instance)

        if instance['disable_terminate']:
            return

        # NOTE(jerdfelt): The compute daemon handles reclaiming instances
        # that are in soft delete. If there is no host assigned, there is
        # no daemon to reclaim, so delete it immediately.
        if instance['host']:
            instance = self.update(context, instance,
                                   task_state=task_states.POWERING_OFF,
                                   deleted_at=timeutils.utcnow())

            self.compute_rpcapi.power_off_instance(context, instance)
        else:
            LOG.warning(_('No host for instance, deleting immediately'),
                        instance=instance)
            try:
                self.db.instance_destroy(context, instance['uuid'])
            except exception.InstanceNotFound:
                # NOTE(comstud): Race condition.  Instance already gone.
                pass

    def _delete(self, context, instance):
        host = instance['host']
        reservations = None
        try:
            old, updated = self._update(context,
                                        instance,
                                        task_state=task_states.DELETING,
                                        progress=0)

            # Avoid double-counting the quota usage reduction
            # where delete is already in progress
            if old['task_state'] != task_states.DELETING:
                reservations = QUOTAS.reserve(context,
                                              instances=-1,
                                              cores=-instance['vcpus'],
                                              ram=-instance['memory_mb'])

            if not instance['host']:
                # Just update database, nothing else we can do
                constraint = self.db.constraint(host=self.db.equal_any(host))
                try:
                    result = self.db.instance_destroy(context,
                                                      instance['uuid'],
                                                      constraint)
                    if reservations:
                        QUOTAS.commit(context, reservations)
                    return result
                except exception.ConstraintNotMet:
                    # Refresh to get new host information
                    instance = self.get(context, instance['uuid'])

            if instance['vm_state'] == vm_states.RESIZED:
                # If in the middle of a resize, use confirm_resize to
                # ensure the original instance is cleaned up too
                migration_ref = self.db.migration_get_by_instance_and_status(
                        context, instance['uuid'], 'finished')
                if migration_ref:
                    src_host = migration_ref['source_compute']
                    # Call since this can race with the terminate_instance.
                    # The resize is done but awaiting confirmation/reversion,
                    # so there are two cases:
                    # 1. up-resize: here -instance['vcpus'/'memory_mb'] match
                    #    the quota usages accounted for this instance,
                    #    so no further quota adjustment is needed
                    # 2. down-resize: here -instance['vcpus'/'memory_mb'] are
                    #    shy by delta(old, new) from the quota usages accounted
                    #    for this instance, so we must adjust
                    deltas = self._downsize_quota_delta(context,
                                                        migration_ref)
                    downsize_reservations = self._reserve_quota_delta(context,
                                                                      deltas)
                    self.compute_rpcapi.confirm_resize(context,
                            instance, migration_ref['id'],
                            host=src_host, cast=False,
                            reservations=downsize_reservations)

            self.compute_rpcapi.terminate_instance(context, instance)

            if reservations:
                QUOTAS.commit(context, reservations)
        except exception.InstanceNotFound:
            # NOTE(comstud): Race condition. Instance already gone.
            if reservations:
                QUOTAS.rollback(context, reservations)
        except Exception:
            with excutils.save_and_reraise_exception():
                if reservations:
                    QUOTAS.rollback(context, reservations)

    # NOTE(maoy): we allow delete to be called no matter what vm_state says.
    @wrap_check_policy
    @check_instance_lock
    @check_instance_state(vm_state=None, task_state=None)
    def delete(self, context, instance):
        """Terminate an instance."""
        LOG.debug(_("Going to try to terminate instance"), instance=instance)

        if instance['disable_terminate']:
            return

        self._delete(context, instance)

    @wrap_check_policy
    @check_instance_lock
    @check_instance_state(vm_state=[vm_states.SOFT_DELETED])
    def restore(self, context, instance):
        """Restore a previously deleted (but not reclaimed) instance."""
        if instance['host']:
            instance = self.update(context, instance,
                        task_state=task_states.POWERING_ON, deleted_at=None)
            self.compute_rpcapi.power_on_instance(context, instance)
        else:
            self.update(context,
                        instance,
                        vm_state=vm_states.ACTIVE,
                        task_state=None,
                        deleted_at=None)

    @wrap_check_policy
    @check_instance_lock
    @check_instance_state(vm_state=[vm_states.SOFT_DELETED])
    def force_delete(self, context, instance):
        """Force delete a previously deleted (but not reclaimed) instance."""
        self._delete(context, instance)

    @wrap_check_policy
    @check_instance_lock
    @check_instance_state(vm_state=[vm_states.ACTIVE, vm_states.RESCUED,
                                    vm_states.ERROR, vm_states.STOPPED],
                          task_state=[None])
    def stop(self, context, instance, do_cast=True):
        """Stop an instance."""
        LOG.debug(_("Going to try to stop instance"), instance=instance)

        instance = self.update(context, instance,
                    task_state=task_states.STOPPING, progress=0)

        self.compute_rpcapi.stop_instance(context, instance, cast=do_cast)

    @wrap_check_policy
    @check_instance_lock
    @check_instance_state(vm_state=[vm_states.STOPPED])
    def start(self, context, instance):
        """Start an instance."""
        LOG.debug(_("Going to try to start instance"), instance=instance)

        instance = self.update(context, instance,
                               task_state=task_states.STARTING)

        # TODO(yamahata): injected_files isn't supported right now.
        #                 It is used only for osapi. not for ec2 api.
        #                 availability_zone isn't used by run_instance.
        self.compute_rpcapi.start_instance(context, instance)

    #NOTE(bcwaldon): no policy check here since it should be rolled in to
    # search_opts in get_all
    def get_active_by_window(self, context, begin, end=None, project_id=None):
        """Get instances that were continuously active over a window."""
        return self.db.instance_get_active_by_window(context, begin, end,
                                                     project_id)

    #NOTE(bcwaldon): this doesn't really belong in this class
    def get_instance_type(self, context, instance_type_id):
        """Get an instance type by instance type id."""
        return instance_types.get_instance_type(instance_type_id)

    def get(self, context, instance_id):
        """Get a single instance with the given instance_id."""
        # NOTE(ameade): we still need to support integer ids for ec2
        if utils.is_uuid_like(instance_id):
            instance = self.db.instance_get_by_uuid(context, instance_id)
        else:
            instance = self.db.instance_get(context, instance_id)

        check_policy(context, 'get', instance)

        inst = dict(instance.iteritems())
        # NOTE(comstud): Doesn't get returned with iteritems
        inst['name'] = instance['name']
        return inst

    def get_all(self, context, search_opts=None, sort_key='created_at',
                sort_dir='desc'):
        """Get all instances filtered by one of the given parameters.

        If there is no filter and the context is an admin, it will retrieve
        all instances in the system.

        Deleted instances will be returned by default, unless there is a
        search option that says otherwise.

        The results will be returned sorted in the order specified by the
        'sort_dir' parameter using the key specified in the 'sort_key'
        parameter.
        """

        #TODO(bcwaldon): determine the best argument for target here
        target = {
            'project_id': context.project_id,
            'user_id': context.user_id,
        }

        check_policy(context, "get_all", target)

        if search_opts is None:
            search_opts = {}

        LOG.debug(_("Searching by: %s") % str(search_opts))

        # Fixups for the DB call
        filters = {}

        def _remap_flavor_filter(flavor_id):
            try:
                instance_type = instance_types.get_instance_type_by_flavor_id(
                        flavor_id)
            except exception.FlavorNotFound:
                raise ValueError()

            filters['instance_type_id'] = instance_type['id']

        def _remap_fixed_ip_filter(fixed_ip):
            # Turn fixed_ip into a regexp match. Since '.' matches
            # any character, we need to use regexp escaping for it.
            filters['ip'] = '^%s$' % fixed_ip.replace('.', '\\.')

        # search_option to filter_name mapping.
        filter_mapping = {
                'image': 'image_ref',
                'name': 'display_name',
                'tenant_id': 'project_id',
                'flavor': _remap_flavor_filter,
                'fixed_ip': _remap_fixed_ip_filter}

        # copy from search_opts, doing various remappings as necessary
        for opt, value in search_opts.iteritems():
            # Do remappings.
            # Values not in the filter_mapping table are copied as-is.
            # If remapping is None, option is not copied
            # If the remapping is a string, it is the filter_name to use
            try:
                remap_object = filter_mapping[opt]
            except KeyError:
                filters[opt] = value
            else:
                # Remaps are strings to translate to, or functions to call
                # to do the translating as defined by the table above.
                if isinstance(remap_object, basestring):
                    filters[remap_object] = value
                else:
                    try:
                        remap_object(value)

                    # We already know we can't match the filter, so
                    # return an empty list
                    except ValueError:
                        return []

        inst_models = self._get_instances_by_filters(context, filters,
                                                     sort_key, sort_dir)

        # Convert the models to dictionaries
        instances = []
        for inst_model in inst_models:
            instance = dict(inst_model.iteritems())
            # NOTE(comstud): Doesn't get returned by iteritems
            instance['name'] = inst_model['name']
            instances.append(instance)

        return instances

    def _get_instances_by_filters(self, context, filters, sort_key, sort_dir):
        if 'ip6' in filters or 'ip' in filters:
            res = self.network_api.get_instance_uuids_by_ip_filter(context,
                                                                   filters)
            # NOTE(jkoelker) It is possible that we will get the same
            #                instance uuid twice (one for ipv4 and ipv6)
            uuids = set([r['instance_uuid'] for r in res])
            filters['uuid'] = uuids

        return self.db.instance_get_all_by_filters(context, filters, sort_key,
                                                   sort_dir)

    @wrap_check_policy
    @check_instance_state(vm_state=[vm_states.ACTIVE, vm_states.STOPPED])
    def backup(self, context, instance, name, backup_type, rotation,
               extra_properties=None):
        """Backup the given instance

        :param instance: nova.db.sqlalchemy.models.Instance
        :param name: name of the backup or snapshot
            name = backup_type  # daily backups are called 'daily'
        :param rotation: int representing how many backups to keep around;
            None if rotation shouldn't be used (as in the case of snapshots)
        :param extra_properties: dict of extra image properties to include
        """
        recv_meta = self._create_image(context, instance, name, 'backup',
                            backup_type=backup_type, rotation=rotation,
                            extra_properties=extra_properties)
        return recv_meta

    @wrap_check_policy
    @check_instance_state(vm_state=[vm_states.ACTIVE, vm_states.STOPPED])
    def snapshot(self, context, instance, name, extra_properties=None):
        """Snapshot the given instance.

        :param instance: nova.db.sqlalchemy.models.Instance
        :param name: name of the backup or snapshot
        :param extra_properties: dict of extra image properties to include

        :returns: A dict containing image metadata
        """
        return self._create_image(context, instance, name, 'snapshot',
                                  extra_properties=extra_properties)

    def _create_image(self, context, instance, name, image_type,
                      backup_type=None, rotation=None, extra_properties=None):
        """Create snapshot or backup for an instance on this host.

        :param context: security context
        :param instance: nova.db.sqlalchemy.models.Instance
        :param name: string for name of the snapshot
        :param image_type: snapshot | backup
        :param backup_type: daily | weekly
        :param rotation: int representing how many backups to keep around;
            None if rotation shouldn't be used (as in the case of snapshots)
        :param extra_properties: dict of extra image properties to include

        """
        instance_uuid = instance['uuid']

        if image_type == "snapshot":
            task_state = task_states.IMAGE_SNAPSHOT
        elif image_type == "backup":
            task_state = task_states.IMAGE_BACKUP
        else:
            raise Exception(_('Image type not recognized %s') % image_type)

        # change instance state and notify
        old_vm_state = instance["vm_state"]
        old_task_state = instance["task_state"]

        self.db.instance_test_and_set(
                context, instance_uuid, 'task_state', [None], task_state)

        notifications.send_update_with_states(context, instance, old_vm_state,
                instance["vm_state"], old_task_state, instance["task_state"],
                service="api", verify_states=True)

        properties = {
            'instance_uuid': instance_uuid,
            'user_id': str(context.user_id),
            'image_type': image_type,
        }

        sent_meta = {'name': name, 'is_public': False}

        if image_type == 'backup':
            properties['backup_type'] = backup_type

        elif image_type == 'snapshot':
            min_ram, min_disk = self._get_minram_mindisk_params(context,
                                                                instance)
            if min_ram is not None:
                sent_meta['min_ram'] = min_ram
            if min_disk is not None:
                sent_meta['min_disk'] = min_disk

        properties.update(extra_properties or {})
        sent_meta['properties'] = properties

        recv_meta = self.image_service.create(context, sent_meta)
        self.compute_rpcapi.snapshot_instance(context, instance=instance,
                image_id=recv_meta['id'], image_type=image_type,
                backup_type=backup_type, rotation=rotation)
        return recv_meta

    def _get_minram_mindisk_params(self, context, instance):
        try:
            #try to get source image of the instance
            orig_image = self.image_service.show(context,
                                                 instance['image_ref'])
        except exception.ImageNotFound:
            return None, None

        #disk format of vhd is non-shrinkable
        if orig_image.get('disk_format') == 'vhd':
            min_ram = instance['instance_type']['memory_mb']
            min_disk = instance['instance_type']['root_gb']
        else:
            #set new image values to the original image values
            min_ram = orig_image.get('min_ram')
            min_disk = orig_image.get('min_disk')

        return min_ram, min_disk

    @wrap_check_policy
    @check_instance_lock
    @check_instance_state(vm_state=[vm_states.ACTIVE, vm_states.STOPPED,
                                    vm_states.RESCUED],
                          task_state=[None])
    def reboot(self, context, instance, reboot_type):
        """Reboot the given instance."""
        state = {'SOFT': task_states.REBOOTING,
                 'HARD': task_states.REBOOTING_HARD}[reboot_type]
        instance = self.update(context, instance, vm_state=vm_states.ACTIVE,
                               task_state=state)
        self.compute_rpcapi.reboot_instance(context, instance=instance,
                reboot_type=reboot_type)

    def _get_image(self, context, image_href):
        """Throws an ImageNotFound exception if image_href does not exist."""
        (image_service, image_id) = glance.get_remote_image_service(context,
                                                                 image_href)
        return image_service.show(context, image_id)

    @wrap_check_policy
    @check_instance_lock
    @check_instance_state(vm_state=[vm_states.ACTIVE, vm_states.STOPPED],
                          task_state=[None])
    def rebuild(self, context, instance, image_href, admin_password, **kwargs):
        """Rebuild the given instance with the provided attributes."""

        orig_image_ref = instance['image_ref']
        image = self._get_image(context, image_href)

        files_to_inject = kwargs.pop('files_to_inject', [])
        self._check_injected_file_quota(context, files_to_inject)

        metadata = kwargs.get('metadata', {})
        self._check_metadata_properties_quota(context, metadata)

        instance_type = instance['instance_type']
        if instance_type['memory_mb'] < int(image.get('min_ram') or 0):
            raise exception.InstanceTypeMemoryTooSmall()
        if instance_type['root_gb'] < int(image.get('min_disk') or 0):
            raise exception.InstanceTypeDiskTooSmall()

        def _reset_image_metadata():
            """
            Remove old image properties that we're storing as instance
            system metadata.  These properties start with 'image_'.
            Then add the properites for the new image.
            """

            # FIXME(comstud): There's a race condition here in that
            # if the system_metadata for this instance is updated
            # after we do the get and before we update.. those other
            # updates will be lost. Since this problem exists in a lot
            # of other places, I think it should be addressed in a DB
            # layer overhaul.
            sys_metadata = self.db.instance_system_metadata_get(context,
                    instance['uuid'])
            # Remove the old keys
            for key in sys_metadata.keys():
                if key.startswith('image_'):
                    del sys_metadata[key]
            # Add the new ones
            for key, value in image['properties'].iteritems():
                new_value = str(value)[:255]
                sys_metadata['image_%s' % key] = new_value
            self.db.instance_system_metadata_update(context,
                    instance['uuid'], sys_metadata, True)

        instance = self.update(context, instance,
                               task_state=task_states.REBUILDING,
                               # Unfortunately we need to set image_ref early,
                               # so API users can see it.
                               image_ref=image_href, progress=0, **kwargs)

        # On a rebuild, since we're potentially changing images, we need to
        # wipe out the old image properties that we're storing as instance
        # system metadata... and copy in the properties for the new image.
        _reset_image_metadata()

        self.compute_rpcapi.rebuild_instance(context, instance=instance,
                new_pass=admin_password, injected_files=files_to_inject,
                image_ref=image_href, orig_image_ref=orig_image_ref)

    @wrap_check_policy
    @check_instance_lock
    @check_instance_state(vm_state=[vm_states.RESIZED])
    def revert_resize(self, context, instance):
        """Reverts a resize, deleting the 'new' instance in the process."""
        context = context.elevated()
        migration_ref = self.db.migration_get_by_instance_and_status(context,
                instance['uuid'], 'finished')
        if not migration_ref:
            raise exception.MigrationNotFoundByStatus(
                    instance_id=instance['uuid'], status='finished')

        # reverse quota reservation for increased resource usage
        deltas = self._reverse_upsize_quota_delta(context, migration_ref)
        reservations = self._reserve_quota_delta(context, deltas)

        instance = self.update(context, instance,
                               task_state=task_states.RESIZE_REVERTING)

        self.compute_rpcapi.revert_resize(context,
                instance=instance, migration_id=migration_ref['id'],
                host=migration_ref['dest_compute'], reservations=reservations)

        self.db.migration_update(context, migration_ref['id'],
                                 {'status': 'reverted'})

    @wrap_check_policy
    @check_instance_lock
    @check_instance_state(vm_state=[vm_states.RESIZED])
    def confirm_resize(self, context, instance):
        """Confirms a migration/resize and deletes the 'old' instance."""
        context = context.elevated()
        migration_ref = self.db.migration_get_by_instance_and_status(context,
                instance['uuid'], 'finished')
        if not migration_ref:
            raise exception.MigrationNotFoundByStatus(
                    instance_id=instance['uuid'], status='finished')

        # reserve quota only for any decrease in resource usage
        deltas = self._downsize_quota_delta(context, migration_ref)
        reservations = self._reserve_quota_delta(context, deltas)

        instance = self.update(context, instance, vm_state=vm_states.ACTIVE,
                               task_state=None)

        self.compute_rpcapi.confirm_resize(context,
                instance=instance, migration_id=migration_ref['id'],
                host=migration_ref['source_compute'],
                reservations=reservations)

        self.db.migration_update(context, migration_ref['id'],
                {'status': 'confirmed'})

    @staticmethod
    def _resize_quota_delta(context, new_instance_type,
                            old_instance_type, sense, compare):
        """
        Calculate any quota adjustment required at a particular point
        in the resize cycle.

        :param context: the request context
        :param new_instance_type: the target instance type
        :param old_instance_type: the original instance type
        :param sense: the sense of the adjustment, 1 indicates a
                      forward adjustment, whereas -1 indicates a
                      reversal of a prior adjustment
        :param compare: the direction of the comparison, 1 indicates
                        we're checking for positive deltas, whereas
                        -1 indicates negative deltas
        """
        def _quota_delta(resource):
            return sense * (new_instance_type[resource] -
                            old_instance_type[resource])

        deltas = {}
        if compare * _quota_delta('vcpus') > 0:
            deltas['cores'] = _quota_delta('vcpus')
        if compare * _quota_delta('memory_mb') > 0:
            deltas['ram'] = _quota_delta('memory_mb')

        return deltas

    @staticmethod
    def _upsize_quota_delta(context, new_instance_type, old_instance_type):
        """
        Calculate deltas required to adjust quota for an instance upsize.
        """
        return API._resize_quota_delta(context, new_instance_type,
                                       old_instance_type, 1, 1)

    @staticmethod
    def _reverse_upsize_quota_delta(context, migration_ref):
        """
        Calculate deltas required to reverse a prior upsizing
        quota adjustment.
        """
        old_instance_type = instance_types.get_instance_type(
            migration_ref['old_instance_type_id'])
        new_instance_type = instance_types.get_instance_type(
            migration_ref['new_instance_type_id'])

        return API._resize_quota_delta(context, new_instance_type,
                                       old_instance_type, -1, -1)

    @staticmethod
    def _downsize_quota_delta(context, migration_ref):
        """
        Calculate deltas required to adjust quota for an instance downsize.
        """
        old_instance_type = instance_types.get_instance_type(
            migration_ref['old_instance_type_id'])
        new_instance_type = instance_types.get_instance_type(
            migration_ref['new_instance_type_id'])

        return API._resize_quota_delta(context, new_instance_type,
                                       old_instance_type, 1, -1)

    @staticmethod
    def _reserve_quota_delta(context, deltas):
        return QUOTAS.reserve(context, **deltas) if deltas else None

    @wrap_check_policy
    @check_instance_lock
    @check_instance_state(vm_state=[vm_states.ACTIVE, vm_states.STOPPED],
                          task_state=[None])
    def resize(self, context, instance, flavor_id=None, **kwargs):
        """Resize (ie, migrate) a running instance.

        If flavor_id is None, the process is considered a migration, keeping
        the original flavor_id. If flavor_id is not None, the instance should
        be migrated to a new host and resized to the new flavor_id.
        """
        current_instance_type = instance['instance_type']

        # If flavor_id is not provided, only migrate the instance.
        if not flavor_id:
            LOG.debug(_("flavor_id is None. Assuming migration."),
                      instance=instance)
            new_instance_type = current_instance_type
        else:
            new_instance_type = instance_types.get_instance_type_by_flavor_id(
                    flavor_id)

        current_instance_type_name = current_instance_type['name']
        new_instance_type_name = new_instance_type['name']
        LOG.debug(_("Old instance type %(current_instance_type_name)s, "
                    " new instance type %(new_instance_type_name)s"),
                  locals(), instance=instance)

        # FIXME(sirp): both of these should raise InstanceTypeNotFound instead
        if not new_instance_type:
            raise exception.FlavorNotFound(flavor_id=flavor_id)

        same_instance_type = (current_instance_type['id'] ==
                              new_instance_type['id'])

        # NOTE(sirp): We don't want to force a customer to change their flavor
        # when Ops is migrating off of a failed host.
        if new_instance_type['disabled'] and not same_instance_type:
            raise exception.FlavorNotFound(flavor_id=flavor_id)

        # NOTE(markwash): look up the image early to avoid auth problems later
        image = self.image_service.show(context, instance['image_ref'])

        current_memory_mb = current_instance_type['memory_mb']
        new_memory_mb = new_instance_type['memory_mb']

        if (current_memory_mb == new_memory_mb) and flavor_id:
            raise exception.CannotResizeToSameSize()

        # ensure there is sufficient headroom for upsizes
        deltas = self._upsize_quota_delta(context, new_instance_type,
                                          current_instance_type)
        try:
            reservations = self._reserve_quota_delta(context, deltas)
        except exception.OverQuota as exc:
            quotas = exc.kwargs['quotas']
            usages = exc.kwargs['usages']
            overs = exc.kwargs['overs']

            headroom = dict((res, quotas[res] -
                             (usages[res]['in_use'] + usages[res]['reserved']))
                            for res in quotas.keys())

            resource = overs[0]
            used = quotas[resource] - headroom[resource]
            total_allowed = used + headroom[resource]
            overs = ','.join(overs)

            pid = context.project_id
            LOG.warn(_("%(overs)s quota exceeded for %(pid)s,"
                       " tried to resize instance. %(msg)s"), locals())
            raise exception.TooManyInstances(overs=overs,
                                             req=deltas[resource],
                                             used=used, allowed=total_allowed,
                                             resource=resource)

        instance = self.update(context, instance,
                task_state=task_states.RESIZE_PREP, progress=0, **kwargs)

        request_spec = {
                'instance_type': new_instance_type,
                'num_instances': 1,
                'instance_properties': instance}

        filter_properties = {'ignore_hosts': []}

        if not FLAGS.allow_resize_to_same_host:
            filter_properties['ignore_hosts'].append(instance['host'])

        args = {
            "instance": instance,
            "instance_type": new_instance_type,
            "image": image,
            "request_spec": jsonutils.to_primitive(request_spec),
            "filter_properties": filter_properties,
            "reservations": reservations,
        }
        self.scheduler_rpcapi.prep_resize(context, **args)

    @wrap_check_policy
    @check_instance_lock
    def add_fixed_ip(self, context, instance, network_id):
        """Add fixed_ip from specified network to given instance."""
        self.compute_rpcapi.add_fixed_ip_to_instance(context,
                instance=instance, network_id=network_id)

    @wrap_check_policy
    @check_instance_lock
    def remove_fixed_ip(self, context, instance, address):
        """Remove fixed_ip from specified network to given instance."""
        self.compute_rpcapi.remove_fixed_ip_from_instance(context,
                instance=instance, address=address)

    @wrap_check_policy
    @check_instance_lock
    @check_instance_state(vm_state=[vm_states.ACTIVE, vm_states.RESCUED])
    def pause(self, context, instance):
        """Pause the given instance."""
        self.update(context,
                    instance,
                    vm_state=vm_states.ACTIVE,
                    task_state=task_states.PAUSING)
        self.compute_rpcapi.pause_instance(context, instance=instance)

    @wrap_check_policy
    @check_instance_lock
    @check_instance_state(vm_state=[vm_states.PAUSED])
    def unpause(self, context, instance):
        """Unpause the given instance."""
        self.update(context,
                    instance,
                    vm_state=vm_states.PAUSED,
                    task_state=task_states.UNPAUSING)
        self.compute_rpcapi.unpause_instance(context, instance=instance)

    @wrap_check_policy
    def get_diagnostics(self, context, instance):
        """Retrieve diagnostics for the given instance."""
        return self.compute_rpcapi.get_diagnostics(context, instance=instance)

    @wrap_check_policy
    @check_instance_lock
    @check_instance_state(vm_state=[vm_states.ACTIVE, vm_states.RESCUED])
    def suspend(self, context, instance):
        """Suspend the given instance."""
        self.update(context,
                    instance,
                    vm_state=vm_states.ACTIVE,
                    task_state=task_states.SUSPENDING)
        self.compute_rpcapi.suspend_instance(context, instance=instance)

    @wrap_check_policy
    @check_instance_lock
    @check_instance_state(vm_state=[vm_states.SUSPENDED])
    def resume(self, context, instance):
        """Resume the given instance."""
        self.update(context,
                    instance,
                    vm_state=vm_states.SUSPENDED,
                    task_state=task_states.RESUMING)
        self.compute_rpcapi.resume_instance(context, instance=instance)

    @wrap_check_policy
    @check_instance_lock
    @check_instance_state(vm_state=[vm_states.ACTIVE, vm_states.STOPPED])
    def rescue(self, context, instance, rescue_password=None):
        """Rescue the given instance."""
        self.update(context,
                    instance,
                    vm_state=vm_states.ACTIVE,
                    task_state=task_states.RESCUING)

        self.compute_rpcapi.rescue_instance(context, instance=instance,
                rescue_password=rescue_password)

    @wrap_check_policy
    @check_instance_lock
    @check_instance_state(vm_state=[vm_states.RESCUED])
    def unrescue(self, context, instance):
        """Unrescue the given instance."""
        self.update(context,
                    instance,
                    vm_state=vm_states.RESCUED,
                    task_state=task_states.UNRESCUING)
        self.compute_rpcapi.unrescue_instance(context, instance=instance)

    @wrap_check_policy
    @check_instance_lock
    @check_instance_state(vm_state=[vm_states.ACTIVE])
    def set_admin_password(self, context, instance, password=None):
        """Set the root/admin password for the given instance."""
        self.update(context,
                    instance,
                    task_state=task_states.UPDATING_PASSWORD)

        self.compute_rpcapi.set_admin_password(context,
                                               instance=instance,
                                               new_pass=password)

    @wrap_check_policy
    @check_instance_lock
    def inject_file(self, context, instance, path, file_contents):
        """Write a file to the given instance."""
        self.compute_rpcapi.inject_file(context, instance=instance, path=path,
                file_contents=file_contents)

    @wrap_check_policy
    def get_vnc_console(self, context, instance, console_type):
        """Get a url to an instance Console."""
        connect_info = self.compute_rpcapi.get_vnc_console(context,
                instance=instance, console_type=console_type)

        self.consoleauth_rpcapi.authorize_console(context,
                connect_info['token'], console_type, connect_info['host'],
                connect_info['port'], connect_info['internal_access_path'])

        return {'url': connect_info['access_url']}

    @wrap_check_policy
    def get_console_output(self, context, instance, tail_length=None):
        """Get console output for an instance."""
        return self.compute_rpcapi.get_console_output(context,
                instance=instance, tail_length=tail_length)

    @wrap_check_policy
    def lock(self, context, instance):
        """Lock the given instance."""
        context = context.elevated()
        instance_uuid = instance['uuid']
        LOG.debug(_('Locking'), context=context, instance_uuid=instance_uuid)
        self._instance_update(context, instance_uuid, locked=True)

    @wrap_check_policy
    def unlock(self, context, instance):
        """Unlock the given instance."""
        context = context.elevated()
        instance_uuid = instance['uuid']
        LOG.debug(_('Unlocking'), context=context, instance_uuid=instance_uuid)
        self._instance_update(context, instance_uuid, locked=False)

    @wrap_check_policy
    def get_lock(self, context, instance):
        """Return the boolean state of given instance's lock."""
        return self.get(context, instance['uuid'])['locked']

    @wrap_check_policy
    @check_instance_lock
    def reset_network(self, context, instance):
        """Reset networking on the instance."""
        self.compute_rpcapi.reset_network(context, instance=instance)

    @wrap_check_policy
    @check_instance_lock
    def inject_network_info(self, context, instance):
        """Inject network info for the instance."""
        self.compute_rpcapi.inject_network_info(context, instance=instance)

    @wrap_check_policy
    @check_instance_lock
    def attach_volume(self, context, instance, volume_id, device=None):
        """Attach an existing volume to an existing instance."""
        # NOTE(vish): Fail fast if the device is not going to pass. This
        #             will need to be removed along with the test if we
        #             change the logic in the manager for what constitutes
        #             a valid device.
        if device and not re.match("^/dev/x{0,1}[a-z]d[a-z]+$", device):
            raise exception.InvalidDevicePath(path=device)
        # NOTE(vish): This is done on the compute host because we want
        #             to avoid a race where two devices are requested at
        #             the same time. When db access is removed from
        #             compute, the bdm will be created here and we will
        #             have to make sure that they are assigned atomically.
        device = self.compute_rpcapi.reserve_block_device_name(
            context, device=device, instance=instance)
        try:
            volume = self.volume_api.get(context, volume_id)
            self.volume_api.check_attach(context, volume)
            self.volume_api.reserve_volume(context, volume)
            self.compute_rpcapi.attach_volume(context, instance=instance,
                    volume_id=volume_id, mountpoint=device)
        except Exception:
            with excutils.save_and_reraise_exception():
                self.db.block_device_mapping_destroy_by_instance_and_device(
                        context, instance['uuid'], device)

        return device

    @check_instance_lock
    def _detach_volume(self, context, instance, volume_id):
        check_policy(context, 'detach_volume', instance)

        volume = self.volume_api.get(context, volume_id)
        self.volume_api.check_detach(context, volume)

        self.compute_rpcapi.detach_volume(context, instance=instance,
                volume_id=volume_id)
        return instance

    # FIXME(comstud): I wonder if API should pull in the instance from
    # the volume ID via volume API and pass it and the volume object here
    def detach_volume(self, context, volume_id):
        """Detach a volume from an instance."""
        volume = self.volume_api.get(context, volume_id)
        instance_uuid = volume['instance_uuid']
        instance = self.db.instance_get_by_uuid(context.elevated(),
                                                instance_uuid)
        if not instance:
            raise exception.VolumeUnattached(volume_id=volume_id)
<<<<<<< HEAD

        check_policy(context, 'detach_volume', instance)

        volume = self.volume_api.get(context, volume_id)
        self.volume_api.check_detach(context, volume)

        params = {'volume_id': volume_id}
        self._cast_compute_message('detach_volume', context, instance,
                params=params)
        return instance

    @wrap_check_policy
    def associate_floating_ip(self, context, instance, address):
        """Makes calls to network_api to associate_floating_ip.

        :param address: is a string floating ip address
        """
        instance_uuid = instance['uuid']

        # TODO(tr3buchet): currently network_info doesn't contain floating IPs
        # in its info, if this changes, the next few lines will need to
        # accommodate the info containing floating as well as fixed ip
        # addresses
        nw_info = self.network_api.get_instance_nw_info(context.elevated(),
                                                        instance)

        if not nw_info:
            raise exception.FixedIpNotFoundForInstance(
                    instance_id=instance_uuid)

        ips = [ip for ip in nw_info[0].fixed_ips()]

        if not ips:
            raise exception.FixedIpNotFoundForInstance(
                    instance_id=instance_uuid)

        # TODO(tr3buchet): this will associate the floating IP with the
        # first fixed_ip (lowest id) an instance has. This should be
        # changed to support specifying a particular fixed_ip if
        # multiple exist.
        if len(ips) > 1:
            msg = _('multiple fixedips exist, using the first: %s')
            LOG.warning(msg, ips[0]['address'])

        self.network_api.associate_floating_ip(context,
                floating_address=address, fixed_address=ips[0]['address'])
        self.network_api.invalidate_instance_cache(context.elevated(),
                                                   instance)
=======
        self._detach_volume(context, instance, volume_id)
>>>>>>> b4872c33

    @wrap_check_policy
    def get_instance_metadata(self, context, instance):
        """Get all metadata associated with an instance."""
        rv = self.db.instance_metadata_get(context, instance['uuid'])
        return dict(rv.iteritems())

    @wrap_check_policy
    @check_instance_lock
    def delete_instance_metadata(self, context, instance, key):
        """Delete the given metadata item from an instance."""
        self.db.instance_metadata_delete(context, instance['uuid'], key)
        self.compute_rpcapi.change_instance_metadata(context,
                                                     instance=instance,
                                                     diff={key: ['-']})

    @wrap_check_policy
    @check_instance_lock
    def update_instance_metadata(self, context, instance,
                                 metadata, delete=False):
        """Updates or creates instance metadata.

        If delete is True, metadata items that are not specified in the
        `metadata` argument will be deleted.

        """
        orig = self.get_instance_metadata(context, instance)
        if delete:
            _metadata = metadata
        else:
            _metadata = orig.copy()
            _metadata.update(metadata)

        self._check_metadata_properties_quota(context, _metadata)
        self.db.instance_metadata_update(context, instance['uuid'],
                                         _metadata, True)
        diff = utils.diff_dict(orig, _metadata)
        self.compute_rpcapi.change_instance_metadata(context,
                                                     instance=instance,
                                                     diff=diff)
        return _metadata

    def get_instance_faults(self, context, instances):
        """Get all faults for a list of instance uuids."""

        if not instances:
            return {}

        for instance in instances:
            check_policy(context, 'get_instance_faults', instance)

        uuids = [instance['uuid'] for instance in instances]
        return self.db.instance_fault_get_by_instance_uuids(context, uuids)

    def get_instance_bdms(self, context, instance):
        """Get all bdm tables for specified instance."""
        return self.db.block_device_mapping_get_all_by_instance(context,
                instance['uuid'])

    def is_volume_backed_instance(self, context, instance, bdms):
        bdms = bdms or self.get_instance_bdms(context, instance)
        for bdm in bdms:
            if (block_device.strip_dev(bdm.device_name) ==
                block_device.strip_dev(instance['root_device_name'])):
                return True
        else:
            return False

    @check_instance_state(vm_state=[vm_states.ACTIVE])
    def live_migrate(self, context, instance, block_migration,
                     disk_over_commit, host):
        """Migrate a server lively to a new host."""
        LOG.debug(_("Going to try to live migrate instance"),
                  instance=instance)
        self.scheduler_rpcapi.live_migration(context, block_migration,
                disk_over_commit, instance, host, topic=FLAGS.compute_topic)


class HostAPI(base.Base):
    def __init__(self):
        self.compute_rpcapi = compute_rpcapi.ComputeAPI()
        super(HostAPI, self).__init__()

    """Sub-set of the Compute Manager API for managing host operations."""
    def set_host_enabled(self, context, host, enabled):
        """Sets the specified host's ability to accept new instances."""
        # NOTE(comstud): No instance_uuid argument to this compute manager
        # call
        return self.compute_rpcapi.set_host_enabled(context, enabled=enabled,
                host=host)

    def get_host_uptime(self, context, host):
        """Returns the result of calling "uptime" on the target host."""
        # NOTE(comstud): No instance_uuid argument to this compute manager
        # call
        return self.compute_rpcapi.get_host_uptime(context, host=host)

    def host_power_action(self, context, host, action):
        """Reboots, shuts down or powers up the host."""
        # NOTE(comstud): No instance_uuid argument to this compute manager
        # call
        return self.compute_rpcapi.host_power_action(context, action=action,
                host=host)

    def set_host_maintenance(self, context, host, mode):
        """Start/Stop host maintenance window. On start, it triggers
        guest VMs evacuation."""
        return self.compute_rpcapi.host_maintenance_mode(context,
                host_param=host, mode=mode, host=host)


class AggregateAPI(base.Base):
    """Sub-set of the Compute Manager API for managing host aggregates."""
    def __init__(self, **kwargs):
        self.compute_rpcapi = compute_rpcapi.ComputeAPI()
        super(AggregateAPI, self).__init__(**kwargs)

    def create_aggregate(self, context, aggregate_name, availability_zone):
        """Creates the model for the aggregate."""
        zones = [s.availability_zone for s in
                 self.db.service_get_all_by_topic(context,
                                                  FLAGS.compute_topic)]
        if availability_zone in zones:
            values = {"name": aggregate_name,
                      "availability_zone": availability_zone}
            aggregate = self.db.aggregate_create(context, values)
            return dict(aggregate.iteritems())
        else:
            raise exception.InvalidAggregateAction(action='create_aggregate',
                                                   aggregate_id="'N/A'",
                                                   reason='invalid zone')

    def get_aggregate(self, context, aggregate_id):
        """Get an aggregate by id."""
        aggregate = self.db.aggregate_get(context, aggregate_id)
        return self._get_aggregate_info(context, aggregate)

    def get_aggregate_list(self, context):
        """Get all the aggregates."""
        aggregates = self.db.aggregate_get_all(context)
        return [self._get_aggregate_info(context, a) for a in aggregates]

    def update_aggregate(self, context, aggregate_id, values):
        """Update the properties of an aggregate."""
        aggregate = self.db.aggregate_update(context, aggregate_id, values)
        return self._get_aggregate_info(context, aggregate)

    def update_aggregate_metadata(self, context, aggregate_id, metadata):
        """Updates the aggregate metadata.

        If a key is set to None, it gets removed from the aggregate metadata.
        """
        for key in metadata.keys():
            if not metadata[key]:
                try:
                    self.db.aggregate_metadata_delete(context,
                                                      aggregate_id, key)
                    metadata.pop(key)
                except exception.AggregateMetadataNotFound, e:
                    LOG.warn(e.message)
        self.db.aggregate_metadata_add(context, aggregate_id, metadata)
        return self.get_aggregate(context, aggregate_id)

    def delete_aggregate(self, context, aggregate_id):
        """Deletes the aggregate."""
        hosts = self.db.aggregate_host_get_all(context, aggregate_id)
        if len(hosts) > 0:
            raise exception.InvalidAggregateAction(action='delete',
                                                   aggregate_id=aggregate_id,
                                                   reason='not empty')
        self.db.aggregate_delete(context, aggregate_id)

    def add_host_to_aggregate(self, context, aggregate_id, host):
        """Adds the host to an aggregate."""
        # validates the host; ComputeHostNotFound is raised if invalid
        service = self.db.service_get_all_compute_by_host(context, host)[0]
        aggregate = self.db.aggregate_get(context, aggregate_id)
        if service.availability_zone != aggregate.availability_zone:
            raise exception.InvalidAggregateAction(
                    action='add host',
                    aggregate_id=aggregate_id,
                    reason='availability zone mismatch')
        self.db.aggregate_host_add(context, aggregate_id, host)
        #NOTE(jogo): Send message to host to support resource pools
        self.compute_rpcapi.add_aggregate_host(context,
                aggregate_id=aggregate_id, host_param=host, host=host)
        return self.get_aggregate(context, aggregate_id)

    def remove_host_from_aggregate(self, context, aggregate_id, host):
        """Removes host from the aggregate."""
        # validates the host; ComputeHostNotFound is raised if invalid
        service = self.db.service_get_all_compute_by_host(context, host)[0]
        self.db.aggregate_host_delete(context, aggregate_id, host)
        self.compute_rpcapi.remove_aggregate_host(context,
                aggregate_id=aggregate_id, host_param=host, host=host)
        return self.get_aggregate(context, aggregate_id)

    def _get_aggregate_info(self, context, aggregate):
        """Builds a dictionary with aggregate props, metadata and hosts."""
        metadata = self.db.aggregate_metadata_get(context, aggregate.id)
        hosts = self.db.aggregate_host_get_all(context, aggregate.id)
        result = dict(aggregate.iteritems())
        result["metadata"] = metadata
        result["hosts"] = hosts
        return result


class KeypairAPI(base.Base):
    """Sub-set of the Compute Manager API for managing key pairs."""
    def __init__(self, **kwargs):
        super(KeypairAPI, self).__init__(**kwargs)

    def _validate_keypair_name(self, context, user_id, key_name):
        safechars = "_- " + string.digits + string.ascii_letters
        clean_value = "".join(x for x in key_name if x in safechars)
        if clean_value != key_name:
            msg = _("Keypair name contains unsafe characters")
            raise exception.InvalidKeypair(explanation=msg)

        if not 0 < len(key_name) < 256:
            msg = _('Keypair name must be between 1 and 255 characters long')
            raise exception.InvalidKeypair(explanation=msg)

        # NOTE: check for existing keypairs of same name
        try:
            self.db.key_pair_get(context, user_id, key_name)
            raise exception.KeyPairExists(key_name=key_name)
        except exception.NotFound:
            pass

    def import_key_pair(self, context, user_id, key_name, public_key):
        """Import a key pair using an existing public key."""
        self._validate_keypair_name(context, user_id, key_name)

        count = QUOTAS.count(context, 'key_pairs', user_id)
        try:
            QUOTAS.limit_check(context, key_pairs=count + 1)
        except exception.OverQuota:
            raise exception.KeypairLimitExceeded()

        try:
            fingerprint = crypto.generate_fingerprint(public_key)
        except exception.InvalidKeypair:
            msg = _("Keypair data is invalid")
            raise exception.InvalidKeypair(explanation=msg)

        keypair = {'user_id': user_id,
                   'name': key_name,
                   'fingerprint': fingerprint,
                   'public_key': public_key}

        self.db.key_pair_create(context, keypair)
        return keypair

    def create_key_pair(self, context, user_id, key_name):
        """Create a new key pair."""
        self._validate_keypair_name(context, user_id, key_name)

        count = QUOTAS.count(context, 'key_pairs', user_id)
        try:
            QUOTAS.limit_check(context, key_pairs=count + 1)
        except exception.OverQuota:
            raise exception.KeypairLimitExceeded()

        private_key, public_key, fingerprint = crypto.generate_key_pair()

        keypair = {'user_id': user_id,
                   'name': key_name,
                   'fingerprint': fingerprint,
                   'public_key': public_key,
                   'private_key': private_key}
        self.db.key_pair_create(context, keypair)

        return keypair

    def delete_key_pair(self, context, user_id, key_name):
        """Delete a keypair by name."""
        self.db.key_pair_destroy(context, user_id, key_name)

    def get_key_pairs(self, context, user_id):
        """List key pairs."""
        key_pairs = self.db.key_pair_get_all_by_user(context, user_id)
        rval = []
        for key_pair in key_pairs:
            rval.append({
                'name': key_pair['name'],
                'public_key': key_pair['public_key'],
                'fingerprint': key_pair['fingerprint'],
            })
        return rval

    def get_key_pair(self, context, user_id, key_name):
        """Get a keypair by name."""
        key_pair = self.db.key_pair_get(context, user_id, key_name)
        return {'name': key_pair['name'],
                'public_key': key_pair['public_key'],
                'fingerprint': key_pair['fingerprint']}


class SecurityGroupAPI(base.Base):
    """
    Sub-set of the Compute API related to managing security groups
    and security group rules
    """
    def __init__(self, **kwargs):
        super(SecurityGroupAPI, self).__init__(**kwargs)
        self.security_group_rpcapi = compute_rpcapi.SecurityGroupAPI()
        self.sgh = importutils.import_object(FLAGS.security_group_handler)

    def validate_property(self, value, property, allowed):
        """
        Validate given security group property.

        :param value:          the value to validate, as a string or unicode
        :param property:       the property, either 'name' or 'description'
        :param allowed:        the range of characters allowed
        """

        try:
            val = value.strip()
        except AttributeError:
            msg = _("Security group %s is not a string or unicode") % property
            self.raise_invalid_property(msg)
        if not val:
            msg = _("Security group %s cannot be empty.") % property
            self.raise_invalid_property(msg)

        if allowed and not re.match(allowed, val):
            # Some validation to ensure that values match API spec.
            # - Alphanumeric characters, spaces, dashes, and underscores.
            # TODO(Daviey): LP: #813685 extend beyond group_name checking, and
            #  probably create a param validator that can be used elsewhere.
            msg = (_("Value (%(value)s) for parameter Group%(property)s is "
                     "invalid. Content limited to '%(allowed)'.") %
                   dict(value=value, allowed=allowed,
                        property=property.capitalize()))
            self.raise_invalid_property(msg)
        if len(val) > 255:
            msg = _("Security group %s should not be greater "
                            "than 255 characters.") % property
            self.raise_invalid_property(msg)

    def ensure_default(self, context):
        """Ensure that a context has a security group.

        Creates a security group for the security context if it does not
        already exist.

        :param context: the security context
        """
        self.db.security_group_ensure_default(context)

    def create(self, context, name, description):
        try:
            reservations = QUOTAS.reserve(context, security_groups=1)
        except exception.OverQuota:
            msg = _("Quota exceeded, too many security groups.")
            self.raise_over_quota(msg)

        LOG.audit(_("Create Security Group %s"), name, context=context)

        self.ensure_default(context)

        if self.db.security_group_exists(context, context.project_id, name):
            msg = _('Security group %s already exists') % name
            self.raise_group_already_exists(msg)

        try:
            group = {'user_id': context.user_id,
                     'project_id': context.project_id,
                     'name': name,
                     'description': description}
            group_ref = self.db.security_group_create(context, group)
            self.sgh.trigger_security_group_create_refresh(context, group)
            # Commit the reservation
            QUOTAS.commit(context, reservations)
        except Exception:
            with excutils.save_and_reraise_exception():
                QUOTAS.rollback(context, reservations)

        return group_ref

    def get(self, context, name=None, id=None, map_exception=False):
        self.ensure_default(context)
        try:
            if name:
                return self.db.security_group_get_by_name(context,
                                                          context.project_id,
                                                          name)
            elif id:
                return self.db.security_group_get(context, id)
        except exception.NotFound as exp:
            if map_exception:
                msg = unicode(exp)
                self.raise_not_found(msg)
            else:
                raise

    def list(self, context, names=None, ids=None, project=None):
        self.ensure_default(context)

        groups = []
        if names or ids:
            if names:
                for name in names:
                    groups.append(self.db.security_group_get_by_name(context,
                                                                     project,
                                                                     name))
            if ids:
                for id in ids:
                    groups.append(self.db.security_group_get(context, id))

        elif context.is_admin:
            groups = self.db.security_group_get_all(context)

        elif project:
            groups = self.db.security_group_get_by_project(context, project)

        return groups

    def destroy(self, context, security_group):
        if self.db.security_group_in_use(context, security_group.id):
            msg = _("Security group is still in use")
            self.raise_invalid_group(msg)

        # Get reservations
        try:
            reservations = QUOTAS.reserve(context, security_groups=-1)
        except Exception:
            reservations = None
            LOG.exception(_("Failed to update usages deallocating "
                            "security group"))

        LOG.audit(_("Delete security group %s"), security_group.name,
                  context=context)
        self.db.security_group_destroy(context, security_group.id)

        self.sgh.trigger_security_group_destroy_refresh(context,
                                                        security_group.id)

        # Commit the reservations
        if reservations:
            QUOTAS.commit(context, reservations)

    def is_associated_with_server(self, security_group, instance_uuid):
        """Check if the security group is already associated
           with the instance. If Yes, return True.
        """

        if not security_group:
            return False

        instances = security_group.get('instances')
        if not instances:
            return False

        for inst in instances:
            if (instance_uuid == inst['uuid']):
                return True

        return False

    @wrap_check_security_groups_policy
    def add_to_instance(self, context, instance, security_group_name):
        """Add security group to the instance"""
        security_group = self.db.security_group_get_by_name(context,
                context.project_id,
                security_group_name)

        instance_uuid = instance['uuid']

        #check if the security group is associated with the server
        if self.is_associated_with_server(security_group, instance_uuid):
            raise exception.SecurityGroupExistsForInstance(
                                        security_group_id=security_group['id'],
                                        instance_id=instance_uuid)

        #check if the instance is in running state
        if instance['power_state'] != power_state.RUNNING:
            raise exception.InstanceNotRunning(instance_id=instance_uuid)

        self.db.instance_add_security_group(context.elevated(),
                                            instance_uuid,
                                            security_group['id'])
        # NOTE(comstud): No instance_uuid argument to this compute manager
        # call
        self.security_group_rpcapi.refresh_security_group_rules(context,
                security_group['id'], host=instance['host'])

        self.trigger_handler('instance_add_security_group',
                context, instance, security_group_name)

    @wrap_check_security_groups_policy
    def remove_from_instance(self, context, instance, security_group_name):
        """Remove the security group associated with the instance"""
        security_group = self.db.security_group_get_by_name(context,
                context.project_id,
                security_group_name)

        instance_uuid = instance['uuid']

        #check if the security group is associated with the server
        if not self.is_associated_with_server(security_group, instance_uuid):
            raise exception.SecurityGroupNotExistsForInstance(
                                    security_group_id=security_group['id'],
                                    instance_id=instance_uuid)

        #check if the instance is in running state
        if instance['power_state'] != power_state.RUNNING:
            raise exception.InstanceNotRunning(instance_id=instance_uuid)

        self.db.instance_remove_security_group(context.elevated(),
                                               instance_uuid,
                                               security_group['id'])
        # NOTE(comstud): No instance_uuid argument to this compute manager
        # call
        self.security_group_rpcapi.refresh_security_group_rules(context,
                security_group['id'], host=instance['host'])

        self.trigger_handler('instance_remove_security_group',
                context, instance, security_group_name)

    def trigger_handler(self, event, *args):
        handle = getattr(self.sgh, 'trigger_%s_refresh' % event)
        handle(*args)

    def trigger_rules_refresh(self, context, id):
        """Called when a rule is added to or removed from a security_group."""

        security_group = self.db.security_group_get(context, id)

        for instance in security_group['instances']:
            if instance['host'] is not None:
                self.security_group_rpcapi.refresh_instance_security_rules(
                        context, instance['host'], instance)

    def trigger_members_refresh(self, context, group_ids):
        """Called when a security group gains a new or loses a member.

        Sends an update request to each compute node for each instance for
        which this is relevant.
        """
        # First, we get the security group rules that reference these groups as
        # the grantee..
        security_group_rules = set()
        for group_id in group_ids:
            security_group_rules.update(
                self.db.security_group_rule_get_by_security_group_grantee(
                                                                     context,
                                                                     group_id))

        # ..then we distill the rules into the groups to which they belong..
        security_groups = set()
        for rule in security_group_rules:
            security_group = self.db.security_group_get(
                                                    context,
                                                    rule['parent_group_id'])
            security_groups.add(security_group)

        # ..then we find the instances that are members of these groups..
        instances = set()
        for security_group in security_groups:
            for instance in security_group['instances']:
                instances.add(instance)

        # ..then we send a request to refresh the rules for each instance.
        for instance in instances:
            if instance['host']:
                self.security_group_rpcapi.refresh_instance_security_rules(
                        context, instance['host'], instance)

    def parse_cidr(self, cidr):
        if cidr:
            try:
                cidr = urllib.unquote(cidr).decode()
            except Exception as e:
                self.raise_invalid_cidr(cidr, e)

            if not utils.is_valid_cidr(cidr):
                self.raise_invalid_cidr(cidr)

            return cidr
        else:
            return '0.0.0.0/0'

    @staticmethod
    def new_group_ingress_rule(grantee_group_id, protocol, from_port,
                               to_port):
        return SecurityGroupAPI._new_ingress_rule(protocol, from_port,
                                to_port, group_id=grantee_group_id)

    @staticmethod
    def new_cidr_ingress_rule(grantee_cidr, protocol, from_port, to_port):
        return SecurityGroupAPI._new_ingress_rule(protocol, from_port,
                                to_port, cidr=grantee_cidr)

    @staticmethod
    def _new_ingress_rule(ip_protocol, from_port, to_port,
                          group_id=None, cidr=None):
        values = {}

        if group_id:
            values['group_id'] = group_id
            # Open everything if an explicit port range or type/code are not
            # specified, but only if a source group was specified.
            ip_proto_upper = ip_protocol.upper() if ip_protocol else ''
            if (ip_proto_upper == 'ICMP' and
                from_port is None and to_port is None):
                from_port = -1
                to_port = -1
            elif (ip_proto_upper in ['TCP', 'UDP'] and from_port is None
                  and to_port is None):
                from_port = 1
                to_port = 65535

        elif cidr:
            values['cidr'] = cidr

        if ip_protocol and from_port is not None and to_port is not None:

            ip_protocol = str(ip_protocol)
            try:
                # Verify integer conversions
                from_port = int(from_port)
                to_port = int(to_port)
            except ValueError:
                if ip_protocol.upper() == 'ICMP':
                    raise exception.InvalidInput(reason="Type and"
                         " Code must be integers for ICMP protocol type")
                else:
                    raise exception.InvalidInput(reason="To and From ports "
                          "must be integers")

            if ip_protocol.upper() not in ['TCP', 'UDP', 'ICMP']:
                raise exception.InvalidIpProtocol(protocol=ip_protocol)

            # Verify that from_port must always be less than
            # or equal to to_port
            if (ip_protocol.upper() in ['TCP', 'UDP'] and
                (from_port > to_port)):
                raise exception.InvalidPortRange(from_port=from_port,
                      to_port=to_port, msg="Former value cannot"
                                            " be greater than the later")

            # Verify valid TCP, UDP port ranges
            if (ip_protocol.upper() in ['TCP', 'UDP'] and
                (from_port < 1 or to_port > 65535)):
                raise exception.InvalidPortRange(from_port=from_port,
                      to_port=to_port, msg="Valid TCP ports should"
                                           " be between 1-65535")

            # Verify ICMP type and code
            if (ip_protocol.upper() == "ICMP" and
                (from_port < -1 or from_port > 255 or
                to_port < -1 or to_port > 255)):
                raise exception.InvalidPortRange(from_port=from_port,
                      to_port=to_port, msg="For ICMP, the"
                                           " type:code must be valid")

            values['protocol'] = ip_protocol
            values['from_port'] = from_port
            values['to_port'] = to_port

        else:
            # If cidr based filtering, protocol and ports are mandatory
            if cidr:
                return None

        return values

    def rule_exists(self, security_group, values):
        """Indicates whether the specified rule values are already
           defined in the given security group.
        """
        for rule in security_group.rules:
            is_duplicate = True
            keys = ('group_id', 'cidr', 'from_port', 'to_port', 'protocol')
            for key in keys:
                if rule.get(key) != values.get(key):
                    is_duplicate = False
                    break
            if is_duplicate:
                return rule.get('id') or True
        return False

    def get_rule(self, context, id):
        self.ensure_default(context)
        try:
            return self.db.security_group_rule_get(context, id)
        except exception.NotFound:
            msg = _("Rule (%s) not found") % id
            self.raise_not_found(msg)

    def add_rules(self, context, id, name, vals):
        count = QUOTAS.count(context, 'security_group_rules', id)
        try:
            projected = count + len(vals)
            QUOTAS.limit_check(context, security_group_rules=projected)
        except exception.OverQuota:
            msg = _("Quota exceeded, too many security group rules.")
            self.raise_over_quota(msg)

        msg = _("Authorize security group ingress %s")
        LOG.audit(msg, name, context=context)

        rules = [self.db.security_group_rule_create(context, v) for v in vals]

        self.trigger_rules_refresh(context, id=id)
        self.trigger_handler('security_group_rule_create', context,
                             [r['id'] for r in rules])
        return rules

    def remove_rules(self, context, security_group, rule_ids):
        msg = _("Revoke security group ingress %s")
        LOG.audit(msg, security_group['name'], context=context)

        for rule_id in rule_ids:
            self.db.security_group_rule_destroy(context, rule_id)

        # NOTE(vish): we removed some rules, so refresh
        self.trigger_rules_refresh(context, id=security_group['id'])
        self.trigger_handler('security_group_rule_destroy', context, rule_ids)

    @staticmethod
    def raise_invalid_property(msg):
        raise NotImplementedError()

    @staticmethod
    def raise_group_already_exists(msg):
        raise NotImplementedError()

    @staticmethod
    def raise_invalid_group(msg):
        raise NotImplementedError()

    @staticmethod
    def raise_invalid_cidr(cidr, decoding_exception=None):
        raise NotImplementedError()

    @staticmethod
    def raise_over_quota(msg):
        raise NotImplementedError()

    @staticmethod
    def raise_not_found(msg):
        raise NotImplementedError()<|MERGE_RESOLUTION|>--- conflicted
+++ resolved
@@ -1788,58 +1788,7 @@
                                                 instance_uuid)
         if not instance:
             raise exception.VolumeUnattached(volume_id=volume_id)
-<<<<<<< HEAD
-
-        check_policy(context, 'detach_volume', instance)
-
-        volume = self.volume_api.get(context, volume_id)
-        self.volume_api.check_detach(context, volume)
-
-        params = {'volume_id': volume_id}
-        self._cast_compute_message('detach_volume', context, instance,
-                params=params)
-        return instance
-
-    @wrap_check_policy
-    def associate_floating_ip(self, context, instance, address):
-        """Makes calls to network_api to associate_floating_ip.
-
-        :param address: is a string floating ip address
-        """
-        instance_uuid = instance['uuid']
-
-        # TODO(tr3buchet): currently network_info doesn't contain floating IPs
-        # in its info, if this changes, the next few lines will need to
-        # accommodate the info containing floating as well as fixed ip
-        # addresses
-        nw_info = self.network_api.get_instance_nw_info(context.elevated(),
-                                                        instance)
-
-        if not nw_info:
-            raise exception.FixedIpNotFoundForInstance(
-                    instance_id=instance_uuid)
-
-        ips = [ip for ip in nw_info[0].fixed_ips()]
-
-        if not ips:
-            raise exception.FixedIpNotFoundForInstance(
-                    instance_id=instance_uuid)
-
-        # TODO(tr3buchet): this will associate the floating IP with the
-        # first fixed_ip (lowest id) an instance has. This should be
-        # changed to support specifying a particular fixed_ip if
-        # multiple exist.
-        if len(ips) > 1:
-            msg = _('multiple fixedips exist, using the first: %s')
-            LOG.warning(msg, ips[0]['address'])
-
-        self.network_api.associate_floating_ip(context,
-                floating_address=address, fixed_address=ips[0]['address'])
-        self.network_api.invalidate_instance_cache(context.elevated(),
-                                                   instance)
-=======
         self._detach_volume(context, instance, volume_id)
->>>>>>> b4872c33
 
     @wrap_check_policy
     def get_instance_metadata(self, context, instance):
