# vim: tabstop=4 shiftwidth=4 softtabstop=4

# Copyright 2010 United States Government as represented by the
# Administrator of the National Aeronautics and Space Administration.
# All Rights Reserved.
# Copyright (c) 2010 Citrix Systems, Inc.
#
#    Licensed under the Apache License, Version 2.0 (the "License"); you may
#    not use this file except in compliance with the License. You may obtain
#    a copy of the License at
#
#         http://www.apache.org/licenses/LICENSE-2.0
#
#    Unless required by applicable law or agreed to in writing, software
#    distributed under the License is distributed on an "AS IS" BASIS, WITHOUT
#    WARRANTIES OR CONDITIONS OF ANY KIND, either express or implied. See the
#    License for the specific language governing permissions and limitations
#    under the License.

"""
The built-in instance properties.
"""

from nova import flags
from nova import exception

FLAGS = flags.FLAGS
INSTANCE_TYPES = {
    'm1.tiny': dict(memory_mb=512, vcpus=1, local_gb=0, flavorid=1),
    'm1.small': dict(memory_mb=2048, vcpus=1, local_gb=20, flavorid=2),
    'm1.medium': dict(memory_mb=4096, vcpus=2, local_gb=40, flavorid=3),
    'm1.large': dict(memory_mb=8192, vcpus=4, local_gb=80, flavorid=4),
    'm1.xlarge': dict(memory_mb=16384, vcpus=8, local_gb=160, flavorid=5)}


def get_by_type(instance_type):
    """Build instance data structure and save it to the data store."""
    if instance_type is None:
        return FLAGS.default_instance_type
    if instance_type not in INSTANCE_TYPES:
<<<<<<< HEAD
        raise exception.ApiError(_("Unknown instance type: %s"),
                                 instance_type)
=======
        raise exception.ApiError("Unknown instance type: %s" % instance_type)
>>>>>>> 1ca7d869
    return instance_type


def get_by_flavor_id(flavor_id):
    for instance_type, details in INSTANCE_TYPES.iteritems():
        if details['flavorid'] == flavor_id:
            return instance_type
    return FLAGS.default_instance_type<|MERGE_RESOLUTION|>--- conflicted
+++ resolved
@@ -38,12 +38,8 @@
     if instance_type is None:
         return FLAGS.default_instance_type
     if instance_type not in INSTANCE_TYPES:
-<<<<<<< HEAD
         raise exception.ApiError(_("Unknown instance type: %s"),
                                  instance_type)
-=======
-        raise exception.ApiError("Unknown instance type: %s" % instance_type)
->>>>>>> 1ca7d869
     return instance_type
 
 
