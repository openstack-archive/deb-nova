--- conflicted
+++ resolved
@@ -298,9 +298,6 @@
           write_bytes=vol_usage['tot_write_bytes'] +
                 vol_usage['curr_write_bytes'])
 
-<<<<<<< HEAD
-    return usage_info
-=======
     return usage_info
 
 
@@ -326,5 +323,4 @@
             event = pack_action_event_finish(self.context, uuid,
                                              self.event_name, exc_val, exc_tb)
             self.conductor.action_event_finish(self.context, event)
-        return False
->>>>>>> 957b7f88
+        return False