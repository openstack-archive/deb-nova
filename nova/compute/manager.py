# Copyright 2010 United States Government as represented by the
# Administrator of the National Aeronautics and Space Administration.
# Copyright 2011 Justin Santa Barbara
# All Rights Reserved.
#
#    Licensed under the Apache License, Version 2.0 (the "License"); you may
#    not use this file except in compliance with the License. You may obtain
#    a copy of the License at
#
#         http://www.apache.org/licenses/LICENSE-2.0
#
#    Unless required by applicable law or agreed to in writing, software
#    distributed under the License is distributed on an "AS IS" BASIS, WITHOUT
#    WARRANTIES OR CONDITIONS OF ANY KIND, either express or implied. See the
#    License for the specific language governing permissions and limitations
#    under the License.

"""Handles all processes relating to instances (guest vms).

The :py:class:`ComputeManager` class is a :py:class:`nova.manager.Manager` that
handles RPC calls relating to creating instances.  It is responsible for
building a disk image, launching it via the underlying virtualization driver,
responding to calls to check its state, attaching persistent storage, and
terminating it.

"""

import base64
import contextlib
import functools
import socket
import sys
import time
import traceback
import uuid

from cinderclient import exceptions as cinder_exception
import eventlet.event
from eventlet import greenthread
import eventlet.timeout
from keystoneclient import exceptions as keystone_exception
from oslo.config import cfg
from oslo import messaging
from oslo.serialization import jsonutils
from oslo.utils import excutils
from oslo.utils import strutils
from oslo.utils import timeutils
import six

from nova import block_device
from nova.cells import rpcapi as cells_rpcapi
from nova.cloudpipe import pipelib
from nova import compute
from nova.compute import build_results
from nova.compute import power_state
from nova.compute import resource_tracker
from nova.compute import rpcapi as compute_rpcapi
from nova.compute import task_states
from nova.compute import utils as compute_utils
from nova.compute import vm_states
from nova import conductor
from nova import consoleauth
import nova.context
from nova import exception
from nova import hooks
from nova.i18n import _
from nova.i18n import _LE
from nova.i18n import _LI
from nova.i18n import _LW
from nova import image
from nova.image import glance
from nova import manager
from nova import network
from nova.network import model as network_model
from nova.network.security_group import openstack_driver
from nova import objects
from nova.objects import base as obj_base
from nova.objects import instance as instance_obj
from nova.objects import quotas as quotas_obj
from nova.openstack.common import log as logging
from nova.openstack.common import periodic_task
from nova import paths
from nova import rpc
from nova import safe_utils
from nova.scheduler import rpcapi as scheduler_rpcapi
from nova import utils
from nova.virt import block_device as driver_block_device
from nova.virt import driver
from nova.virt import event as virtevent
from nova.virt import storage_users
from nova.virt import virtapi
from nova import volume
from nova.volume import encryptors


compute_opts = [
    cfg.StrOpt('console_host',
               default=socket.gethostname(),
               help='Console proxy host to use to connect '
                    'to instances on this host.'),
    cfg.StrOpt('default_access_ip_network_name',
               help='Name of network to use to set access IPs for instances'),
    cfg.BoolOpt('defer_iptables_apply',
                default=False,
                help='Whether to batch up the application of IPTables rules'
                     ' during a host restart and apply all at the end of the'
                     ' init phase'),
    cfg.StrOpt('instances_path',
               default=paths.state_path_def('instances'),
               help='Where instances are stored on disk'),
    cfg.BoolOpt('instance_usage_audit',
                default=False,
                help="Generate periodic compute.instance.exists"
                     " notifications"),
    cfg.IntOpt('live_migration_retry_count',
               default=30,
               help="Number of 1 second retries needed in live_migration"),
    cfg.BoolOpt('resume_guests_state_on_host_boot',
                default=False,
                help='Whether to start guests that were running before the '
                     'host rebooted'),
    cfg.IntOpt('network_allocate_retries',
               default=0,
               help="Number of times to retry network allocation on failures"),
    cfg.IntOpt('block_device_allocate_retries',
               default=60,
               help='Number of times to retry block device'
                    ' allocation on failures')
    ]

interval_opts = [
    cfg.IntOpt('bandwidth_poll_interval',
               default=600,
               help='Interval to pull network bandwidth usage info. Not '
                    'supported on all hypervisors. Set to -1 to disable. '
                    'Setting this to 0 will run at the default rate.'),
    cfg.IntOpt('sync_power_state_interval',
               default=600,
               help='Interval to sync power states between the database and '
                    'the hypervisor. Set to -1 to disable. '
                    'Setting this to 0 will run at the default rate.'),
    cfg.IntOpt("heal_instance_info_cache_interval",
               default=60,
               help="Number of seconds between instance info_cache self "
                    "healing updates"),
    cfg.IntOpt('reclaim_instance_interval',
               default=0,
               help='Interval in seconds for reclaiming deleted instances'),
    cfg.IntOpt('volume_usage_poll_interval',
               default=0,
               help='Interval in seconds for gathering volume usages'),
    cfg.IntOpt('shelved_poll_interval',
               default=3600,
               help='Interval in seconds for polling shelved instances to '
                    'offload. Set to -1 to disable.'
                    'Setting this to 0 will run at the default rate.'),
    cfg.IntOpt('shelved_offload_time',
               default=0,
               help='Time in seconds before a shelved instance is eligible '
                    'for removing from a host.  -1 never offload, 0 offload '
                    'when shelved'),
    cfg.IntOpt('instance_delete_interval',
               default=300,
               help=('Interval in seconds for retrying failed instance file '
                     'deletes. Set to -1 to disable. '
                     'Setting this to 0 will run at the default rate.')),
    cfg.IntOpt('block_device_allocate_retries_interval',
               default=3,
               help='Waiting time interval (seconds) between block'
                    ' device allocation retries on failures')
]

timeout_opts = [
    cfg.IntOpt("reboot_timeout",
               default=0,
               help="Automatically hard reboot an instance if it has been "
                    "stuck in a rebooting state longer than N seconds. "
                    "Set to 0 to disable."),
    cfg.IntOpt("instance_build_timeout",
               default=0,
               help="Amount of time in seconds an instance can be in BUILD "
                    "before going into ERROR status. "
                    "Set to 0 to disable."),
    cfg.IntOpt("rescue_timeout",
               default=0,
               help="Automatically unrescue an instance after N seconds. "
                    "Set to 0 to disable."),
    cfg.IntOpt("resize_confirm_window",
               default=0,
               help="Automatically confirm resizes after N seconds. "
                    "Set to 0 to disable."),
    cfg.IntOpt("shutdown_timeout",
               default=60,
               help="Total amount of time to wait in seconds for an instance "
                    "to perform a clean shutdown."),
]

running_deleted_opts = [
    cfg.StrOpt("running_deleted_instance_action",
               default="reap",
               help="Action to take if a running deleted instance is detected."
                    " Valid options are 'noop', 'log', 'shutdown', or 'reap'. "
                    "Set to 'noop' to take no action."),
    cfg.IntOpt("running_deleted_instance_poll_interval",
               default=1800,
               help="Number of seconds to wait between runs of the cleanup "
                    "task."),
    cfg.IntOpt("running_deleted_instance_timeout",
               default=0,
               help="Number of seconds after being deleted when a running "
                    "instance should be considered eligible for cleanup."),
]

instance_cleaning_opts = [
    cfg.IntOpt('maximum_instance_delete_attempts',
               default=5,
               help=('The number of times to attempt to reap an instance\'s '
                     'files.')),
]

CONF = cfg.CONF
CONF.register_opts(compute_opts)
CONF.register_opts(interval_opts)
CONF.register_opts(timeout_opts)
CONF.register_opts(running_deleted_opts)
CONF.register_opts(instance_cleaning_opts)
CONF.import_opt('allow_resize_to_same_host', 'nova.compute.api')
CONF.import_opt('console_topic', 'nova.console.rpcapi')
CONF.import_opt('host', 'nova.netconf')
CONF.import_opt('my_ip', 'nova.netconf')
CONF.import_opt('vnc_enabled', 'nova.vnc')
CONF.import_opt('enabled', 'nova.spice', group='spice')
CONF.import_opt('enable', 'nova.cells.opts', group='cells')
CONF.import_opt('image_cache_subdirectory_name', 'nova.virt.imagecache')
CONF.import_opt('image_cache_manager_interval', 'nova.virt.imagecache')
CONF.import_opt('enabled', 'nova.rdp', group='rdp')
CONF.import_opt('html5_proxy_base_url', 'nova.rdp', group='rdp')
CONF.import_opt('enabled', 'nova.console.serial', group='serial_console')
CONF.import_opt('base_url', 'nova.console.serial', group='serial_console')

LOG = logging.getLogger(__name__)

get_notifier = functools.partial(rpc.get_notifier, service='compute')
wrap_exception = functools.partial(exception.wrap_exception,
                                   get_notifier=get_notifier)


@utils.expects_func_args('migration')
def errors_out_migration(function):
    """Decorator to error out migration on failure."""

    @functools.wraps(function)
    def decorated_function(self, context, *args, **kwargs):
        try:
            return function(self, context, *args, **kwargs)
        except Exception:
            with excutils.save_and_reraise_exception():
                migration = kwargs['migration']
                status = migration.status
                if status not in ['migrating', 'post-migrating']:
                    return
                migration.status = 'error'
                try:
                    migration.save(context.elevated())
                except Exception:
                    LOG.debug('Error setting migration status '
                              'for instance %s.',
                              migration.instance_uuid, exc_info=True)

    return decorated_function


@utils.expects_func_args('instance')
def reverts_task_state(function):
    """Decorator to revert task_state on failure."""

    @functools.wraps(function)
    def decorated_function(self, context, *args, **kwargs):
        try:
            return function(self, context, *args, **kwargs)
        except exception.UnexpectedTaskStateError as e:
            # Note(maoy): unexpected task state means the current
            # task is preempted. Do not clear task state in this
            # case.
            with excutils.save_and_reraise_exception():
                LOG.info(_LI("Task possibly preempted: %s"),
                         e.format_message())
        except Exception:
            with excutils.save_and_reraise_exception():
                try:
                    self._instance_update(context,
                                          kwargs['instance']['uuid'],
                                          task_state=None)
                except Exception:
                    pass

    return decorated_function


@utils.expects_func_args('instance')
def wrap_instance_fault(function):
    """Wraps a method to catch exceptions related to instances.

    This decorator wraps a method to catch any exceptions having to do with
    an instance that may get thrown. It then logs an instance fault in the db.
    """

    @functools.wraps(function)
    def decorated_function(self, context, *args, **kwargs):
        try:
            return function(self, context, *args, **kwargs)
        except exception.InstanceNotFound:
            raise
        except Exception as e:
            # NOTE(gtt): If argument 'instance' is in args rather than kwargs,
            # we will get a KeyError exception which will cover up the real
            # exception. So, we update kwargs with the values from args first.
            # then, we can get 'instance' from kwargs easily.
            kwargs.update(dict(zip(function.func_code.co_varnames[2:], args)))

            with excutils.save_and_reraise_exception():
                compute_utils.add_instance_fault_from_exc(context,
                        kwargs['instance'], e, sys.exc_info())

    return decorated_function


@utils.expects_func_args('instance')
def wrap_instance_event(function):
    """Wraps a method to log the event taken on the instance, and result.

    This decorator wraps a method to log the start and result of an event, as
    part of an action taken on an instance.
    """

    @functools.wraps(function)
    def decorated_function(self, context, *args, **kwargs):
        wrapped_func = utils.get_wrapped_function(function)
        keyed_args = safe_utils.getcallargs(wrapped_func, context, *args,
                                       **kwargs)
        instance_uuid = keyed_args['instance']['uuid']

        event_name = 'compute_{0}'.format(function.func_name)
        with compute_utils.EventReporter(context, event_name, instance_uuid):
            return function(self, context, *args, **kwargs)

    return decorated_function


@utils.expects_func_args('image_id', 'instance')
def delete_image_on_error(function):
    """Used for snapshot related method to ensure the image created in
    compute.api is deleted when an error occurs.
    """

    @functools.wraps(function)
    def decorated_function(self, context, image_id, instance,
                           *args, **kwargs):
        try:
            return function(self, context, image_id, instance,
                            *args, **kwargs)
        except Exception:
            with excutils.save_and_reraise_exception():
                LOG.debug("Cleaning up image %s", image_id,
                          exc_info=True, instance=instance)
                try:
                    self.image_api.delete(context, image_id)
                except Exception:
                    LOG.exception(_LE("Error while trying to clean up "
                                      "image %s"), image_id,
                                  instance=instance)

    return decorated_function


# TODO(danms): Remove me after Icehouse
# NOTE(mikal): if the method being decorated has more than one decorator, then
# put this one first. Otherwise the various exception handling decorators do
# not function correctly.
def object_compat(function):
    """Wraps a method that expects a new-world instance

    This provides compatibility for callers passing old-style dict
    instances.
    """

    @functools.wraps(function)
    def decorated_function(self, context, *args, **kwargs):
        def _load_instance(instance_or_dict):
            if isinstance(instance_or_dict, dict):
                instance = objects.Instance._from_db_object(
                    context, objects.Instance(), instance_or_dict,
                    expected_attrs=metas)
                instance._context = context
                return instance
            return instance_or_dict

        metas = ['metadata', 'system_metadata']
        try:
            kwargs['instance'] = _load_instance(kwargs['instance'])
        except KeyError:
            args = (_load_instance(args[0]),) + args[1:]

        migration = kwargs.get('migration')
        if isinstance(migration, dict):
            migration = objects.Migration._from_db_object(
                    context.elevated(), objects.Migration(),
                    migration)
            kwargs['migration'] = migration

        return function(self, context, *args, **kwargs)

    return decorated_function


# TODO(danms): Remove me after Icehouse
def aggregate_object_compat(function):
    """Wraps a method that expects a new-world aggregate."""

    @functools.wraps(function)
    def decorated_function(self, context, *args, **kwargs):
        aggregate = kwargs.get('aggregate')
        if isinstance(aggregate, dict):
            aggregate = objects.Aggregate._from_db_object(
                context.elevated(), objects.Aggregate(),
                aggregate)
            kwargs['aggregate'] = aggregate
        return function(self, context, *args, **kwargs)
    return decorated_function


class InstanceEvents(object):
    def __init__(self):
        self._events = {}

    @staticmethod
    def _lock_name(instance):
        return '%s-%s' % (instance.uuid, 'events')

    def prepare_for_instance_event(self, instance, event_name):
        """Prepare to receive an event for an instance.

        This will register an event for the given instance that we will
        wait on later. This should be called before initiating whatever
        action will trigger the event. The resulting eventlet.event.Event
        object should be wait()'d on to ensure completion.

        :param instance: the instance for which the event will be generated
        :param event_name: the name of the event we're expecting
        :returns: an event object that should be wait()'d on
        """
        @utils.synchronized(self._lock_name(instance))
        def _create_or_get_event():
            if instance.uuid not in self._events:
                self._events.setdefault(instance.uuid, {})
            return self._events[instance.uuid].setdefault(
                event_name, eventlet.event.Event())
        LOG.debug('Preparing to wait for external event %(event)s',
                  {'event': event_name}, instance=instance)
        return _create_or_get_event()

    def pop_instance_event(self, instance, event):
        """Remove a pending event from the wait list.

        This will remove a pending event from the wait list so that it
        can be used to signal the waiters to wake up.

        :param instance: the instance for which the event was generated
        :param event: the nova.objects.external_event.InstanceExternalEvent
                      that describes the event
        :returns: the eventlet.event.Event object on which the waiters
                  are blocked
        """
        no_events_sentinel = object()
        no_matching_event_sentinel = object()

        @utils.synchronized(self._lock_name(instance))
        def _pop_event():
            events = self._events.get(instance.uuid)
            if not events:
                return no_events_sentinel
            _event = events.pop(event.key, None)
            if not events:
                del self._events[instance.uuid]
            if _event is None:
                return no_matching_event_sentinel
            return _event

        result = _pop_event()
        if result == no_events_sentinel:
            LOG.debug('No waiting events found dispatching %(event)s',
                      {'event': event.key},
                      instance=instance)
            return None
        elif result == no_matching_event_sentinel:
            LOG.debug('No event matching %(event)s in %(events)s',
                      {'event': event.key,
                       'events': self._events.get(instance.uuid, {}).keys()},
                      instance=instance)
            return None
        else:
            return result

    def clear_events_for_instance(self, instance):
        """Remove all pending events for an instance.

        This will remove all events currently pending for an instance
        and return them (indexed by event name).

        :param instance: the instance for which events should be purged
        :returns: a dictionary of {event_name: eventlet.event.Event}
        """
        @utils.synchronized(self._lock_name(instance))
        def _clear_events():
            # NOTE(danms): Use getitem syntax for the instance until
            # all the callers are using objects
            return self._events.pop(instance['uuid'], {})
        return _clear_events()


class ComputeVirtAPI(virtapi.VirtAPI):
    def __init__(self, compute):
        super(ComputeVirtAPI, self).__init__()
        self._compute = compute

    def provider_fw_rule_get_all(self, context):
        return self._compute.conductor_api.provider_fw_rule_get_all(context)

    def _default_error_callback(self, event_name, instance):
        raise exception.NovaException(_('Instance event failed'))

    @contextlib.contextmanager
    def wait_for_instance_event(self, instance, event_names, deadline=300,
                                error_callback=None):
        """Plan to wait for some events, run some code, then wait.

        This context manager will first create plans to wait for the
        provided event_names, yield, and then wait for all the scheduled
        events to complete.

        Note that this uses an eventlet.timeout.Timeout to bound the
        operation, so callers should be prepared to catch that
        failure and handle that situation appropriately.

        If the event is not received by the specified timeout deadline,
        eventlet.timeout.Timeout is raised.

        If the event is received but did not have a 'completed'
        status, a NovaException is raised.  If an error_callback is
        provided, instead of raising an exception as detailed above
        for the failure case, the callback will be called with the
        event_name and instance, and can return True to continue
        waiting for the rest of the events, False to stop processing,
        or raise an exception which will bubble up to the waiter.

        :param instance: The instance for which an event is expected
        :param event_names: A list of event names. Each element can be a
                            string event name or tuple of strings to
                            indicate (name, tag).
        :param deadline: Maximum number of seconds we should wait for all
                         of the specified events to arrive.
        :param error_callback: A function to be called if an event arrives

        """

        if error_callback is None:
            error_callback = self._default_error_callback
        events = {}
        for event_name in event_names:
            if isinstance(event_name, tuple):
                name, tag = event_name
                event_name = objects.InstanceExternalEvent.make_key(
                    name, tag)
            events[event_name] = (
                self._compute.instance_events.prepare_for_instance_event(
                    instance, event_name))
        yield
        with eventlet.timeout.Timeout(deadline):
            for event_name, event in events.items():
                actual_event = event.wait()
                if actual_event.status == 'completed':
                    continue
                decision = error_callback(event_name, instance)
                if decision is False:
                    break


class ComputeManager(manager.Manager):
    """Manages the running instances from creation to destruction."""

    target = messaging.Target(version='3.37')

    # How long to wait in seconds before re-issuing a shutdown
    # signal to a instance during power off.  The overall
    # time to wait is set by CONF.shutdown_timeout.
    SHUTDOWN_RETRY_INTERVAL = 10

    def __init__(self, compute_driver=None, *args, **kwargs):
        """Load configuration options and connect to the hypervisor."""
        self.virtapi = ComputeVirtAPI(self)
        self.network_api = network.API()
        self.volume_api = volume.API()
        self.image_api = image.API()
        self._last_host_check = 0
        self._last_bw_usage_poll = 0
        self._bw_usage_supported = True
        self._last_bw_usage_cell_update = 0
        self.compute_api = compute.API()
        self.compute_rpcapi = compute_rpcapi.ComputeAPI()
        self.conductor_api = conductor.API()
        self.compute_task_api = conductor.ComputeTaskAPI()
        self.is_neutron_security_groups = (
            openstack_driver.is_neutron_security_groups())
        self.consoleauth_rpcapi = consoleauth.rpcapi.ConsoleAuthAPI()
        self.cells_rpcapi = cells_rpcapi.CellsAPI()
        self.scheduler_rpcapi = scheduler_rpcapi.SchedulerAPI()
        self._resource_tracker_dict = {}
        self.instance_events = InstanceEvents()
        self._sync_power_pool = eventlet.GreenPool()
        self._syncs_in_progress = {}

        super(ComputeManager, self).__init__(service_name="compute",
                                             *args, **kwargs)

        # NOTE(russellb) Load the driver last.  It may call back into the
        # compute manager via the virtapi, so we want it to be fully
        # initialized before that happens.
        self.driver = driver.load_compute_driver(self.virtapi, compute_driver)
        self.use_legacy_block_device_info = \
                            self.driver.need_legacy_block_device_info

    def _get_resource_tracker(self, nodename):
        rt = self._resource_tracker_dict.get(nodename)
        if not rt:
            if not self.driver.node_is_available(nodename):
                raise exception.NovaException(
                        _("%s is not a valid node managed by this "
                          "compute host.") % nodename)

            rt = resource_tracker.ResourceTracker(self.host,
                                                  self.driver,
                                                  nodename)
            self._resource_tracker_dict[nodename] = rt
        return rt

    def _update_resource_tracker(self, context, instance):
        """Let the resource tracker know that an instance has changed state."""

        if (instance['host'] == self.host and
                self.driver.node_is_available(instance['node'])):
            rt = self._get_resource_tracker(instance.get('node'))
            rt.update_usage(context, instance)

    def _instance_update(self, context, instance_uuid, **kwargs):
        """Update an instance in the database using kwargs as value."""

        instance_ref = self.conductor_api.instance_update(context,
                                                          instance_uuid,
                                                          **kwargs)
        self._update_resource_tracker(context, instance_ref)
        return instance_ref

    def _set_instance_error_state(self, context, instance):
        instance_uuid = instance['uuid']
        try:
            self._instance_update(context, instance_uuid,
                                  vm_state=vm_states.ERROR)
        except exception.InstanceNotFound:
            LOG.debug('Instance has been destroyed from under us while '
                      'trying to set it to ERROR',
                      instance_uuid=instance_uuid)

    def _set_instance_obj_error_state(self, context, instance):
        try:
            instance.vm_state = vm_states.ERROR
            instance.save()
        except exception.InstanceNotFound:
            LOG.debug('Instance has been destroyed from under us while '
                      'trying to set it to ERROR', instance=instance)

    def _get_instances_on_driver(self, context, filters=None):
        """Return a list of instance records for the instances found
        on the hypervisor which satisfy the specified filters. If filters=None
        return a list of instance records for all the instances found on the
        hypervisor.
        """
        if not filters:
            filters = {}
        try:
            driver_uuids = self.driver.list_instance_uuids()
            if len(driver_uuids) == 0:
                # Short circuit, don't waste a DB call
                return objects.InstanceList()
            filters['uuid'] = driver_uuids
            local_instances = objects.InstanceList.get_by_filters(
                context, filters, use_slave=True)
            return local_instances
        except NotImplementedError:
            pass

        # The driver doesn't support uuids listing, so we'll have
        # to brute force.
        driver_instances = self.driver.list_instances()
        instances = objects.InstanceList.get_by_filters(context, filters,
                                                        use_slave=True)
        name_map = dict((instance.name, instance) for instance in instances)
        local_instances = []
        for driver_instance in driver_instances:
            instance = name_map.get(driver_instance)
            if not instance:
                continue
            local_instances.append(instance)
        return local_instances

    def _destroy_evacuated_instances(self, context):
        """Destroys evacuated instances.

        While nova-compute was down, the instances running on it could be
        evacuated to another host. Check that the instances reported
        by the driver are still associated with this host.  If they are
        not, destroy them, with the exception of instances which are in
        the MIGRATING, RESIZE_MIGRATING, RESIZE_MIGRATED, RESIZE_FINISH
        task state or RESIZED vm state.
        """
        our_host = self.host
        filters = {'deleted': False}
        local_instances = self._get_instances_on_driver(context, filters)
        for instance in local_instances:
            if instance.host != our_host:
                if (instance.task_state in [task_states.MIGRATING,
                                            task_states.RESIZE_MIGRATING,
                                            task_states.RESIZE_MIGRATED,
                                            task_states.RESIZE_FINISH]
                    or instance.vm_state in [vm_states.RESIZED]):
                    LOG.debug('Will not delete instance as its host ('
                              '%(instance_host)s) is not equal to our '
                              'host (%(our_host)s) but its task state is '
                              '(%(task_state)s) and vm state is '
                              '(%(vm_state)s)',
                              {'instance_host': instance.host,
                               'our_host': our_host,
                               'task_state': instance.task_state,
                               'vm_state': instance.vm_state},
                              instance=instance)
                    continue
                LOG.info(_LI('Deleting instance as its host ('
                             '%(instance_host)s) is not equal to our '
                             'host (%(our_host)s).'),
                         {'instance_host': instance.host,
                          'our_host': our_host}, instance=instance)
                try:
                    network_info = self._get_instance_nw_info(context,
                                                              instance)
                    bdi = self._get_instance_block_device_info(context,
                                                               instance)
                    destroy_disks = not (self._is_instance_storage_shared(
                                                            context, instance))
                except exception.InstanceNotFound:
                    network_info = network_model.NetworkInfo()
                    bdi = {}
                    LOG.info(_LI('Instance has been marked deleted already, '
                                 'removing it from the hypervisor.'),
                             instance=instance)
                    # always destroy disks if the instance was deleted
                    destroy_disks = True
                self.driver.destroy(context, instance,
                                    network_info,
                                    bdi, destroy_disks)

    def _is_instance_storage_shared(self, context, instance):
        shared_storage = True
        data = None
        try:
            data = self.driver.check_instance_shared_storage_local(context,
                                                       instance)
            if data:
                shared_storage = (self.compute_rpcapi.
                                  check_instance_shared_storage(context,
                                  instance, data))
        except NotImplementedError:
            LOG.warning(_LW('Hypervisor driver does not support '
                            'instance shared storage check, '
                            'assuming it\'s not on shared storage'),
                        instance=instance)
            shared_storage = False
        except Exception:
            LOG.exception(_LE('Failed to check if instance shared'),
                      instance=instance)
        finally:
            if data:
                self.driver.check_instance_shared_storage_cleanup(context,
                                                                  data)
        return shared_storage

    def _complete_partial_deletion(self, context, instance):
        """Complete deletion for instances in DELETED status but not marked as
        deleted in the DB
        """
        instance.destroy()
        bdms = objects.BlockDeviceMappingList.get_by_instance_uuid(
                context, instance.uuid)
        quotas = objects.Quotas(context)
        project_id, user_id = quotas_obj.ids_from_instance(context, instance)
        quotas.reserve(context, project_id=project_id, user_id=user_id,
                       instances=-1, cores=-instance.vcpus,
                       ram=-instance.memory_mb)
        self._complete_deletion(context,
                                instance,
                                bdms,
                                quotas,
                                instance.system_metadata)

    def _complete_deletion(self, context, instance, bdms,
                           quotas, system_meta):
        if quotas:
            quotas.commit()

        # ensure block device mappings are not leaked
        for bdm in bdms:
            bdm.destroy()

        self._notify_about_instance_usage(context, instance, "delete.end",
                system_metadata=system_meta)

        if CONF.vnc_enabled or CONF.spice.enabled:
            if CONF.cells.enable:
                self.cells_rpcapi.consoleauth_delete_tokens(context,
                        instance.uuid)
            else:
                self.consoleauth_rpcapi.delete_tokens_for_instance(context,
                        instance.uuid)

    def _init_instance(self, context, instance):
        '''Initialize this instance during service init.'''

        # Instances that are shut down, or in an error state can not be
        # initialized and are not attempted to be recovered. The exception
        # to this are instances that are in RESIZE_MIGRATING or DELETING,
        # which are dealt with further down.
        if (instance.vm_state == vm_states.SOFT_DELETED or
            (instance.vm_state == vm_states.ERROR and
            instance.task_state not in
            (task_states.RESIZE_MIGRATING, task_states.DELETING))):
            LOG.debug("Instance is in %s state.",
                      instance.vm_state, instance=instance)
            return

        if instance.vm_state == vm_states.DELETED:
            try:
                self._complete_partial_deletion(context, instance)
            except Exception:
                # we don't want that an exception blocks the init_host
                msg = _LE('Failed to complete a deletion')
                LOG.exception(msg, instance=instance)
            return

        if (instance.vm_state == vm_states.BUILDING or
            instance.task_state in [task_states.SCHEDULING,
                                    task_states.BLOCK_DEVICE_MAPPING,
                                    task_states.NETWORKING,
                                    task_states.SPAWNING]):
            # NOTE(dave-mcnally) compute stopped before instance was fully
            # spawned so set to ERROR state. This is safe to do as the state
            # may be set by the api but the host is not so if we get here the
            # instance has already been scheduled to this particular host.
            LOG.debug("Instance failed to spawn correctly, "
                      "setting to ERROR state", instance=instance)
            instance.task_state = None
            instance.vm_state = vm_states.ERROR
            instance.save()
            return

        if (instance.vm_state in [vm_states.ACTIVE, vm_states.STOPPED] and
            instance.task_state in [task_states.REBUILDING,
                                    task_states.REBUILD_BLOCK_DEVICE_MAPPING,
                                    task_states.REBUILD_SPAWNING]):
            # NOTE(jichenjc) compute stopped before instance was fully
            # spawned so set to ERROR state. This is consistent to BUILD
            LOG.debug("Instance failed to rebuild correctly, "
                      "setting to ERROR state", instance=instance)
            instance.task_state = None
            instance.vm_state = vm_states.ERROR
            instance.save()
            return

        if (instance.vm_state != vm_states.ERROR and
            instance.task_state in [task_states.IMAGE_SNAPSHOT_PENDING,
                                    task_states.IMAGE_PENDING_UPLOAD,
                                    task_states.IMAGE_UPLOADING,
                                    task_states.IMAGE_SNAPSHOT]):
            LOG.debug("Instance in transitional state %s at start-up "
                      "clearing task state",
                      instance['task_state'], instance=instance)
            try:
                self._post_interrupted_snapshot_cleanup(context, instance)
            except Exception:
                # we don't want that an exception blocks the init_host
                msg = _LE('Failed to cleanup snapshot.')
                LOG.exception(msg, instance=instance)
            instance.task_state = None
            instance.save()

        if instance.task_state == task_states.DELETING:
            try:
                LOG.info(_LI('Service started deleting the instance during '
                             'the previous run, but did not finish. Restarting'
                             ' the deletion now.'), instance=instance)
                instance.obj_load_attr('metadata')
                instance.obj_load_attr('system_metadata')
                bdms = objects.BlockDeviceMappingList.get_by_instance_uuid(
                        context, instance.uuid)
                # FIXME(comstud): This needs fixed. We should be creating
                # reservations and updating quotas, because quotas
                # wouldn't have been updated for this instance since it is
                # still in DELETING.  See bug 1296414.
                #
                # Create a dummy quota object for now.
                quotas = objects.Quotas.from_reservations(
                        context, None, instance=instance)
                self._delete_instance(context, instance, bdms, quotas)
            except Exception:
                # we don't want that an exception blocks the init_host
                msg = _LE('Failed to complete a deletion')
                LOG.exception(msg, instance=instance)
                self._set_instance_error_state(context, instance)
            return

        try_reboot, reboot_type = self._retry_reboot(context, instance)
        current_power_state = self._get_power_state(context, instance)

        if try_reboot:
            LOG.debug("Instance in transitional state (%(task_state)s) at "
                      "start-up and power state is (%(power_state)s), "
                      "triggering reboot",
                      {'task_state': instance['task_state'],
                       'power_state': current_power_state},
                      instance=instance)
            self.compute_rpcapi.reboot_instance(context, instance,
                                                block_device_info=None,
                                                reboot_type=reboot_type)
            return

        elif (current_power_state == power_state.RUNNING and
              instance.task_state in [task_states.REBOOT_STARTED,
                                      task_states.REBOOT_STARTED_HARD,
                                      task_states.PAUSING,
                                      task_states.UNPAUSING]):
            LOG.warning(_LW("Instance in transitional state "
                            "(%(task_state)s) at start-up and power state "
                            "is (%(power_state)s), clearing task state"),
                        {'task_state': instance.task_state,
                         'power_state': current_power_state},
                        instance=instance)
            instance.task_state = None
            instance.vm_state = vm_states.ACTIVE
            instance.save()
        elif (current_power_state == power_state.PAUSED and
              instance.task_state == task_states.UNPAUSING):
            LOG.warning(_LW("Instance in transitional state "
                            "(%(task_state)s) at start-up and power state "
                            "is (%(power_state)s), clearing task state "
                            "and unpausing the instance"),
                        {'task_state': instance.task_state,
                         'power_state': current_power_state},
                        instance=instance)
            try:
                self.unpause_instance(context, instance)
            except NotImplementedError:
                # Some virt driver didn't support pause and unpause
                pass
            except Exception:
                LOG.exception(_LE('Failed to unpause instance'),
                              instance=instance)
            return

        if instance.task_state == task_states.POWERING_OFF:
            try:
                LOG.debug("Instance in transitional state %s at start-up "
                          "retrying stop request",
                          instance['task_state'], instance=instance)
                self.stop_instance(context, instance)
            except Exception:
                # we don't want that an exception blocks the init_host
                msg = _LE('Failed to stop instance')
                LOG.exception(msg, instance=instance)
            return

        if instance.task_state == task_states.POWERING_ON:
            try:
                LOG.debug("Instance in transitional state %s at start-up "
                          "retrying start request",
                          instance['task_state'], instance=instance)
                self.start_instance(context, instance)
            except Exception:
                # we don't want that an exception blocks the init_host
                msg = _LE('Failed to start instance')
                LOG.exception(msg, instance=instance)
            return

        net_info = compute_utils.get_nw_info_for_instance(instance)
        try:
            self.driver.plug_vifs(instance, net_info)
        except NotImplementedError as e:
            LOG.debug(e, instance=instance)
        except exception.VirtualInterfacePlugException:
            # we don't want an exception to block the init_host
            LOG.exception(_LE("Vifs plug failed"), instance=instance)
            self._set_instance_error_state(context, instance)
            return

        if instance.task_state == task_states.RESIZE_MIGRATING:
            # We crashed during resize/migration, so roll back for safety
            try:
                # NOTE(mriedem): check old_vm_state for STOPPED here, if it's
                # not in system_metadata we default to True for backwards
                # compatibility
                power_on = (instance.system_metadata.get('old_vm_state') !=
                            vm_states.STOPPED)

                block_dev_info = self._get_instance_block_device_info(context,
                                                                      instance)

                self.driver.finish_revert_migration(context,
                    instance, net_info, block_dev_info, power_on)

            except Exception as e:
                LOG.exception(_LE('Failed to revert crashed migration'),
                              instance=instance)
            finally:
                LOG.info(_LI('Instance found in migrating state during '
                             'startup. Resetting task_state'),
                         instance=instance)
                instance.task_state = None
                instance.save()
        if instance.task_state == task_states.MIGRATING:
            # Live migration did not complete, but instance is on this
            # host, so reset the state.
            instance.task_state = None
            instance.save(expected_task_state=[task_states.MIGRATING])

        db_state = instance.power_state
        drv_state = self._get_power_state(context, instance)
        expect_running = (db_state == power_state.RUNNING and
                          drv_state != db_state)

        LOG.debug('Current state is %(drv_state)s, state in DB is '
                  '%(db_state)s.',
                  {'drv_state': drv_state, 'db_state': db_state},
                  instance=instance)

        if expect_running and CONF.resume_guests_state_on_host_boot:
            LOG.info(_LI('Rebooting instance after nova-compute restart.'),
                     instance=instance)

            block_device_info = \
                self._get_instance_block_device_info(context, instance)

            try:
                self.driver.resume_state_on_host_boot(
                    context, instance, net_info, block_device_info)
            except NotImplementedError:
                LOG.warning(_LW('Hypervisor driver does not support '
                                'resume guests'), instance=instance)
            except Exception:
                # NOTE(vish): The instance failed to resume, so we set the
                #             instance to error and attempt to continue.
                LOG.warning(_LW('Failed to resume instance'),
                            instance=instance)
                self._set_instance_error_state(context, instance)

        elif drv_state == power_state.RUNNING:
            # VMwareAPI drivers will raise an exception
            try:
                self.driver.ensure_filtering_rules_for_instance(
                                       instance, net_info)
            except NotImplementedError:
                LOG.warning(_LW('Hypervisor driver does not support '
                                'firewall rules'), instance=instance)

    def _retry_reboot(self, context, instance):
        current_power_state = self._get_power_state(context, instance)
        current_task_state = instance.task_state
        retry_reboot = False
        reboot_type = compute_utils.get_reboot_type(current_task_state,
                                                    current_power_state)

        pending_soft = (current_task_state == task_states.REBOOT_PENDING and
                        instance.vm_state in vm_states.ALLOW_SOFT_REBOOT)
        pending_hard = (current_task_state == task_states.REBOOT_PENDING_HARD
                        and instance.vm_state in vm_states.ALLOW_HARD_REBOOT)
        started_not_running = (current_task_state in
                               [task_states.REBOOT_STARTED,
                                task_states.REBOOT_STARTED_HARD] and
                               current_power_state != power_state.RUNNING)

        if pending_soft or pending_hard or started_not_running:
            retry_reboot = True

        return retry_reboot, reboot_type

    def handle_lifecycle_event(self, event):
        LOG.info(_LI("VM %(state)s (Lifecycle Event)"),
                 {'state': event.get_name()},
                 instance_uuid=event.get_instance_uuid())
        context = nova.context.get_admin_context(read_deleted='yes')
        instance = objects.Instance.get_by_uuid(context,
                                                event.get_instance_uuid(),
                                                expected_attrs=[])
        vm_power_state = None
        if event.get_transition() == virtevent.EVENT_LIFECYCLE_STOPPED:
            vm_power_state = power_state.SHUTDOWN
        elif event.get_transition() == virtevent.EVENT_LIFECYCLE_STARTED:
            vm_power_state = power_state.RUNNING
        elif event.get_transition() == virtevent.EVENT_LIFECYCLE_PAUSED:
            vm_power_state = power_state.PAUSED
        elif event.get_transition() == virtevent.EVENT_LIFECYCLE_RESUMED:
            vm_power_state = power_state.RUNNING
        else:
            LOG.warning(_LW("Unexpected power state %d"),
                        event.get_transition())

        if vm_power_state is not None:
            LOG.debug('Synchronizing instance power state after lifecycle '
                      'event "%(event)s"; current vm_state: %(vm_state)s, '
                      'current task_state: %(task_state)s, current DB '
                      'power_state: %(db_power_state)s, VM power_state: '
                      '%(vm_power_state)s',
                      dict(event=event.get_name(),
                           vm_state=instance.vm_state,
                           task_state=instance.task_state,
                           db_power_state=instance.power_state,
                           vm_power_state=vm_power_state),
                      instance_uuid=instance.uuid)
            self._sync_instance_power_state(context,
                                            instance,
                                            vm_power_state)

    def handle_events(self, event):
        if isinstance(event, virtevent.LifecycleEvent):
            try:
                self.handle_lifecycle_event(event)
            except exception.InstanceNotFound:
                LOG.debug("Event %s arrived for non-existent instance. The "
                          "instance was probably deleted.", event)
        else:
            LOG.debug("Ignoring event %s", event)

    def init_virt_events(self):
        self.driver.register_event_listener(self.handle_events)

    def init_host(self):
        """Initialization for a standalone compute service."""
        self.driver.init_host(host=self.host)
        context = nova.context.get_admin_context()
        instances = objects.InstanceList.get_by_host(
            context, self.host, expected_attrs=['info_cache'])

        if CONF.defer_iptables_apply:
            self.driver.filter_defer_apply_on()

        self.init_virt_events()

        try:
            # checking that instance was not already evacuated to other host
            self._destroy_evacuated_instances(context)
            for instance in instances:
                self._init_instance(context, instance)
        finally:
            if CONF.defer_iptables_apply:
                self.driver.filter_defer_apply_off()

    def cleanup_host(self):
        self.driver.cleanup_host(host=self.host)

    def pre_start_hook(self):
        """After the service is initialized, but before we fully bring
        the service up by listening on RPC queues, make sure to update
        our available resources (and indirectly our available nodes).
        """
        self.update_available_resource(nova.context.get_admin_context())

    def _get_power_state(self, context, instance):
        """Retrieve the power state for the given instance."""
        LOG.debug('Checking state', instance=instance)
        try:
            return self.driver.get_info(instance).state
        except exception.NotFound:
            return power_state.NOSTATE

    def get_console_topic(self, context):
        """Retrieves the console host for a project on this host.

        Currently this is just set in the flags for each compute host.

        """
        # TODO(mdragon): perhaps make this variable by console_type?
        return '%s.%s' % (CONF.console_topic, CONF.console_host)

    def get_console_pool_info(self, context, console_type):
        return self.driver.get_console_pool_info(console_type)

    @wrap_exception()
    def refresh_security_group_rules(self, context, security_group_id):
        """Tell the virtualization driver to refresh security group rules.

        Passes straight through to the virtualization driver.

        """
        return self.driver.refresh_security_group_rules(security_group_id)

    @wrap_exception()
    def refresh_security_group_members(self, context, security_group_id):
        """Tell the virtualization driver to refresh security group members.

        Passes straight through to the virtualization driver.

        """
        return self.driver.refresh_security_group_members(security_group_id)

    @wrap_exception()
    def refresh_instance_security_rules(self, context, instance):
        """Tell the virtualization driver to refresh security rules for
        an instance.

        Passes straight through to the virtualization driver.

        Synchronise the call because we may still be in the middle of
        creating the instance.
        """
        @utils.synchronized(instance['uuid'])
        def _sync_refresh():
            try:
                return self.driver.refresh_instance_security_rules(instance)
            except NotImplementedError:
                LOG.warning(_LW('Hypervisor driver does not support '
                                'security groups.'), instance=instance)

        return _sync_refresh()

    @wrap_exception()
    def refresh_provider_fw_rules(self, context):
        """This call passes straight through to the virtualization driver."""
        return self.driver.refresh_provider_fw_rules()

    def _get_instance_nw_info(self, context, instance, use_slave=False):
        """Get a list of dictionaries of network data of an instance."""
        if (not hasattr(instance, 'system_metadata') or
                len(instance['system_metadata']) == 0):
            # NOTE(danms): Several places in the code look up instances without
            # pulling system_metadata for performance, and call this function.
            # If we get an instance without it, re-fetch so that the call
            # to network_api (which requires it for instance_type) will
            # succeed.
            instance = objects.Instance.get_by_uuid(context,
                                                    instance['uuid'],
                                                    use_slave=use_slave)

        network_info = self.network_api.get_instance_nw_info(context,
                                                             instance)
        return network_info

    def _await_block_device_map_created(self, context, vol_id):
        # TODO(yamahata): creating volume simultaneously
        #                 reduces creation time?
        # TODO(yamahata): eliminate dumb polling
        start = time.time()
        retries = CONF.block_device_allocate_retries
        if retries < 0:
            LOG.warning(_LW("Treating negative config value (%(retries)s) for "
                            "'block_device_retries' as 0."),
                        {'retries': retries})
        # (1) treat  negative config value as 0
        # (2) the configured value is 0, one attempt should be made
        # (3) the configured value is > 0, then the total number attempts
        #      is (retries + 1)
        attempts = 1
        if retries >= 1:
            attempts = retries + 1
        for attempt in range(1, attempts + 1):
            volume = self.volume_api.get(context, vol_id)
            volume_status = volume['status']
            if volume_status not in ['creating', 'downloading']:
                if volume_status != 'available':
                    LOG.warning(_LW("Volume id: %s finished being created but "
                                    "was not set as 'available'"), vol_id)
                return attempt
            greenthread.sleep(CONF.block_device_allocate_retries_interval)
        # NOTE(harlowja): Should only happen if we ran out of attempts
        raise exception.VolumeNotCreated(volume_id=vol_id,
                                         seconds=int(time.time() - start),
                                         attempts=attempts)

    def _decode_files(self, injected_files):
        """Base64 decode the list of files to inject."""
        if not injected_files:
            return []

        def _decode(f):
            path, contents = f
            try:
                decoded = base64.b64decode(contents)
                return path, decoded
            except TypeError:
                raise exception.Base64Exception(path=path)

        return [_decode(f) for f in injected_files]

    def _run_instance(self, context, request_spec,
                      filter_properties, requested_networks, injected_files,
                      admin_password, is_first_time, node, instance,
                      legacy_bdm_in_spec):
        """Launch a new instance with specified options."""

        extra_usage_info = {}

        def notify(status, msg="", fault=None, **kwargs):
            """Send a create.{start,error,end} notification."""
            type_ = "create.%(status)s" % dict(status=status)
            info = extra_usage_info.copy()
            info['message'] = msg
            self._notify_about_instance_usage(context, instance, type_,
                    extra_usage_info=info, fault=fault, **kwargs)

        try:
            self._prebuild_instance(context, instance)

            if request_spec and request_spec.get('image'):
                image_meta = request_spec['image']
            else:
                image_meta = {}

            extra_usage_info = {"image_name": image_meta.get('name', '')}

            notify("start")  # notify that build is starting

            instance, network_info = self._build_instance(context,
                    request_spec, filter_properties, requested_networks,
                    injected_files, admin_password, is_first_time, node,
                    instance, image_meta, legacy_bdm_in_spec)
            notify("end", msg=_("Success"), network_info=network_info)

        except exception.RescheduledException as e:
            # Instance build encountered an error, and has been rescheduled.
            notify("error", fault=e)

        except exception.BuildAbortException as e:
            # Instance build aborted due to a non-failure
            LOG.info(e)
            notify("end", msg=e.format_message())  # notify that build is done

        except Exception as e:
            # Instance build encountered a non-recoverable error:
            with excutils.save_and_reraise_exception():
                self._set_instance_error_state(context, instance)
                notify("error", fault=e)  # notify that build failed

    def _prebuild_instance(self, context, instance):
        self._check_instance_exists(context, instance)

        try:
            self._start_building(context, instance)
        except (exception.InstanceNotFound,
                exception.UnexpectedDeletingTaskStateError):
            msg = _("Instance disappeared before we could start it")
            # Quickly bail out of here
            raise exception.BuildAbortException(instance_uuid=instance.uuid,
                    reason=msg)

    def _validate_instance_group_policy(self, context, instance,
            filter_properties):
        # NOTE(russellb) Instance group policy is enforced by the scheduler.
        # However, there is a race condition with the enforcement of
        # anti-affinity.  Since more than one instance may be scheduled at the
        # same time, it's possible that more than one instance with an
        # anti-affinity policy may end up here.  This is a validation step to
        # make sure that starting the instance here doesn't violate the policy.

        scheduler_hints = filter_properties.get('scheduler_hints') or {}
        group_hint = scheduler_hints.get('group')
        if not group_hint:
            return

        @utils.synchronized(group_hint)
        def _do_validation(context, instance, group_hint):
            group = objects.InstanceGroup.get_by_hint(context, group_hint)
            if 'anti-affinity' not in group.policies:
                return

            group_hosts = group.get_hosts(context, exclude=[instance.uuid])
            if self.host in group_hosts:
                msg = _("Anti-affinity instance group policy was violated.")
                raise exception.RescheduledException(
                        instance_uuid=instance.uuid,
                        reason=msg)

        _do_validation(context, instance, group_hint)

    def _build_instance(self, context, request_spec, filter_properties,
            requested_networks, injected_files, admin_password, is_first_time,
            node, instance, image_meta, legacy_bdm_in_spec):
        original_context = context
        context = context.elevated()

        # NOTE(danms): This method is deprecated, but could be called,
        # and if it is, it will have an old megatuple for requested_networks.
        if requested_networks is not None:
            requested_networks_obj = objects.NetworkRequestList(
                objects=[objects.NetworkRequest.from_tuple(t)
                         for t in requested_networks])
        else:
            requested_networks_obj = None

        # If neutron security groups pass requested security
        # groups to allocate_for_instance()
        if request_spec and self.is_neutron_security_groups:
            security_groups = request_spec.get('security_group')
        else:
            security_groups = []

        if node is None:
            node = self.driver.get_available_nodes(refresh=True)[0]
            LOG.debug("No node specified, defaulting to %s", node)

        network_info = None
        bdms = objects.BlockDeviceMappingList.get_by_instance_uuid(
                context, instance.uuid)

        # b64 decode the files to inject:
        injected_files_orig = injected_files
        injected_files = self._decode_files(injected_files)

        rt = self._get_resource_tracker(node)
        try:
            limits = filter_properties.get('limits', {})
            with rt.instance_claim(context, instance, limits) as inst_claim:
                # NOTE(russellb) It's important that this validation be done
                # *after* the resource tracker instance claim, as that is where
                # the host is set on the instance.
                self._validate_instance_group_policy(context, instance,
                        filter_properties)
                macs = self.driver.macs_for_instance(instance)
                dhcp_options = self.driver.dhcp_options_for_instance(instance)

                network_info = self._allocate_network(original_context,
                        instance, requested_networks_obj, macs,
                        security_groups, dhcp_options)

<<<<<<< HEAD
                instance.vm_state = vm_states.BUILDING
                instance.task_state = task_states.BLOCK_DEVICE_MAPPING
                instance.numa_topology = inst_claim.claimed_numa_topology
                instance.save()

=======
>>>>>>> 6513d27d
                # Verify that all the BDMs have a device_name set and assign a
                # default to the ones missing it with the help of the driver.
                self._default_block_device_names(context, instance, image_meta,
                                                 bdms)

                instance.vm_state = vm_states.BUILDING
                instance.task_state = task_states.BLOCK_DEVICE_MAPPING
                instance.numa_topology = inst_claim.claimed_numa_topology
                instance.save()

                block_device_info = self._prep_block_device(
                        context, instance, bdms)

                set_access_ip = (is_first_time and
                                 not instance.access_ip_v4 and
                                 not instance.access_ip_v6)

                flavor = None
                if filter_properties is not None:
                    flavor = filter_properties.get('instance_type')
                instance = self._spawn(context, instance, image_meta,
                                       network_info, block_device_info,
                                       injected_files, admin_password,
                                       set_access_ip=set_access_ip,
                                       flavor=flavor)
        except (exception.InstanceNotFound,
                exception.UnexpectedDeletingTaskStateError):
            # the instance got deleted during the spawn
            # Make sure the async call finishes
            if network_info is not None:
                network_info.wait(do_raise=False)
            try:
                self._deallocate_network(context, instance)
            except Exception:
                msg = _LE('Failed to dealloc network '
                          'for deleted instance')
                LOG.exception(msg, instance=instance)
            raise exception.BuildAbortException(
                instance_uuid=instance.uuid,
                reason=_("Instance disappeared during build"))
        except (exception.UnexpectedTaskStateError,
                exception.VirtualInterfaceCreateException) as e:
            # Don't try to reschedule, just log and reraise.
            with excutils.save_and_reraise_exception():
                LOG.debug(e.format_message(), instance=instance)
                # Make sure the async call finishes
                if network_info is not None:
                    network_info.wait(do_raise=False)
        except exception.InvalidBDM:
            with excutils.save_and_reraise_exception():
                if network_info is not None:
                    network_info.wait(do_raise=False)
                try:
                    self._deallocate_network(context, instance)
                except Exception:
                    msg = _LE('Failed to dealloc network '
                              'for failed instance')
                    LOG.exception(msg, instance=instance)
        except Exception:
            exc_info = sys.exc_info()
            # try to re-schedule instance:
            # Make sure the async call finishes
            if network_info is not None:
                network_info.wait(do_raise=False)
            rescheduled = self._reschedule_or_error(original_context, instance,
                    exc_info, requested_networks, admin_password,
                    injected_files_orig, is_first_time, request_spec,
                    filter_properties, bdms, legacy_bdm_in_spec)
            if rescheduled:
                # log the original build error
                self._log_original_error(exc_info, instance.uuid)
                raise exception.RescheduledException(
                        instance_uuid=instance.uuid,
                        reason=six.text_type(exc_info[1]))
            else:
                # not re-scheduling, go to error:
                raise exc_info[0], exc_info[1], exc_info[2]

        # spawn success
        return instance, network_info

    def _log_original_error(self, exc_info, instance_uuid):
        LOG.error(_LE('Error: %s'), exc_info[1], instance_uuid=instance_uuid,
                  exc_info=exc_info)

    def _reschedule_or_error(self, context, instance, exc_info,
            requested_networks, admin_password, injected_files, is_first_time,
            request_spec, filter_properties, bdms=None,
            legacy_bdm_in_spec=True):
        """Try to re-schedule the build or re-raise the original build error to
        error out the instance.
        """
        original_context = context
        context = context.elevated()

        instance_uuid = instance.uuid
        rescheduled = False

        compute_utils.add_instance_fault_from_exc(context,
                instance, exc_info[1], exc_info=exc_info)
        self._notify_about_instance_usage(context, instance,
                'instance.create.error', fault=exc_info[1])

        try:
            LOG.debug("Clean up resource before rescheduling.",
                      instance=instance)
            if bdms is None:
                bdms = objects.BlockDeviceMappingList.get_by_instance_uuid(
                        context, instance.uuid)

            self._shutdown_instance(context, instance,
                                    bdms, requested_networks)
            self._cleanup_volumes(context, instance.uuid, bdms)
        except Exception:
            # do not attempt retry if clean up failed:
            with excutils.save_and_reraise_exception():
                self._log_original_error(exc_info, instance_uuid)

        try:
            method_args = (request_spec, admin_password, injected_files,
                    requested_networks, is_first_time, filter_properties,
                    legacy_bdm_in_spec)
            task_state = task_states.SCHEDULING

            rescheduled = self._reschedule(original_context, request_spec,
                    filter_properties, instance,
                    self.scheduler_rpcapi.run_instance, method_args,
                    task_state, exc_info)

        except Exception:
            rescheduled = False
            LOG.exception(_LE("Error trying to reschedule"),
                          instance_uuid=instance_uuid)

        return rescheduled

    def _reschedule(self, context, request_spec, filter_properties,
            instance, reschedule_method, method_args, task_state,
            exc_info=None):
        """Attempt to re-schedule a compute operation."""

        instance_uuid = instance.uuid
        retry = filter_properties.get('retry', None)
        if not retry:
            # no retry information, do not reschedule.
            LOG.debug("Retry info not present, will not reschedule",
                      instance_uuid=instance_uuid)
            return

        if not request_spec:
            LOG.debug("No request spec, will not reschedule",
                      instance_uuid=instance_uuid)
            return

        request_spec['instance_uuids'] = [instance_uuid]

        LOG.debug("Re-scheduling %(method)s: attempt %(num)d",
                  {'method': reschedule_method.func_name,
                   'num': retry['num_attempts']}, instance_uuid=instance_uuid)

        # reset the task state:
        self._instance_update(context, instance_uuid, task_state=task_state)

        if exc_info:
            # stringify to avoid circular ref problem in json serialization:
            retry['exc'] = traceback.format_exception_only(exc_info[0],
                                    exc_info[1])

        reschedule_method(context, *method_args)
        return True

    @periodic_task.periodic_task
    def _check_instance_build_time(self, context):
        """Ensure that instances are not stuck in build."""
        timeout = CONF.instance_build_timeout
        if timeout == 0:
            return

        filters = {'vm_state': vm_states.BUILDING,
                   'host': self.host}

        building_insts = objects.InstanceList.get_by_filters(context,
                           filters, expected_attrs=[], use_slave=True)

        for instance in building_insts:
            if timeutils.is_older_than(instance['created_at'], timeout):
                self._set_instance_error_state(context, instance)
                LOG.warning(_LW("Instance build timed out. Set to error "
                                "state."), instance=instance)

    def _check_instance_exists(self, context, instance):
        """Ensure an instance with the same name is not already present."""
        if self.driver.instance_exists(instance):
            raise exception.InstanceExists(name=instance.name)

    def _start_building(self, context, instance):
        """Save the host and launched_on fields and log appropriately."""
        LOG.audit(_('Starting instance...'), context=context,
                  instance=instance)
        self._instance_update(context, instance.uuid,
                              vm_state=vm_states.BUILDING,
                              task_state=None,
                              expected_task_state=(task_states.SCHEDULING,
                                                   None))

    def _allocate_network_async(self, context, instance, requested_networks,
                                macs, security_groups, is_vpn, dhcp_options):
        """Method used to allocate networks in the background.

        Broken out for testing.
        """
        LOG.debug("Allocating IP information in the background.",
                  instance=instance)
        retries = CONF.network_allocate_retries
        if retries < 0:
            LOG.warning(_LW("Treating negative config value (%(retries)s) for "
                            "'network_allocate_retries' as 0."),
                        {'retries': retries})
            retries = 0
        attempts = retries + 1
        retry_time = 1
        for attempt in range(1, attempts + 1):
            try:
                nwinfo = self.network_api.allocate_for_instance(
                        context, instance, vpn=is_vpn,
                        requested_networks=requested_networks,
                        macs=macs,
                        security_groups=security_groups,
                        dhcp_options=dhcp_options)
                LOG.debug('Instance network_info: |%s|', nwinfo,
                          instance=instance)
                sys_meta = instance.system_metadata
                sys_meta['network_allocated'] = 'True'
                self._instance_update(context, instance.uuid,
                        system_metadata=sys_meta)
                return nwinfo
            except Exception:
                exc_info = sys.exc_info()
                log_info = {'attempt': attempt,
                            'attempts': attempts}
                if attempt == attempts:
                    LOG.exception(_LE('Instance failed network setup '
                                      'after %(attempts)d attempt(s)'),
                                  log_info)
                    raise exc_info[0], exc_info[1], exc_info[2]
                LOG.warning(_LW('Instance failed network setup '
                                '(attempt %(attempt)d of %(attempts)d)'),
                            log_info, instance=instance)
                time.sleep(retry_time)
                retry_time *= 2
                if retry_time > 30:
                    retry_time = 30
        # Not reached.

    def _build_networks_for_instance(self, context, instance,
            requested_networks, security_groups):

        # If we're here from a reschedule the network may already be allocated.
        if strutils.bool_from_string(
                instance.system_metadata.get('network_allocated', 'False')):
            return self._get_instance_nw_info(context, instance)

        if not self.is_neutron_security_groups:
            security_groups = []

        macs = self.driver.macs_for_instance(instance)
        dhcp_options = self.driver.dhcp_options_for_instance(instance)
        network_info = self._allocate_network(context, instance,
                requested_networks, macs, security_groups, dhcp_options)

        if not instance.access_ip_v4 and not instance.access_ip_v6:
            # If CONF.default_access_ip_network_name is set, grab the
            # corresponding network and set the access ip values accordingly.
            # Note that when there are multiple ips to choose from, an
            # arbitrary one will be chosen.
            network_name = CONF.default_access_ip_network_name
            if not network_name:
                return network_info

            for vif in network_info:
                if vif['network']['label'] == network_name:
                    for ip in vif.fixed_ips():
                        if ip['version'] == 4:
                            instance.access_ip_v4 = ip['address']
                        if ip['version'] == 6:
                            instance.access_ip_v6 = ip['address']
                    instance.save()
                    break

        return network_info

    def _allocate_network(self, context, instance, requested_networks, macs,
                          security_groups, dhcp_options):
        """Start network allocation asynchronously.  Return an instance
        of NetworkInfoAsyncWrapper that can be used to retrieve the
        allocated networks when the operation has finished.
        """
        # NOTE(comstud): Since we're allocating networks asynchronously,
        # this task state has little meaning, as we won't be in this
        # state for very long.
        instance.vm_state = vm_states.BUILDING
        instance.task_state = task_states.NETWORKING
        instance.save(expected_task_state=[None])
        self._update_resource_tracker(context, instance)

        is_vpn = pipelib.is_vpn_image(instance.image_ref)
        return network_model.NetworkInfoAsyncWrapper(
                self._allocate_network_async, context, instance,
                requested_networks, macs, security_groups, is_vpn,
                dhcp_options)

    def _default_root_device_name(self, instance, image_meta, root_bdm):
        try:
            return self.driver.default_root_device_name(instance,
                                                        image_meta,
                                                        root_bdm)
        except NotImplementedError:
            return compute_utils.get_next_device_name(instance, [])

    def _default_device_names_for_instance(self, instance,
                                           root_device_name,
                                           *block_device_lists):
        try:
            self.driver.default_device_names_for_instance(instance,
                                                          root_device_name,
                                                          *block_device_lists)
        except NotImplementedError:
            compute_utils.default_device_names_for_instance(
                instance, root_device_name, *block_device_lists)

    def _default_block_device_names(self, context, instance,
                                    image_meta, block_devices):
        """Verify that all the devices have the device_name set. If not,
        provide a default name.

        It also ensures that there is a root_device_name and is set to the
        first block device in the boot sequence (boot_index=0).
        """
        root_bdm = block_device.get_root_bdm(block_devices)
        if not root_bdm:
            return

        # Get the root_device_name from the root BDM or the instance
        root_device_name = None
        update_root_bdm = False

        if root_bdm.device_name:
            root_device_name = root_bdm.device_name
            instance.root_device_name = root_device_name
        elif instance.root_device_name:
            root_device_name = instance.root_device_name
            root_bdm.device_name = root_device_name
            update_root_bdm = True
        else:
            root_device_name = self._default_root_device_name(instance,
                                                              image_meta,
                                                              root_bdm)

            instance.root_device_name = root_device_name
            root_bdm.device_name = root_device_name
            update_root_bdm = True

        if update_root_bdm:
            root_bdm.save()

        ephemerals = filter(block_device.new_format_is_ephemeral,
                            block_devices)
        swap = filter(block_device.new_format_is_swap,
                      block_devices)
        block_device_mapping = filter(
              driver_block_device.is_block_device_mapping, block_devices)

        self._default_device_names_for_instance(instance,
                                                root_device_name,
                                                ephemerals,
                                                swap,
                                                block_device_mapping)

    def _prep_block_device(self, context, instance, bdms,
                           do_check_attach=True):
        """Set up the block device for an instance with error logging."""
        try:
            block_device_info = {
                'root_device_name': instance['root_device_name'],
                'swap': driver_block_device.convert_swap(bdms),
                'ephemerals': driver_block_device.convert_ephemerals(bdms),
                'block_device_mapping': (
                    driver_block_device.attach_block_devices(
                        driver_block_device.convert_volumes(bdms),
                        context, instance, self.volume_api,
                        self.driver, do_check_attach=do_check_attach) +
                    driver_block_device.attach_block_devices(
                        driver_block_device.convert_snapshots(bdms),
                        context, instance, self.volume_api,
                        self.driver, self._await_block_device_map_created,
                        do_check_attach=do_check_attach) +
                    driver_block_device.attach_block_devices(
                        driver_block_device.convert_images(bdms),
                        context, instance, self.volume_api,
                        self.driver, self._await_block_device_map_created,
                        do_check_attach=do_check_attach) +
                    driver_block_device.attach_block_devices(
                        driver_block_device.convert_blanks(bdms),
                        context, instance, self.volume_api,
                        self.driver, self._await_block_device_map_created,
                        do_check_attach=do_check_attach))
            }

            if self.use_legacy_block_device_info:
                for bdm_type in ('swap', 'ephemerals', 'block_device_mapping'):
                    block_device_info[bdm_type] = \
                        driver_block_device.legacy_block_devices(
                        block_device_info[bdm_type])

            # Get swap out of the list
            block_device_info['swap'] = driver_block_device.get_swap(
                block_device_info['swap'])
            return block_device_info

        except exception.OverQuota:
            msg = _LW('Failed to create block device for instance due to '
                      'being over volume resource quota')
            LOG.warn(msg, instance=instance)
            raise exception.InvalidBDM()

        except Exception:
            LOG.exception(_LE('Instance failed block device setup'),
                          instance=instance)
            raise exception.InvalidBDM()

    @object_compat
    def _spawn(self, context, instance, image_meta, network_info,
               block_device_info, injected_files, admin_password,
               set_access_ip=False, flavor=None):
        """Spawn an instance with error logging and update its power state."""
        instance.vm_state = vm_states.BUILDING
        instance.task_state = task_states.SPAWNING
        instance.save(expected_task_state=task_states.BLOCK_DEVICE_MAPPING)
        try:
            self.driver.spawn(context, instance, image_meta,
                              injected_files, admin_password,
                              network_info,
                              block_device_info,
                              flavor=flavor)
        except Exception:
            with excutils.save_and_reraise_exception():
                LOG.exception(_LE('Instance failed to spawn'),
                              instance=instance)

        current_power_state = self._get_power_state(context, instance)

        instance.power_state = current_power_state
        instance.vm_state = vm_states.ACTIVE
        instance.task_state = None
        instance.launched_at = timeutils.utcnow()

        def _set_access_ip_values():
            """Add access ip values for a given instance.

            If CONF.default_access_ip_network_name is set, this method will
            grab the corresponding network and set the access ip values
            accordingly. Note that when there are multiple ips to choose
            from, an arbitrary one will be chosen.
            """

            network_name = CONF.default_access_ip_network_name
            if not network_name:
                return

            for vif in network_info:
                if vif['network']['label'] == network_name:
                    for ip in vif.fixed_ips():
                        if ip['version'] == 4:
                            instance.access_ip_v4 = ip['address']
                        if ip['version'] == 6:
                            instance.access_ip_v6 = ip['address']
                    return

        if set_access_ip:
            _set_access_ip_values()

        network_info.wait(do_raise=True)
        instance.info_cache.network_info = network_info
        instance.save(expected_task_state=task_states.SPAWNING)
        return instance

    def _notify_about_instance_usage(self, context, instance, event_suffix,
                                     network_info=None, system_metadata=None,
                                     extra_usage_info=None, fault=None):
        compute_utils.notify_about_instance_usage(
            self.notifier, context, instance, event_suffix,
            network_info=network_info,
            system_metadata=system_metadata,
            extra_usage_info=extra_usage_info, fault=fault)

    def _deallocate_network(self, context, instance,
                            requested_networks=None):
        LOG.debug('Deallocating network for instance', instance=instance)
        self.network_api.deallocate_for_instance(
            context, instance, requested_networks=requested_networks)

    def _get_instance_block_device_info(self, context, instance,
                                        refresh_conn_info=False,
                                        bdms=None):
        """Transform block devices to the driver block_device format."""

        if not bdms:
            bdms = objects.BlockDeviceMappingList.get_by_instance_uuid(
                    context, instance['uuid'])
        swap = driver_block_device.convert_swap(bdms)
        ephemerals = driver_block_device.convert_ephemerals(bdms)
        block_device_mapping = (
            driver_block_device.convert_volumes(bdms) +
            driver_block_device.convert_snapshots(bdms) +
            driver_block_device.convert_images(bdms))

        if not refresh_conn_info:
            # if the block_device_mapping has no value in connection_info
            # (returned as None), don't include in the mapping
            block_device_mapping = [
                bdm for bdm in block_device_mapping
                if bdm.get('connection_info')]
        else:
            block_device_mapping = driver_block_device.refresh_conn_infos(
                block_device_mapping, context, instance, self.volume_api,
                self.driver)

        if self.use_legacy_block_device_info:
            swap = driver_block_device.legacy_block_devices(swap)
            ephemerals = driver_block_device.legacy_block_devices(ephemerals)
            block_device_mapping = driver_block_device.legacy_block_devices(
                block_device_mapping)

        # Get swap out of the list
        swap = driver_block_device.get_swap(swap)

        return {'swap': swap,
                'ephemerals': ephemerals,
                'block_device_mapping': block_device_mapping}

    # NOTE(mikal): No object_compat wrapper on this method because its
    # callers all pass objects already
    @wrap_exception()
    @reverts_task_state
    @wrap_instance_fault
    def build_and_run_instance(self, context, instance, image, request_spec,
                     filter_properties, admin_password=None,
                     injected_files=None, requested_networks=None,
                     security_groups=None, block_device_mapping=None,
                     node=None, limits=None):

        # NOTE(danms): Remove this in v4.0 of the RPC API
        if (requested_networks and
                not isinstance(requested_networks,
                               objects.NetworkRequestList)):
            requested_networks = objects.NetworkRequestList(
                objects=[objects.NetworkRequest.from_tuple(t)
                         for t in requested_networks])
        # NOTE(melwitt): Remove this in v4.0 of the RPC API
        flavor = filter_properties.get('instance_type')
        if flavor and not isinstance(flavor, objects.Flavor):
            # Code downstream may expect extra_specs to be populated since it
            # is receiving an object, so lookup the flavor to ensure this.
            flavor = objects.Flavor.get_by_id(context, flavor['id'])
            filter_properties = dict(filter_properties, instance_type=flavor)

        @utils.synchronized(instance.uuid)
        def _locked_do_build_and_run_instance(*args, **kwargs):
            self._do_build_and_run_instance(*args, **kwargs)

        # NOTE(danms): We spawn here to return the RPC worker thread back to
        # the pool. Since what follows could take a really long time, we don't
        # want to tie up RPC workers.
        utils.spawn_n(_locked_do_build_and_run_instance,
                      context, instance, image, request_spec,
                      filter_properties, admin_password, injected_files,
                      requested_networks, security_groups,
                      block_device_mapping, node, limits)

<<<<<<< HEAD
=======
    @hooks.add_hook('build_instance')
>>>>>>> 6513d27d
    @wrap_exception()
    @reverts_task_state
    @wrap_instance_event
    @wrap_instance_fault
    def _do_build_and_run_instance(self, context, instance, image,
            request_spec, filter_properties, admin_password, injected_files,
            requested_networks, security_groups, block_device_mapping,
            node=None, limits=None):

        try:
            LOG.audit(_('Starting instance...'), context=context,
                  instance=instance)
            instance.vm_state = vm_states.BUILDING
            instance.task_state = None
            instance.save(expected_task_state=
                    (task_states.SCHEDULING, None))
        except exception.InstanceNotFound:
            msg = 'Instance disappeared before build.'
            LOG.debug(msg, instance=instance)
<<<<<<< HEAD
            return
        except exception.UnexpectedTaskStateError as e:
            LOG.debug(e.format_message(), instance=instance)
            return
=======
            return build_results.FAILED
        except exception.UnexpectedTaskStateError as e:
            LOG.debug(e.format_message(), instance=instance)
            return build_results.FAILED
>>>>>>> 6513d27d

        # b64 decode the files to inject:
        decoded_files = self._decode_files(injected_files)

        if limits is None:
            limits = {}

        if node is None:
            node = self.driver.get_available_nodes(refresh=True)[0]
            LOG.debug('No node specified, defaulting to %s', node,
                      instance=instance)

        try:
            self._build_and_run_instance(context, instance, image,
                    decoded_files, admin_password, requested_networks,
                    security_groups, block_device_mapping, node, limits,
                    filter_properties)
<<<<<<< HEAD
=======
            return build_results.ACTIVE
>>>>>>> 6513d27d
        except exception.RescheduledException as e:
            LOG.debug(e.format_message(), instance=instance)
            retry = filter_properties.get('retry', None)
            if not retry:
                # no retry information, do not reschedule.
                LOG.debug("Retry info not present, will not reschedule",
                    instance=instance)
                self._cleanup_allocated_networks(context, instance,
                    requested_networks)
                compute_utils.add_instance_fault_from_exc(context,
                        instance, e, sys.exc_info())
                self._set_instance_error_state(context, instance)
<<<<<<< HEAD
                return
=======
                return build_results.FAILED
>>>>>>> 6513d27d
            retry['exc'] = traceback.format_exception(*sys.exc_info())
            # NOTE(comstud): Deallocate networks if the driver wants
            # us to do so.
            if self.driver.deallocate_networks_on_reschedule(instance):
                self._cleanup_allocated_networks(context, instance,
                        requested_networks)

            instance.task_state = task_states.SCHEDULING
            instance.save()

            self.compute_task_api.build_instances(context, [instance],
                    image, filter_properties, admin_password,
                    injected_files, requested_networks, security_groups,
                    block_device_mapping)
<<<<<<< HEAD
=======
            return build_results.RESCHEDULED
>>>>>>> 6513d27d
        except (exception.InstanceNotFound,
                exception.UnexpectedDeletingTaskStateError):
            msg = 'Instance disappeared during build.'
            LOG.debug(msg, instance=instance)
            self._cleanup_allocated_networks(context, instance,
                    requested_networks)
<<<<<<< HEAD
=======
            return build_results.FAILED
>>>>>>> 6513d27d
        except exception.BuildAbortException as e:
            LOG.exception(e.format_message(), instance=instance)
            self._cleanup_allocated_networks(context, instance,
                    requested_networks)
            self._cleanup_volumes(context, instance.uuid,
                    block_device_mapping, raise_exc=False)
            compute_utils.add_instance_fault_from_exc(context, instance,
                    e, sys.exc_info())
            self._set_instance_error_state(context, instance)
<<<<<<< HEAD
=======
            return build_results.FAILED
>>>>>>> 6513d27d
        except Exception as e:
            # Should not reach here.
            msg = _LE('Unexpected build failure, not rescheduling build.')
            LOG.exception(msg, instance=instance)
            self._cleanup_allocated_networks(context, instance,
                    requested_networks)
            self._cleanup_volumes(context, instance.uuid,
                    block_device_mapping, raise_exc=False)
            compute_utils.add_instance_fault_from_exc(context, instance,
                    e, sys.exc_info())
            self._set_instance_error_state(context, instance)
<<<<<<< HEAD
=======
            return build_results.FAILED
>>>>>>> 6513d27d

    def _build_and_run_instance(self, context, instance, image, injected_files,
            admin_password, requested_networks, security_groups,
            block_device_mapping, node, limits, filter_properties):

        image_name = image.get('name')
        self._notify_about_instance_usage(context, instance, 'create.start',
                extra_usage_info={'image_name': image_name})
        try:
            rt = self._get_resource_tracker(node)
            with rt.instance_claim(context, instance, limits) as inst_claim:
                # NOTE(russellb) It's important that this validation be done
                # *after* the resource tracker instance claim, as that is where
                # the host is set on the instance.
                self._validate_instance_group_policy(context, instance,
                        filter_properties)
                with self._build_resources(context, instance,
                        requested_networks, security_groups, image,
                        block_device_mapping) as resources:
                    instance.vm_state = vm_states.BUILDING
                    instance.task_state = task_states.SPAWNING
                    instance.numa_topology = inst_claim.claimed_numa_topology
                    instance.save(expected_task_state=
                            task_states.BLOCK_DEVICE_MAPPING)
                    block_device_info = resources['block_device_info']
                    network_info = resources['network_info']
                    flavor = None
                    if filter_properties is not None:
                        flavor = filter_properties.get('instance_type')
                    self.driver.spawn(context, instance, image,
                                      injected_files, admin_password,
                                      network_info=network_info,
                                      block_device_info=block_device_info,
                                      flavor=flavor)
        except (exception.InstanceNotFound,
                exception.UnexpectedDeletingTaskStateError) as e:
            with excutils.save_and_reraise_exception():
                self._notify_about_instance_usage(context, instance,
                    'create.end', fault=e)
        except exception.ComputeResourcesUnavailable as e:
            LOG.debug(e.format_message(), instance=instance)
            self._notify_about_instance_usage(context, instance,
                    'create.error', fault=e)
            raise exception.RescheduledException(
                    instance_uuid=instance.uuid, reason=e.format_message())
        except exception.BuildAbortException as e:
            with excutils.save_and_reraise_exception():
                LOG.debug(e.format_message(), instance=instance)
                self._notify_about_instance_usage(context, instance,
                    'create.error', fault=e)
        except (exception.FixedIpLimitExceeded,
                exception.NoMoreNetworks) as e:
            LOG.warning(_LW('No more network or fixed IP to be allocated'),
                        instance=instance)
            self._notify_about_instance_usage(context, instance,
                    'create.error', fault=e)
            msg = _('Failed to allocate the network(s) with error %s, '
                    'not rescheduling.') % e.format_message()
            raise exception.BuildAbortException(instance_uuid=instance.uuid,
                    reason=msg)
        except (exception.VirtualInterfaceCreateException,
                exception.VirtualInterfaceMacAddressException) as e:
            LOG.exception(_LE('Failed to allocate network(s)'),
                          instance=instance)
            self._notify_about_instance_usage(context, instance,
                    'create.error', fault=e)
            msg = _('Failed to allocate the network(s), not rescheduling.')
            raise exception.BuildAbortException(instance_uuid=instance.uuid,
                    reason=msg)
        except (exception.FlavorDiskTooSmall,
                exception.FlavorMemoryTooSmall,
                exception.ImageNotActive,
                exception.ImageUnacceptable) as e:
            self._notify_about_instance_usage(context, instance,
                    'create.error', fault=e)
            raise exception.BuildAbortException(instance_uuid=instance.uuid,
                    reason=e.format_message())
        except Exception as e:
            self._notify_about_instance_usage(context, instance,
                    'create.error', fault=e)
            raise exception.RescheduledException(
                    instance_uuid=instance.uuid, reason=six.text_type(e))

        # NOTE(alaski): This is only useful during reschedules, remove it now.
        instance.system_metadata.pop('network_allocated', None)

        instance.power_state = self._get_power_state(context, instance)
        instance.vm_state = vm_states.ACTIVE
        instance.task_state = None
        instance.launched_at = timeutils.utcnow()

        try:
            instance.save(expected_task_state=task_states.SPAWNING)
        except (exception.InstanceNotFound,
                exception.UnexpectedDeletingTaskStateError) as e:
            with excutils.save_and_reraise_exception():
                self._notify_about_instance_usage(context, instance,
                    'create.end', fault=e)

        self._notify_about_instance_usage(context, instance, 'create.end',
                extra_usage_info={'message': _('Success')},
                network_info=network_info)

    @contextlib.contextmanager
    def _build_resources(self, context, instance, requested_networks,
            security_groups, image, block_device_mapping):
        resources = {}
        network_info = None
        try:
            network_info = self._build_networks_for_instance(context, instance,
                    requested_networks, security_groups)
            resources['network_info'] = network_info
        except (exception.InstanceNotFound,
                exception.UnexpectedDeletingTaskStateError):
            raise
        except exception.UnexpectedTaskStateError as e:
            raise exception.BuildAbortException(instance_uuid=instance.uuid,
                    reason=e.format_message())
        except Exception:
            # Because this allocation is async any failures are likely to occur
            # when the driver accesses network_info during spawn().
            LOG.exception(_LE('Failed to allocate network(s)'),
                          instance=instance)
            msg = _('Failed to allocate the network(s), not rescheduling.')
            raise exception.BuildAbortException(instance_uuid=instance.uuid,
                    reason=msg)

        try:
            # Verify that all the BDMs have a device_name set and assign a
            # default to the ones missing it with the help of the driver.
            self._default_block_device_names(context, instance, image,
                    block_device_mapping)

            instance.vm_state = vm_states.BUILDING
            instance.task_state = task_states.BLOCK_DEVICE_MAPPING
            instance.save()

            block_device_info = self._prep_block_device(context, instance,
                    block_device_mapping)
            resources['block_device_info'] = block_device_info
        except (exception.InstanceNotFound,
                exception.UnexpectedDeletingTaskStateError):
            with excutils.save_and_reraise_exception() as ctxt:
                # Make sure the async call finishes
                if network_info is not None:
                    network_info.wait(do_raise=False)
        except exception.UnexpectedTaskStateError as e:
            # Make sure the async call finishes
            if network_info is not None:
                network_info.wait(do_raise=False)
            raise exception.BuildAbortException(instance_uuid=instance.uuid,
                    reason=e.format_message())
        except Exception:
            LOG.exception(_LE('Failure prepping block device'),
                    instance=instance)
            # Make sure the async call finishes
            if network_info is not None:
                network_info.wait(do_raise=False)
            msg = _('Failure prepping block device.')
            raise exception.BuildAbortException(instance_uuid=instance.uuid,
                    reason=msg)

        try:
            yield resources
        except Exception as exc:
            with excutils.save_and_reraise_exception() as ctxt:
                if not isinstance(exc, (exception.InstanceNotFound,
                    exception.UnexpectedDeletingTaskStateError)):
                        LOG.exception(_LE('Instance failed to spawn'),
                                instance=instance)
                # Make sure the async call finishes
                if network_info is not None:
                    network_info.wait(do_raise=False)
                try:
                    self._shutdown_instance(context, instance,
                            block_device_mapping, requested_networks,
                            try_deallocate_networks=False)
                except Exception:
                    ctxt.reraise = False
                    msg = _('Could not clean up failed build,'
                            ' not rescheduling')
                    raise exception.BuildAbortException(
                            instance_uuid=instance.uuid, reason=msg)

    def _cleanup_allocated_networks(self, context, instance,
            requested_networks):
        try:
            self._deallocate_network(context, instance, requested_networks)
        except Exception:
            msg = _LE('Failed to deallocate networks')
            LOG.exception(msg, instance=instance)
            return

        instance.system_metadata['network_allocated'] = 'False'
        try:
            instance.save()
        except exception.InstanceNotFound:
            # NOTE(alaski): It's possible that we're cleaning up the networks
            # because the instance was deleted.  If that's the case then this
            # exception will be raised by instance.save()
            pass

    @object_compat
    @messaging.expected_exceptions(exception.BuildAbortException,
                                   exception.UnexpectedTaskStateError,
                                   exception.VirtualInterfaceCreateException,
                                   exception.RescheduledException)
    @wrap_exception()
    @reverts_task_state
    @wrap_instance_event
    @wrap_instance_fault
    def run_instance(self, context, instance, request_spec,
                     filter_properties, requested_networks,
                     injected_files, admin_password,
                     is_first_time, node, legacy_bdm_in_spec):
        # NOTE(alaski) This method should be deprecated when the scheduler and
        # compute rpc interfaces are bumped to 4.x, and slated for removal in
        # 5.x as it is no longer used.

        if filter_properties is None:
            filter_properties = {}

        @utils.synchronized(instance.uuid)
        def do_run_instance():
            self._run_instance(context, request_spec,
                    filter_properties, requested_networks, injected_files,
                    admin_password, is_first_time, node, instance,
                    legacy_bdm_in_spec)
        do_run_instance()

    def _try_deallocate_network(self, context, instance,
                                requested_networks=None):
        try:
            # tear down allocated network structure
            self._deallocate_network(context, instance, requested_networks)
        except Exception:
            with excutils.save_and_reraise_exception():
                LOG.error(_LE('Failed to deallocate network for instance.'),
                          instance=instance)
                self._set_instance_error_state(context, instance)

    def _get_power_off_values(self, context, instance, clean_shutdown):
        """Get the timing configuration for powering down this instance."""
        if clean_shutdown:
            timeout = compute_utils.get_value_from_system_metadata(instance,
                          key='image_os_shutdown_timeout', type=int,
                          default=CONF.shutdown_timeout)
            retry_interval = self.SHUTDOWN_RETRY_INTERVAL
        else:
            timeout = 0
            retry_interval = 0

        return timeout, retry_interval

    def _power_off_instance(self, context, instance, clean_shutdown=True):
        """Power off an instance on this host."""
        timeout, retry_interval = self._get_power_off_values(context,
                                        instance, clean_shutdown)
        self.driver.power_off(instance, timeout, retry_interval)

    def _shutdown_instance(self, context, instance,
                           bdms, requested_networks=None, notify=True,
                           try_deallocate_networks=True):
        """Shutdown an instance on this host.

        :param:context: security context
        :param:instance: a nova.objects.Instance object
        :param:bdms: the block devices for the instance to be torn
                     down
        :param:requested_networks: the networks on which the instance
                                   has ports
        :param:notify: true if a final usage notification should be
                       emitted
        :param:try_deallocate_networks: false if we should avoid
                                        trying to teardown networking
        """
        context = context.elevated()
        LOG.audit(_('%(action_str)s instance') % {'action_str': 'Terminating'},
                  context=context, instance=instance)

        if notify:
            self._notify_about_instance_usage(context, instance,
                                              "shutdown.start")

        network_info = compute_utils.get_nw_info_for_instance(instance)

        # NOTE(vish) get bdms before destroying the instance
        vol_bdms = [bdm for bdm in bdms if bdm.is_volume]
        block_device_info = self._get_instance_block_device_info(
            context, instance, bdms=bdms)

        # NOTE(melwitt): attempt driver destroy before releasing ip, may
        #                want to keep ip allocated for certain failures
        try:
            self.driver.destroy(context, instance, network_info,
                    block_device_info)
        except exception.InstancePowerOffFailure:
            # if the instance can't power off, don't release the ip
            with excutils.save_and_reraise_exception():
                pass
        except Exception:
            with excutils.save_and_reraise_exception():
                # deallocate ip and fail without proceeding to
                # volume api calls, preserving current behavior
                if try_deallocate_networks:
                    self._try_deallocate_network(context, instance,
                                                 requested_networks)

        if try_deallocate_networks:
            self._try_deallocate_network(context, instance, requested_networks)

        for bdm in vol_bdms:
            try:
                # NOTE(vish): actual driver detach done in driver.destroy, so
                #             just tell cinder that we are done with it.
                connector = self.driver.get_volume_connector(instance)
                self.volume_api.terminate_connection(context,
                                                     bdm.volume_id,
                                                     connector)
                self.volume_api.detach(context, bdm.volume_id)
            except exception.DiskNotFound as exc:
                LOG.debug('Ignoring DiskNotFound: %s', exc,
                          instance=instance)
            except exception.VolumeNotFound as exc:
                LOG.debug('Ignoring VolumeNotFound: %s', exc,
                          instance=instance)
            except (cinder_exception.EndpointNotFound,
                    keystone_exception.EndpointNotFound) as exc:
                LOG.warning(_LW('Ignoring EndpointNotFound: %s'), exc,
                            instance=instance)

        if notify:
            self._notify_about_instance_usage(context, instance,
                                              "shutdown.end")

    def _cleanup_volumes(self, context, instance_uuid, bdms, raise_exc=True):
        exc_info = None

        for bdm in bdms:
            LOG.debug("terminating bdm %s", bdm,
                      instance_uuid=instance_uuid)
            if bdm.volume_id and bdm.delete_on_termination:
                try:
                    self.volume_api.delete(context, bdm.volume_id)
                except Exception as exc:
                    exc_info = sys.exc_info()
                    LOG.warning(_LW('Failed to delete volume: %(volume_id)s '
                                    'due to %(exc)s'),
                                {'volume_id': bdm.volume_id, 'exc': exc})
        if exc_info is not None and raise_exc:
            six.reraise(exc_info[0], exc_info[1], exc_info[2])

    @hooks.add_hook("delete_instance")
    def _delete_instance(self, context, instance, bdms, quotas):
        """Delete an instance on this host.  Commit or rollback quotas
        as necessary.
        """
        was_soft_deleted = instance['vm_state'] == vm_states.SOFT_DELETED
        if was_soft_deleted:
            # Instances in SOFT_DELETED vm_state have already had quotas
            # decremented.
            try:
                quotas.rollback()
            except Exception:
                pass

        try:
            events = self.instance_events.clear_events_for_instance(instance)
            if events:
                LOG.debug('Events pending at deletion: %(events)s',
                          {'events': ','.join(events.keys())},
                          instance=instance)
            instance.info_cache.delete()
            self._notify_about_instance_usage(context, instance,
                                              "delete.start")
            self._shutdown_instance(context, instance, bdms)
            # NOTE(vish): We have already deleted the instance, so we have
            #             to ignore problems cleaning up the volumes. It
            #             would be nice to let the user know somehow that
            #             the volume deletion failed, but it is not
            #             acceptable to have an instance that can not be
            #             deleted. Perhaps this could be reworked in the
            #             future to set an instance fault the first time
            #             and to only ignore the failure if the instance
            #             is already in ERROR.
            self._cleanup_volumes(context, instance.uuid, bdms,
                    raise_exc=False)
            # if a delete task succeed, always update vm state and task
            # state without expecting task state to be DELETING
            instance.vm_state = vm_states.DELETED
            instance.task_state = None
            instance.terminated_at = timeutils.utcnow()
            instance.save()
            self._update_resource_tracker(context, instance)
            system_meta = instance.system_metadata
            instance.destroy()
        except Exception:
            with excutils.save_and_reraise_exception():
                quotas.rollback()

        self._complete_deletion(context,
                                instance,
                                bdms,
                                quotas,
                                system_meta)

    @wrap_exception()
    @reverts_task_state
    @wrap_instance_event
    @wrap_instance_fault
    def terminate_instance(self, context, instance, bdms, reservations):
        """Terminate an instance on this host."""
        # NOTE (ndipanov): If we get non-object BDMs, just get them from the
        # db again, as this means they are sent in the old format and we want
        # to avoid converting them back when we can just get them.
        # Remove this when we bump the RPC major version to 4.0
        if (bdms and
            any(not isinstance(bdm, obj_base.NovaObject)
                for bdm in bdms)):
            bdms = objects.BlockDeviceMappingList.get_by_instance_uuid(
                    context, instance.uuid)

        quotas = objects.Quotas.from_reservations(context,
                                                  reservations,
                                                  instance=instance)

        @utils.synchronized(instance.uuid)
        def do_terminate_instance(instance, bdms):
            try:
                self._delete_instance(context, instance, bdms, quotas)
            except exception.InstanceNotFound:
                LOG.info(_LI("Instance disappeared during terminate"),
                         instance=instance)
            except Exception:
                # As we're trying to delete always go to Error if something
                # goes wrong that _delete_instance can't handle.
                with excutils.save_and_reraise_exception():
                    LOG.exception(_LE('Setting instance vm_state to ERROR'),
                                  instance=instance)
                    self._set_instance_error_state(context, instance)

        do_terminate_instance(instance, bdms)

    # NOTE(johannes): This is probably better named power_off_instance
    # so it matches the driver method, but because of other issues, we
    # can't use that name in grizzly.
    @wrap_exception()
    @reverts_task_state
    @wrap_instance_event
    @wrap_instance_fault
    def stop_instance(self, context, instance, clean_shutdown=True):
        """Stopping an instance on this host."""

        @utils.synchronized(instance.uuid)
        def do_stop_instance():
            current_power_state = self._get_power_state(context, instance)
            LOG.debug('Stopping instance; current vm_state: %(vm_state)s, '
                      'current task_state: %(task_state)s, current DB '
                      'power_state: %(db_power_state)s, current VM '
                      'power_state: %(current_power_state)s',
                      dict(vm_state=instance.vm_state,
                           task_state=instance.task_state,
                           db_power_state=instance.power_state,
                           current_power_state=current_power_state),
                      instance_uuid=instance.uuid)

            # NOTE(mriedem): If the instance is already powered off, we are
            # possibly tearing down and racing with other operations, so we can
            # expect the task_state to be None if something else updates the
            # instance and we're not locking it.
            expected_task_state = [task_states.POWERING_OFF]
            # The list of power states is from _sync_instance_power_state.
            if current_power_state in (power_state.NOSTATE,
                                       power_state.SHUTDOWN,
                                       power_state.CRASHED):
                LOG.info(_LI('Instance is already powered off in the '
                             'hypervisor when stop is called.'),
                         instance=instance)
                expected_task_state.append(None)

            self._notify_about_instance_usage(context, instance,
                                              "power_off.start")
            self._power_off_instance(context, instance, clean_shutdown)
            current_power_state = self._get_power_state(context, instance)
            instance.power_state = current_power_state
            instance.vm_state = vm_states.STOPPED
            instance.task_state = None
            instance.save(expected_task_state=expected_task_state)
            self._notify_about_instance_usage(context, instance,
                                              "power_off.end")

        do_stop_instance()

    def _power_on(self, context, instance):
        network_info = self._get_instance_nw_info(context, instance)
        block_device_info = self._get_instance_block_device_info(context,
                                                                 instance)
        self.driver.power_on(context, instance,
                             network_info,
                             block_device_info)

    # NOTE(johannes): This is probably better named power_on_instance
    # so it matches the driver method, but because of other issues, we
    # can't use that name in grizzly.
    @wrap_exception()
    @reverts_task_state
    @wrap_instance_event
    @wrap_instance_fault
    def start_instance(self, context, instance):
        """Starting an instance on this host."""
        self._notify_about_instance_usage(context, instance, "power_on.start")
        self._power_on(context, instance)
        current_power_state = self._get_power_state(context, instance)
        instance.power_state = current_power_state
        instance.vm_state = vm_states.ACTIVE
        instance.task_state = None
        instance.save(expected_task_state=task_states.POWERING_ON)
        self._notify_about_instance_usage(context, instance, "power_on.end")

    @wrap_exception()
    @reverts_task_state
    @wrap_instance_event
    @wrap_instance_fault
    def soft_delete_instance(self, context, instance, reservations):
        """Soft delete an instance on this host."""

        quotas = objects.Quotas.from_reservations(context,
                                                  reservations,
                                                  instance=instance)
        try:
            self._notify_about_instance_usage(context, instance,
                                              "soft_delete.start")
            try:
                self.driver.soft_delete(instance)
            except NotImplementedError:
                # Fallback to just powering off the instance if the
                # hypervisor doesn't implement the soft_delete method
                self.driver.power_off(instance)
            current_power_state = self._get_power_state(context, instance)
            instance.power_state = current_power_state
            instance.vm_state = vm_states.SOFT_DELETED
            instance.task_state = None
            instance.save(expected_task_state=[task_states.SOFT_DELETING])
        except Exception:
            with excutils.save_and_reraise_exception():
                quotas.rollback()
        quotas.commit()
        self._notify_about_instance_usage(context, instance, "soft_delete.end")

    @object_compat
    @wrap_exception()
    @reverts_task_state
    @wrap_instance_event
    @wrap_instance_fault
    def restore_instance(self, context, instance):
        """Restore a soft-deleted instance on this host."""
        self._notify_about_instance_usage(context, instance, "restore.start")
        try:
            self.driver.restore(instance)
        except NotImplementedError:
            # Fallback to just powering on the instance if the hypervisor
            # doesn't implement the restore method
            self._power_on(context, instance)
        current_power_state = self._get_power_state(context, instance)
        instance.power_state = current_power_state
        instance.vm_state = vm_states.ACTIVE
        instance.task_state = None
        instance.save(expected_task_state=task_states.RESTORING)
        self._notify_about_instance_usage(context, instance, "restore.end")

    def _rebuild_default_impl(self, context, instance, image_meta,
                              injected_files, admin_password, bdms,
                              detach_block_devices, attach_block_devices,
                              network_info=None,
                              recreate=False, block_device_info=None,
                              preserve_ephemeral=False):
        if preserve_ephemeral:
            # The default code path does not support preserving ephemeral
            # partitions.
            raise exception.PreserveEphemeralNotSupported()

        detach_block_devices(context, bdms)

        if not recreate:
            self.driver.destroy(context, instance, network_info,
                                block_device_info=block_device_info)

        instance.task_state = task_states.REBUILD_BLOCK_DEVICE_MAPPING
        instance.save(expected_task_state=[task_states.REBUILDING])

        new_block_device_info = attach_block_devices(context, instance, bdms)

        instance.task_state = task_states.REBUILD_SPAWNING
        instance.save(
            expected_task_state=[task_states.REBUILD_BLOCK_DEVICE_MAPPING])

        self.driver.spawn(context, instance, image_meta, injected_files,
                          admin_password, network_info=network_info,
                          block_device_info=new_block_device_info)

    @object_compat
    @messaging.expected_exceptions(exception.PreserveEphemeralNotSupported)
    @wrap_exception()
    @reverts_task_state
    @wrap_instance_event
    @wrap_instance_fault
    def rebuild_instance(self, context, instance, orig_image_ref, image_ref,
                         injected_files, new_pass, orig_sys_metadata,
                         bdms, recreate, on_shared_storage,
                         preserve_ephemeral=False):
        """Destroy and re-make this instance.

        A 'rebuild' effectively purges all existing data from the system and
        remakes the VM with given 'metadata' and 'personalities'.

        :param context: `nova.RequestContext` object
        :param instance: Instance object
        :param orig_image_ref: Original image_ref before rebuild
        :param image_ref: New image_ref for rebuild
        :param injected_files: Files to inject
        :param new_pass: password to set on rebuilt instance
        :param orig_sys_metadata: instance system metadata from pre-rebuild
        :param bdms: block-device-mappings to use for rebuild
        :param recreate: True if the instance is being recreated (e.g. the
            hypervisor it was on failed) - cleanup of old state will be
            skipped.
        :param on_shared_storage: True if instance files on shared storage
        :param preserve_ephemeral: True if the default ephemeral storage
                                   partition must be preserved on rebuild
        """
        context = context.elevated()
        # NOTE (ndipanov): If we get non-object BDMs, just get them from the
        # db again, as this means they are sent in the old format and we want
        # to avoid converting them back when we can just get them.
        # Remove this on the next major RPC version bump
        if (bdms and
            any(not isinstance(bdm, obj_base.NovaObject)
                for bdm in bdms)):
            bdms = None

        orig_vm_state = instance.vm_state
        with self._error_out_instance_on_exception(context, instance):
            LOG.audit(_("Rebuilding instance"), context=context,
                      instance=instance)

            if recreate:
                if not self.driver.capabilities["supports_recreate"]:
                    raise exception.InstanceRecreateNotSupported

                self._check_instance_exists(context, instance)

                # To cover case when admin expects that instance files are on
                # shared storage, but not accessible and vice versa
                if on_shared_storage != self.driver.instance_on_disk(instance):
                    raise exception.InvalidSharedStorage(
                            _("Invalid state of instance files on shared"
                              " storage"))

                if on_shared_storage:
                    LOG.info(_LI('disk on shared storage, recreating using'
                                 ' existing disk'))
                else:
                    image_ref = orig_image_ref = instance.image_ref
                    LOG.info(_LI("disk not on shared storage, rebuilding from:"
                                 " '%s'"), str(image_ref))

                # NOTE(mriedem): On a recreate (evacuate), we need to update
                # the instance's host and node properties to reflect it's
                # destination node for the recreate.
                node_name = None
                try:
                    compute_node = self._get_compute_info(context, self.host)
                    node_name = compute_node.hypervisor_hostname
                except exception.ComputeHostNotFound:
                    LOG.exception(_LE('Failed to get compute_info for %s'),
                                  self.host)
                finally:
                    instance.host = self.host
                    instance.node = node_name
                    instance.save()

            if image_ref:
                image_meta = self.image_api.get(context, image_ref)
            else:
                image_meta = {}

            # This instance.exists message should contain the original
            # image_ref, not the new one.  Since the DB has been updated
            # to point to the new one... we have to override it.
            # TODO(jaypipes): Move generate_image_url() into the nova.image.api
            orig_image_ref_url = glance.generate_image_url(orig_image_ref)
            extra_usage_info = {'image_ref_url': orig_image_ref_url}
            self.conductor_api.notify_usage_exists(context, instance,
                    current_period=True, system_metadata=orig_sys_metadata,
                    extra_usage_info=extra_usage_info)

            # This message should contain the new image_ref
            extra_usage_info = {'image_name': image_meta.get('name', '')}
            self._notify_about_instance_usage(context, instance,
                    "rebuild.start", extra_usage_info=extra_usage_info)

            instance.power_state = self._get_power_state(context, instance)
            instance.task_state = task_states.REBUILDING
            instance.save(expected_task_state=[task_states.REBUILDING])

            if recreate:
                self.network_api.setup_networks_on_host(
                        context, instance, self.host)

            network_info = compute_utils.get_nw_info_for_instance(instance)
            if bdms is None:
                bdms = objects.BlockDeviceMappingList.get_by_instance_uuid(
                        context, instance.uuid)

            block_device_info = \
                self._get_instance_block_device_info(
                        context, instance, bdms=bdms)

            def detach_block_devices(context, bdms):
                for bdm in bdms:
                    if bdm.is_volume:
                        self.volume_api.detach(context, bdm.volume_id)

            files = self._decode_files(injected_files)

            kwargs = dict(
                context=context,
                instance=instance,
                image_meta=image_meta,
                injected_files=files,
                admin_password=new_pass,
                bdms=bdms,
                detach_block_devices=detach_block_devices,
                attach_block_devices=self._prep_block_device,
                block_device_info=block_device_info,
                network_info=network_info,
                preserve_ephemeral=preserve_ephemeral,
                recreate=recreate)
            try:
                self.driver.rebuild(**kwargs)
            except NotImplementedError:
                # NOTE(rpodolyaka): driver doesn't provide specialized version
                # of rebuild, fall back to the default implementation
                self._rebuild_default_impl(**kwargs)
            instance.power_state = self._get_power_state(context, instance)
            instance.vm_state = vm_states.ACTIVE
            instance.task_state = None
            instance.launched_at = timeutils.utcnow()
            instance.save(expected_task_state=[task_states.REBUILD_SPAWNING])

            if orig_vm_state == vm_states.STOPPED:
                LOG.info(_LI("bringing vm to original state: '%s'"),
                         orig_vm_state, instance=instance)
                instance.vm_state = vm_states.ACTIVE
                instance.task_state = task_states.POWERING_OFF
                instance.progress = 0
                instance.save()
                self.stop_instance(context, instance)

            self._notify_about_instance_usage(
                    context, instance, "rebuild.end",
                    network_info=network_info,
                    extra_usage_info=extra_usage_info)

    def _handle_bad_volumes_detached(self, context, instance, bad_devices,
                                     block_device_info):
        """Handle cases where the virt-layer had to detach non-working volumes
        in order to complete an operation.
        """
        for bdm in block_device_info['block_device_mapping']:
            if bdm.get('mount_device') in bad_devices:
                try:
                    volume_id = bdm['connection_info']['data']['volume_id']
                except KeyError:
                    continue

                # NOTE(sirp): ideally we'd just call
                # `compute_api.detach_volume` here but since that hits the
                # DB directly, that's off limits from within the
                # compute-manager.
                #
                # API-detach
                LOG.info(_LI("Detaching from volume api: %s"), volume_id)
                volume = self.volume_api.get(context, volume_id)
                self.volume_api.check_detach(context, volume)
                self.volume_api.begin_detaching(context, volume_id)

                # Manager-detach
                self.detach_volume(context, volume_id, instance)

    @wrap_exception()
    @reverts_task_state
    @wrap_instance_event
    @wrap_instance_fault
    def reboot_instance(self, context, instance, block_device_info,
                        reboot_type):
        """Reboot an instance on this host."""
        # acknowledge the request made it to the manager
        if reboot_type == "SOFT":
            instance.task_state = task_states.REBOOT_PENDING
            expected_states = (task_states.REBOOTING,
                               task_states.REBOOT_PENDING,
                               task_states.REBOOT_STARTED)
        else:
            instance.task_state = task_states.REBOOT_PENDING_HARD
            expected_states = (task_states.REBOOTING_HARD,
                               task_states.REBOOT_PENDING_HARD,
                               task_states.REBOOT_STARTED_HARD)
        context = context.elevated()
        LOG.audit(_("Rebooting instance"), context=context, instance=instance)

        block_device_info = self._get_instance_block_device_info(context,
                                                                 instance)

        network_info = self._get_instance_nw_info(context, instance)

        self._notify_about_instance_usage(context, instance, "reboot.start")

        current_power_state = self._get_power_state(context, instance)

        instance.power_state = current_power_state
        instance.save(expected_task_state=expected_states)

        if instance['power_state'] != power_state.RUNNING:
            state = instance['power_state']
            running = power_state.RUNNING
            LOG.warning(_LW('trying to reboot a non-running instance:'
                            ' (state: %(state)s expected: %(running)s)'),
                        {'state': state, 'running': running},
                        context=context, instance=instance)

        def bad_volumes_callback(bad_devices):
            self._handle_bad_volumes_detached(
                    context, instance, bad_devices, block_device_info)

        try:
            # Don't change it out of rescue mode
            if instance['vm_state'] == vm_states.RESCUED:
                new_vm_state = vm_states.RESCUED
            else:
                new_vm_state = vm_states.ACTIVE
            new_power_state = None
            if reboot_type == "SOFT":
                instance.task_state = task_states.REBOOT_STARTED
                expected_state = task_states.REBOOT_PENDING
            else:
                instance.task_state = task_states.REBOOT_STARTED_HARD
                expected_state = task_states.REBOOT_PENDING_HARD
            instance.save(expected_task_state=expected_state)
            self.driver.reboot(context, instance,
                               network_info,
                               reboot_type,
                               block_device_info=block_device_info,
                               bad_volumes_callback=bad_volumes_callback)

        except Exception as error:
            with excutils.save_and_reraise_exception() as ctxt:
                exc_info = sys.exc_info()
                # if the reboot failed but the VM is running don't
                # put it into an error state
                new_power_state = self._get_power_state(context, instance)
                if new_power_state == power_state.RUNNING:
                    LOG.warning(_LW('Reboot failed but instance is running'),
                                context=context, instance=instance)
                    compute_utils.add_instance_fault_from_exc(context,
                            instance, error, exc_info)
                    self._notify_about_instance_usage(context, instance,
                            'reboot.error', fault=error)
                    ctxt.reraise = False
                else:
                    LOG.error(_LE('Cannot reboot instance: %s'), error,
                              context=context, instance=instance)
                    self._set_instance_obj_error_state(context, instance)

        if not new_power_state:
            new_power_state = self._get_power_state(context, instance)
        try:
            instance.power_state = new_power_state
            instance.vm_state = new_vm_state
            instance.task_state = None
            instance.save()
        except exception.InstanceNotFound:
            LOG.warning(_LW("Instance disappeared during reboot"),
                        context=context, instance=instance)

        self._notify_about_instance_usage(context, instance, "reboot.end")

    @delete_image_on_error
    def _do_snapshot_instance(self, context, image_id, instance, rotation):
        if rotation < 0:
            raise exception.RotationRequiredForBackup()
        self._snapshot_instance(context, image_id, instance,
                                task_states.IMAGE_BACKUP)

    @wrap_exception()
    @reverts_task_state
    @wrap_instance_fault
    def backup_instance(self, context, image_id, instance, backup_type,
                        rotation):
        """Backup an instance on this host.

        :param backup_type: daily | weekly
        :param rotation: int representing how many backups to keep around
        """
        self._do_snapshot_instance(context, image_id, instance, rotation)
        self._rotate_backups(context, instance, backup_type, rotation)

    @wrap_exception()
    @reverts_task_state
    @wrap_instance_fault
    @delete_image_on_error
    def snapshot_instance(self, context, image_id, instance):
        """Snapshot an instance on this host.

        :param context: security context
        :param instance: a nova.objects.instance.Instance object
        :param image_id: glance.db.sqlalchemy.models.Image.Id
        """
        # NOTE(dave-mcnally) the task state will already be set by the api
        # but if the compute manager has crashed/been restarted prior to the
        # request getting here the task state may have been cleared so we set
        # it again and things continue normally
        try:
            instance.task_state = task_states.IMAGE_SNAPSHOT
            instance.save(
                        expected_task_state=task_states.IMAGE_SNAPSHOT_PENDING)
        except exception.InstanceNotFound:
            # possibility instance no longer exists, no point in continuing
            LOG.debug("Instance not found, could not set state %s "
                      "for instance.",
                      task_states.IMAGE_SNAPSHOT, instance=instance)
            return

        except exception.UnexpectedDeletingTaskStateError:
            LOG.debug("Instance being deleted, snapshot cannot continue",
                      instance=instance)
            return

        self._snapshot_instance(context, image_id, instance,
                                task_states.IMAGE_SNAPSHOT)

    def _snapshot_instance(self, context, image_id, instance,
                           expected_task_state):
        context = context.elevated()

        current_power_state = self._get_power_state(context, instance)
        try:
            instance.power_state = current_power_state
            instance.save()

            LOG.audit(_('instance snapshotting'), context=context,
                  instance=instance)

            if instance.power_state != power_state.RUNNING:
                state = instance.power_state
                running = power_state.RUNNING
                LOG.warning(_LW('trying to snapshot a non-running instance: '
                                '(state: %(state)s expected: %(running)s)'),
                            {'state': state, 'running': running},
                            instance=instance)

            self._notify_about_instance_usage(
                context, instance, "snapshot.start")

            def update_task_state(task_state,
                                  expected_state=expected_task_state):
                instance.task_state = task_state
                instance.save(expected_task_state=expected_state)

            self.driver.snapshot(context, instance, image_id,
                                 update_task_state)

            instance.task_state = None
            instance.save(expected_task_state=task_states.IMAGE_UPLOADING)

            self._notify_about_instance_usage(context, instance,
                                              "snapshot.end")
        except (exception.InstanceNotFound,
                exception.UnexpectedDeletingTaskStateError):
            # the instance got deleted during the snapshot
            # Quickly bail out of here
            msg = 'Instance disappeared during snapshot'
            LOG.debug(msg, instance=instance)
            try:
                image_service = glance.get_default_image_service()
                image = image_service.show(context, image_id)
                if image['status'] != 'active':
                    image_service.delete(context, image_id)
            except Exception:
                LOG.warning(_LW("Error while trying to clean up image %s"),
                            image_id, instance=instance)
        except exception.ImageNotFound:
            instance.task_state = None
            instance.save()
            msg = _("Image not found during snapshot")
            LOG.warn(msg, instance=instance)

    def _post_interrupted_snapshot_cleanup(self, context, instance):
        self.driver.post_interrupted_snapshot_cleanup(context, instance)

    @object_compat
    @messaging.expected_exceptions(NotImplementedError)
    def volume_snapshot_create(self, context, instance, volume_id,
                               create_info):
        self.driver.volume_snapshot_create(context, instance, volume_id,
                                           create_info)

    @object_compat
    @messaging.expected_exceptions(NotImplementedError)
    def volume_snapshot_delete(self, context, instance, volume_id,
                               snapshot_id, delete_info):
        self.driver.volume_snapshot_delete(context, instance, volume_id,
                                           snapshot_id, delete_info)

    @wrap_instance_fault
    def _rotate_backups(self, context, instance, backup_type, rotation):
        """Delete excess backups associated to an instance.

        Instances are allowed a fixed number of backups (the rotation number);
        this method deletes the oldest backups that exceed the rotation
        threshold.

        :param context: security context
        :param instance: Instance dict
        :param backup_type: daily | weekly
        :param rotation: int representing how many backups to keep around;
            None if rotation shouldn't be used (as in the case of snapshots)
        """
        filters = {'property-image_type': 'backup',
                   'property-backup_type': backup_type,
                   'property-instance_uuid': instance.uuid}

        images = self.image_api.get_all(context, filters=filters,
                                        sort_key='created_at', sort_dir='desc')
        num_images = len(images)
        LOG.debug("Found %(num_images)d images (rotation: %(rotation)d)",
                  {'num_images': num_images, 'rotation': rotation},
                  instance=instance)

        if num_images > rotation:
            # NOTE(sirp): this deletes all backups that exceed the rotation
            # limit
            excess = len(images) - rotation
            LOG.debug("Rotating out %d backups", excess,
                      instance=instance)
            for i in xrange(excess):
                image = images.pop()
                image_id = image['id']
                LOG.debug("Deleting image %s", image_id,
                          instance=instance)
                self.image_api.delete(context, image_id)

    @object_compat
    @wrap_exception()
    @reverts_task_state
    @wrap_instance_event
    @wrap_instance_fault
    def set_admin_password(self, context, instance, new_pass):
        """Set the root/admin password for an instance on this host.

        This is generally only called by API password resets after an
        image has been built.

        @param context: Nova auth context.
        @param instance: Nova instance object.
        @param new_pass: The admin password for the instance.
        """

        context = context.elevated()
        if new_pass is None:
            # Generate a random password
            new_pass = utils.generate_password()

        current_power_state = self._get_power_state(context, instance)
        expected_state = power_state.RUNNING

        if current_power_state != expected_state:
            instance.task_state = None
            instance.save(expected_task_state=task_states.UPDATING_PASSWORD)
            _msg = _('Failed to set admin password. Instance %s is not'
                     ' running') % instance.uuid
            raise exception.InstancePasswordSetFailed(
                instance=instance.uuid, reason=_msg)

        try:
            self.driver.set_admin_password(instance, new_pass)
            LOG.audit(_("Root password set"), instance=instance)
            instance.task_state = None
            instance.save(
                expected_task_state=task_states.UPDATING_PASSWORD)
        except NotImplementedError:
            LOG.warning(_LW('set_admin_password is not implemented '
                            'by this driver or guest instance.'),
                        instance=instance)
            instance.task_state = None
            instance.save(
                expected_task_state=task_states.UPDATING_PASSWORD)
            raise NotImplementedError(_('set_admin_password is not '
                                        'implemented by this driver or guest '
                                        'instance.'))
        except exception.UnexpectedTaskStateError:
            # interrupted by another (most likely delete) task
            # do not retry
            raise
        except Exception as e:
            # Catch all here because this could be anything.
            LOG.exception(_LE('set_admin_password failed: %s'), e,
                          instance=instance)
            self._set_instance_obj_error_state(context, instance)
            # We create a new exception here so that we won't
            # potentially reveal password information to the
            # API caller.  The real exception is logged above
            _msg = _('error setting admin password')
            raise exception.InstancePasswordSetFailed(
                instance=instance.uuid, reason=_msg)

    @wrap_exception()
    @reverts_task_state
    @wrap_instance_fault
    def inject_file(self, context, path, file_contents, instance):
        """Write a file to the specified path in an instance on this host."""
        # NOTE(russellb) Remove this method, as well as the underlying virt
        # driver methods, when the compute rpc interface is bumped to 4.x
        # as it is no longer used.
        context = context.elevated()
        current_power_state = self._get_power_state(context, instance)
        expected_state = power_state.RUNNING
        if current_power_state != expected_state:
            LOG.warning(_LW('trying to inject a file into a non-running '
                            '(state: %(current_state)s expected: '
                            '%(expected_state)s)'),
                        {'current_state': current_power_state,
                         'expected_state': expected_state},
                        instance=instance)
        LOG.audit(_('injecting file to %s'), path,
                    instance=instance)
        self.driver.inject_file(instance, path, file_contents)

    def _get_rescue_image(self, context, instance, rescue_image_ref=None):
        """Determine what image should be used to boot the rescue VM."""
        # 1. If rescue_image_ref is passed in, use that for rescue.
        # 2. Else, use the base image associated with instance's current image.
        #       The idea here is to provide the customer with a rescue
        #       environment which they are familiar with.
        #       So, if they built their instance off of a Debian image,
        #       their rescue VM will also be Debian.
        # 3. As a last resort, use instance's current image.
        if not rescue_image_ref:
            system_meta = utils.instance_sys_meta(instance)
            rescue_image_ref = system_meta.get('image_base_image_ref')

        if not rescue_image_ref:
            LOG.warning(_LW('Unable to find a different image to use for '
                            'rescue VM, using instance\'s current image'),
                        instance=instance)
            rescue_image_ref = instance.image_ref

        image_meta = compute_utils.get_image_metadata(context, self.image_api,
                                                      rescue_image_ref,
                                                      instance)
        # NOTE(belliott) bug #1227350 - xenapi needs the actual image id
        image_meta['id'] = rescue_image_ref
        return image_meta

    @object_compat
    @wrap_exception()
    @reverts_task_state
    @wrap_instance_event
    @wrap_instance_fault
    def rescue_instance(self, context, instance, rescue_password,
                        rescue_image_ref=None, clean_shutdown=True):
        context = context.elevated()
        LOG.audit(_('Rescuing'), context=context, instance=instance)

        admin_password = (rescue_password if rescue_password else
                      utils.generate_password())

        network_info = self._get_instance_nw_info(context, instance)

        rescue_image_meta = self._get_rescue_image(context, instance,
                                                   rescue_image_ref)

        extra_usage_info = {'rescue_image_name':
                            rescue_image_meta.get('name', '')}
        self._notify_about_instance_usage(context, instance,
                "rescue.start", extra_usage_info=extra_usage_info,
                network_info=network_info)

        try:
            self._power_off_instance(context, instance, clean_shutdown)

            self.driver.rescue(context, instance,
                               network_info,
                               rescue_image_meta, admin_password)
        except Exception as e:
            LOG.exception(_LE("Error trying to Rescue Instance"),
                          instance=instance)
            raise exception.InstanceNotRescuable(
                instance_id=instance.uuid,
                reason=_("Driver Error: %s") % e)

        self.conductor_api.notify_usage_exists(context, instance,
                                               current_period=True)

        current_power_state = self._get_power_state(context, instance)
        instance.vm_state = vm_states.RESCUED
        instance.task_state = None
        instance.power_state = current_power_state
        instance.launched_at = timeutils.utcnow()
        instance.save(expected_task_state=task_states.RESCUING)

        self._notify_about_instance_usage(context, instance,
                "rescue.end", extra_usage_info=extra_usage_info,
                network_info=network_info)

    @object_compat
    @wrap_exception()
    @reverts_task_state
    @wrap_instance_event
    @wrap_instance_fault
    def unrescue_instance(self, context, instance):
        context = context.elevated()
        LOG.audit(_('Unrescuing'), context=context, instance=instance)

        network_info = self._get_instance_nw_info(context, instance)
        self._notify_about_instance_usage(context, instance,
                "unrescue.start", network_info=network_info)
        with self._error_out_instance_on_exception(context, instance):
            self.driver.unrescue(instance,
                                 network_info)

        current_power_state = self._get_power_state(context, instance)
        instance.vm_state = vm_states.ACTIVE
        instance.task_state = None
        instance.power_state = current_power_state
        instance.save(expected_task_state=task_states.UNRESCUING)

        self._notify_about_instance_usage(context,
                                          instance,
                                          "unrescue.end",
                                          network_info=network_info)

    @object_compat
    @wrap_exception()
    @wrap_instance_fault
    def change_instance_metadata(self, context, diff, instance):
        """Update the metadata published to the instance."""
        LOG.debug("Changing instance metadata according to %r",
                  diff, instance=instance)
        self.driver.change_instance_metadata(context, instance, diff)

    def _cleanup_stored_instance_types(self, migration, instance,
                                       restore_old=False):
        """Clean up "old" and "new" instance_type information stored in
        instance's system_metadata. Optionally update the "current"
        instance_type to the saved old one first.

        Returns the updated system_metadata as a dict, the
        post-cleanup current instance type and the to-be dropped
        instance type.
        """
        sys_meta = instance.system_metadata
        if restore_old:
            instance_type = instance.get_flavor('old')
            drop_instance_type = instance.get_flavor()
            instance.set_flavor(instance_type)
        else:
            instance_type = instance.get_flavor()
            drop_instance_type = instance.get_flavor('old')

        instance.delete_flavor('old')
        instance.delete_flavor('new')

        return sys_meta, instance_type, drop_instance_type

    @wrap_exception()
    @wrap_instance_event
    @wrap_instance_fault
    def confirm_resize(self, context, instance, reservations, migration):

        quotas = objects.Quotas.from_reservations(context,
                                                  reservations,
                                                  instance=instance)

        @utils.synchronized(instance['uuid'])
        def do_confirm_resize(context, instance, migration_id):
            # NOTE(wangpan): Get the migration status from db, if it has been
            #                confirmed, we do nothing and return here
            LOG.debug("Going to confirm migration %s", migration_id,
                      context=context, instance=instance)
            try:
                # TODO(russellb) Why are we sending the migration object just
                # to turn around and look it up from the db again?
                migration = objects.Migration.get_by_id(
                                    context.elevated(), migration_id)
            except exception.MigrationNotFound:
                LOG.error(_LE("Migration %s is not found during confirmation"),
                          migration_id, context=context, instance=instance)
                quotas.rollback()
                return

            if migration.status == 'confirmed':
                LOG.info(_LI("Migration %s is already confirmed"),
                         migration_id, context=context, instance=instance)
                quotas.rollback()
                return
            elif migration.status not in ('finished', 'confirming'):
                LOG.warning(_LW("Unexpected confirmation status '%(status)s' "
                                "of migration %(id)s, exit confirmation "
                                "process"),
                            {"status": migration.status, "id": migration_id},
                            context=context, instance=instance)
                quotas.rollback()
                return

            # NOTE(wangpan): Get the instance from db, if it has been
            #                deleted, we do nothing and return here
            expected_attrs = ['metadata', 'system_metadata']
            try:
                instance = objects.Instance.get_by_uuid(
                        context, instance.uuid,
                        expected_attrs=expected_attrs)
            except exception.InstanceNotFound:
                LOG.info(_LI("Instance is not found during confirmation"),
                         context=context, instance=instance)
                quotas.rollback()
                return

            self._confirm_resize(context, instance, quotas,
                                 migration=migration)

        do_confirm_resize(context, instance, migration.id)

    def _confirm_resize(self, context, instance, quotas,
                        migration=None):
        """Destroys the source instance."""
        self._notify_about_instance_usage(context, instance,
                                          "resize.confirm.start")

        with self._error_out_instance_on_exception(context, instance,
                                                   quotas=quotas):
            # NOTE(danms): delete stashed migration information
            sys_meta, instance_type, old_instance_type = (
                self._cleanup_stored_instance_types(migration, instance))
            sys_meta.pop('old_vm_state', None)

            instance.system_metadata = sys_meta
            instance.save()

            # NOTE(tr3buchet): tear down networks on source host
            self.network_api.setup_networks_on_host(context, instance,
                               migration.source_compute, teardown=True)

            network_info = self._get_instance_nw_info(context, instance)
            self.driver.confirm_migration(migration, instance,
                                          network_info)

            migration.status = 'confirmed'
            migration.save(context.elevated())

            rt = self._get_resource_tracker(migration.source_node)
            rt.drop_resize_claim(context, instance, old_instance_type)

            # NOTE(mriedem): The old_vm_state could be STOPPED but the user
            # might have manually powered up the instance to confirm the
            # resize/migrate, so we need to check the current power state
            # on the instance and set the vm_state appropriately. We default
            # to ACTIVE because if the power state is not SHUTDOWN, we
            # assume _sync_instance_power_state will clean it up.
            p_state = instance.power_state
            vm_state = None
            if p_state == power_state.SHUTDOWN:
                vm_state = vm_states.STOPPED
                LOG.debug("Resized/migrated instance is powered off. "
                          "Setting vm_state to '%s'.", vm_state,
                          instance=instance)
            else:
                vm_state = vm_states.ACTIVE

            instance.vm_state = vm_state
            instance.task_state = None
            instance.save(expected_task_state=[None, task_states.DELETING])

            self._notify_about_instance_usage(
                context, instance, "resize.confirm.end",
                network_info=network_info)

            quotas.commit()

    @wrap_exception()
    @reverts_task_state
    @wrap_instance_event
    @wrap_instance_fault
    def revert_resize(self, context, instance, migration, reservations):
        """Destroys the new instance on the destination machine.

        Reverts the model changes, and powers on the old instance on the
        source machine.

        """

        quotas = quotas_obj.Quotas.from_reservations(context,
                                                     reservations,
                                                     instance=instance)

        # NOTE(comstud): A revert_resize is essentially a resize back to
        # the old size, so we need to send a usage event here.
        self.conductor_api.notify_usage_exists(
                context, instance, current_period=True)

        with self._error_out_instance_on_exception(context, instance,
                                                   quotas=quotas):
            # NOTE(tr3buchet): tear down networks on destination host
            self.network_api.setup_networks_on_host(context, instance,
                                                    teardown=True)

            migration_p = obj_base.obj_to_primitive(migration)
            self.network_api.migrate_instance_start(context,
                                                    instance,
                                                    migration_p)

            network_info = self._get_instance_nw_info(context, instance)
            bdms = objects.BlockDeviceMappingList.get_by_instance_uuid(
                    context, instance.uuid)
            block_device_info = self._get_instance_block_device_info(
                                context, instance, bdms=bdms)

            self.driver.destroy(context, instance, network_info,
                                block_device_info)

            self._terminate_volume_connections(context, instance, bdms)

            migration.status = 'reverted'
            migration.save(context.elevated())

            rt = self._get_resource_tracker(instance.node)
            rt.drop_resize_claim(context, instance)

            self.compute_rpcapi.finish_revert_resize(context, instance,
                    migration, migration.source_compute,
                    quotas.reservations)

    @wrap_exception()
    @reverts_task_state
    @wrap_instance_event
    @wrap_instance_fault
    def finish_revert_resize(self, context, instance, reservations, migration):
        """Finishes the second half of reverting a resize.

        Bring the original source instance state back (active/shutoff) and
        revert the resized attributes in the database.

        """

        quotas = quotas_obj.Quotas.from_reservations(context,
                                                     reservations,
                                                     instance=instance)

        with self._error_out_instance_on_exception(context, instance,
                                                   quotas=quotas):
            network_info = self._get_instance_nw_info(context, instance)

            self._notify_about_instance_usage(
                    context, instance, "resize.revert.start")

            sys_meta, instance_type, drop_instance_type = (
                self._cleanup_stored_instance_types(migration, instance, True))

            # NOTE(mriedem): delete stashed old_vm_state information; we
            # default to ACTIVE for backwards compatibility if old_vm_state
            # is not set
            old_vm_state = sys_meta.pop('old_vm_state', vm_states.ACTIVE)

            instance.system_metadata = sys_meta
            instance.memory_mb = instance_type['memory_mb']
            instance.vcpus = instance_type['vcpus']
            instance.root_gb = instance_type['root_gb']
            instance.ephemeral_gb = instance_type['ephemeral_gb']
            instance.instance_type_id = instance_type['id']
            instance.host = migration['source_compute']
            instance.node = migration['source_node']
            instance.save()

            self.network_api.setup_networks_on_host(context, instance,
                                            migration['source_compute'])

            block_device_info = self._get_instance_block_device_info(
                    context, instance, refresh_conn_info=True)

            power_on = old_vm_state != vm_states.STOPPED
            self.driver.finish_revert_migration(context, instance,
                                       network_info,
                                       block_device_info, power_on)

            instance.launched_at = timeutils.utcnow()
            instance.save(expected_task_state=task_states.RESIZE_REVERTING)

            migration_p = obj_base.obj_to_primitive(migration)
            self.network_api.migrate_instance_finish(context,
                                                     instance,
                                                     migration_p)

            # if the original vm state was STOPPED, set it back to STOPPED
            LOG.info(_LI("Updating instance to original state: '%s'"),
                     old_vm_state)
            if power_on:
                instance.vm_state = vm_states.ACTIVE
                instance.task_state = None
                instance.save()
            else:
                instance.task_state = task_states.POWERING_OFF
                instance.save()
                self.stop_instance(context, instance=instance)

            self._notify_about_instance_usage(
                    context, instance, "resize.revert.end")
            quotas.commit()

    def _prep_resize(self, context, image, instance, instance_type,
            quotas, request_spec, filter_properties, node):

        if not filter_properties:
            filter_properties = {}

        if not instance['host']:
            self._set_instance_error_state(context, instance)
            msg = _('Instance has no source host')
            raise exception.MigrationError(msg)

        same_host = instance['host'] == self.host
        if same_host and not CONF.allow_resize_to_same_host:
            self._set_instance_error_state(context, instance)
            msg = _('destination same as source!')
            raise exception.MigrationError(msg)

        # NOTE(danms): Stash the new instance_type to avoid having to
        # look it up in the database later
        instance.set_flavor(instance_type, 'new')
        # NOTE(mriedem): Stash the old vm_state so we can set the
        # resized/reverted instance back to the same state later.
        vm_state = instance['vm_state']
        LOG.debug('Stashing vm_state: %s', vm_state, instance=instance)
        instance.system_metadata['old_vm_state'] = vm_state
        instance.save()

        limits = filter_properties.get('limits', {})
        rt = self._get_resource_tracker(node)
        with rt.resize_claim(context, instance, instance_type,
                             image_meta=image, limits=limits) as claim:
            LOG.audit(_('Migrating'), context=context, instance=instance)
            self.compute_rpcapi.resize_instance(
                    context, instance, claim.migration, image,
                    instance_type, quotas.reservations)

    @wrap_exception()
    @reverts_task_state
    @wrap_instance_event
    @wrap_instance_fault
    def prep_resize(self, context, image, instance, instance_type,
                    reservations, request_spec, filter_properties, node):
        """Initiates the process of moving a running instance to another host.

        Possibly changes the RAM and disk size in the process.

        """
        if node is None:
            node = self.driver.get_available_nodes(refresh=True)[0]
            LOG.debug("No node specified, defaulting to %s", node,
                      instance=instance)

        quotas = quotas_obj.Quotas.from_reservations(context,
                                                     reservations,
                                                     instance=instance)
        with self._error_out_instance_on_exception(context, instance,
                                                   quotas=quotas):
            self.conductor_api.notify_usage_exists(
                    context, instance, current_period=True)
            self._notify_about_instance_usage(
                    context, instance, "resize.prep.start")
            try:
                self._prep_resize(context, image, instance,
                                  instance_type, quotas,
                                  request_spec, filter_properties,
                                  node)
            # NOTE(dgenin): This is thrown in LibvirtDriver when the
            #               instance to be migrated is backed by LVM.
            #               Remove when LVM migration is implemented.
            except exception.MigrationPreCheckError:
                raise
            except Exception:
                # try to re-schedule the resize elsewhere:
                exc_info = sys.exc_info()
                self._reschedule_resize_or_reraise(context, image, instance,
                        exc_info, instance_type, quotas, request_spec,
                        filter_properties)
            finally:
                extra_usage_info = dict(
                        new_instance_type=instance_type['name'],
                        new_instance_type_id=instance_type['id'])

                self._notify_about_instance_usage(
                    context, instance, "resize.prep.end",
                    extra_usage_info=extra_usage_info)

    def _reschedule_resize_or_reraise(self, context, image, instance, exc_info,
            instance_type, quotas, request_spec, filter_properties):
        """Try to re-schedule the resize or re-raise the original error to
        error out the instance.
        """
        if not request_spec:
            request_spec = {}
        if not filter_properties:
            filter_properties = {}

        rescheduled = False
        instance_uuid = instance['uuid']

        try:
            reschedule_method = self.compute_task_api.resize_instance
            scheduler_hint = dict(filter_properties=filter_properties)
            method_args = (instance, None, scheduler_hint, instance_type,
                           quotas.reservations)
            task_state = task_states.RESIZE_PREP

            rescheduled = self._reschedule(context, request_spec,
                    filter_properties, instance, reschedule_method,
                    method_args, task_state, exc_info)
        except Exception as error:
            rescheduled = False
            LOG.exception(_LE("Error trying to reschedule"),
                          instance_uuid=instance_uuid)
            compute_utils.add_instance_fault_from_exc(context,
                    instance, error,
                    exc_info=sys.exc_info())
            self._notify_about_instance_usage(context, instance,
                    'resize.error', fault=error)

        if rescheduled:
            self._log_original_error(exc_info, instance_uuid)
            compute_utils.add_instance_fault_from_exc(context,
                    instance, exc_info[1], exc_info=exc_info)
            self._notify_about_instance_usage(context, instance,
                    'resize.error', fault=exc_info[1])
        else:
            # not re-scheduling
            raise exc_info[0], exc_info[1], exc_info[2]

    @wrap_exception()
    @reverts_task_state
    @wrap_instance_event
    @errors_out_migration
    @wrap_instance_fault
    def resize_instance(self, context, instance, image,
                        reservations, migration, instance_type,
                        clean_shutdown=True):
        """Starts the migration of a running instance to another host."""

        quotas = quotas_obj.Quotas.from_reservations(context,
                                                     reservations,
                                                     instance=instance)
        with self._error_out_instance_on_exception(context, instance,
                                                   quotas=quotas):
            if not instance_type:
                instance_type = objects.Flavor.get_by_id(
                    context, migration['new_instance_type_id'])

            network_info = self._get_instance_nw_info(context, instance)

            migration.status = 'migrating'
            migration.save(context.elevated())

            instance.task_state = task_states.RESIZE_MIGRATING
            instance.save(expected_task_state=task_states.RESIZE_PREP)

            self._notify_about_instance_usage(
                context, instance, "resize.start", network_info=network_info)

            bdms = objects.BlockDeviceMappingList.get_by_instance_uuid(
                    context, instance.uuid)
            block_device_info = self._get_instance_block_device_info(
                                context, instance, bdms=bdms)

            timeout, retry_interval = self._get_power_off_values(context,
                                            instance, clean_shutdown)
            disk_info = self.driver.migrate_disk_and_power_off(
                    context, instance, migration.dest_host,
                    instance_type, network_info,
                    block_device_info,
                    timeout, retry_interval)

            self._terminate_volume_connections(context, instance, bdms)

            migration_p = obj_base.obj_to_primitive(migration)
            self.network_api.migrate_instance_start(context,
                                                    instance,
                                                    migration_p)

            migration.status = 'post-migrating'
            migration.save(context.elevated())

            instance.host = migration.dest_compute
            instance.node = migration.dest_node
            instance.task_state = task_states.RESIZE_MIGRATED
            instance.save(expected_task_state=task_states.RESIZE_MIGRATING)

            self.compute_rpcapi.finish_resize(context, instance,
                    migration, image, disk_info,
                    migration.dest_compute, reservations=quotas.reservations)

            self._notify_about_instance_usage(context, instance, "resize.end",
                                              network_info=network_info)
            self.instance_events.clear_events_for_instance(instance)

    def _terminate_volume_connections(self, context, instance, bdms):
        connector = self.driver.get_volume_connector(instance)
        for bdm in bdms:
            if bdm.is_volume:
                self.volume_api.terminate_connection(context, bdm.volume_id,
                                                     connector)

    @staticmethod
    def _set_instance_info(instance, instance_type):
        instance.instance_type_id = instance_type['id']
        instance.memory_mb = instance_type['memory_mb']
        instance.vcpus = instance_type['vcpus']
        instance.root_gb = instance_type['root_gb']
        instance.ephemeral_gb = instance_type['ephemeral_gb']
        instance.set_flavor(instance_type)

    def _finish_resize(self, context, instance, migration, disk_info,
                       image):
        resize_instance = False
        old_instance_type_id = migration['old_instance_type_id']
        new_instance_type_id = migration['new_instance_type_id']
        old_instance_type = instance.get_flavor()
        # NOTE(mriedem): Get the old_vm_state so we know if we should
        # power on the instance. If old_vm_state is not set we need to default
        # to ACTIVE for backwards compatibility
        old_vm_state = instance.system_metadata.get('old_vm_state',
                                                    vm_states.ACTIVE)
        instance.set_flavor(old_instance_type, 'old')

        if old_instance_type_id != new_instance_type_id:
            instance_type = instance.get_flavor('new')
            self._set_instance_info(instance, instance_type)
            resize_instance = True

        # NOTE(tr3buchet): setup networks on destination host
        self.network_api.setup_networks_on_host(context, instance,
                                                migration['dest_compute'])

        migration_p = obj_base.obj_to_primitive(migration)
        self.network_api.migrate_instance_finish(context,
                                                 instance,
                                                 migration_p)

        network_info = self._get_instance_nw_info(context, instance)

        instance.task_state = task_states.RESIZE_FINISH
        instance.save(expected_task_state=task_states.RESIZE_MIGRATED)

        self._notify_about_instance_usage(
            context, instance, "finish_resize.start",
            network_info=network_info)

        block_device_info = self._get_instance_block_device_info(
                            context, instance, refresh_conn_info=True)

        # NOTE(mriedem): If the original vm_state was STOPPED, we don't
        # automatically power on the instance after it's migrated
        power_on = old_vm_state != vm_states.STOPPED

        try:
            self.driver.finish_migration(context, migration, instance,
                                         disk_info,
                                         network_info,
                                         image, resize_instance,
                                         block_device_info, power_on)
        except Exception:
            with excutils.save_and_reraise_exception():
                if resize_instance:
                    self._set_instance_info(instance,
                                            old_instance_type)

        migration.status = 'finished'
        migration.save(context.elevated())

        instance.vm_state = vm_states.RESIZED
        instance.task_state = None
        instance.launched_at = timeutils.utcnow()
        instance.save(expected_task_state=task_states.RESIZE_FINISH)

        self._notify_about_instance_usage(
            context, instance, "finish_resize.end",
            network_info=network_info)

    @wrap_exception()
    @reverts_task_state
    @wrap_instance_event
    @errors_out_migration
    @wrap_instance_fault
    def finish_resize(self, context, disk_info, image, instance,
                      reservations, migration):
        """Completes the migration process.

        Sets up the newly transferred disk and turns on the instance at its
        new host machine.

        """
        quotas = quotas_obj.Quotas.from_reservations(context,
                                                     reservations,
                                                     instance=instance)
        try:
            self._finish_resize(context, instance, migration,
                                disk_info, image)
            quotas.commit()
        except Exception:
            LOG.exception(_LE('Setting instance vm_state to ERROR'),
                          instance=instance)
            with excutils.save_and_reraise_exception():
                try:
                    quotas.rollback()
                except Exception as qr_error:
                    LOG.exception(_LE("Failed to rollback quota for failed "
                                      "finish_resize: %s"),
                                  qr_error, instance=instance)
                self._set_instance_error_state(context, instance)

    @object_compat
    @wrap_exception()
    @wrap_instance_fault
    def add_fixed_ip_to_instance(self, context, network_id, instance):
        """Calls network_api to add new fixed_ip to instance
        then injects the new network info and resets instance networking.

        """
        self._notify_about_instance_usage(
                context, instance, "create_ip.start")

        network_info = self.network_api.add_fixed_ip_to_instance(context,
                                                                 instance,
                                                                 network_id)
        self._inject_network_info(context, instance, network_info)
        self.reset_network(context, instance)

        # NOTE(russellb) We just want to bump updated_at.  See bug 1143466.
        instance.updated_at = timeutils.utcnow()
        instance.save()

        self._notify_about_instance_usage(
            context, instance, "create_ip.end", network_info=network_info)

    @object_compat
    @wrap_exception()
    @wrap_instance_fault
    def remove_fixed_ip_from_instance(self, context, address, instance):
        """Calls network_api to remove existing fixed_ip from instance
        by injecting the altered network info and resetting
        instance networking.
        """
        self._notify_about_instance_usage(
                context, instance, "delete_ip.start")

        network_info = self.network_api.remove_fixed_ip_from_instance(context,
                                                                      instance,
                                                                      address)
        self._inject_network_info(context, instance, network_info)
        self.reset_network(context, instance)

        # NOTE(russellb) We just want to bump updated_at.  See bug 1143466.
        instance.updated_at = timeutils.utcnow()
        instance.save()

        self._notify_about_instance_usage(
            context, instance, "delete_ip.end", network_info=network_info)

    @wrap_exception()
    @reverts_task_state
    @wrap_instance_event
    @wrap_instance_fault
    def pause_instance(self, context, instance):
        """Pause an instance on this host."""
        context = context.elevated()
        LOG.audit(_('Pausing'), context=context, instance=instance)
        self._notify_about_instance_usage(context, instance, 'pause.start')
        self.driver.pause(instance)
        current_power_state = self._get_power_state(context, instance)
        instance.power_state = current_power_state
        instance.vm_state = vm_states.PAUSED
        instance.task_state = None
        instance.save(expected_task_state=task_states.PAUSING)
        self._notify_about_instance_usage(context, instance, 'pause.end')

    @wrap_exception()
    @reverts_task_state
    @wrap_instance_event
    @wrap_instance_fault
    def unpause_instance(self, context, instance):
        """Unpause a paused instance on this host."""
        context = context.elevated()
        LOG.audit(_('Unpausing'), context=context, instance=instance)
        self._notify_about_instance_usage(context, instance, 'unpause.start')
        self.driver.unpause(instance)
        current_power_state = self._get_power_state(context, instance)
        instance.power_state = current_power_state
        instance.vm_state = vm_states.ACTIVE
        instance.task_state = None
        instance.save(expected_task_state=task_states.UNPAUSING)
        self._notify_about_instance_usage(context, instance, 'unpause.end')

    @wrap_exception()
    def host_power_action(self, context, action):
        """Reboots, shuts down or powers up the host."""
        return self.driver.host_power_action(action)

    @wrap_exception()
    def host_maintenance_mode(self, context, host, mode):
        """Start/Stop host maintenance window. On start, it triggers
        guest VMs evacuation.
        """
        return self.driver.host_maintenance_mode(host, mode)

    @wrap_exception()
    def set_host_enabled(self, context, enabled):
        """Sets the specified host's ability to accept new instances."""
        return self.driver.set_host_enabled(enabled)

    @wrap_exception()
    def get_host_uptime(self, context):
        """Returns the result of calling "uptime" on the target host."""
        return self.driver.get_host_uptime(self.host)

    @object_compat
    @wrap_exception()
    @wrap_instance_fault
    def get_diagnostics(self, context, instance):
        """Retrieve diagnostics for an instance on this host."""
        current_power_state = self._get_power_state(context, instance)
        if current_power_state == power_state.RUNNING:
            LOG.audit(_("Retrieving diagnostics"), context=context,
                      instance=instance)
            return self.driver.get_diagnostics(instance)
        else:
            raise exception.InstanceInvalidState(
                attr='power_state',
                instance_uuid=instance.uuid,
                state=instance.power_state,
                method='get_diagnostics')

    @object_compat
    @wrap_exception()
    @wrap_instance_fault
    def get_instance_diagnostics(self, context, instance):
        """Retrieve diagnostics for an instance on this host."""
        current_power_state = self._get_power_state(context, instance)
        if current_power_state == power_state.RUNNING:
            LOG.audit(_("Retrieving diagnostics"), context=context,
                      instance=instance)
            diags = self.driver.get_instance_diagnostics(instance)
            return diags.serialize()
        else:
            raise exception.InstanceInvalidState(
                attr='power_state',
                instance_uuid=instance.uuid,
                state=instance.power_state,
                method='get_diagnostics')

    @wrap_exception()
    @reverts_task_state
    @wrap_instance_event
    @wrap_instance_fault
    def suspend_instance(self, context, instance):
        """Suspend the given instance."""
        context = context.elevated()

        # Store the old state
        instance.system_metadata['old_vm_state'] = instance.vm_state

        with self._error_out_instance_on_exception(context, instance,
             instance_state=instance.vm_state):
            self.driver.suspend(instance)
        current_power_state = self._get_power_state(context, instance)
        instance.power_state = current_power_state
        instance.vm_state = vm_states.SUSPENDED
        instance.task_state = None
        instance.save(expected_task_state=task_states.SUSPENDING)
        self._notify_about_instance_usage(context, instance, 'suspend')

    @wrap_exception()
    @reverts_task_state
    @wrap_instance_event
    @wrap_instance_fault
    def resume_instance(self, context, instance):
        """Resume the given suspended instance."""
        context = context.elevated()
        LOG.audit(_('Resuming'), context=context, instance=instance)

        self._notify_about_instance_usage(context, instance, 'resume.start')
        network_info = self._get_instance_nw_info(context, instance)
        block_device_info = self._get_instance_block_device_info(
                            context, instance)

        with self._error_out_instance_on_exception(context, instance,
             instance_state=instance.vm_state):
            self.driver.resume(context, instance, network_info,
                               block_device_info)

        instance.power_state = self._get_power_state(context, instance)

        # We default to the ACTIVE state for backwards compatibility
        instance.vm_state = instance.system_metadata.pop('old_vm_state',
                                                         vm_states.ACTIVE)

        instance.task_state = None
        instance.save(expected_task_state=task_states.RESUMING)
        self._notify_about_instance_usage(context, instance, 'resume.end')

    @wrap_exception()
    @reverts_task_state
    @wrap_instance_event
    @wrap_instance_fault
    def shelve_instance(self, context, instance, image_id,
                        clean_shutdown=True):
        """Shelve an instance.

        This should be used when you want to take a snapshot of the instance.
        It also adds system_metadata that can be used by a periodic task to
        offload the shelved instance after a period of time.

        :param context: request context
        :param instance: an Instance object
        :param image_id: an image id to snapshot to.
        :param clean_shutdown: give the GuestOS a chance to stop
        """
        self.conductor_api.notify_usage_exists(
            context, instance, current_period=True)
        self._notify_about_instance_usage(context, instance, 'shelve.start')

        def update_task_state(task_state, expected_state=task_states.SHELVING):
            shelving_state_map = {
                    task_states.IMAGE_PENDING_UPLOAD:
                        task_states.SHELVING_IMAGE_PENDING_UPLOAD,
                    task_states.IMAGE_UPLOADING:
                        task_states.SHELVING_IMAGE_UPLOADING,
                    task_states.SHELVING: task_states.SHELVING}
            task_state = shelving_state_map[task_state]
            expected_state = shelving_state_map[expected_state]
            instance.task_state = task_state
            instance.save(expected_task_state=expected_state)

        self._power_off_instance(context, instance, clean_shutdown)
        current_power_state = self._get_power_state(context, instance)
        self.driver.snapshot(context, instance, image_id, update_task_state)

        instance.system_metadata['shelved_at'] = timeutils.strtime()
        instance.system_metadata['shelved_image_id'] = image_id
        instance.system_metadata['shelved_host'] = self.host
        instance.vm_state = vm_states.SHELVED
        instance.task_state = None
        if CONF.shelved_offload_time == 0:
            instance.task_state = task_states.SHELVING_OFFLOADING
        instance.power_state = current_power_state
        instance.save(expected_task_state=[
                task_states.SHELVING,
                task_states.SHELVING_IMAGE_UPLOADING])

        self._notify_about_instance_usage(context, instance, 'shelve.end')

        if CONF.shelved_offload_time == 0:
            self.shelve_offload_instance(context, instance,
                                         clean_shutdown=False)

    @wrap_exception()
    @reverts_task_state
    @wrap_instance_fault
    def shelve_offload_instance(self, context, instance, clean_shutdown=True):
        """Remove a shelved instance from the hypervisor.

        This frees up those resources for use by other instances, but may lead
        to slower unshelve times for this instance.  This method is used by
        volume backed instances since restoring them doesn't involve the
        potentially large download of an image.

        :param context: request context
        :param instance: nova.objects.instance.Instance
        :param clean_shutdown: give the GuestOS a chance to stop
        """
        self._notify_about_instance_usage(context, instance,
                'shelve_offload.start')

        self._power_off_instance(context, instance, clean_shutdown)
        current_power_state = self._get_power_state(context, instance)

        network_info = self._get_instance_nw_info(context, instance)
        block_device_info = self._get_instance_block_device_info(context,
                                                                 instance)
        self.driver.destroy(context, instance, network_info,
                block_device_info)

        instance.power_state = current_power_state
        instance.host = None
        instance.node = None
        instance.vm_state = vm_states.SHELVED_OFFLOADED
        instance.task_state = None
        instance.save(expected_task_state=[task_states.SHELVING,
                                           task_states.SHELVING_OFFLOADING])
        self._notify_about_instance_usage(context, instance,
                'shelve_offload.end')

    @wrap_exception()
    @reverts_task_state
    @wrap_instance_event
    @wrap_instance_fault
    def unshelve_instance(self, context, instance, image,
                          filter_properties=None, node=None):
        """Unshelve the instance.

        :param context: request context
        :param instance: a nova.objects.instance.Instance object
        :param image: an image to build from.  If None we assume a
            volume backed instance.
        :param filter_properties: dict containing limits, retry info etc.
        :param node: target compute node
        """
        if filter_properties is None:
            filter_properties = {}

        @utils.synchronized(instance['uuid'])
        def do_unshelve_instance():
            self._unshelve_instance(context, instance, image,
                                    filter_properties, node)
        do_unshelve_instance()

    def _unshelve_instance_key_scrub(self, instance):
        """Remove data from the instance that may cause side effects."""
        cleaned_keys = dict(
                key_data=instance.key_data,
                auto_disk_config=instance.auto_disk_config)
        instance.key_data = None
        instance.auto_disk_config = False
        return cleaned_keys

    def _unshelve_instance_key_restore(self, instance, keys):
        """Restore previously scrubbed keys before saving the instance."""
        instance.update(keys)

    def _unshelve_instance(self, context, instance, image, filter_properties,
                           node):
        self._notify_about_instance_usage(context, instance, 'unshelve.start')
        instance.task_state = task_states.SPAWNING
        instance.save()

        bdms = objects.BlockDeviceMappingList.get_by_instance_uuid(
                context, instance.uuid)
        block_device_info = self._prep_block_device(context, instance, bdms,
                                                    do_check_attach=False)
        scrubbed_keys = self._unshelve_instance_key_scrub(instance)

        if node is None:
            node = self.driver.get_available_nodes()[0]
            LOG.debug('No node specified, defaulting to %s', node,
                      instance=instance)

        rt = self._get_resource_tracker(node)
        limits = filter_properties.get('limits', {})

        if image:
            shelved_image_ref = instance.image_ref
            instance.image_ref = image['id']

        self.network_api.migrate_instance_finish(context, instance,
            {'source_compute': '', 'dest_compute': self.host})
        network_info = self._get_instance_nw_info(context, instance)
        try:
            with rt.instance_claim(context, instance, limits):
                flavor = None
                if filter_properties is not None:
                    flavor = filter_properties.get('instance_type')
                self.driver.spawn(context, instance, image, injected_files=[],
                                  admin_password=None,
                                  network_info=network_info,
                                  block_device_info=block_device_info,
                                  flavor=flavor)
        except Exception:
            with excutils.save_and_reraise_exception():
                LOG.exception(_LE('Instance failed to spawn'),
                              instance=instance)

        if image:
            instance.image_ref = shelved_image_ref
            self.image_api.delete(context, image['id'])

        self._unshelve_instance_key_restore(instance, scrubbed_keys)
        instance.power_state = self._get_power_state(context, instance)
        instance.vm_state = vm_states.ACTIVE
        instance.task_state = None
        instance.launched_at = timeutils.utcnow()
        instance.save(expected_task_state=task_states.SPAWNING)
        self._notify_about_instance_usage(context, instance, 'unshelve.end')

    @messaging.expected_exceptions(NotImplementedError)
    @wrap_instance_fault
    def reset_network(self, context, instance):
        """Reset networking on the given instance."""
        LOG.debug('Reset network', context=context, instance=instance)
        self.driver.reset_network(instance)

    def _inject_network_info(self, context, instance, network_info):
        """Inject network info for the given instance."""
        LOG.debug('Inject network info', context=context, instance=instance)
        LOG.debug('network_info to inject: |%s|', network_info,
                  instance=instance)

        self.driver.inject_network_info(instance,
                                        network_info)

    @wrap_instance_fault
    def inject_network_info(self, context, instance):
        """Inject network info, but don't return the info."""
        network_info = self._get_instance_nw_info(context, instance)
        self._inject_network_info(context, instance, network_info)

    @object_compat
    @messaging.expected_exceptions(NotImplementedError,
                                   exception.InstanceNotFound)
    @wrap_exception()
    @wrap_instance_fault
    def get_console_output(self, context, instance, tail_length):
        """Send the console output for the given instance."""
        context = context.elevated()
        LOG.audit(_("Get console output"), context=context,
                  instance=instance)
        output = self.driver.get_console_output(context, instance)

        if tail_length is not None:
            output = self._tail_log(output, tail_length)

        return output.decode('utf-8', 'replace').encode('ascii', 'replace')

    def _tail_log(self, log, length):
        try:
            length = int(length)
        except ValueError:
            length = 0

        if length == 0:
            return ''
        else:
            return '\n'.join(log.split('\n')[-int(length):])

    @messaging.expected_exceptions(exception.ConsoleTypeInvalid,
                                   exception.InstanceNotReady,
                                   exception.InstanceNotFound,
                                   exception.ConsoleTypeUnavailable,
                                   NotImplementedError)
    @object_compat
    @wrap_exception()
    @wrap_instance_fault
    def get_vnc_console(self, context, console_type, instance):
        """Return connection information for a vnc console."""
        context = context.elevated()
        LOG.debug("Getting vnc console", instance=instance)
        token = str(uuid.uuid4())

        if not CONF.vnc_enabled:
            raise exception.ConsoleTypeUnavailable(console_type=console_type)

        if console_type == 'novnc':
            # For essex, novncproxy_base_url must include the full path
            # including the html file (like http://myhost/vnc_auto.html)
            access_url = '%s?token=%s' % (CONF.novncproxy_base_url, token)
        elif console_type == 'xvpvnc':
            access_url = '%s?token=%s' % (CONF.xvpvncproxy_base_url, token)
        else:
            raise exception.ConsoleTypeInvalid(console_type=console_type)

        try:
            # Retrieve connect info from driver, and then decorate with our
            # access info token
            console = self.driver.get_vnc_console(context, instance)
            connect_info = console.get_connection_info(token, access_url)
        except exception.InstanceNotFound:
            if instance['vm_state'] != vm_states.BUILDING:
                raise
            raise exception.InstanceNotReady(instance_id=instance['uuid'])

        return connect_info

    @object_compat
    @messaging.expected_exceptions(exception.ConsoleTypeInvalid,
                                   exception.InstanceNotReady,
                                   exception.InstanceNotFound,
                                   exception.ConsoleTypeUnavailable)
    @wrap_exception()
    @wrap_instance_fault
    def get_spice_console(self, context, console_type, instance):
        """Return connection information for a spice console."""
        context = context.elevated()
        LOG.debug("Getting spice console", instance=instance)
        token = str(uuid.uuid4())

        if not CONF.spice.enabled:
            raise exception.ConsoleTypeUnavailable(console_type=console_type)

        if console_type == 'spice-html5':
            # For essex, spicehtml5proxy_base_url must include the full path
            # including the html file (like http://myhost/spice_auto.html)
            access_url = '%s?token=%s' % (CONF.spice.html5proxy_base_url,
                                          token)
        else:
            raise exception.ConsoleTypeInvalid(console_type=console_type)

        try:
            # Retrieve connect info from driver, and then decorate with our
            # access info token
            console = self.driver.get_spice_console(context, instance)
            connect_info = console.get_connection_info(token, access_url)
        except exception.InstanceNotFound:
            if instance['vm_state'] != vm_states.BUILDING:
                raise
            raise exception.InstanceNotReady(instance_id=instance['uuid'])

        return connect_info

    @object_compat
    @messaging.expected_exceptions(exception.ConsoleTypeInvalid,
                                   exception.InstanceNotReady,
                                   exception.InstanceNotFound,
                                   exception.ConsoleTypeUnavailable,
                                   NotImplementedError)
    @wrap_exception()
    @wrap_instance_fault
    def get_rdp_console(self, context, console_type, instance):
        """Return connection information for a RDP console."""
        context = context.elevated()
        LOG.debug("Getting RDP console", instance=instance)
        token = str(uuid.uuid4())

        if not CONF.rdp.enabled:
            raise exception.ConsoleTypeUnavailable(console_type=console_type)

        if console_type == 'rdp-html5':
            access_url = '%s?token=%s' % (CONF.rdp.html5_proxy_base_url,
                                          token)
        else:
            raise exception.ConsoleTypeInvalid(console_type=console_type)

        try:
            # Retrieve connect info from driver, and then decorate with our
            # access info token
            console = self.driver.get_rdp_console(context, instance)
            connect_info = console.get_connection_info(token, access_url)
        except exception.InstanceNotFound:
            if instance['vm_state'] != vm_states.BUILDING:
                raise
            raise exception.InstanceNotReady(instance_id=instance['uuid'])

        return connect_info

    @messaging.expected_exceptions(
        exception.ConsoleTypeInvalid,
        exception.InstanceNotReady,
        exception.InstanceNotFound,
        exception.ConsoleTypeUnavailable,
        exception.SocketPortRangeExhaustedException,
        exception.ImageSerialPortNumberInvalid,
        exception.ImageSerialPortNumberExceedFlavorValue,
        NotImplementedError)
    @wrap_exception()
    @wrap_instance_fault
    def get_serial_console(self, context, console_type, instance):
        """Returns connection information for a serial console."""

        LOG.debug("Getting serial console", instance=instance)

        if not CONF.serial_console.enabled:
            raise exception.ConsoleTypeUnavailable(console_type=console_type)

        context = context.elevated()

        token = str(uuid.uuid4())
        access_url = '%s?token=%s' % (CONF.serial_console.base_url, token)

        try:
            # Retrieve connect info from driver, and then decorate with our
            # access info token
            console = self.driver.get_serial_console(context, instance)
            connect_info = console.get_connection_info(token, access_url)
        except exception.InstanceNotFound:
            if instance.vm_state != vm_states.BUILDING:
                raise
            raise exception.InstanceNotReady(instance_id=instance['uuid'])

        return connect_info

    @messaging.expected_exceptions(exception.ConsoleTypeInvalid,
                                   exception.InstanceNotReady,
                                   exception.InstanceNotFound)
    @object_compat
    @wrap_exception()
    @wrap_instance_fault
    def validate_console_port(self, ctxt, instance, port, console_type):
        if console_type == "spice-html5":
            console_info = self.driver.get_spice_console(ctxt, instance)
        elif console_type == "rdp-html5":
            console_info = self.driver.get_rdp_console(ctxt, instance)
        elif console_type == "serial":
            console_info = self.driver.get_serial_console(ctxt, instance)
        else:
            console_info = self.driver.get_vnc_console(ctxt, instance)

        return console_info.port == port

    @object_compat
    @wrap_exception()
    @reverts_task_state
    @wrap_instance_fault
    def reserve_block_device_name(self, context, instance, device,
                                  volume_id, disk_bus=None, device_type=None,
                                  return_bdm_object=False):
        # NOTE(ndipanov): disk_bus and device_type will be set to None if not
        # passed (by older clients) and defaulted by the virt driver. Remove
        # default values on the next major RPC version bump.

        @utils.synchronized(instance['uuid'])
        def do_reserve():
            bdms = (
                objects.BlockDeviceMappingList.get_by_instance_uuid(
                    context, instance.uuid))

            device_name = compute_utils.get_device_name_for_instance(
                    context, instance, bdms, device)

            # NOTE(vish): create bdm here to avoid race condition
            bdm = objects.BlockDeviceMapping(
                    source_type='volume', destination_type='volume',
                    instance_uuid=instance.uuid,
                    volume_id=volume_id or 'reserved',
                    device_name=device_name,
                    disk_bus=disk_bus, device_type=device_type)
            bdm.create(context)

            if return_bdm_object:
                return bdm
            else:
                return device_name

        return do_reserve()

    @object_compat
    @wrap_exception()
    @reverts_task_state
    @wrap_instance_fault
    def attach_volume(self, context, volume_id, mountpoint,
                      instance, bdm=None):
        """Attach a volume to an instance."""
        if not bdm:
            bdm = objects.BlockDeviceMapping.get_by_volume_id(
                    context, volume_id)
        driver_bdm = driver_block_device.DriverVolumeBlockDevice(bdm)

        @utils.synchronized(instance.uuid)
        def do_attach_volume(context, instance, driver_bdm):
            try:
                return self._attach_volume(context, instance, driver_bdm)
            except Exception:
                with excutils.save_and_reraise_exception():
                    bdm.destroy(context)

        do_attach_volume(context, instance, driver_bdm)

    def _attach_volume(self, context, instance, bdm):
        context = context.elevated()
        LOG.audit(_('Attaching volume %(volume_id)s to %(mountpoint)s'),
                  {'volume_id': bdm.volume_id,
                  'mountpoint': bdm['mount_device']},
                  context=context, instance=instance)
        try:
            bdm.attach(context, instance, self.volume_api, self.driver,
                       do_check_attach=False, do_driver_attach=True)
        except Exception:  # pylint: disable=W0702
            with excutils.save_and_reraise_exception():
                LOG.exception(_LE("Failed to attach %(volume_id)s "
                                  "at %(mountpoint)s"),
                              {'volume_id': bdm.volume_id,
                               'mountpoint': bdm['mount_device']},
                              context=context, instance=instance)
                self.volume_api.unreserve_volume(context, bdm.volume_id)

        info = {'volume_id': bdm.volume_id}
        self._notify_about_instance_usage(
            context, instance, "volume.attach", extra_usage_info=info)

    def _detach_volume(self, context, instance, bdm):
        """Do the actual driver detach using block device mapping."""
        mp = bdm.device_name
        volume_id = bdm.volume_id

        LOG.audit(_('Detach volume %(volume_id)s from mountpoint %(mp)s'),
                  {'volume_id': volume_id, 'mp': mp},
                  context=context, instance=instance)

        connection_info = jsonutils.loads(bdm.connection_info)
        # NOTE(vish): We currently don't use the serial when disconnecting,
        #             but added for completeness in case we ever do.
        if connection_info and 'serial' not in connection_info:
            connection_info['serial'] = volume_id
        try:
            if not self.driver.instance_exists(instance):
                LOG.warning(_LW('Detaching volume from unknown instance'),
                            context=context, instance=instance)

            encryption = encryptors.get_encryption_metadata(
                context, self.volume_api, volume_id, connection_info)

            self.driver.detach_volume(connection_info,
                                      instance,
                                      mp,
                                      encryption=encryption)
        except exception.DiskNotFound as err:
            LOG.warning(_LW('Ignoring DiskNotFound exception while detaching '
                            'volume %(volume_id)s from %(mp)s: %(err)s'),
                        {'volume_id': volume_id, 'mp': mp, 'err': err},
                        instance=instance)
        except Exception:  # pylint: disable=W0702
            with excutils.save_and_reraise_exception():
                LOG.exception(_LE('Failed to detach volume %(volume_id)s '
                                  'from %(mp)s'),
                              {'volume_id': volume_id, 'mp': mp},
                              context=context, instance=instance)
                self.volume_api.roll_detaching(context, volume_id)

    @object_compat
    @wrap_exception()
    @reverts_task_state
    @wrap_instance_fault
    def detach_volume(self, context, volume_id, instance):
        """Detach a volume from an instance."""
        bdm = objects.BlockDeviceMapping.get_by_volume_id(
                context, volume_id)
        if CONF.volume_usage_poll_interval > 0:
            vol_stats = []
            mp = bdm.device_name
            # Handle bootable volumes which will not contain /dev/
            if '/dev/' in mp:
                mp = mp[5:]
            try:
                vol_stats = self.driver.block_stats(instance, mp)
            except NotImplementedError:
                pass

            if vol_stats:
                LOG.debug("Updating volume usage cache with totals",
                          instance=instance)
                rd_req, rd_bytes, wr_req, wr_bytes, flush_ops = vol_stats
                self.conductor_api.vol_usage_update(context, volume_id,
                                                    rd_req, rd_bytes,
                                                    wr_req, wr_bytes,
                                                    instance,
                                                    update_totals=True)

        self._detach_volume(context, instance, bdm)
        connector = self.driver.get_volume_connector(instance)
        self.volume_api.terminate_connection(context, volume_id, connector)
        bdm.destroy()
        info = dict(volume_id=volume_id)
        self._notify_about_instance_usage(
            context, instance, "volume.detach", extra_usage_info=info)
        self.volume_api.detach(context.elevated(), volume_id)

    def _init_volume_connection(self, context, new_volume_id,
                                old_volume_id, connector, instance, bdm):

        new_cinfo = self.volume_api.initialize_connection(context,
                                                          new_volume_id,
                                                          connector)
        old_cinfo = jsonutils.loads(bdm['connection_info'])
        if old_cinfo and 'serial' not in old_cinfo:
            old_cinfo['serial'] = old_volume_id
        new_cinfo['serial'] = old_cinfo['serial']
        return (old_cinfo, new_cinfo)

    def _swap_volume(self, context, instance, bdm, connector, old_volume_id,
                                                              new_volume_id):
        mountpoint = bdm['device_name']
        failed = False
        new_cinfo = None
        resize_to = 0
        try:
            old_cinfo, new_cinfo = self._init_volume_connection(context,
                                                                new_volume_id,
                                                                old_volume_id,
                                                                connector,
                                                                instance,
                                                                bdm)
            old_vol_size = self.volume_api.get(context, old_volume_id)['size']
            new_vol_size = self.volume_api.get(context, new_volume_id)['size']
            if new_vol_size > old_vol_size:
                resize_to = new_vol_size
            self.driver.swap_volume(old_cinfo, new_cinfo, instance, mountpoint,
                                    resize_to)
        except Exception:  # pylint: disable=W0702
            failed = True
            with excutils.save_and_reraise_exception():
                if new_cinfo:
                    msg = _LE("Failed to swap volume %(old_volume_id)s "
                              "for %(new_volume_id)s")
                    LOG.exception(msg, {'old_volume_id': old_volume_id,
                                        'new_volume_id': new_volume_id},
                                  context=context,
                                  instance=instance)
                else:
                    msg = _LE("Failed to connect to volume %(volume_id)s "
                              "with volume at %(mountpoint)s")
                    LOG.exception(msg, {'volume_id': new_volume_id,
                                        'mountpoint': bdm['device_name']},
                                  context=context,
                                  instance=instance)
                self.volume_api.roll_detaching(context, old_volume_id)
                self.volume_api.unreserve_volume(context, new_volume_id)
        finally:
            conn_volume = new_volume_id if failed else old_volume_id
            if new_cinfo:
                self.volume_api.terminate_connection(context,
                                                     conn_volume,
                                                     connector)
            # If Cinder initiated the swap, it will keep
            # the original ID
            comp_ret = self.volume_api.migrate_volume_completion(
                                                      context,
                                                      old_volume_id,
                                                      new_volume_id,
                                                      error=failed)

        return (comp_ret, new_cinfo)

    @wrap_exception()
    @reverts_task_state
    @wrap_instance_fault
    def swap_volume(self, context, old_volume_id, new_volume_id, instance):
        """Swap volume for an instance."""
        context = context.elevated()

        bdm = objects.BlockDeviceMapping.get_by_volume_id(
                context, old_volume_id, instance_uuid=instance.uuid)
        connector = self.driver.get_volume_connector(instance)
        comp_ret, new_cinfo = self._swap_volume(context, instance,
                                                         bdm,
                                                         connector,
                                                         old_volume_id,
                                                         new_volume_id)

        save_volume_id = comp_ret['save_volume_id']

        # Update bdm
        values = {
            'connection_info': jsonutils.dumps(new_cinfo),
            'delete_on_termination': False,
            'source_type': 'volume',
            'destination_type': 'volume',
            'snapshot_id': None,
            'volume_id': save_volume_id,
            'volume_size': None,
            'no_device': None}
        bdm.update(values)
        bdm.save()

    @wrap_exception()
    def remove_volume_connection(self, context, volume_id, instance):
        """Remove a volume connection using the volume api."""
        # NOTE(vish): We don't want to actually mark the volume
        #             detached, or delete the bdm, just remove the
        #             connection from this host.

        # NOTE(PhilDay): Can't use object_compat decorator here as
        #                instance is not the second parameter
        if isinstance(instance, dict):
            metas = ['metadata', 'system_metadata']
            instance = objects.Instance._from_db_object(
                    context, objects.Instance(), instance,
                    expected_attrs=metas)
            instance._context = context
        try:
            bdm = objects.BlockDeviceMapping.get_by_volume_id(
                    context, volume_id)
            self._detach_volume(context, instance, bdm)
            connector = self.driver.get_volume_connector(instance)
            self.volume_api.terminate_connection(context, volume_id, connector)
        except exception.NotFound:
            pass

    @object_compat
    @wrap_exception()
    @reverts_task_state
    @wrap_instance_fault
    def attach_interface(self, context, instance, network_id, port_id,
                         requested_ip):
        """Use hotplug to add an network adapter to an instance."""
        network_info = self.network_api.allocate_port_for_instance(
            context, instance, port_id, network_id, requested_ip)
        if len(network_info) != 1:
            LOG.error(_LE('allocate_port_for_instance returned %(ports)s '
                          'ports'), dict(ports=len(network_info)))
            raise exception.InterfaceAttachFailed(
                    instance_uuid=instance.uuid)
        image_ref = instance.get('image_ref')
        image_meta = compute_utils.get_image_metadata(
            context, self.image_api, image_ref, instance)

        self.driver.attach_interface(instance, image_meta, network_info[0])
        return network_info[0]

    @object_compat
    @wrap_exception()
    @reverts_task_state
    @wrap_instance_fault
    def detach_interface(self, context, instance, port_id):
        """Detach an network adapter from an instance."""
        network_info = instance.info_cache.network_info
        condemned = None
        for vif in network_info:
            if vif['id'] == port_id:
                condemned = vif
                break
        if condemned is None:
            raise exception.PortNotFound(_("Port %s is not "
                                           "attached") % port_id)

        self.network_api.deallocate_port_for_instance(context, instance,
                                                      port_id)
        self.driver.detach_interface(instance, condemned)

    def _get_compute_info(self, context, host):
        service = objects.Service.get_by_compute_host(context, host)
        return service.compute_node

    @wrap_exception()
    def check_instance_shared_storage(self, ctxt, instance, data):
        """Check if the instance files are shared

        :param context: security context
        :param data: result of driver.check_instance_shared_storage_local

        Returns True if instance disks located on shared storage and
        False otherwise.
        """
        return self.driver.check_instance_shared_storage_remote(ctxt, data)

    @wrap_exception()
    @wrap_instance_fault
    def check_can_live_migrate_destination(self, ctxt, instance,
                                           block_migration, disk_over_commit):
        """Check if it is possible to execute live migration.

        This runs checks on the destination host, and then calls
        back to the source host to check the results.

        :param context: security context
        :param instance: dict of instance data
        :param block_migration: if true, prepare for block migration
        :param disk_over_commit: if true, allow disk over commit
        :returns: a dict containing migration info
        """
        src_compute_info = obj_base.obj_to_primitive(
            self._get_compute_info(ctxt, instance.host))
        dst_compute_info = obj_base.obj_to_primitive(
            self._get_compute_info(ctxt, CONF.host))
        dest_check_data = self.driver.check_can_live_migrate_destination(ctxt,
            instance, src_compute_info, dst_compute_info,
            block_migration, disk_over_commit)
        migrate_data = {}
        try:
            migrate_data = self.compute_rpcapi.\
                                check_can_live_migrate_source(ctxt, instance,
                                                              dest_check_data)
        finally:
            self.driver.check_can_live_migrate_destination_cleanup(ctxt,
                    dest_check_data)
        if 'migrate_data' in dest_check_data:
            migrate_data.update(dest_check_data['migrate_data'])
        return migrate_data

    @wrap_exception()
    @wrap_instance_fault
    def check_can_live_migrate_source(self, ctxt, instance, dest_check_data):
        """Check if it is possible to execute live migration.

        This checks if the live migration can succeed, based on the
        results from check_can_live_migrate_destination.

        :param context: security context
        :param instance: dict of instance data
        :param dest_check_data: result of check_can_live_migrate_destination
        :returns: a dict containing migration info
        """
        is_volume_backed = self.compute_api.is_volume_backed_instance(ctxt,
                                                                      instance)
        dest_check_data['is_volume_backed'] = is_volume_backed
        block_device_info = self._get_instance_block_device_info(
                            ctxt, instance, refresh_conn_info=True)
        return self.driver.check_can_live_migrate_source(ctxt, instance,
                                                         dest_check_data,
                                                         block_device_info)

    @object_compat
    @wrap_exception()
    @wrap_instance_fault
    def pre_live_migration(self, context, instance, block_migration, disk,
                           migrate_data):
        """Preparations for live migration at dest host.

        :param context: security context
        :param instance: dict of instance data
        :param block_migration: if true, prepare for block migration
        :param migrate_data: if not None, it is a dict which holds data
                             required for live migration without shared
                             storage.

        """
        block_device_info = self._get_instance_block_device_info(
                            context, instance, refresh_conn_info=True)

        network_info = self._get_instance_nw_info(context, instance)
        self._notify_about_instance_usage(
                     context, instance, "live_migration.pre.start",
                     network_info=network_info)

        pre_live_migration_data = self.driver.pre_live_migration(context,
                                       instance,
                                       block_device_info,
                                       network_info,
                                       disk,
                                       migrate_data)

        # NOTE(tr3buchet): setup networks on destination host
        self.network_api.setup_networks_on_host(context, instance,
                                                         self.host)

        # Creating filters to hypervisors and firewalls.
        # An example is that nova-instance-instance-xxx,
        # which is written to libvirt.xml(Check "virsh nwfilter-list")
        # This nwfilter is necessary on the destination host.
        # In addition, this method is creating filtering rule
        # onto destination host.
        self.driver.ensure_filtering_rules_for_instance(instance,
                                            network_info)

        self._notify_about_instance_usage(
                     context, instance, "live_migration.pre.end",
                     network_info=network_info)

        return pre_live_migration_data

    @wrap_exception()
    @wrap_instance_fault
    def live_migration(self, context, dest, instance, block_migration,
                       migrate_data):
        """Executing live migration.

        :param context: security context
        :param instance: a nova.objects.instance.Instance object
        :param dest: destination host
        :param block_migration: if true, prepare for block migration
        :param migrate_data: implementation specific params

        """

        # NOTE(danms): since instance is not the first parameter, we can't
        # use @object_compat on this method. Since this is the only example,
        # we do this manually instead of complicating the decorator
        if not isinstance(instance, obj_base.NovaObject):
            expected = ['metadata', 'system_metadata',
                        'security_groups', 'info_cache']
            instance = objects.Instance._from_db_object(
                context, objects.Instance(), instance,
                expected_attrs=expected)

        # Create a local copy since we'll be modifying the dictionary
        migrate_data = dict(migrate_data or {})
        try:
            if block_migration:
                block_device_info = self._get_instance_block_device_info(
                    context, instance)
                disk = self.driver.get_instance_disk_info(
                    instance, block_device_info=block_device_info)
            else:
                disk = None

            pre_migration_data = self.compute_rpcapi.pre_live_migration(
                context, instance,
                block_migration, disk, dest, migrate_data)
            migrate_data['pre_live_migration_result'] = pre_migration_data

        except Exception:
            with excutils.save_and_reraise_exception():
                LOG.exception(_LE('Pre live migration failed at %s'),
                              dest, instance=instance)
                self._rollback_live_migration(context, instance, dest,
                                              block_migration, migrate_data)

        # Executing live migration
        # live_migration might raises exceptions, but
        # nothing must be recovered in this version.
        self.driver.live_migration(context, instance, dest,
                                   self._post_live_migration,
                                   self._rollback_live_migration,
                                   block_migration, migrate_data)

    def _live_migration_cleanup_flags(self, block_migration, migrate_data):
        """Determine whether disks or intance path need to be cleaned up after
        live migration (at source on success, at destination on rollback)

        Block migration needs empty image at destination host before migration
        starts, so if any failure occurs, any empty images has to be deleted.

        Also Volume backed live migration w/o shared storage needs to delete
        newly created instance-xxx dir on the destination as a part of its
        rollback process

        :param block_migration: if true, it was a block migration
        :param migrate_data: implementation specific data
        :returns: (bool, bool) -- do_cleanup, destroy_disks
        """
        # NOTE(angdraug): block migration wouldn't have been allowed if either
        #                 block storage or instance path were shared
        is_shared_block_storage = not block_migration
        is_shared_instance_path = not block_migration
        if migrate_data:
            is_shared_block_storage = migrate_data.get(
                    'is_shared_block_storage', is_shared_block_storage)
            is_shared_instance_path = migrate_data.get(
                    'is_shared_instance_path', is_shared_instance_path)

        # No instance booting at source host, but instance dir
        # must be deleted for preparing next block migration
        # must be deleted for preparing next live migration w/o shared storage
        do_cleanup = block_migration or not is_shared_instance_path
        destroy_disks = not is_shared_block_storage

        return (do_cleanup, destroy_disks)

    @wrap_exception()
    @wrap_instance_fault
    def _post_live_migration(self, ctxt, instance,
                            dest, block_migration=False, migrate_data=None):
        """Post operations for live migration.

        This method is called from live_migration
        and mainly updating database record.

        :param ctxt: security context
        :param instance: instance dict
        :param dest: destination host
        :param block_migration: if true, prepare for block migration
        :param migrate_data: if not None, it is a dict which has data
        required for live migration without shared storage

        """
        LOG.info(_LI('_post_live_migration() is started..'),
                 instance=instance)

        bdms = objects.BlockDeviceMappingList.get_by_instance_uuid(
                ctxt, instance['uuid'])

        # Cleanup source host post live-migration
        block_device_info = self._get_instance_block_device_info(
                            ctxt, instance, bdms=bdms)
        self.driver.post_live_migration(ctxt, instance, block_device_info,
                                        migrate_data)

        # Detaching volumes.
        connector = self.driver.get_volume_connector(instance)
        for bdm in bdms:
            # NOTE(vish): We don't want to actually mark the volume
            #             detached, or delete the bdm, just remove the
            #             connection from this host.

            # remove the volume connection without detaching from hypervisor
            # because the instance is not running anymore on the current host
            if bdm.is_volume:
                self.volume_api.terminate_connection(ctxt, bdm.volume_id,
                                                     connector)

        # Releasing vlan.
        # (not necessary in current implementation?)

        network_info = self._get_instance_nw_info(ctxt, instance)

        self._notify_about_instance_usage(ctxt, instance,
                                          "live_migration._post.start",
                                          network_info=network_info)
        # Releasing security group ingress rule.
        self.driver.unfilter_instance(instance,
                                      network_info)

        migration = {'source_compute': self.host,
                     'dest_compute': dest, }
        self.network_api.migrate_instance_start(ctxt,
                                                instance,
                                                migration)

        destroy_vifs = False
        try:
            self.driver.post_live_migration_at_source(ctxt, instance,
                                                      network_info)
        except NotImplementedError as ex:
            LOG.debug(ex, instance=instance)
            # For all hypervisors other than libvirt, there is a possibility
            # they are unplugging networks from source node in the cleanup
            # method
            destroy_vifs = True

        # Define domain at destination host, without doing it,
        # pause/suspend/terminate do not work.
        self.compute_rpcapi.post_live_migration_at_destination(ctxt,
                instance, block_migration, dest)

        do_cleanup, destroy_disks = self._live_migration_cleanup_flags(
                block_migration, migrate_data)

        if do_cleanup:
            self.driver.cleanup(ctxt, instance, network_info,
                                destroy_disks=destroy_disks,
                                migrate_data=migrate_data,
                                destroy_vifs=destroy_vifs)

        # NOTE(tr3buchet): tear down networks on source host
        self.network_api.setup_networks_on_host(ctxt, instance,
                                                self.host, teardown=True)
        self.instance_events.clear_events_for_instance(instance)

        # NOTE(timello): make sure we update available resources on source
        # host even before next periodic task.
        self.update_available_resource(ctxt)

        self._notify_about_instance_usage(ctxt, instance,
                                          "live_migration._post.end",
                                          network_info=network_info)
        LOG.info(_LI('Migrating instance to %s finished successfully.'),
                 dest, instance=instance)
        LOG.info(_LI("You may see the error \"libvirt: QEMU error: "
                     "Domain not found: no domain with matching name.\" "
                     "This error can be safely ignored."),
                 instance=instance)

        if CONF.vnc_enabled or CONF.spice.enabled or CONF.rdp.enabled:
            if CONF.cells.enable:
                self.cells_rpcapi.consoleauth_delete_tokens(ctxt,
                        instance['uuid'])
            else:
                self.consoleauth_rpcapi.delete_tokens_for_instance(ctxt,
                        instance['uuid'])

    @object_compat
    @wrap_exception()
    @wrap_instance_fault
    def post_live_migration_at_destination(self, context, instance,
                                           block_migration):
        """Post operations for live migration .

        :param context: security context
        :param instance: Instance dict
        :param block_migration: if true, prepare for block migration

        """
        LOG.info(_LI('Post operation of migration started'),
                 instance=instance)

        # NOTE(tr3buchet): setup networks on destination host
        #                  this is called a second time because
        #                  multi_host does not create the bridge in
        #                  plug_vifs
        self.network_api.setup_networks_on_host(context, instance,
                                                         self.host)
        migration = {'source_compute': instance['host'],
                     'dest_compute': self.host, }
        self.network_api.migrate_instance_finish(context,
                                                 instance,
                                                 migration)

        network_info = self._get_instance_nw_info(context, instance)
        self._notify_about_instance_usage(
                     context, instance, "live_migration.post.dest.start",
                     network_info=network_info)
        block_device_info = self._get_instance_block_device_info(context,
                                                                 instance)

        self.driver.post_live_migration_at_destination(context, instance,
                                            network_info,
                                            block_migration, block_device_info)
        # Restore instance state
        current_power_state = self._get_power_state(context, instance)
        node_name = None
        try:
            compute_node = self._get_compute_info(context, self.host)
            node_name = compute_node.hypervisor_hostname
        except exception.ComputeHostNotFound:
            LOG.exception(_LE('Failed to get compute_info for %s'), self.host)
        finally:
            instance.host = self.host
            instance.power_state = current_power_state
            instance.vm_state = vm_states.ACTIVE
            instance.task_state = None
            instance.node = node_name
            instance.save(expected_task_state=task_states.MIGRATING)

        # NOTE(vish): this is necessary to update dhcp
        self.network_api.setup_networks_on_host(context, instance, self.host)
        self._notify_about_instance_usage(
                     context, instance, "live_migration.post.dest.end",
                     network_info=network_info)

    @wrap_exception()
    @wrap_instance_fault
    def _rollback_live_migration(self, context, instance,
                                 dest, block_migration, migrate_data=None):
        """Recovers Instance/volume state from migrating -> running.

        :param context: security context
        :param instance: nova.db.sqlalchemy.models.Instance
        :param dest:
            This method is called from live migration src host.
            This param specifies destination host.
        :param block_migration: if true, prepare for block migration
        :param migrate_data:
            if not none, contains implementation specific data.

        """
        instance.vm_state = vm_states.ACTIVE
        instance.task_state = None
        instance.save(expected_task_state=[task_states.MIGRATING])

        # NOTE(tr3buchet): setup networks on source host (really it's re-setup)
        self.network_api.setup_networks_on_host(context, instance, self.host)

        bdms = objects.BlockDeviceMappingList.get_by_instance_uuid(
                context, instance['uuid'])
        for bdm in bdms:
            if bdm.is_volume:
                self.compute_rpcapi.remove_volume_connection(
                        context, instance, bdm.volume_id, dest)

        self._notify_about_instance_usage(context, instance,
                                          "live_migration._rollback.start")

        do_cleanup, destroy_disks = self._live_migration_cleanup_flags(
                block_migration, migrate_data)

        if do_cleanup:
            self.compute_rpcapi.rollback_live_migration_at_destination(
                    context, instance, dest, destroy_disks=destroy_disks,
                    migrate_data=migrate_data)

        self._notify_about_instance_usage(context, instance,
                                          "live_migration._rollback.end")

    @object_compat
    @wrap_exception()
    @wrap_instance_fault
    def rollback_live_migration_at_destination(self, context, instance,
                                               destroy_disks=True,
                                               migrate_data=None):
        """Cleaning up image directory that is created pre_live_migration.

        :param context: security context
        :param instance: a nova.objects.instance.Instance object sent over rpc
        """
        network_info = self._get_instance_nw_info(context, instance)
        self._notify_about_instance_usage(
                      context, instance, "live_migration.rollback.dest.start",
                      network_info=network_info)

        # NOTE(tr3buchet): tear down networks on destination host
        self.network_api.setup_networks_on_host(context, instance,
                                                self.host, teardown=True)

        # NOTE(vish): The mapping is passed in so the driver can disconnect
        #             from remote volumes if necessary
        block_device_info = self._get_instance_block_device_info(context,
                                                                 instance)
        self.driver.rollback_live_migration_at_destination(
                        context, instance, network_info, block_device_info,
                        destroy_disks=destroy_disks, migrate_data=migrate_data)
        self._notify_about_instance_usage(
                        context, instance, "live_migration.rollback.dest.end",
                        network_info=network_info)

    @periodic_task.periodic_task(
        spacing=CONF.heal_instance_info_cache_interval)
    def _heal_instance_info_cache(self, context):
        """Called periodically.  On every call, try to update the
        info_cache's network information for another instance by
        calling to the network manager.

        This is implemented by keeping a cache of uuids of instances
        that live on this host.  On each call, we pop one off of a
        list, pull the DB record, and try the call to the network API.
        If anything errors don't fail, as it's possible the instance
        has been deleted, etc.
        """
        heal_interval = CONF.heal_instance_info_cache_interval
        if not heal_interval:
            return

        instance_uuids = getattr(self, '_instance_uuids_to_heal', [])
        instance = None

        LOG.debug('Starting heal instance info cache')

        if not instance_uuids:
            # The list of instances to heal is empty so rebuild it
            LOG.debug('Rebuilding the list of instances to heal')
            db_instances = objects.InstanceList.get_by_host(
                context, self.host, expected_attrs=[], use_slave=True)
            for inst in db_instances:
                # We don't want to refresh the cache for instances
                # which are building or deleting so don't put them
                # in the list. If they are building they will get
                # added to the list next time we build it.
                if (inst.vm_state == vm_states.BUILDING):
                    LOG.debug('Skipping network cache update for instance '
                              'because it is Building.', instance=inst)
                    continue
                if (inst.task_state == task_states.DELETING):
                    LOG.debug('Skipping network cache update for instance '
                              'because it is being deleted.', instance=inst)
                    continue

                if not instance:
                    # Save the first one we find so we don't
                    # have to get it again
                    instance = inst
                else:
                    instance_uuids.append(inst['uuid'])

            self._instance_uuids_to_heal = instance_uuids
        else:
            # Find the next valid instance on the list
            while instance_uuids:
                try:
                    inst = objects.Instance.get_by_uuid(
                            context, instance_uuids.pop(0),
                            expected_attrs=['system_metadata', 'info_cache'],
                            use_slave=True)
                except exception.InstanceNotFound:
                    # Instance is gone.  Try to grab another.
                    continue

                # Check the instance hasn't been migrated
                if inst.host != self.host:
                    LOG.debug('Skipping network cache update for instance '
                              'because it has been migrated to another '
                              'host.', instance=inst)
                # Check the instance isn't being deleting
                elif inst.task_state == task_states.DELETING:
                    LOG.debug('Skipping network cache update for instance '
                              'because it is being deleted.', instance=inst)
                else:
                    instance = inst
                    break

        if instance:
            # We have an instance now to refresh
            try:
                # Call to network API to get instance info.. this will
                # force an update to the instance's info_cache
                self._get_instance_nw_info(context, instance, use_slave=True)
                LOG.debug('Updated the network info_cache for instance',
                          instance=instance)
            except exception.InstanceNotFound:
                # Instance is gone.
                LOG.debug('Instance no longer exists. Unable to refresh',
                          instance=instance)
                return
            except Exception:
                LOG.error(_LE('An error occurred while refreshing the network '
                              'cache.'), instance=instance, exc_info=True)
        else:
            LOG.debug("Didn't find any instances for network info cache "
                      "update.")

    @periodic_task.periodic_task
    def _poll_rebooting_instances(self, context):
        if CONF.reboot_timeout > 0:
            filters = {'task_state': task_states.REBOOTING,
                       'host': self.host}
            rebooting = objects.InstanceList.get_by_filters(
                context, filters, expected_attrs=[], use_slave=True)

            to_poll = []
            for instance in rebooting:
                if timeutils.is_older_than(instance['updated_at'],
                                           CONF.reboot_timeout):
                    to_poll.append(instance)

            self.driver.poll_rebooting_instances(CONF.reboot_timeout, to_poll)

    @periodic_task.periodic_task
    def _poll_rescued_instances(self, context):
        if CONF.rescue_timeout > 0:
            filters = {'vm_state': vm_states.RESCUED,
                       'host': self.host}
            rescued_instances = objects.InstanceList.get_by_filters(
                context, filters, expected_attrs=["system_metadata"],
                use_slave=True)

            to_unrescue = []
            for instance in rescued_instances:
                if timeutils.is_older_than(instance['launched_at'],
                                           CONF.rescue_timeout):
                    to_unrescue.append(instance)

            for instance in to_unrescue:
                self.compute_api.unrescue(context, instance)

    @periodic_task.periodic_task
    def _poll_unconfirmed_resizes(self, context):
        if CONF.resize_confirm_window == 0:
            return

        migrations = objects.MigrationList.get_unconfirmed_by_dest_compute(
                context, CONF.resize_confirm_window, self.host,
                use_slave=True)

        migrations_info = dict(migration_count=len(migrations),
                confirm_window=CONF.resize_confirm_window)

        if migrations_info["migration_count"] > 0:
            LOG.info(_LI("Found %(migration_count)d unconfirmed migrations "
                         "older than %(confirm_window)d seconds"),
                     migrations_info)

        def _set_migration_to_error(migration, reason, **kwargs):
            LOG.warning(_LW("Setting migration %(migration_id)s to error: "
                         "%(reason)s"),
                     {'migration_id': migration['id'], 'reason': reason},
                     **kwargs)
            migration.status = 'error'
            migration.save(context.elevated())

        for migration in migrations:
            instance_uuid = migration.instance_uuid
            LOG.info(_LI("Automatically confirming migration "
                         "%(migration_id)s for instance %(instance_uuid)s"),
                     {'migration_id': migration.id,
                      'instance_uuid': instance_uuid})
            expected_attrs = ['metadata', 'system_metadata']
            try:
                instance = objects.Instance.get_by_uuid(context,
                            instance_uuid, expected_attrs=expected_attrs,
                            use_slave=True)
            except exception.InstanceNotFound:
                reason = (_("Instance %s not found") %
                          instance_uuid)
                _set_migration_to_error(migration, reason)
                continue
            if instance['vm_state'] == vm_states.ERROR:
                reason = _("In ERROR state")
                _set_migration_to_error(migration, reason,
                                        instance=instance)
                continue
            # race condition: The instance in DELETING state should not be
            # set the migration state to error, otherwise the instance in
            # to be deleted which is in RESIZED state
            # will not be able to confirm resize
            if instance.task_state in [task_states.DELETING,
                                       task_states.SOFT_DELETING]:
                msg = ("Instance being deleted or soft deleted during resize "
                       "confirmation. Skipping.")
                LOG.debug(msg, instance=instance)
                continue

            # race condition: This condition is hit when this method is
            # called between the save of the migration record with a status of
            # finished and the save of the instance object with a state of
            # RESIZED. The migration record should not be set to error.
            if instance.task_state == task_states.RESIZE_FINISH:
                msg = ("Instance still resizing during resize "
                       "confirmation. Skipping.")
                LOG.debug(msg, instance=instance)
                continue

            vm_state = instance['vm_state']
            task_state = instance['task_state']
            if vm_state != vm_states.RESIZED or task_state is not None:
                reason = (_("In states %(vm_state)s/%(task_state)s, not "
                           "RESIZED/None") %
                          {'vm_state': vm_state,
                           'task_state': task_state})
                _set_migration_to_error(migration, reason,
                                        instance=instance)
                continue
            try:
                self.compute_api.confirm_resize(context, instance,
                                                migration=migration)
            except Exception as e:
                LOG.info(_LI("Error auto-confirming resize: %s. "
                             "Will retry later."),
                         e, instance=instance)

    @periodic_task.periodic_task(spacing=CONF.shelved_poll_interval)
    def _poll_shelved_instances(self, context):

        filters = {'vm_state': vm_states.SHELVED,
                   'host': self.host}
        shelved_instances = objects.InstanceList.get_by_filters(
            context, filters=filters, expected_attrs=['system_metadata'],
            use_slave=True)

        to_gc = []
        for instance in shelved_instances:
            sys_meta = instance.system_metadata
            shelved_at = timeutils.parse_strtime(sys_meta['shelved_at'])
            if timeutils.is_older_than(shelved_at, CONF.shelved_offload_time):
                to_gc.append(instance)

        for instance in to_gc:
            try:
                instance.task_state = task_states.SHELVING_OFFLOADING
                instance.save()
                self.shelve_offload_instance(context, instance,
                                             clean_shutdown=False)
            except Exception:
                LOG.exception(_LE('Periodic task failed to offload instance.'),
                        instance=instance)

    @periodic_task.periodic_task
    def _instance_usage_audit(self, context):
        if not CONF.instance_usage_audit:
            return

        if compute_utils.has_audit_been_run(context,
                                            self.conductor_api,
                                            self.host):
            return

        begin, end = utils.last_completed_audit_period()
        instances = objects.InstanceList.get_active_by_window_joined(
            context, begin, end, host=self.host,
            expected_attrs=['system_metadata', 'info_cache', 'metadata'],
            use_slave=True)
        num_instances = len(instances)
        errors = 0
        successes = 0
        LOG.info(_LI("Running instance usage audit for"
                     " host %(host)s from %(begin_time)s to "
                     "%(end_time)s. %(number_instances)s"
                     " instances."),
                 dict(host=self.host,
                      begin_time=begin,
                      end_time=end,
                      number_instances=num_instances))
        start_time = time.time()
        compute_utils.start_instance_usage_audit(context,
                                      self.conductor_api,
                                      begin, end,
                                      self.host, num_instances)
        for instance in instances:
            try:
                self.conductor_api.notify_usage_exists(
                    context, instance,
                    ignore_missing_network_data=False)
                successes += 1
            except Exception:
                LOG.exception(_LE('Failed to generate usage '
                                  'audit for instance '
                                  'on host %s'), self.host,
                              instance=instance)
                errors += 1
        compute_utils.finish_instance_usage_audit(context,
                                      self.conductor_api,
                                      begin, end,
                                      self.host, errors,
                                      "Instance usage audit ran "
                                      "for host %s, %s instances "
                                      "in %s seconds." % (
                                      self.host,
                                      num_instances,
                                      time.time() - start_time))

    @periodic_task.periodic_task(spacing=CONF.bandwidth_poll_interval)
    def _poll_bandwidth_usage(self, context):

        if not self._bw_usage_supported:
            return

        prev_time, start_time = utils.last_completed_audit_period()

        curr_time = time.time()
        if (curr_time - self._last_bw_usage_poll >
                CONF.bandwidth_poll_interval):
            self._last_bw_usage_poll = curr_time
            LOG.info(_LI("Updating bandwidth usage cache"))
            cells_update_interval = CONF.cells.bandwidth_update_interval
            if (cells_update_interval > 0 and
                   curr_time - self._last_bw_usage_cell_update >
                           cells_update_interval):
                self._last_bw_usage_cell_update = curr_time
                update_cells = True
            else:
                update_cells = False

            instances = objects.InstanceList.get_by_host(context,
                                                              self.host,
                                                              use_slave=True)
            try:
                bw_counters = self.driver.get_all_bw_counters(instances)
            except NotImplementedError:
                # NOTE(mdragon): Not all hypervisors have bandwidth polling
                # implemented yet.  If they don't it doesn't break anything,
                # they just don't get the info in the usage events.
                # NOTE(PhilDay): Record that its not supported so we can
                # skip fast on future calls rather than waste effort getting
                # the list of instances.
                LOG.warning(_LW("Bandwidth usage not supported by "
                                "hypervisor."))
                self._bw_usage_supported = False
                return

            refreshed = timeutils.utcnow()
            for bw_ctr in bw_counters:
                # Allow switching of greenthreads between queries.
                greenthread.sleep(0)
                bw_in = 0
                bw_out = 0
                last_ctr_in = None
                last_ctr_out = None
                usage = objects.BandwidthUsage.get_by_instance_uuid_and_mac(
                    context, bw_ctr['uuid'], bw_ctr['mac_address'],
                    start_period=start_time, use_slave=True)
                if usage:
                    bw_in = usage.bw_in
                    bw_out = usage.bw_out
                    last_ctr_in = usage.last_ctr_in
                    last_ctr_out = usage.last_ctr_out
                else:
                    usage = (objects.BandwidthUsage.
                             get_by_instance_uuid_and_mac(
                        context, bw_ctr['uuid'], bw_ctr['mac_address'],
                        start_period=prev_time, use_slave=True))
                    if usage:
                        last_ctr_in = usage.last_ctr_in
                        last_ctr_out = usage.last_ctr_out

                if last_ctr_in is not None:
                    if bw_ctr['bw_in'] < last_ctr_in:
                        # counter rollover
                        bw_in += bw_ctr['bw_in']
                    else:
                        bw_in += (bw_ctr['bw_in'] - last_ctr_in)

                if last_ctr_out is not None:
                    if bw_ctr['bw_out'] < last_ctr_out:
                        # counter rollover
                        bw_out += bw_ctr['bw_out']
                    else:
                        bw_out += (bw_ctr['bw_out'] - last_ctr_out)

                objects.BandwidthUsage(context=context).create(
                                              bw_ctr['uuid'],
                                              bw_ctr['mac_address'],
                                              bw_in,
                                              bw_out,
                                              bw_ctr['bw_in'],
                                              bw_ctr['bw_out'],
                                              start_period=start_time,
                                              last_refreshed=refreshed,
                                              update_cells=update_cells)

    def _get_host_volume_bdms(self, context, use_slave=False):
        """Return all block device mappings on a compute host."""
        compute_host_bdms = []
        instances = objects.InstanceList.get_by_host(context, self.host,
            use_slave=use_slave)
        for instance in instances:
            bdms = objects.BlockDeviceMappingList.get_by_instance_uuid(
                    context, instance.uuid, use_slave=use_slave)
            instance_bdms = [bdm for bdm in bdms if bdm.is_volume]
            compute_host_bdms.append(dict(instance=instance,
                                          instance_bdms=instance_bdms))

        return compute_host_bdms

    def _update_volume_usage_cache(self, context, vol_usages):
        """Updates the volume usage cache table with a list of stats."""
        for usage in vol_usages:
            # Allow switching of greenthreads between queries.
            greenthread.sleep(0)
            self.conductor_api.vol_usage_update(context, usage['volume'],
                                                usage['rd_req'],
                                                usage['rd_bytes'],
                                                usage['wr_req'],
                                                usage['wr_bytes'],
                                                usage['instance'])

    @periodic_task.periodic_task(spacing=CONF.volume_usage_poll_interval)
    def _poll_volume_usage(self, context, start_time=None):
        if CONF.volume_usage_poll_interval == 0:
            return

        if not start_time:
            start_time = utils.last_completed_audit_period()[1]

        compute_host_bdms = self._get_host_volume_bdms(context,
                                                       use_slave=True)
        if not compute_host_bdms:
            return

        LOG.debug("Updating volume usage cache")
        try:
            vol_usages = self.driver.get_all_volume_usage(context,
                                                          compute_host_bdms)
        except NotImplementedError:
            return

        self._update_volume_usage_cache(context, vol_usages)

    @periodic_task.periodic_task(spacing=CONF.sync_power_state_interval,
                                 run_immediately=True)
    def _sync_power_states(self, context):
        """Align power states between the database and the hypervisor.

        To sync power state data we make a DB call to get the number of
        virtual machines known by the hypervisor and if the number matches the
        number of virtual machines known by the database, we proceed in a lazy
        loop, one database record at a time, checking if the hypervisor has the
        same power state as is in the database.
        """
        db_instances = objects.InstanceList.get_by_host(context, self.host,
                                                        expected_attrs=[],
                                                        use_slave=True)

        num_vm_instances = self.driver.get_num_instances()
        num_db_instances = len(db_instances)

        if num_vm_instances != num_db_instances:
            LOG.warning(_LW("While synchronizing instance power states, found "
                            "%(num_db_instances)s instances in the database "
                            "and %(num_vm_instances)s instances on the "
                            "hypervisor."),
                        {'num_db_instances': num_db_instances,
                         'num_vm_instances': num_vm_instances})

        def _sync(db_instance):
            # NOTE(melwitt): This must be synchronized as we query state from
            #                two separate sources, the driver and the database.
            #                They are set (in stop_instance) and read, in sync.
            @utils.synchronized(db_instance.uuid)
            def query_driver_power_state_and_sync():
                self._query_driver_power_state_and_sync(context, db_instance)

            try:
                query_driver_power_state_and_sync()
            except Exception:
                LOG.exception(_LE("Periodic sync_power_state task had an "
                                  "error while processing an instance."),
                              instance=db_instance)

            self._syncs_in_progress.pop(db_instance.uuid)

        for db_instance in db_instances:
            # process syncs asynchronously - don't want instance locking to
            # block entire periodic task thread
            uuid = db_instance.uuid
            if uuid in self._syncs_in_progress:
                LOG.debug('Sync already in progress for %s' % uuid)
            else:
                LOG.debug('Triggering sync for uuid %s' % uuid)
                self._syncs_in_progress[uuid] = True
                self._sync_power_pool.spawn_n(_sync, db_instance)

    def _query_driver_power_state_and_sync(self, context, db_instance):
        if db_instance.task_state is not None:
            LOG.info(_LI("During sync_power_state the instance has a "
                         "pending task (%(task)s). Skip."),
                     {'task': db_instance.task_state}, instance=db_instance)
            return
        # No pending tasks. Now try to figure out the real vm_power_state.
        try:
            vm_instance = self.driver.get_info(db_instance)
            vm_power_state = vm_instance.state
        except exception.InstanceNotFound:
            vm_power_state = power_state.NOSTATE
        # Note(maoy): the above get_info call might take a long time,
        # for example, because of a broken libvirt driver.
        try:
            self._sync_instance_power_state(context,
                                            db_instance,
                                            vm_power_state,
                                            use_slave=True)
        except exception.InstanceNotFound:
            # NOTE(hanlind): If the instance gets deleted during sync,
            # silently ignore.
            pass

    def _sync_instance_power_state(self, context, db_instance, vm_power_state,
                                   use_slave=False):
        """Align instance power state between the database and hypervisor.

        If the instance is not found on the hypervisor, but is in the database,
        then a stop() API will be called on the instance.
        """

        # We re-query the DB to get the latest instance info to minimize
        # (not eliminate) race condition.
        db_instance.refresh(use_slave=use_slave)
        db_power_state = db_instance.power_state
        vm_state = db_instance.vm_state

        if self.host != db_instance.host:
            # on the sending end of nova-compute _sync_power_state
            # may have yielded to the greenthread performing a live
            # migration; this in turn has changed the resident-host
            # for the VM; However, the instance is still active, it
            # is just in the process of migrating to another host.
            # This implies that the compute source must relinquish
            # control to the compute destination.
            LOG.info(_LI("During the sync_power process the "
                         "instance has moved from "
                         "host %(src)s to host %(dst)s"),
                     {'src': db_instance.host,
                      'dst': self.host},
                     instance=db_instance)
            return
        elif db_instance.task_state is not None:
            # on the receiving end of nova-compute, it could happen
            # that the DB instance already report the new resident
            # but the actual VM has not showed up on the hypervisor
            # yet. In this case, let's allow the loop to continue
            # and run the state sync in a later round
            LOG.info(_LI("During sync_power_state the instance has a "
                         "pending task (%(task)s). Skip."),
                     {'task': db_instance.task_state},
                     instance=db_instance)
            return

        if vm_power_state != db_power_state:
            # power_state is always updated from hypervisor to db
            db_instance.power_state = vm_power_state
            db_instance.save()
            db_power_state = vm_power_state

        # Note(maoy): Now resolve the discrepancy between vm_state and
        # vm_power_state. We go through all possible vm_states.
        if vm_state in (vm_states.BUILDING,
                        vm_states.RESCUED,
                        vm_states.RESIZED,
                        vm_states.SUSPENDED,
                        vm_states.ERROR):
            # TODO(maoy): we ignore these vm_state for now.
            pass
        elif vm_state == vm_states.ACTIVE:
            # The only rational power state should be RUNNING
            if vm_power_state in (power_state.SHUTDOWN,
                                  power_state.CRASHED):
                LOG.warning(_LW("Instance shutdown by itself. Calling the "
                                "stop API. Current vm_state: %(vm_state)s, "
                                "current task_state: %(task_state)s, "
                                "current DB power_state: %(db_power_state)s, "
                                "current VM power_state: %(vm_power_state)s"),
                            {'vm_state': vm_state,
                             'task_state': db_instance.task_state,
                             'db_power_state': db_power_state,
                             'vm_power_state': vm_power_state},
                            instance=db_instance)
                try:
                    # Note(maoy): here we call the API instead of
                    # brutally updating the vm_state in the database
                    # to allow all the hooks and checks to be performed.
                    if db_instance.shutdown_terminate:
                        self.compute_api.delete(context, db_instance)
                    else:
                        self.compute_api.stop(context, db_instance)
                except Exception:
                    # Note(maoy): there is no need to propagate the error
                    # because the same power_state will be retrieved next
                    # time and retried.
                    # For example, there might be another task scheduled.
                    LOG.exception(_LE("error during stop() in "
                                      "sync_power_state."),
                                  instance=db_instance)
            elif vm_power_state == power_state.SUSPENDED:
                LOG.warning(_LW("Instance is suspended unexpectedly. Calling "
                                "the stop API."), instance=db_instance)
                try:
                    self.compute_api.stop(context, db_instance)
                except Exception:
                    LOG.exception(_LE("error during stop() in "
                                      "sync_power_state."),
                                  instance=db_instance)
            elif vm_power_state == power_state.PAUSED:
                # Note(maoy): a VM may get into the paused state not only
                # because the user request via API calls, but also
                # due to (temporary) external instrumentations.
                # Before the virt layer can reliably report the reason,
                # we simply ignore the state discrepancy. In many cases,
                # the VM state will go back to running after the external
                # instrumentation is done. See bug 1097806 for details.
                LOG.warning(_LW("Instance is paused unexpectedly. Ignore."),
                            instance=db_instance)
            elif vm_power_state == power_state.NOSTATE:
                # Occasionally, depending on the status of the hypervisor,
                # which could be restarting for example, an instance may
                # not be found.  Therefore just log the condition.
                LOG.warning(_LW("Instance is unexpectedly not found. Ignore."),
                            instance=db_instance)
        elif vm_state == vm_states.STOPPED:
            if vm_power_state not in (power_state.NOSTATE,
                                      power_state.SHUTDOWN,
                                      power_state.CRASHED):
                LOG.warning(_LW("Instance is not stopped. Calling "
                                "the stop API. Current vm_state: %(vm_state)s,"
                                " current task_state: %(task_state)s, "
                                "current DB power_state: %(db_power_state)s, "
                                "current VM power_state: %(vm_power_state)s"),
                            {'vm_state': vm_state,
                             'task_state': db_instance.task_state,
                             'db_power_state': db_power_state,
                             'vm_power_state': vm_power_state},
                            instance=db_instance)
                try:
                    # NOTE(russellb) Force the stop, because normally the
                    # compute API would not allow an attempt to stop a stopped
                    # instance.
                    self.compute_api.force_stop(context, db_instance)
                except Exception:
                    LOG.exception(_LE("error during stop() in "
                                      "sync_power_state."),
                                  instance=db_instance)
        elif vm_state == vm_states.PAUSED:
            if vm_power_state in (power_state.SHUTDOWN,
                                  power_state.CRASHED):
                LOG.warning(_LW("Paused instance shutdown by itself. Calling "
                                "the stop API."), instance=db_instance)
                try:
                    self.compute_api.force_stop(context, db_instance)
                except Exception:
                    LOG.exception(_LE("error during stop() in "
                                      "sync_power_state."),
                                  instance=db_instance)
        elif vm_state in (vm_states.SOFT_DELETED,
                          vm_states.DELETED):
            if vm_power_state not in (power_state.NOSTATE,
                                      power_state.SHUTDOWN):
                # Note(maoy): this should be taken care of periodically in
                # _cleanup_running_deleted_instances().
                LOG.warning(_LW("Instance is not (soft-)deleted."),
                            instance=db_instance)

    @periodic_task.periodic_task
    def _reclaim_queued_deletes(self, context):
        """Reclaim instances that are queued for deletion."""
        interval = CONF.reclaim_instance_interval
        if interval <= 0:
            LOG.debug("CONF.reclaim_instance_interval <= 0, skipping...")
            return

        # TODO(comstud, jichenjc): Dummy quota object for now See bug 1296414.
        # The only case that the quota might be inconsistent is
        # the compute node died between set instance state to SOFT_DELETED
        # and quota commit to DB. When compute node starts again
        # it will have no idea the reservation is committed or not or even
        # expired, since it's a rare case, so marked as todo.
        quotas = quotas_obj.Quotas.from_reservations(context, None)

        filters = {'vm_state': vm_states.SOFT_DELETED,
                   'task_state': None,
                   'host': self.host}
        instances = objects.InstanceList.get_by_filters(
            context, filters,
            expected_attrs=instance_obj.INSTANCE_DEFAULT_FIELDS,
            use_slave=True)
        for instance in instances:
            if self._deleted_old_enough(instance, interval):
                bdms = objects.BlockDeviceMappingList.get_by_instance_uuid(
                        context, instance.uuid)
                LOG.info(_LI('Reclaiming deleted instance'), instance=instance)
                try:
                    self._delete_instance(context, instance, bdms, quotas)
                except Exception as e:
                    LOG.warning(_LW("Periodic reclaim failed to delete "
                                    "instance: %s"),
                                e, instance=instance)

    @periodic_task.periodic_task
    def update_available_resource(self, context):
        """See driver.get_available_resource()

        Periodic process that keeps that the compute host's understanding of
        resource availability and usage in sync with the underlying hypervisor.

        :param context: security context
        """
        new_resource_tracker_dict = {}
        nodenames = set(self.driver.get_available_nodes())
        for nodename in nodenames:
            rt = self._get_resource_tracker(nodename)
            rt.update_available_resource(context)
            new_resource_tracker_dict[nodename] = rt

        # Delete orphan compute node not reported by driver but still in db
        compute_nodes_in_db = self._get_compute_nodes_in_db(context,
                                                            use_slave=True)

        for cn in compute_nodes_in_db:
            if cn.hypervisor_hostname not in nodenames:
                LOG.audit(_("Deleting orphan compute node %s") % cn.id)
                cn.destroy()

        self._resource_tracker_dict = new_resource_tracker_dict

    def _get_compute_nodes_in_db(self, context, use_slave=False):
        service = objects.Service.get_by_compute_host(context, self.host,
                                                        use_slave=use_slave)
        if not service:
            LOG.error(_LE("No service record for host %s"), self.host)
            return []
        return objects.ComputeNodeList.get_by_service(context,
                                                      service,
                                                      use_slave=use_slave)

    @periodic_task.periodic_task(
        spacing=CONF.running_deleted_instance_poll_interval)
    def _cleanup_running_deleted_instances(self, context):
        """Cleanup any instances which are erroneously still running after
        having been deleted.

        Valid actions to take are:

            1. noop - do nothing
            2. log - log which instances are erroneously running
            3. reap - shutdown and cleanup any erroneously running instances
            4. shutdown - power off *and disable* any erroneously running
                          instances

        The use-case for this cleanup task is: for various reasons, it may be
        possible for the database to show an instance as deleted but for that
        instance to still be running on a host machine (see bug
        https://bugs.launchpad.net/nova/+bug/911366).

        This cleanup task is a cross-hypervisor utility for finding these
        zombied instances and either logging the discrepancy (likely what you
        should do in production), or automatically reaping the instances (more
        appropriate for dev environments).
        """
        action = CONF.running_deleted_instance_action

        if action == "noop":
            return

        # NOTE(sirp): admin contexts don't ordinarily return deleted records
        with utils.temporary_mutation(context, read_deleted="yes"):
            for instance in self._running_deleted_instances(context):
                bdms = objects.BlockDeviceMappingList.get_by_instance_uuid(
                        context, instance.uuid, use_slave=True)

                if action == "log":
                    LOG.warning(_LW("Detected instance with name label "
                                    "'%s' which is marked as "
                                    "DELETED but still present on host."),
                                instance['name'], instance=instance)

                elif action == 'shutdown':
                    LOG.info(_LI("Powering off instance with name label "
                                 "'%s' which is marked as "
                                 "DELETED but still present on host."),
                             instance['name'], instance=instance)
                    try:
                        try:
                            # disable starting the instance
                            self.driver.set_bootable(instance, False)
                        except NotImplementedError:
                            LOG.warning(_LW("set_bootable is not implemented "
                                            "for the current driver"))
                        # and power it off
                        self.driver.power_off(instance)
                    except Exception:
                        msg = _("Failed to power off instance")
                        LOG.warn(msg, instance=instance, exc_info=True)

                elif action == 'reap':
                    LOG.info(_LI("Destroying instance with name label "
                                 "'%s' which is marked as "
                                 "DELETED but still present on host."),
                             instance['name'], instance=instance)
                    self.instance_events.clear_events_for_instance(instance)
                    try:
                        self._shutdown_instance(context, instance, bdms,
                                                notify=False)
                        self._cleanup_volumes(context, instance['uuid'], bdms)
                    except Exception as e:
                        LOG.warning(_LW("Periodic cleanup failed to delete "
                                        "instance: %s"),
                                    e, instance=instance)
                else:
                    raise Exception(_("Unrecognized value '%s'"
                                      " for CONF.running_deleted_"
                                      "instance_action") % action)

    def _running_deleted_instances(self, context):
        """Returns a list of instances nova thinks is deleted,
        but the hypervisor thinks is still running.
        """
        timeout = CONF.running_deleted_instance_timeout
        filters = {'deleted': True,
                   'soft_deleted': False,
                   'host': self.host}
        instances = self._get_instances_on_driver(context, filters)
        return [i for i in instances if self._deleted_old_enough(i, timeout)]

    def _deleted_old_enough(self, instance, timeout):
        deleted_at = instance['deleted_at']
        if isinstance(instance, obj_base.NovaObject) and deleted_at:
            deleted_at = deleted_at.replace(tzinfo=None)
        return (not deleted_at or timeutils.is_older_than(deleted_at, timeout))

    @contextlib.contextmanager
    def _error_out_instance_on_exception(self, context, instance,
                                         quotas=None,
                                         instance_state=vm_states.ACTIVE):
        instance_uuid = instance['uuid']
        try:
            yield
        except NotImplementedError as error:
            with excutils.save_and_reraise_exception():
                if quotas:
                    quotas.rollback()
                LOG.info(_LI("Setting instance back to %(state)s after: "
                             "%(error)s"),
                         {'state': instance_state, 'error': error},
                         instance_uuid=instance_uuid)
                self._instance_update(context, instance_uuid,
                                      vm_state=instance_state,
                                      task_state=None)
        except exception.InstanceFaultRollback as error:
            if quotas:
                quotas.rollback()
            LOG.info(_LI("Setting instance back to ACTIVE after: %s"),
                     error, instance_uuid=instance_uuid)
            self._instance_update(context, instance_uuid,
                                  vm_state=vm_states.ACTIVE,
                                  task_state=None)
            raise error.inner_exception
        except Exception:
            LOG.exception(_LE('Setting instance vm_state to ERROR'),
                          instance_uuid=instance_uuid)
            with excutils.save_and_reraise_exception():
                if quotas:
                    quotas.rollback()
                self._set_instance_error_state(context, instance)

    @aggregate_object_compat
    @wrap_exception()
    def add_aggregate_host(self, context, aggregate, host, slave_info):
        """Notify hypervisor of change (for hypervisor pools)."""
        try:
            self.driver.add_to_aggregate(context, aggregate, host,
                                         slave_info=slave_info)
        except NotImplementedError:
            LOG.debug('Hypervisor driver does not support '
                      'add_aggregate_host')
        except exception.AggregateError:
            with excutils.save_and_reraise_exception():
                self.driver.undo_aggregate_operation(
                                    context,
                                    aggregate.delete_host,
                                    aggregate, host)

    @aggregate_object_compat
    @wrap_exception()
    def remove_aggregate_host(self, context, host, slave_info, aggregate):
        """Removes a host from a physical hypervisor pool."""
        try:
            self.driver.remove_from_aggregate(context, aggregate, host,
                                              slave_info=slave_info)
        except NotImplementedError:
            LOG.debug('Hypervisor driver does not support '
                      'remove_aggregate_host')
        except (exception.AggregateError,
                exception.InvalidAggregateAction) as e:
            with excutils.save_and_reraise_exception():
                self.driver.undo_aggregate_operation(
                                    context,
                                    aggregate.add_host,
                                    aggregate, host,
                                    isinstance(e, exception.AggregateError))

    def _process_instance_event(self, instance, event):
        _event = self.instance_events.pop_instance_event(instance, event)
        if _event:
            LOG.debug('Processing event %(event)s',
                      {'event': event.key}, instance=instance)
            _event.send(event)

    @wrap_exception()
    def external_instance_event(self, context, instances, events):
        # NOTE(danms): Some event types are handled by the manager, such
        # as when we're asked to update the instance's info_cache. If it's
        # not one of those, look for some thread(s) waiting for the event and
        # unblock them if so.
        for event in events:
            instance = [inst for inst in instances
                        if inst.uuid == event.instance_uuid][0]
            LOG.debug('Received event %(event)s',
                      {'event': event.key},
                      instance=instance)
            if event.name == 'network-changed':
                self.network_api.get_instance_nw_info(context, instance)
            else:
                self._process_instance_event(instance, event)

    @periodic_task.periodic_task(spacing=CONF.image_cache_manager_interval,
                                 external_process_ok=True)
    def _run_image_cache_manager_pass(self, context):
        """Run a single pass of the image cache manager."""

        if not self.driver.capabilities["has_imagecache"]:
            return

        # Determine what other nodes use this storage
        storage_users.register_storage_use(CONF.instances_path, CONF.host)
        nodes = storage_users.get_storage_users(CONF.instances_path)

        # Filter all_instances to only include those nodes which share this
        # storage path.
        # TODO(mikal): this should be further refactored so that the cache
        # cleanup code doesn't know what those instances are, just a remote
        # count, and then this logic should be pushed up the stack.
        filters = {'deleted': False,
                   'soft_deleted': True,
                   'host': nodes}
        filtered_instances = objects.InstanceList.get_by_filters(context,
                                 filters, expected_attrs=[], use_slave=True)

        self.driver.manage_image_cache(context, filtered_instances)

    @periodic_task.periodic_task(spacing=CONF.instance_delete_interval)
    def _run_pending_deletes(self, context):
        """Retry any pending instance file deletes."""
        LOG.debug('Cleaning up deleted instances')
        filters = {'deleted': True,
                   'soft_deleted': False,
                   'host': CONF.host,
                   'cleaned': False}
        attrs = ['info_cache', 'security_groups', 'system_metadata']
        with utils.temporary_mutation(context, read_deleted='yes'):
            instances = objects.InstanceList.get_by_filters(
                context, filters, expected_attrs=attrs, use_slave=True)
        LOG.debug('There are %d instances to clean', len(instances))

        for instance in instances:
            attempts = int(instance.system_metadata.get('clean_attempts', '0'))
            LOG.debug('Instance has had %(attempts)s of %(max)s '
                      'cleanup attempts',
                      {'attempts': attempts,
                       'max': CONF.maximum_instance_delete_attempts},
                      instance=instance)
            if attempts < CONF.maximum_instance_delete_attempts:
                success = self.driver.delete_instance_files(instance)

                instance.system_metadata['clean_attempts'] = str(attempts + 1)
                if success:
                    instance.cleaned = True
                with utils.temporary_mutation(context, read_deleted='yes'):
                    instance.save(context)<|MERGE_RESOLUTION|>--- conflicted
+++ resolved
@@ -1445,14 +1445,6 @@
                         instance, requested_networks_obj, macs,
                         security_groups, dhcp_options)
 
-<<<<<<< HEAD
-                instance.vm_state = vm_states.BUILDING
-                instance.task_state = task_states.BLOCK_DEVICE_MAPPING
-                instance.numa_topology = inst_claim.claimed_numa_topology
-                instance.save()
-
-=======
->>>>>>> 6513d27d
                 # Verify that all the BDMs have a device_name set and assign a
                 # default to the ones missing it with the help of the driver.
                 self._default_block_device_names(context, instance, image_meta,
@@ -2032,10 +2024,7 @@
                       requested_networks, security_groups,
                       block_device_mapping, node, limits)
 
-<<<<<<< HEAD
-=======
     @hooks.add_hook('build_instance')
->>>>>>> 6513d27d
     @wrap_exception()
     @reverts_task_state
     @wrap_instance_event
@@ -2055,17 +2044,10 @@
         except exception.InstanceNotFound:
             msg = 'Instance disappeared before build.'
             LOG.debug(msg, instance=instance)
-<<<<<<< HEAD
-            return
-        except exception.UnexpectedTaskStateError as e:
-            LOG.debug(e.format_message(), instance=instance)
-            return
-=======
             return build_results.FAILED
         except exception.UnexpectedTaskStateError as e:
             LOG.debug(e.format_message(), instance=instance)
             return build_results.FAILED
->>>>>>> 6513d27d
 
         # b64 decode the files to inject:
         decoded_files = self._decode_files(injected_files)
@@ -2083,10 +2065,7 @@
                     decoded_files, admin_password, requested_networks,
                     security_groups, block_device_mapping, node, limits,
                     filter_properties)
-<<<<<<< HEAD
-=======
             return build_results.ACTIVE
->>>>>>> 6513d27d
         except exception.RescheduledException as e:
             LOG.debug(e.format_message(), instance=instance)
             retry = filter_properties.get('retry', None)
@@ -2099,11 +2078,7 @@
                 compute_utils.add_instance_fault_from_exc(context,
                         instance, e, sys.exc_info())
                 self._set_instance_error_state(context, instance)
-<<<<<<< HEAD
-                return
-=======
                 return build_results.FAILED
->>>>>>> 6513d27d
             retry['exc'] = traceback.format_exception(*sys.exc_info())
             # NOTE(comstud): Deallocate networks if the driver wants
             # us to do so.
@@ -2118,20 +2093,14 @@
                     image, filter_properties, admin_password,
                     injected_files, requested_networks, security_groups,
                     block_device_mapping)
-<<<<<<< HEAD
-=======
             return build_results.RESCHEDULED
->>>>>>> 6513d27d
         except (exception.InstanceNotFound,
                 exception.UnexpectedDeletingTaskStateError):
             msg = 'Instance disappeared during build.'
             LOG.debug(msg, instance=instance)
             self._cleanup_allocated_networks(context, instance,
                     requested_networks)
-<<<<<<< HEAD
-=======
             return build_results.FAILED
->>>>>>> 6513d27d
         except exception.BuildAbortException as e:
             LOG.exception(e.format_message(), instance=instance)
             self._cleanup_allocated_networks(context, instance,
@@ -2141,10 +2110,7 @@
             compute_utils.add_instance_fault_from_exc(context, instance,
                     e, sys.exc_info())
             self._set_instance_error_state(context, instance)
-<<<<<<< HEAD
-=======
             return build_results.FAILED
->>>>>>> 6513d27d
         except Exception as e:
             # Should not reach here.
             msg = _LE('Unexpected build failure, not rescheduling build.')
@@ -2156,10 +2122,7 @@
             compute_utils.add_instance_fault_from_exc(context, instance,
                     e, sys.exc_info())
             self._set_instance_error_state(context, instance)
-<<<<<<< HEAD
-=======
             return build_results.FAILED
->>>>>>> 6513d27d
 
     def _build_and_run_instance(self, context, instance, image, injected_files,
             admin_password, requested_networks, security_groups,
