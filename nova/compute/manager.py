--- conflicted
+++ resolved
@@ -25,16 +25,6 @@
 responding to calls to check its state, attaching persistent storage, and
 terminating it.
 
-<<<<<<< HEAD
-**Related Flags**
-
-:instances_path:  Where instances are kept on disk
-:base_dir_name:  Where cached images are stored under instances_path
-:compute_driver:  Name of class that is used to handle virtualization, loaded
-                  by :func:`nova.utils.import_object`
-
-=======
->>>>>>> f118602f
 """
 
 import base64
@@ -89,20 +79,6 @@
 
 
 compute_opts = [
-<<<<<<< HEAD
-    cfg.StrOpt('instances_path',
-               default='$state_path/instances',
-               help='where instances are stored on disk'),
-    cfg.StrOpt('base_dir_name',
-               default='_base',
-               help="where cached images are stored under $instances_path"
-                    "This is NOT full path - just a folder name"
-                    "For per-compute-host cached images, Set to _base_$my_ip"),
-    cfg.StrOpt('compute_driver',
-               default='nova.virt.connection.get_connection',
-               help='Driver to use for controlling virtualization'),
-=======
->>>>>>> f118602f
     cfg.StrOpt('console_host',
                default=socket.gethostname(),
                help='Console proxy host to use to connect '
@@ -180,20 +156,6 @@
                help="Action to take if a running deleted instance is detected."
                     "Valid options are 'noop', 'log' and 'reap'. "
                     "Set to 'noop' to disable."),
-<<<<<<< HEAD
-    cfg.IntOpt("image_cache_manager_interval",
-               default=40,
-               help="Number of periodic scheduler ticks to wait between "
-                    "runs of the image cache manager."),
-    cfg.IntOpt("heal_instance_info_cache_interval",
-               default=60,
-               help="Number of seconds between instance info_cache self "
-                        "healing updates")
-    ]
-
-FLAGS = flags.FLAGS
-FLAGS.register_opts(compute_opts)
-=======
     cfg.IntOpt("running_deleted_instance_poll_interval",
                default=1800,
                help="Number of seconds to wait between runs of the cleanup "
@@ -216,7 +178,6 @@
 CONF.import_opt('vnc_enabled', 'nova.vnc')
 CONF.import_opt('enabled', 'nova.spice', group='spice')
 CONF.import_opt('enable', 'nova.cells.opts', group='cells')
->>>>>>> f118602f
 
 LOG = logging.getLogger(__name__)
 
@@ -617,28 +578,6 @@
 
         self.init_virt_events()
 
-<<<<<<< HEAD
-            net_info = compute_utils.get_nw_info_for_instance(instance)
-            if ((expect_running and FLAGS.resume_guests_state_on_host_boot) or
-                FLAGS.start_guests_on_host_boot):
-                LOG.info(_('Rebooting instance after nova-compute restart.'),
-                         locals(), instance=instance)
-                try:
-                    self.driver.resume_state_on_host_boot(context, instance,
-                                self._legacy_nw_info(net_info))
-                except NotImplementedError:
-                    LOG.warning(_('Hypervisor driver does not support '
-                                  'resume guests'), instance=instance)
-
-            elif drv_state == power_state.RUNNING:
-                # Hyper-V and VMWareAPI drivers will raise an exception
-                try:
-                    self.driver.ensure_filtering_rules_for_instance(instance,
-                                                self._legacy_nw_info(net_info))
-                except NotImplementedError:
-                    LOG.warning(_('Hypervisor driver does not support '
-                                  'firewall rules'))
-=======
         try:
             # checking that instance was not already evacuated to other host
             self._destroy_evacuated_instances(context)
@@ -657,7 +596,6 @@
         our available resources.
         """
         self.update_available_resource(nova.context.get_admin_context())
->>>>>>> f118602f
 
     def _get_power_state(self, context, instance):
         """Retrieve the power state for the given instance."""
@@ -2198,36 +2136,6 @@
         in the database.
 
         """
-<<<<<<< HEAD
-        migration_ref = self.db.migration_get(context, migration_id)
-        instance_ref = self.db.instance_get_by_uuid(context,
-                migration_ref.instance_uuid)
-        network_info = self._get_instance_nw_info(context, instance_ref)
-
-        self._notify_about_instance_usage(instance_ref, "resize.revert.start")
-
-        old_instance_type = migration_ref['old_instance_type_id']
-        instance_type = instance_types.get_instance_type(old_instance_type)
-
-        self.driver.finish_revert_migration(instance_ref,
-                                   self._legacy_nw_info(network_info))
-
-        # Just roll back the record. There's no need to resize down since
-        # the 'old' VM already has the preferred attributes
-        self._instance_update(context,
-                              instance_ref['uuid'],
-                              memory_mb=instance_type['memory_mb'],
-                              host=migration_ref['source_compute'],
-                              vcpus=instance_type['vcpus'],
-                              root_gb=instance_type['root_gb'],
-                              ephemeral_gb=instance_type['ephemeral_gb'],
-                              instance_type_id=instance_type['id'],
-                              vm_state=vm_states.ACTIVE,
-                              task_state=None)
-
-        self.db.migration_update(context, migration_id,
-                {'status': 'reverted'})
-=======
         if not migration:
             migration = self.conductor_api.migration_get(context, migration_id)
 
@@ -2311,7 +2219,6 @@
             self._set_instance_error_state(context, instance['uuid'])
             msg = _('destination same as source!')
             raise exception.MigrationError(msg)
->>>>>>> f118602f
 
         # NOTE(danms): Stash the new instance_type to avoid having to
         # look it up in the database later
