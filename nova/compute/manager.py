--- conflicted
+++ resolved
@@ -447,22 +447,14 @@
                            '%(instance_host)s) is not equal to our '
                            'host (%(our_host)s).'),
                          locals(), instance=instance)
-<<<<<<< HEAD
-                # TODO(deva): detect if instance's disk is shared or local,
-                #             and destroy if it is local.
-=======
->>>>>>> 8ca2724f
                 destroy_disks = False
                 try:
                     network_info = self._get_instance_nw_info(context,
                                                               instance)
                     bdi = self._get_instance_volume_block_device_info(context,
                                                                       instance)
-<<<<<<< HEAD
-=======
                     destroy_disks = not (self._is_instance_storage_shared(
                                                             context, instance))
->>>>>>> 8ca2724f
                 except exception.InstanceNotFound:
                     network_info = network_model.NetworkInfo()
                     bdi = {}
@@ -474,8 +466,6 @@
                 self.driver.destroy(instance,
                                     self._legacy_nw_info(network_info),
                                     bdi, destroy_disks)
-<<<<<<< HEAD
-=======
 
     def _is_instance_storage_shared(self, context, instance):
         shared_storage = True
@@ -502,7 +492,6 @@
                 self.driver.check_instance_shared_storage_cleanup(context,
                                                                   data)
         return shared_storage
->>>>>>> 8ca2724f
 
     def _init_instance(self, context, instance):
         '''Initialize this instance during service init.'''
@@ -933,23 +922,11 @@
         injected_files_orig = injected_files
         injected_files = self._decode_files(injected_files)
 
-<<<<<<< HEAD
-            # b64 decode the files to inject:
-            injected_files_orig = injected_files
-            injected_files = self._decode_files(injected_files)
-
-            rt = self._get_resource_tracker(node)
-            try:
-                limits = filter_properties.get('limits', {})
-                with rt.instance_claim(context, instance, limits):
-                    macs = self.driver.macs_for_instance(instance)
-=======
         rt = self._get_resource_tracker(node)
         try:
             limits = filter_properties.get('limits', {})
             with rt.instance_claim(context, instance, limits):
                 macs = self.driver.macs_for_instance(instance)
->>>>>>> 8ca2724f
 
                 network_info = self._allocate_network(context, instance,
                         requested_networks, macs, security_groups)
@@ -966,35 +943,6 @@
                                  not instance['access_ip_v4'] and
                                  not instance['access_ip_v6'])
 
-<<<<<<< HEAD
-                    instance = self._spawn(context, instance, image_meta,
-                                           network_info, block_device_info,
-                                           injected_files, admin_password,
-                                           set_access_ip=set_access_ip)
-            except exception.InstanceNotFound:
-                # the instance got deleted during the spawn
-                with excutils.save_and_reraise_exception():
-                    try:
-                        self._deallocate_network(context, instance)
-                    except Exception:
-                        msg = _('Failed to dealloc network '
-                                'for deleted instance')
-                        LOG.exception(msg, instance=instance)
-            except exception.UnexpectedTaskStateError as e:
-                actual_task_state = e.kwargs.get('actual', None)
-                if actual_task_state == 'deleting':
-                    msg = _('Instance was deleted during spawn.')
-                    LOG.debug(msg, instance=instance)
-                else:
-                    raise
-            except Exception:
-                exc_info = sys.exc_info()
-                # try to re-schedule instance:
-                self._reschedule_or_reraise(context, instance, exc_info,
-                        requested_networks, admin_password,
-                        injected_files_orig, is_first_time, request_spec,
-                        filter_properties, bdms)
-=======
                 instance = self._spawn(context, instance, image_meta,
                                        network_info, block_device_info,
                                        injected_files, admin_password,
@@ -1015,7 +963,6 @@
                 LOG.debug(msg, instance=instance)
                 raise exception.BuildAbortException(
                         instance_uuid=instance['uuid'], reason=msg)
->>>>>>> 8ca2724f
             else:
                 raise
         except Exception:
@@ -2129,26 +2076,15 @@
         """
         sys_meta = utils.metadata_to_dict(instance['system_metadata'])
         if restore_old:
-<<<<<<< HEAD
-            instance_type = instance_types.extract_instance_type(instance,
-=======
             instance_type = flavors.extract_instance_type(instance,
->>>>>>> 8ca2724f
                                                                  'old_')
             sys_meta = flavors.save_instance_type_info(sys_meta,
                                                               instance_type)
         else:
-<<<<<<< HEAD
-            instance_type = instance_types.extract_instance_type(instance)
-
-        instance_types.delete_instance_type_info(sys_meta, 'old_')
-        instance_types.delete_instance_type_info(sys_meta, 'new_')
-=======
             instance_type = flavors.extract_instance_type(instance)
 
         flavors.delete_instance_type_info(sys_meta, 'old_')
         flavors.delete_instance_type_info(sys_meta, 'new_')
->>>>>>> 8ca2724f
 
         return sys_meta, instance_type
 
@@ -2533,25 +2469,15 @@
         resize_instance = False
         old_instance_type_id = migration['old_instance_type_id']
         new_instance_type_id = migration['new_instance_type_id']
-<<<<<<< HEAD
-        old_instance_type = instance_types.extract_instance_type(instance)
-        sys_meta = utils.metadata_to_dict(instance['system_metadata'])
-        instance_types.save_instance_type_info(sys_meta,
-=======
         old_instance_type = flavors.extract_instance_type(instance)
         sys_meta = utils.metadata_to_dict(instance['system_metadata'])
         flavors.save_instance_type_info(sys_meta,
->>>>>>> 8ca2724f
                                                old_instance_type,
                                                prefix='old_')
         if old_instance_type_id != new_instance_type_id:
             instance_type = flavors.extract_instance_type(instance,
                                                                  prefix='new_')
-<<<<<<< HEAD
-            instance_types.save_instance_type_info(sys_meta, instance_type)
-=======
             flavors.save_instance_type_info(sys_meta, instance_type)
->>>>>>> 8ca2724f
 
             instance = self._instance_update(
                     context,
@@ -3656,11 +3582,7 @@
                 try:
                     self.conductor_api.compute_confirm_resize(
                         context, instance, migration_ref=migration)
-<<<<<<< HEAD
-                except Exception, e:
-=======
                 except Exception as e:
->>>>>>> 8ca2724f
                     msg = _("Error auto-confirming resize: %(e)s. "
                             "Will retry later.")
                     LOG.error(msg % locals(), instance=instance)
@@ -4084,12 +4006,8 @@
 
         return service_ref['compute_node']
 
-<<<<<<< HEAD
-    @manager.periodic_task(spacing=CONF.running_deleted_instance_poll_interval)
-=======
     @periodic_task.periodic_task(
         spacing=CONF.running_deleted_instance_poll_interval)
->>>>>>> 8ca2724f
     def _cleanup_running_deleted_instances(self, context):
         """Cleanup any instances which are erroneously still running after
         having been deleted.
@@ -4163,8 +4081,6 @@
                                         reservations=None):
         try:
             yield
-<<<<<<< HEAD
-=======
         except exception.InstanceFaultRollback, error:
             self._quota_rollback(context, reservations)
             msg = _("Setting instance back to ACTIVE after: %s")
@@ -4173,7 +4089,6 @@
                                   vm_state=vm_states.ACTIVE,
                                   task_state=None)
             raise error.inner_exception
->>>>>>> 8ca2724f
         except Exception, error:
             with excutils.save_and_reraise_exception():
                 self._quota_rollback(context, reservations)
