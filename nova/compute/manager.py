# Copyright 2010 United States Government as represented by the
# Administrator of the National Aeronautics and Space Administration.
# Copyright 2011 Justin Santa Barbara
# All Rights Reserved.
#
#    Licensed under the Apache License, Version 2.0 (the "License"); you may
#    not use this file except in compliance with the License. You may obtain
#    a copy of the License at
#
#         http://www.apache.org/licenses/LICENSE-2.0
#
#    Unless required by applicable law or agreed to in writing, software
#    distributed under the License is distributed on an "AS IS" BASIS, WITHOUT
#    WARRANTIES OR CONDITIONS OF ANY KIND, either express or implied. See the
#    License for the specific language governing permissions and limitations
#    under the License.

"""Handles all processes relating to instances (guest vms).

The :py:class:`ComputeManager` class is a :py:class:`nova.manager.Manager` that
handles RPC calls relating to creating instances.  It is responsible for
building a disk image, launching it via the underlying virtualization driver,
responding to calls to check its state, attaching persistent storage, and
terminating it.

"""

import base64
import contextlib
import functools
import socket
import sys
import time
import traceback
import uuid

import eventlet.event
from eventlet import greenthread
import eventlet.timeout
from oslo.config import cfg
from oslo import messaging

from nova import block_device
from nova.cells import rpcapi as cells_rpcapi
from nova.cloudpipe import pipelib
from nova import compute
from nova.compute import flavors
from nova.compute import power_state
from nova.compute import resource_tracker
from nova.compute import rpcapi as compute_rpcapi
from nova.compute import task_states
from nova.compute import utils as compute_utils
from nova.compute import vm_states
from nova import conductor
from nova import consoleauth
import nova.context
from nova import exception
from nova import hooks
from nova.image import glance
from nova import manager
from nova import network
from nova.network import model as network_model
from nova.network.security_group import openstack_driver
from nova.objects import aggregate as aggregate_obj
from nova.objects import base as obj_base
from nova.objects import block_device as block_device_obj
from nova.objects import external_event as external_event_obj
from nova.objects import flavor as flavor_obj
from nova.objects import instance as instance_obj
from nova.objects import instance_group as instance_group_obj
from nova.objects import migration as migration_obj
from nova.objects import quotas as quotas_obj
from nova.openstack.common import excutils
from nova.openstack.common.gettextutils import _
from nova.openstack.common import jsonutils
from nova.openstack.common import log as logging
from nova.openstack.common import periodic_task
from nova.openstack.common import strutils
from nova.openstack.common import timeutils
from nova import paths
from nova import rpc
from nova import safe_utils
from nova.scheduler import rpcapi as scheduler_rpcapi
from nova import utils
from nova.virt import block_device as driver_block_device
from nova.virt import driver
from nova.virt import event as virtevent
from nova.virt import storage_users
from nova.virt import virtapi
from nova import volume
from nova.volume import encryptors


compute_opts = [
    cfg.StrOpt('console_host',
               default=socket.gethostname(),
               help='Console proxy host to use to connect '
                    'to instances on this host.'),
    cfg.StrOpt('default_access_ip_network_name',
               help='Name of network to use to set access IPs for instances'),
    cfg.BoolOpt('defer_iptables_apply',
                default=False,
                help='Whether to batch up the application of IPTables rules'
                     ' during a host restart and apply all at the end of the'
                     ' init phase'),
    cfg.StrOpt('instances_path',
               default=paths.state_path_def('instances'),
               help='Where instances are stored on disk'),
    cfg.BoolOpt('instance_usage_audit',
                default=False,
                help="Generate periodic compute.instance.exists"
                     " notifications"),
    cfg.IntOpt('live_migration_retry_count',
               default=30,
               help="Number of 1 second retries needed in live_migration"),
    cfg.BoolOpt('resume_guests_state_on_host_boot',
                default=False,
                help='Whether to start guests that were running before the '
                     'host rebooted'),
    cfg.IntOpt('network_allocate_retries',
               default=0,
               help="Number of times to retry network allocation on failures"),
    ]

interval_opts = [
    cfg.IntOpt('bandwidth_poll_interval',
               default=600,
               help='Interval to pull network bandwidth usage info. Not '
                    'supported on all hypervisors. Set to 0 to disable.'),
    cfg.IntOpt('sync_power_state_interval',
               default=600,
               help='Interval to sync power states between '
                    'the database and the hypervisor'),
    cfg.IntOpt("heal_instance_info_cache_interval",
               default=60,
               help="Number of seconds between instance info_cache self "
                    "healing updates"),
    cfg.IntOpt('reclaim_instance_interval',
               default=0,
               help='Interval in seconds for reclaiming deleted instances'),
    cfg.IntOpt('volume_usage_poll_interval',
               default=0,
               help='Interval in seconds for gathering volume usages'),
    cfg.IntOpt('shelved_poll_interval',
               default=3600,
               help='Interval in seconds for polling shelved instances to '
                    'offload'),
    cfg.IntOpt('shelved_offload_time',
               default=0,
               help='Time in seconds before a shelved instance is eligible '
                    'for removing from a host.  -1 never offload, 0 offload '
                    'when shelved'),
    cfg.IntOpt('instance_delete_interval',
               default=300,
               help=('Interval in seconds for retrying failed instance file '
                     'deletes'))
]

timeout_opts = [
    cfg.IntOpt("reboot_timeout",
               default=0,
               help="Automatically hard reboot an instance if it has been "
                    "stuck in a rebooting state longer than N seconds. "
                    "Set to 0 to disable."),
    cfg.IntOpt("instance_build_timeout",
               default=0,
               help="Amount of time in seconds an instance can be in BUILD "
                    "before going into ERROR status."
                    "Set to 0 to disable."),
    cfg.IntOpt("rescue_timeout",
               default=0,
               help="Automatically unrescue an instance after N seconds. "
                    "Set to 0 to disable."),
    cfg.IntOpt("resize_confirm_window",
               default=0,
               help="Automatically confirm resizes after N seconds. "
                    "Set to 0 to disable."),
]

running_deleted_opts = [
    cfg.StrOpt("running_deleted_instance_action",
               default="reap",
               help="Action to take if a running deleted instance is detected."
                    "Valid options are 'noop', 'log', 'shutdown', or 'reap'. "
                    "Set to 'noop' to take no action."),
    cfg.IntOpt("running_deleted_instance_poll_interval",
               default=1800,
               help="Number of seconds to wait between runs of the cleanup "
                    "task."),
    cfg.IntOpt("running_deleted_instance_timeout",
               default=0,
               help="Number of seconds after being deleted when a running "
                    "instance should be considered eligible for cleanup."),
]

instance_cleaning_opts = [
    cfg.IntOpt('maximum_instance_delete_attempts',
               default=5,
               help=('The number of times to attempt to reap an instance\'s '
                     'files.')),
]

CONF = cfg.CONF
CONF.register_opts(compute_opts)
CONF.register_opts(interval_opts)
CONF.register_opts(timeout_opts)
CONF.register_opts(running_deleted_opts)
CONF.register_opts(instance_cleaning_opts)
CONF.import_opt('allow_resize_to_same_host', 'nova.compute.api')
CONF.import_opt('console_topic', 'nova.console.rpcapi')
CONF.import_opt('host', 'nova.netconf')
CONF.import_opt('my_ip', 'nova.netconf')
CONF.import_opt('vnc_enabled', 'nova.vnc')
CONF.import_opt('enabled', 'nova.spice', group='spice')
CONF.import_opt('enable', 'nova.cells.opts', group='cells')
CONF.import_opt('image_cache_subdirectory_name', 'nova.virt.imagecache')
CONF.import_opt('image_cache_manager_interval', 'nova.virt.imagecache')
CONF.import_opt('enabled', 'nova.rdp', group='rdp')
CONF.import_opt('html5_proxy_base_url', 'nova.rdp', group='rdp')

LOG = logging.getLogger(__name__)

get_notifier = functools.partial(rpc.get_notifier, service='compute')
wrap_exception = functools.partial(exception.wrap_exception,
                                   get_notifier=get_notifier)


@utils.expects_func_args('migration')
def errors_out_migration(function):
    """Decorator to error out migration on failure."""

    @functools.wraps(function)
    def decorated_function(self, context, *args, **kwargs):
        try:
            return function(self, context, *args, **kwargs)
        except Exception:
            with excutils.save_and_reraise_exception():
                # Find migration argument. The argument cannot be
                # defined by position because the wrapped functions
                # do not have the same signature.
                for arg in args:
                    if not isinstance(arg, migration_obj.Migration):
                        continue
                    status = arg.status
                    if status not in ['migrating', 'post-migrating']:
                        continue
                    arg.status = 'error'
                    try:
                        arg.save(context.elevated())
                    except Exception:
                        LOG.debug(_('Error setting migration status '
                                    'for instance %s.') %
                                  arg.instance_uuid, exc_info=True)
                    break

    return decorated_function


@utils.expects_func_args('instance')
def reverts_task_state(function):
    """Decorator to revert task_state on failure."""

    @functools.wraps(function)
    def decorated_function(self, context, *args, **kwargs):
        try:
            return function(self, context, *args, **kwargs)
        except exception.UnexpectedTaskStateError as e:
            # Note(maoy): unexpected task state means the current
            # task is preempted. Do not clear task state in this
            # case.
            with excutils.save_and_reraise_exception():
                LOG.info(_("Task possibly preempted: %s") % e.format_message())
        except Exception:
            with excutils.save_and_reraise_exception():
                try:
                    self._instance_update(context,
                                          kwargs['instance']['uuid'],
                                          task_state=None)
                except Exception:
                    pass

    return decorated_function


@utils.expects_func_args('instance')
def wrap_instance_fault(function):
    """Wraps a method to catch exceptions related to instances.

    This decorator wraps a method to catch any exceptions having to do with
    an instance that may get thrown. It then logs an instance fault in the db.
    """

    @functools.wraps(function)
    def decorated_function(self, context, *args, **kwargs):
        try:
            return function(self, context, *args, **kwargs)
        except exception.InstanceNotFound:
            raise
        except Exception as e:
            # NOTE(gtt): If argument 'instance' is in args rather than kwargs,
            # we will get a KeyError exception which will cover up the real
            # exception. So, we update kwargs with the values from args first.
            # then, we can get 'instance' from kwargs easily.
            kwargs.update(dict(zip(function.func_code.co_varnames[2:], args)))

            with excutils.save_and_reraise_exception():
                compute_utils.add_instance_fault_from_exc(context,
                        self.conductor_api, kwargs['instance'],
                        e, sys.exc_info())

    return decorated_function


@utils.expects_func_args('instance')
def wrap_instance_event(function):
    """Wraps a method to log the event taken on the instance, and result.

    This decorator wraps a method to log the start and result of an event, as
    part of an action taken on an instance.
    """

    @functools.wraps(function)
    def decorated_function(self, context, *args, **kwargs):
        wrapped_func = utils.get_wrapped_function(function)
        keyed_args = safe_utils.getcallargs(wrapped_func, context, *args,
                                       **kwargs)
        instance_uuid = keyed_args['instance']['uuid']

        event_name = 'compute_{0}'.format(function.func_name)
        with compute_utils.EventReporter(context, self.conductor_api,
                                         event_name, instance_uuid):

            function(self, context, *args, **kwargs)

    return decorated_function


@utils.expects_func_args('image_id', 'instance')
def delete_image_on_error(function):
    """Used for snapshot related method to ensure the image created in
    compute.api is deleted when an error occurs.
    """

    @functools.wraps(function)
    def decorated_function(self, context, image_id, instance,
                           *args, **kwargs):
        try:
            return function(self, context, image_id, instance,
                            *args, **kwargs)
        except Exception:
            with excutils.save_and_reraise_exception():
                LOG.debug(_("Cleaning up image %s") % image_id,
                          exc_info=True, instance=instance)
                try:
                    image_service = glance.get_default_image_service()
                    image_service.delete(context, image_id)
                except Exception:
                    LOG.exception(_("Error while trying to clean up image %s")
                                  % image_id, instance=instance)

    return decorated_function


# TODO(danms): Remove me after Icehouse
# NOTE(mikal): if the method being decorated has more than one decorator, then
# put this one first. Otherwise the various exception handling decorators do
# not function correctly.
def object_compat(function):
    """Wraps a method that expects a new-world instance

    This provides compatibility for callers passing old-style dict
    instances.
    """

    @functools.wraps(function)
    def decorated_function(self, context, *args, **kwargs):
        def _load_instance(instance_or_dict):
            if isinstance(instance_or_dict, dict):
                instance = instance_obj.Instance._from_db_object(
                    context, instance_obj.Instance(), instance_or_dict,
                    expected_attrs=metas)
                instance._context = context
                return instance
            return instance_or_dict

        metas = ['metadata', 'system_metadata']
        try:
            kwargs['instance'] = _load_instance(kwargs['instance'])
        except KeyError:
            args = (_load_instance(args[0]),) + args[1:]

        migration = kwargs.get('migration')
        if isinstance(migration, dict):
            migration = migration_obj.Migration._from_db_object(
                    context.elevated(), migration_obj.Migration(),
                    migration)
            kwargs['migration'] = migration

        return function(self, context, *args, **kwargs)

    return decorated_function


# TODO(danms): Remove me after Icehouse
def aggregate_object_compat(function):
    """Wraps a method that expects a new-world aggregate."""

    @functools.wraps(function)
    def decorated_function(self, context, *args, **kwargs):
        aggregate = kwargs.get('aggregate')
        if isinstance(aggregate, dict):
            aggregate = aggregate_obj.Aggregate._from_db_object(
                context.elevated(), aggregate_obj.Aggregate(),
                aggregate)
            kwargs['aggregate'] = aggregate
        return function(self, context, *args, **kwargs)
    return decorated_function


def _get_image_meta(context, image_ref):
    image_service, image_id = glance.get_remote_image_service(context,
                                                              image_ref)
    return image_service.show(context, image_id)


class InstanceEvents(object):
    def __init__(self):
        self._events = {}

    @staticmethod
    def _lock_name(instance):
        return '%s-%s' % (instance.uuid, 'events')

    def prepare_for_instance_event(self, instance, event_name):
        """Prepare to receive an event for an instance.

        This will register an event for the given instance that we will
        wait on later. This should be called before initiating whatever
        action will trigger the event. The resulting eventlet.event.Event
        object should be wait()'d on to ensure completion.

        :param instance: the instance for which the event will be generated
        :param event_name: the name of the event we're expecting
        :returns: an event object that should be wait()'d on
        """
        @utils.synchronized(self._lock_name)
        def _create_or_get_event():
            if instance.uuid not in self._events:
                self._events.setdefault(instance.uuid, {})
            return self._events[instance.uuid].setdefault(
                event_name, eventlet.event.Event())
        LOG.debug(_('Preparing to wait for external event %(event)s'),
                  {'event': event_name}, instance=instance)
        return _create_or_get_event()

    def pop_instance_event(self, instance, event):
        """Remove a pending event from the wait list.

        This will remove a pending event from the wait list so that it
        can be used to signal the waiters to wake up.

        :param instance: the instance for which the event was generated
        :param event: the nova.objects.external_event.InstanceExternalEvent
                      that describes the event
        :returns: the eventlet.event.Event object on which the waiters
                  are blocked
        """
        @utils.synchronized(self._lock_name)
        def _pop_event():
            events = self._events.get(instance.uuid)
            if not events:
                return None
            _event = events.pop(event.key, None)
            if not events:
                del self._events[instance.uuid]
            return _event
        return _pop_event()

    def clear_events_for_instance(self, instance):
        """Remove all pending events for an instance.

        This will remove all events currently pending for an instance
        and return them (indexed by event name).

        :param instance: the instance for which events should be purged
        :returns: a dictionary of {event_name: eventlet.event.Event}
        """
        @utils.synchronized(self._lock_name)
        def _clear_events():
<<<<<<< HEAD
            return self._events.pop(instance.uuid, {})
=======
            # NOTE(danms): Use getitem syntax for the instance until
            # all the callers are using objects
            return self._events.pop(instance['uuid'], {})
>>>>>>> 87f57c0a
        return _clear_events()


class ComputeVirtAPI(virtapi.VirtAPI):
    def __init__(self, compute):
        super(ComputeVirtAPI, self).__init__()
        self._compute = compute

    def instance_update(self, context, instance_uuid, updates):
        return self._compute._instance_update(context,
                                              instance_uuid,
                                              **updates)

    def provider_fw_rule_get_all(self, context):
        return self._compute.conductor_api.provider_fw_rule_get_all(context)

    def agent_build_get_by_triple(self, context, hypervisor, os, architecture):
        return self._compute.conductor_api.agent_build_get_by_triple(
            context, hypervisor, os, architecture)

    def _default_error_callback(self, event_name, instance):
        raise exception.NovaException(_('Instance event failed'))

    @contextlib.contextmanager
    def wait_for_instance_event(self, instance, event_names, deadline=300,
                                error_callback=None):
        """Plan to wait for some events, run some code, then wait.

        This context manager will first create plans to wait for the
        provided event_names, yield, and then wait for all the scheduled
        events to complete.

        Note that this uses an eventlet.timeout.Timeout to bound the
        operation, so callers should be prepared to catch that
        failure and handle that situation appropriately.

        If the event is not received by the specified timeout deadline,
        eventlet.timeout.Timeout is raised.

        If the event is received but did not have a 'completed'
        status, a NovaException is raised.  If an error_callback is
        provided, instead of raising an exception as detailed above
        for the failure case, the callback will be called with the
        event_name and instance, and can return True to continue
        waiting for the rest of the events, False to stop processing,
        or raise an exception which will bubble up to the waiter.

        :param:instance: The instance for which an event is expected
        :param:event_names: A list of event names. Each element can be a
                            string event name or tuple of strings to
                            indicate (name, tag).
        :param:deadline: Maximum number of seconds we should wait for all
                         of the specified events to arrive.
        :param:error_callback: A function to be called if an event arrives
        """

        if error_callback is None:
            error_callback = self._default_error_callback
        events = {}
        for event_name in event_names:
            if isinstance(event_name, tuple):
                name, tag = event_name
                event_name = external_event_obj.InstanceExternalEvent.make_key(
                    name, tag)
            events[event_name] = (
                self._compute.instance_events.prepare_for_instance_event(
                    instance, event_name))
        yield
        with eventlet.timeout.Timeout(deadline):
            for event_name, event in events.items():
                actual_event = event.wait()
                if actual_event.status == 'completed':
                    continue
                decision = error_callback(event_name, instance)
                if decision is False:
                    break


class ComputeManager(manager.Manager):
    """Manages the running instances from creation to destruction."""

    target = messaging.Target(version='3.23')

    def __init__(self, compute_driver=None, *args, **kwargs):
        """Load configuration options and connect to the hypervisor."""
        self.virtapi = ComputeVirtAPI(self)
        self.network_api = network.API()
        self.volume_api = volume.API()
        self._last_host_check = 0
        self._last_bw_usage_poll = 0
        self._bw_usage_supported = True
        self._last_bw_usage_cell_update = 0
        self.compute_api = compute.API()
        self.compute_rpcapi = compute_rpcapi.ComputeAPI()
        self.conductor_api = conductor.API()
        self.compute_task_api = conductor.ComputeTaskAPI()
        self.is_neutron_security_groups = (
            openstack_driver.is_neutron_security_groups())
        self.consoleauth_rpcapi = consoleauth.rpcapi.ConsoleAuthAPI()
        self.cells_rpcapi = cells_rpcapi.CellsAPI()
        self.scheduler_rpcapi = scheduler_rpcapi.SchedulerAPI()
        self._resource_tracker_dict = {}
        self.instance_events = InstanceEvents()

        super(ComputeManager, self).__init__(service_name="compute",
                                             *args, **kwargs)

        # NOTE(russellb) Load the driver last.  It may call back into the
        # compute manager via the virtapi, so we want it to be fully
        # initialized before that happens.
        self.driver = driver.load_compute_driver(self.virtapi, compute_driver)
        self.use_legacy_block_device_info = \
                            self.driver.need_legacy_block_device_info

    def _get_resource_tracker(self, nodename):
        rt = self._resource_tracker_dict.get(nodename)
        if not rt:
            if not self.driver.node_is_available(nodename):
                raise exception.NovaException(
                        _("%s is not a valid node managed by this "
                          "compute host.") % nodename)

            rt = resource_tracker.ResourceTracker(self.host,
                                                  self.driver,
                                                  nodename)
            self._resource_tracker_dict[nodename] = rt
        return rt

    def _instance_update(self, context, instance_uuid, **kwargs):
        """Update an instance in the database using kwargs as value."""

        instance_ref = self.conductor_api.instance_update(context,
                                                          instance_uuid,
                                                          **kwargs)
        if (instance_ref['host'] == self.host and
                self.driver.node_is_available(instance_ref['node'])):
            rt = self._get_resource_tracker(instance_ref.get('node'))
            rt.update_usage(context, instance_ref)

        return instance_ref

    def _set_instance_error_state(self, context, instance_uuid):
        try:
            self._instance_update(context, instance_uuid,
                                  vm_state=vm_states.ERROR)
        except exception.InstanceNotFound:
            LOG.debug(_('Instance has been destroyed from under us while '
                        'trying to set it to ERROR'),
                      instance_uuid=instance_uuid)

    def _set_instance_obj_error_state(self, context, instance):
        try:
            instance.vm_state = vm_states.ERROR
            instance.save()
        except exception.InstanceNotFound:
            LOG.debug(_('Instance has been destroyed from under us while '
                        'trying to set it to ERROR'), instance=instance)

    def _get_instances_on_driver(self, context, filters=None):
        """Return a list of instance records for the instances found
        on the hypervisor which satisfy the specified filters. If filters=None
        return a list of instance records for all the instances found on the
        hypervisor.
        """
        if not filters:
            filters = {}
        try:
            driver_uuids = self.driver.list_instance_uuids()
            filters['uuid'] = driver_uuids
            local_instances = instance_obj.InstanceList.get_by_filters(
                context, filters, use_slave=True)
            return local_instances
        except NotImplementedError:
            pass

        # The driver doesn't support uuids listing, so we'll have
        # to brute force.
        driver_instances = self.driver.list_instances()
        instances = instance_obj.InstanceList.get_by_filters(context, filters,
                                                             use_slave=True)
        name_map = dict((instance.name, instance) for instance in instances)
        local_instances = []
        for driver_instance in driver_instances:
            instance = name_map.get(driver_instance)
            if not instance:
                continue
            local_instances.append(instance)
        return local_instances

    def _destroy_evacuated_instances(self, context):
        """Destroys evacuated instances.

        While nova-compute was down, the instances running on it could be
        evacuated to another host. Check that the instances reported
        by the driver are still associated with this host.  If they are
        not, destroy them.
        """
        our_host = self.host
        filters = {'deleted': False}
        local_instances = self._get_instances_on_driver(context, filters)
        for instance in local_instances:
            if instance.host != our_host:
                LOG.info(_('Deleting instance as its host ('
                           '%(instance_host)s) is not equal to our '
                           'host (%(our_host)s).'),
                         {'instance_host': instance.host,
                          'our_host': our_host}, instance=instance)
                destroy_disks = False
                try:
                    network_info = self._get_instance_nw_info(context,
                                                              instance)
                    bdi = self._get_instance_volume_block_device_info(context,
                                                                      instance)
                    destroy_disks = not (self._is_instance_storage_shared(
                                                            context, instance))
                except exception.InstanceNotFound:
                    network_info = network_model.NetworkInfo()
                    bdi = {}
                    LOG.info(_('Instance has been marked deleted already, '
                               'removing it from the hypervisor.'),
                             instance=instance)
                    # always destroy disks if the instance was deleted
                    destroy_disks = True
                self.driver.destroy(context, instance,
                                    network_info,
                                    bdi, destroy_disks)

    def _is_instance_storage_shared(self, context, instance):
        shared_storage = True
        data = None
        try:
            data = self.driver.check_instance_shared_storage_local(context,
                                                       instance)
            if data:
                shared_storage = (self.compute_rpcapi.
                                  check_instance_shared_storage(context,
                                  obj_base.obj_to_primitive(instance),
                                  data))
        except NotImplementedError:
            LOG.warning(_('Hypervisor driver does not support '
                          'instance shared storage check, '
                          'assuming it\'s not on shared storage'),
                        instance=instance)
            shared_storage = False
        except Exception:
            LOG.exception(_('Failed to check if instance shared'),
                      instance=instance)
        finally:
            if data:
                self.driver.check_instance_shared_storage_cleanup(context,
                                                                  data)
        return shared_storage

    def _complete_partial_deletion(self, context, instance):
        """Complete deletion for instances in DELETED status but not marked as
        deleted in the DB
        """
        instance.destroy()
        bdms = block_device_obj.BlockDeviceMappingList.get_by_instance_uuid(
                context, instance.uuid)
        quotas = quotas_obj.Quotas()
        project_id, user_id = quotas_obj.ids_from_instance(context, instance)
        quotas.reserve(context, project_id=project_id, user_id=user_id,
                       instances=-1, cores=-instance.vcpus,
                       ram=-instance.memory_mb)
        self._complete_deletion(context,
                                instance,
                                bdms,
                                quotas,
                                instance.system_metadata)

    def _complete_deletion(self, context, instance, bdms,
                           quotas, system_meta):
        if quotas:
            quotas.commit()

        # ensure block device mappings are not leaked
        for bdm in bdms:
            bdm.destroy()

        self._notify_about_instance_usage(context, instance, "delete.end",
                system_metadata=system_meta)

        if CONF.vnc_enabled or CONF.spice.enabled:
            if CONF.cells.enable:
                self.cells_rpcapi.consoleauth_delete_tokens(context,
                        instance.uuid)
            else:
                self.consoleauth_rpcapi.delete_tokens_for_instance(context,
                        instance.uuid)

    def _init_instance(self, context, instance):
        '''Initialize this instance during service init.'''

        # Instances that are shut down, or in an error state can not be
        # initialized and are not attempted to be recovered. The exception
        # to this are instances that are in RESIZE_MIGRATING or DELETING,
        # which are dealt with further down.
        if (instance.vm_state == vm_states.SOFT_DELETED or
            (instance.vm_state == vm_states.ERROR and
            instance.task_state not in
            (task_states.RESIZE_MIGRATING, task_states.DELETING))):
            LOG.debug(_("Instance is in %s state."),
                      instance.vm_state, instance=instance)
            return

        if instance.vm_state == vm_states.DELETED:
            try:
                self._complete_partial_deletion(context, instance)
            except Exception:
                # we don't want that an exception blocks the init_host
                msg = _('Failed to complete a deletion')
                LOG.exception(msg, instance=instance)
            finally:
                return

        if (instance.vm_state == vm_states.BUILDING or
            instance.task_state in [task_states.SCHEDULING,
                                    task_states.BLOCK_DEVICE_MAPPING,
                                    task_states.NETWORKING,
                                    task_states.SPAWNING]):
            # NOTE(dave-mcnally) compute stopped before instance was fully
            # spawned so set to ERROR state. This is safe to do as the state
            # may be set by the api but the host is not so if we get here the
            # instance has already been scheduled to this particular host.
            LOG.debug(_("Instance failed to spawn correctly, "
                        "setting to ERROR state"), instance=instance)
            instance.task_state = None
            instance.vm_state = vm_states.ERROR
            instance.save()
            return

        if (instance.vm_state != vm_states.ERROR and
            instance.task_state in [task_states.IMAGE_SNAPSHOT_PENDING,
                                    task_states.IMAGE_PENDING_UPLOAD,
                                    task_states.IMAGE_UPLOADING,
                                    task_states.IMAGE_SNAPSHOT]):
            LOG.debug(_("Instance in transitional state %s at start-up "
                        "clearing task state"),
                        instance['task_state'], instance=instance)
            instance.task_state = None
            instance.save()

        if instance.task_state == task_states.DELETING:
            try:
                LOG.info(_('Service started deleting the instance during '
                           'the previous run, but did not finish. Restarting '
                           'the deletion now.'), instance=instance)
                instance.obj_load_attr('metadata')
                instance.obj_load_attr('system_metadata')
                bdms = (block_device_obj.BlockDeviceMappingList.
                        get_by_instance_uuid(context, instance.uuid))
                self._delete_instance(context, instance, bdms)
            except Exception:
                # we don't want that an exception blocks the init_host
                msg = _('Failed to complete a deletion')
                LOG.exception(msg, instance=instance)
                self._set_instance_error_state(context, instance['uuid'])
            finally:
                return

        try_reboot, reboot_type = self._retry_reboot(context, instance)
        current_power_state = self._get_power_state(context, instance)

        if try_reboot:
            LOG.debug(_("Instance in transitional state (%(task_state)s) at "
                        "start-up and power state is (%(power_state)s), "
                        "triggering reboot"),
                       {'task_state': instance['task_state'],
                        'power_state': current_power_state},
                       instance=instance)
            self.compute_rpcapi.reboot_instance(context, instance,
                                                block_device_info=None,
                                                reboot_type=reboot_type)
            return

        elif (current_power_state == power_state.RUNNING and
           instance.task_state in [task_states.REBOOT_STARTED,
                                   task_states.REBOOT_STARTED_HARD]):
            LOG.warning(_("Instance in transitional state "
                          "(%(task_state)s) at start-up and power state "
                          "is (%(power_state)s), clearing task state"),
                        {'task_state': instance['task_state'],
                         'power_state': current_power_state},
                        instance=instance)
            instance = self._instance_update(context, instance.uuid,
                                             vm_state=vm_states.ACTIVE,
                                             task_state=None)

        net_info = compute_utils.get_nw_info_for_instance(instance)
        try:
            self.driver.plug_vifs(instance, net_info)
        except NotImplementedError as e:
            LOG.debug(e, instance=instance)
        if instance.task_state == task_states.RESIZE_MIGRATING:
            # We crashed during resize/migration, so roll back for safety
            try:
                # NOTE(mriedem): check old_vm_state for STOPPED here, if it's
                # not in system_metadata we default to True for backwards
                # compatibility
                power_on = (instance.system_metadata.get('old_vm_state') !=
                            vm_states.STOPPED)

                block_dev_info = self._get_instance_volume_block_device_info(
                            context, instance)

                self.driver.finish_revert_migration(context,
                    instance, net_info, block_dev_info, power_on)

            except Exception as e:
                LOG.exception(_('Failed to revert crashed migration'),
                              instance=instance)
            finally:
                LOG.info(_('Instance found in migrating state during '
                           'startup. Resetting task_state'),
                         instance=instance)
                instance.task_state = None
                instance.save()

        db_state = instance.power_state
        drv_state = self._get_power_state(context, instance)
        expect_running = (db_state == power_state.RUNNING and
                          drv_state != db_state)

        LOG.debug(_('Current state is %(drv_state)s, state in DB is '
                    '%(db_state)s.'),
                  {'drv_state': drv_state, 'db_state': db_state},
                  instance=instance)

        if expect_running and CONF.resume_guests_state_on_host_boot:
            LOG.info(_('Rebooting instance after nova-compute restart.'),
                     instance=instance)

            block_device_info = \
                self._get_instance_volume_block_device_info(
                    context, instance)

            try:
                self.driver.resume_state_on_host_boot(
                    context, instance, net_info, block_device_info)
            except NotImplementedError:
                LOG.warning(_('Hypervisor driver does not support '
                              'resume guests'), instance=instance)
            except Exception:
                # NOTE(vish): The instance failed to resume, so we set the
                #             instance to error and attempt to continue.
                LOG.warning(_('Failed to resume instance'), instance=instance)
                self._set_instance_error_state(context, instance.uuid)

        elif drv_state == power_state.RUNNING:
            # VMwareAPI drivers will raise an exception
            try:
                self.driver.ensure_filtering_rules_for_instance(
                                       instance, net_info)
            except NotImplementedError:
                LOG.warning(_('Hypervisor driver does not support '
                              'firewall rules'), instance=instance)

    def _retry_reboot(self, context, instance):
        current_power_state = self._get_power_state(context, instance)
        current_task_state = instance.task_state
        retry_reboot = False
        reboot_type = compute_utils.get_reboot_type(current_task_state,
                                                    current_power_state)

        pending_soft = (current_task_state == task_states.REBOOT_PENDING and
                        instance.vm_state in vm_states.ALLOW_SOFT_REBOOT)
        pending_hard = (current_task_state == task_states.REBOOT_PENDING_HARD
                        and instance.vm_state in vm_states.ALLOW_HARD_REBOOT)
        started_not_running = (current_task_state in
                               [task_states.REBOOT_STARTED,
                                task_states.REBOOT_STARTED_HARD] and
                               current_power_state != power_state.RUNNING)

        if pending_soft or pending_hard or started_not_running:
            retry_reboot = True

        return retry_reboot, reboot_type

    def handle_lifecycle_event(self, event):
        LOG.info(_("Lifecycle event %(state)d on VM %(uuid)s") %
                  {'state': event.get_transition(),
                   'uuid': event.get_instance_uuid()})
        context = nova.context.get_admin_context()
        instance = instance_obj.Instance.get_by_uuid(
            context, event.get_instance_uuid())
        vm_power_state = None
        if event.get_transition() == virtevent.EVENT_LIFECYCLE_STOPPED:
            vm_power_state = power_state.SHUTDOWN
        elif event.get_transition() == virtevent.EVENT_LIFECYCLE_STARTED:
            vm_power_state = power_state.RUNNING
        elif event.get_transition() == virtevent.EVENT_LIFECYCLE_PAUSED:
            vm_power_state = power_state.PAUSED
        elif event.get_transition() == virtevent.EVENT_LIFECYCLE_RESUMED:
            vm_power_state = power_state.RUNNING
        else:
            LOG.warning(_("Unexpected power state %d") %
                        event.get_transition())

        if vm_power_state is not None:
            self._sync_instance_power_state(context,
                                            instance,
                                            vm_power_state)

    def handle_events(self, event):
        if isinstance(event, virtevent.LifecycleEvent):
            try:
                self.handle_lifecycle_event(event)
            except exception.InstanceNotFound:
                LOG.debug(_("Event %s arrived for non-existent instance. The "
                            "instance was probably deleted.") % event)
        else:
            LOG.debug(_("Ignoring event %s") % event)

    def init_virt_events(self):
        self.driver.register_event_listener(self.handle_events)

    def init_host(self):
        """Initialization for a standalone compute service."""
        self.driver.init_host(host=self.host)
        context = nova.context.get_admin_context()
        instances = instance_obj.InstanceList.get_by_host(
            context, self.host, expected_attrs=['info_cache'])

        if CONF.defer_iptables_apply:
            self.driver.filter_defer_apply_on()

        self.init_virt_events()

        try:
            # checking that instance was not already evacuated to other host
            self._destroy_evacuated_instances(context)
            for instance in instances:
                self._init_instance(context, instance)
        finally:
            if CONF.defer_iptables_apply:
                self.driver.filter_defer_apply_off()

    def cleanup_host(self):
        self.driver.cleanup_host(host=self.host)

    def pre_start_hook(self):
        """After the service is initialized, but before we fully bring
        the service up by listening on RPC queues, make sure to update
        our available resources (and indirectly our available nodes).
        """
        self.update_available_resource(nova.context.get_admin_context())

    def _get_power_state(self, context, instance):
        """Retrieve the power state for the given instance."""
        LOG.debug(_('Checking state'), instance=instance)
        try:
            return self.driver.get_info(instance)["state"]
        except exception.NotFound:
            return power_state.NOSTATE

    def get_console_topic(self, context):
        """Retrieves the console host for a project on this host.

        Currently this is just set in the flags for each compute host.

        """
        #TODO(mdragon): perhaps make this variable by console_type?
        return '%s.%s' % (CONF.console_topic, CONF.console_host)

    def get_console_pool_info(self, context, console_type):
        return self.driver.get_console_pool_info(console_type)

    @wrap_exception()
    def refresh_security_group_rules(self, context, security_group_id):
        """Tell the virtualization driver to refresh security group rules.

        Passes straight through to the virtualization driver.

        """
        return self.driver.refresh_security_group_rules(security_group_id)

    @wrap_exception()
    def refresh_security_group_members(self, context, security_group_id):
        """Tell the virtualization driver to refresh security group members.

        Passes straight through to the virtualization driver.

        """
        return self.driver.refresh_security_group_members(security_group_id)

    @wrap_exception()
    def refresh_instance_security_rules(self, context, instance):
        """Tell the virtualization driver to refresh security rules for
        an instance.

        Passes straight through to the virtualization driver.

        Synchronise the call because we may still be in the middle of
        creating the instance.
        """
        @utils.synchronized(instance['uuid'])
        def _sync_refresh():
            try:
                return self.driver.refresh_instance_security_rules(instance)
            except NotImplementedError:
                LOG.warning(_('Hypervisor driver does not support '
                              'security groups.'), instance=instance)

        return _sync_refresh()

    @wrap_exception()
    def refresh_provider_fw_rules(self, context):
        """This call passes straight through to the virtualization driver."""
        return self.driver.refresh_provider_fw_rules()

    def _get_instance_nw_info(self, context, instance, use_slave=False):
        """Get a list of dictionaries of network data of an instance."""
        if (not hasattr(instance, 'system_metadata') or
                len(instance['system_metadata']) == 0):
            # NOTE(danms): Several places in the code look up instances without
            # pulling system_metadata for performance, and call this function.
            # If we get an instance without it, re-fetch so that the call
            # to network_api (which requires it for instance_type) will
            # succeed.
            instance = instance_obj.Instance.get_by_uuid(context,
                                                         instance['uuid'],
                                                         use_slave=use_slave)

        network_info = self.network_api.get_instance_nw_info(context,
                                                             instance)
        return network_info

    def _await_block_device_map_created(self, context, vol_id, max_tries=180,
                                        wait_between=1):
        # TODO(yamahata): creating volume simultaneously
        #                 reduces creation time?
        # TODO(yamahata): eliminate dumb polling
        # TODO(harlowja): make the max_tries configurable or dynamic?
        attempts = 0
        start = time.time()
        while attempts < max_tries:
            volume = self.volume_api.get(context, vol_id)
            volume_status = volume['status']
            if volume_status not in ['creating', 'downloading']:
                if volume_status != 'available':
                    LOG.warn(_("Volume id: %s finished being created but was"
                               " not set as 'available'"), vol_id)
                # NOTE(harlowja): return how many attempts were tried
                return attempts + 1
            greenthread.sleep(wait_between)
            attempts += 1
        # NOTE(harlowja): Should only happen if we ran out of attempts
        raise exception.VolumeNotCreated(volume_id=vol_id,
                                         seconds=int(time.time() - start),
                                         attempts=attempts)

    def _decode_files(self, injected_files):
        """Base64 decode the list of files to inject."""
        if not injected_files:
            return []

        def _decode(f):
            path, contents = f
            try:
                decoded = base64.b64decode(contents)
                return path, decoded
            except TypeError:
                raise exception.Base64Exception(path=path)

        return [_decode(f) for f in injected_files]

    def _run_instance(self, context, request_spec,
                      filter_properties, requested_networks, injected_files,
                      admin_password, is_first_time, node, instance,
                      legacy_bdm_in_spec):
        """Launch a new instance with specified options."""

        extra_usage_info = {}

        def notify(status, msg="", fault=None, **kwargs):
            """Send a create.{start,error,end} notification."""
            type_ = "create.%(status)s" % dict(status=status)
            info = extra_usage_info.copy()
            info['message'] = unicode(msg)
            self._notify_about_instance_usage(context, instance, type_,
                    extra_usage_info=info, fault=fault, **kwargs)

        try:
            self._prebuild_instance(context, instance)

            if request_spec and request_spec.get('image'):
                image_meta = request_spec['image']
            else:
                image_meta = {}

            extra_usage_info = {"image_name": image_meta.get('name', '')}

            notify("start")  # notify that build is starting

            instance, network_info = self._build_instance(context,
                    request_spec, filter_properties, requested_networks,
                    injected_files, admin_password, is_first_time, node,
                    instance, image_meta, legacy_bdm_in_spec)
            notify("end", msg=_("Success"), network_info=network_info)

        except exception.RescheduledException as e:
            # Instance build encountered an error, and has been rescheduled.
            notify("error", fault=e)

        except exception.BuildAbortException as e:
            # Instance build aborted due to a non-failure
            LOG.info(e)
            notify("end", msg=unicode(e))  # notify that build is done

        except Exception as e:
            # Instance build encountered a non-recoverable error:
            with excutils.save_and_reraise_exception():
                self._set_instance_error_state(context, instance['uuid'])
                notify("error", fault=e)  # notify that build failed

    def _prebuild_instance(self, context, instance):
        self._check_instance_exists(context, instance)

        try:
            self._start_building(context, instance)
        except (exception.InstanceNotFound,
                exception.UnexpectedDeletingTaskStateError):
            msg = _("Instance disappeared before we could start it")
            # Quickly bail out of here
            raise exception.BuildAbortException(instance_uuid=instance['uuid'],
                    reason=msg)

    def _validate_instance_group_policy(self, context, instance,
            filter_properties):
        # NOTE(russellb) Instance group policy is enforced by the scheduler.
        # However, there is a race condition with the enforcement of
        # anti-affinity.  Since more than one instance may be scheduled at the
        # same time, it's possible that more than one instance with an
        # anti-affinity policy may end up here.  This is a validation step to
        # make sure that starting the instance here doesn't violate the policy.

        scheduler_hints = filter_properties.get('scheduler_hints') or {}
        group_uuid = scheduler_hints.get('group')
        if not group_uuid:
            return

        @utils.synchronized(group_uuid)
        def _do_validation(context, instance, group_uuid):
            group = instance_group_obj.InstanceGroup.get_by_uuid(context,
                                                                 group_uuid)
            if 'anti-affinity' not in group.policies:
                return

            group_hosts = group.get_hosts(context, exclude=[instance['uuid']])
            if self.host in group_hosts:
                msg = _("Anti-affinity instance group policy was violated.")
                raise exception.RescheduledException(
                        instance_uuid=instance['uuid'],
                        reason=msg)

        _do_validation(context, instance, group_uuid)

    def _build_instance(self, context, request_spec, filter_properties,
            requested_networks, injected_files, admin_password, is_first_time,
            node, instance, image_meta, legacy_bdm_in_spec):
        context = context.elevated()

        # If neutron security groups pass requested security
        # groups to allocate_for_instance()
        if request_spec and self.is_neutron_security_groups:
            security_groups = request_spec.get('security_group')
        else:
            security_groups = []

        if node is None:
            node = self.driver.get_available_nodes(refresh=True)[0]
            LOG.debug(_("No node specified, defaulting to %s"), node)

        network_info = None
        bdms = block_device_obj.BlockDeviceMappingList.get_by_instance_uuid(
                context, instance['uuid'])

        # b64 decode the files to inject:
        injected_files_orig = injected_files
        injected_files = self._decode_files(injected_files)

        rt = self._get_resource_tracker(node)
        try:
            limits = filter_properties.get('limits', {})
            with rt.instance_claim(context, instance, limits):
                # NOTE(russellb) It's important that this validation be done
                # *after* the resource tracker instance claim, as that is where
                # the host is set on the instance.
                self._validate_instance_group_policy(context, instance,
                        filter_properties)
                macs = self.driver.macs_for_instance(instance)
                dhcp_options = self.driver.dhcp_options_for_instance(instance)

                network_info = self._allocate_network(context, instance,
                        requested_networks, macs, security_groups,
                        dhcp_options)

                self._instance_update(
                        context, instance['uuid'],
                        vm_state=vm_states.BUILDING,
                        task_state=task_states.BLOCK_DEVICE_MAPPING)

                # Verify that all the BDMs have a device_name set and assign a
                # default to the ones missing it with the help of the driver.
                self._default_block_device_names(context, instance, image_meta,
                                                 bdms)

                block_device_info = self._prep_block_device(
                        context, instance, bdms)

                set_access_ip = (is_first_time and
                                 not instance['access_ip_v4'] and
                                 not instance['access_ip_v6'])

                instance = self._spawn(context, instance, image_meta,
                                       network_info, block_device_info,
                                       injected_files, admin_password,
                                       set_access_ip=set_access_ip)
        except (exception.InstanceNotFound,
                exception.UnexpectedDeletingTaskStateError):
            # the instance got deleted during the spawn
            # Make sure the async call finishes
            msg = _("Instance disappeared during build")
            if network_info is not None:
                network_info.wait(do_raise=False)
            try:
                self._deallocate_network(context, instance)
            except Exception:
                msg = _('Failed to dealloc network '
                        'for deleted instance')
                LOG.exception(msg, instance=instance)
            raise exception.BuildAbortException(
                instance_uuid=instance['uuid'],
                reason=msg)
        except (exception.UnexpectedTaskStateError,
                exception.VirtualInterfaceCreateException) as e:
            # Don't try to reschedule, just log and reraise.
            with excutils.save_and_reraise_exception():
                LOG.debug(e.format_message(), instance=instance)
                # Make sure the async call finishes
                if network_info is not None:
                    network_info.wait(do_raise=False)
        except exception.InvalidBDM:
            with excutils.save_and_reraise_exception():
                if network_info is not None:
                    network_info.wait(do_raise=False)
                try:
                    self._deallocate_network(context, instance)
                except Exception:
                    msg = _('Failed to dealloc network '
                            'for failed instance')
                    LOG.exception(msg, instance=instance)
        except Exception:
            exc_info = sys.exc_info()
            # try to re-schedule instance:
            # Make sure the async call finishes
            if network_info is not None:
                network_info.wait(do_raise=False)
            rescheduled = self._reschedule_or_error(context, instance,
                    exc_info, requested_networks, admin_password,
                    injected_files_orig, is_first_time, request_spec,
                    filter_properties, bdms, legacy_bdm_in_spec)
            if rescheduled:
                # log the original build error
                self._log_original_error(exc_info, instance['uuid'])
                raise exception.RescheduledException(
                        instance_uuid=instance['uuid'],
                        reason=unicode(exc_info[1]))
            else:
                # not re-scheduling, go to error:
                raise exc_info[0], exc_info[1], exc_info[2]

        # spawn success
        return instance, network_info

    def _log_original_error(self, exc_info, instance_uuid):
        LOG.error(_('Error: %s') % exc_info[1], instance_uuid=instance_uuid,
                  exc_info=exc_info)

    def _reschedule_or_error(self, context, instance, exc_info,
            requested_networks, admin_password, injected_files, is_first_time,
            request_spec, filter_properties, bdms=None,
            legacy_bdm_in_spec=True):
        """Try to re-schedule the build or re-raise the original build error to
        error out the instance.
        """
        instance_uuid = instance['uuid']
        rescheduled = False

        compute_utils.add_instance_fault_from_exc(context, self.conductor_api,
                instance, exc_info[1], exc_info=exc_info)
        self._notify_about_instance_usage(context, instance,
                'instance.create.error', fault=exc_info[1])

        try:
            LOG.debug(_("Clean up resource before rescheduling."),
                      instance=instance)
            if bdms is None:
                bdms = (block_device_obj.BlockDeviceMappingList.
                        get_by_instance_uuid(context, instance.uuid))

            self._shutdown_instance(context, instance,
                                    bdms, requested_networks)
            self._cleanup_volumes(context, instance['uuid'], bdms)
        except Exception:
            # do not attempt retry if clean up failed:
            with excutils.save_and_reraise_exception():
                self._log_original_error(exc_info, instance_uuid)

        try:
            method_args = (request_spec, admin_password, injected_files,
                    requested_networks, is_first_time, filter_properties,
                    legacy_bdm_in_spec)
            task_state = task_states.SCHEDULING

            rescheduled = self._reschedule(context, request_spec,
                    filter_properties, instance['uuid'],
                    self.scheduler_rpcapi.run_instance, method_args,
                    task_state, exc_info)

        except Exception:
            rescheduled = False
            LOG.exception(_("Error trying to reschedule"),
                          instance_uuid=instance_uuid)

        return rescheduled

    def _reschedule(self, context, request_spec, filter_properties,
            instance_uuid, scheduler_method, method_args, task_state,
            exc_info=None):
        """Attempt to re-schedule a compute operation."""

        retry = filter_properties.get('retry', None)
        if not retry:
            # no retry information, do not reschedule.
            LOG.debug(_("Retry info not present, will not reschedule"),
                      instance_uuid=instance_uuid)
            return

        if not request_spec:
            LOG.debug(_("No request spec, will not reschedule"),
                      instance_uuid=instance_uuid)
            return

        request_spec['instance_uuids'] = [instance_uuid]

        LOG.debug(_("Re-scheduling %(method)s: attempt %(num)d") %
                {'method': scheduler_method.func_name,
                 'num': retry['num_attempts']}, instance_uuid=instance_uuid)

        # reset the task state:
        self._instance_update(context, instance_uuid, task_state=task_state)

        if exc_info:
            # stringify to avoid circular ref problem in json serialization:
            retry['exc'] = traceback.format_exception(*exc_info)

        scheduler_method(context, *method_args)
        return True

    @periodic_task.periodic_task
    def _check_instance_build_time(self, context):
        """Ensure that instances are not stuck in build."""
        timeout = CONF.instance_build_timeout
        if timeout == 0:
            return

        filters = {'vm_state': vm_states.BUILDING,
                   'host': self.host}

        building_insts = instance_obj.InstanceList.get_by_filters(context,
                           filters, expected_attrs=[], use_slave=True)

        for instance in building_insts:
            if timeutils.is_older_than(instance['created_at'], timeout):
                self._set_instance_error_state(context, instance['uuid'])
                LOG.warn(_("Instance build timed out. Set to error state."),
                         instance=instance)

    def _check_instance_exists(self, context, instance):
        """Ensure an instance with the same name is not already present."""
        if self.driver.instance_exists(instance['name']):
            raise exception.InstanceExists(name=instance['name'])

    def _start_building(self, context, instance):
        """Save the host and launched_on fields and log appropriately."""
        LOG.audit(_('Starting instance...'), context=context,
                  instance=instance)
        self._instance_update(context, instance['uuid'],
                              vm_state=vm_states.BUILDING,
                              task_state=None,
                              expected_task_state=(task_states.SCHEDULING,
                                                   None))

    def _allocate_network_async(self, context, instance, requested_networks,
                                macs, security_groups, is_vpn, dhcp_options):
        """Method used to allocate networks in the background.

        Broken out for testing.
        """
        LOG.debug(_("Allocating IP information in the background."),
                  instance=instance)
        retries = CONF.network_allocate_retries
        if retries < 0:
            LOG.warn(_("Treating negative config value (%(retries)s) for "
                       "'network_allocate_retries' as 0."),
                     {'retries': retries})
        attempts = retries > 1 and retries + 1 or 1
        retry_time = 1
        for attempt in range(1, attempts + 1):
            try:
                nwinfo = self.network_api.allocate_for_instance(
                        context, instance, vpn=is_vpn,
                        requested_networks=requested_networks,
                        macs=macs,
                        security_groups=security_groups,
                        dhcp_options=dhcp_options)
                LOG.debug(_('Instance network_info: |%s|'), nwinfo,
                          instance=instance)
                # NOTE(alaski): This can be done more cleanly once we're sure
                # we'll receive an object.
                sys_meta = utils.metadata_to_dict(instance['system_metadata'])
                sys_meta['network_allocated'] = 'True'
                self._instance_update(context, instance['uuid'],
                        system_metadata=sys_meta)
                return nwinfo
            except Exception:
                exc_info = sys.exc_info()
                log_info = {'attempt': attempt,
                            'attempts': attempts}
                if attempt == attempts:
                    LOG.exception(_('Instance failed network setup '
                                    'after %(attempts)d attempt(s)'),
                                  log_info)
                    raise exc_info[0], exc_info[1], exc_info[2]
                LOG.warn(_('Instance failed network setup '
                           '(attempt %(attempt)d of %(attempts)d)'),
                         log_info, instance=instance)
                time.sleep(retry_time)
                retry_time *= 2
                if retry_time > 30:
                    retry_time = 30
        # Not reached.

    def _build_networks_for_instance(self, context, instance,
            requested_networks, security_groups):

        # If we're here from a reschedule the network may already be allocated.
        if strutils.bool_from_string(
                instance.system_metadata.get('network_allocated', 'False')):
            return self._get_instance_nw_info(context, instance)

        if not self.is_neutron_security_groups:
            security_groups = []

        macs = self.driver.macs_for_instance(instance)
        dhcp_options = self.driver.dhcp_options_for_instance(instance)
        network_info = self._allocate_network(context, instance,
                requested_networks, macs, security_groups, dhcp_options)

        if not instance.access_ip_v4 and not instance.access_ip_v6:
            # If CONF.default_access_ip_network_name is set, grab the
            # corresponding network and set the access ip values accordingly.
            # Note that when there are multiple ips to choose from, an
            # arbitrary one will be chosen.
            network_name = CONF.default_access_ip_network_name
            if not network_name:
                return network_info

            for vif in network_info:
                if vif['network']['label'] == network_name:
                    for ip in vif.fixed_ips():
                        if ip['version'] == 4:
                            instance.access_ip_v4 = ip['address']
                        if ip['version'] == 6:
                            instance.access_ip_v6 = ip['address']
                    instance.save()
                    break

        return network_info

    def _allocate_network(self, context, instance, requested_networks, macs,
                          security_groups, dhcp_options):
        """Start network allocation asynchronously.  Return an instance
        of NetworkInfoAsyncWrapper that can be used to retrieve the
        allocated networks when the operation has finished.
        """
        # NOTE(comstud): Since we're allocating networks asynchronously,
        # this task state has little meaning, as we won't be in this
        # state for very long.
        instance = self._instance_update(context, instance['uuid'],
                                         vm_state=vm_states.BUILDING,
                                         task_state=task_states.NETWORKING,
                                         expected_task_state=[None])
        is_vpn = pipelib.is_vpn_image(instance['image_ref'])
        return network_model.NetworkInfoAsyncWrapper(
                self._allocate_network_async, context, instance,
                requested_networks, macs, security_groups, is_vpn,
                dhcp_options)

    def _default_root_device_name(self, instance, image_meta, root_bdm):
        try:
            return self.driver.default_root_device_name(instance,
                                                        image_meta,
                                                        root_bdm)
        except NotImplementedError:
            return compute_utils.get_next_device_name(instance, [])

    def _default_device_names_for_instance(self, instance,
                                           root_device_name,
                                           *block_device_lists):
        try:
            self.driver.default_device_names_for_instance(instance,
                                                          root_device_name,
                                                          *block_device_lists)
        except NotImplementedError:
            compute_utils.default_device_names_for_instance(
                instance, root_device_name, *block_device_lists)

    def _default_block_device_names(self, context, instance,
                                    image_meta, block_devices):
        """Verify that all the devices have the device_name set. If not,
        provide a default name.

        It also ensures that there is a root_device_name and is set to the
        first block device in the boot sequence (boot_index=0).
        """
        root_bdm = block_device.get_root_bdm(block_devices)
        if not root_bdm:
            return

        # Get the root_device_name from the root BDM or the instance
        root_device_name = None
        update_instance = False
        update_root_bdm = False

        if root_bdm.device_name:
            root_device_name = root_bdm.device_name
            instance['root_device_name'] = root_device_name
            update_instance = True
        elif instance['root_device_name']:
            root_device_name = instance['root_device_name']
            root_bdm.device_name = root_device_name
            update_root_bdm = True
        else:
            root_device_name = self._default_root_device_name(instance,
                                                              image_meta,
                                                              root_bdm)

            instance['root_device_name'] = root_device_name
            root_bdm.device_name = root_device_name
            update_instance = update_root_bdm = True

        if update_instance:
            self._instance_update(context, instance['uuid'],
                                  root_device_name=root_device_name)
        if update_root_bdm:
            root_bdm.save()

        def _is_mapping(bdm):
            return (bdm.source_type in ('image', 'volume', 'snapshot') and
                    driver_block_device.is_implemented(bdm))

        ephemerals = filter(block_device.new_format_is_ephemeral,
                            block_devices)
        swap = filter(block_device.new_format_is_swap,
                      block_devices)
        block_device_mapping = filter(_is_mapping, block_devices)

        self._default_device_names_for_instance(instance,
                                                root_device_name,
                                                ephemerals,
                                                swap,
                                                block_device_mapping)

    def _prep_block_device(self, context, instance, bdms):
        """Set up the block device for an instance with error logging."""
        try:
            block_device_info = {
                'root_device_name': instance['root_device_name'],
                'swap': driver_block_device.convert_swap(bdms),
                'ephemerals': driver_block_device.convert_ephemerals(bdms),
                'block_device_mapping': (
                    driver_block_device.attach_block_devices(
                        driver_block_device.convert_volumes(bdms),
                        context, instance, self.volume_api,
                        self.driver) +
                    driver_block_device.attach_block_devices(
                        driver_block_device.convert_snapshots(bdms),
                        context, instance, self.volume_api,
                        self.driver, self._await_block_device_map_created) +
                    driver_block_device.attach_block_devices(
                        driver_block_device.convert_images(bdms),
                        context, instance, self.volume_api,
                        self.driver, self._await_block_device_map_created))
            }

            if self.use_legacy_block_device_info:
                for bdm_type in ('swap', 'ephemerals', 'block_device_mapping'):
                    block_device_info[bdm_type] = \
                        driver_block_device.legacy_block_devices(
                        block_device_info[bdm_type])

            # Get swap out of the list
            block_device_info['swap'] = driver_block_device.get_swap(
                block_device_info['swap'])
            return block_device_info

        except Exception:
            LOG.exception(_('Instance failed block device setup'),
                          instance=instance)
            raise exception.InvalidBDM()

    @object_compat
    def _spawn(self, context, instance, image_meta, network_info,
               block_device_info, injected_files, admin_password,
               set_access_ip=False):
        """Spawn an instance with error logging and update its power state."""
        instance.vm_state = vm_states.BUILDING
        instance.task_state = task_states.SPAWNING
        instance.save(expected_task_state=task_states.BLOCK_DEVICE_MAPPING)

        try:
            self.driver.spawn(context, instance, image_meta,
                              injected_files, admin_password,
                              network_info,
                              block_device_info)
        except Exception:
            with excutils.save_and_reraise_exception():
                LOG.exception(_('Instance failed to spawn'), instance=instance)

        current_power_state = self._get_power_state(context, instance)

        instance.power_state = current_power_state
        instance.vm_state = vm_states.ACTIVE
        instance.task_state = None
        instance.launched_at = timeutils.utcnow()

        def _set_access_ip_values():
            """Add access ip values for a given instance.

            If CONF.default_access_ip_network_name is set, this method will
            grab the corresponding network and set the access ip values
            accordingly. Note that when there are multiple ips to choose
            from, an arbitrary one will be chosen.
            """

            network_name = CONF.default_access_ip_network_name
            if not network_name:
                return

            for vif in network_info:
                if vif['network']['label'] == network_name:
                    for ip in vif.fixed_ips():
                        if ip['version'] == 4:
                            instance.access_ip_v4 = ip['address']
                        if ip['version'] == 6:
                            instance.access_ip_v6 = ip['address']
                    return

        if set_access_ip:
            _set_access_ip_values()

        network_info.wait(do_raise=True)
        instance.info_cache.network_info = network_info
        instance.save(expected_task_state=task_states.SPAWNING)
        return instance

    def _notify_about_instance_usage(self, context, instance, event_suffix,
                                     network_info=None, system_metadata=None,
                                     extra_usage_info=None, fault=None):
        compute_utils.notify_about_instance_usage(
            self.notifier, context, instance, event_suffix,
            network_info=network_info,
            system_metadata=system_metadata,
            extra_usage_info=extra_usage_info, fault=fault)

    def _deallocate_network(self, context, instance,
                            requested_networks=None):
        LOG.debug(_('Deallocating network for instance'), instance=instance)
        self.network_api.deallocate_for_instance(
            context, instance, requested_networks=requested_networks)

    def _get_instance_volume_block_device_info(self, context, instance,
                                               refresh_conn_info=False,
                                               bdms=None):
        """Transform volumes to the driver block_device format."""

        if not bdms:
            bdms = (block_device_obj.BlockDeviceMappingList.
                    get_by_instance_uuid(context, instance['uuid']))
        block_device_mapping = (
            driver_block_device.convert_volumes(bdms) +
            driver_block_device.convert_snapshots(bdms) +
            driver_block_device.convert_images(bdms))

        if not refresh_conn_info:
            # if the block_device_mapping has no value in connection_info
            # (returned as None), don't include in the mapping
            block_device_mapping = [
                bdm for bdm in block_device_mapping
                if bdm.get('connection_info')]
        else:
            block_device_mapping = driver_block_device.refresh_conn_infos(
                block_device_mapping, context, instance, self.volume_api,
                self.driver)

        if self.use_legacy_block_device_info:
            block_device_mapping = driver_block_device.legacy_block_devices(
                block_device_mapping)
        return {'block_device_mapping': block_device_mapping}

    # NOTE(mikal): No object_compat wrapper on this method because its
    # callers all pass objects already
    @wrap_exception()
    @reverts_task_state
    @wrap_instance_event
    @wrap_instance_fault
    def build_and_run_instance(self, context, instance, image, request_spec,
                     filter_properties, admin_password=None,
                     injected_files=None, requested_networks=None,
                     security_groups=None, block_device_mapping=None,
                     node=None, limits=None):

        @utils.synchronized(instance.uuid)
        def do_build_and_run_instance(context, instance, image, request_spec,
                filter_properties, admin_password, injected_files,
                requested_networks, security_groups, block_device_mapping,
                node=None, limits=None):

            try:
                LOG.audit(_('Starting instance...'), context=context,
                      instance=instance)
                instance.vm_state = vm_states.BUILDING
                instance.task_state = None
                instance.save(expected_task_state=
                        (task_states.SCHEDULING, None))
            except exception.InstanceNotFound:
                msg = _('Instance disappeared before build.')
                LOG.debug(msg, instance=instance)
                return
            except exception.UnexpectedTaskStateError as e:
                LOG.debug(e.format_message(), instance=instance)
                return

            # b64 decode the files to inject:
            decoded_files = self._decode_files(injected_files)

            if limits is None:
                limits = {}

            if node is None:
                node = self.driver.get_available_nodes()[0]
                LOG.debug(_('No node specified, defaulting to %s'), node,
                          instance=instance)

            try:
                self._build_and_run_instance(context, instance, image,
                        decoded_files, admin_password, requested_networks,
                        security_groups, block_device_mapping, node, limits)
            except exception.RescheduledException as e:
                LOG.debug(e.format_message(), instance=instance)
                # dhcp_options are per host, so if they're set we need to
                # deallocate the networks and reallocate on the next host.
                if self.driver.dhcp_options_for_instance(instance):
                    self._cleanup_allocated_networks(context, instance,
                            requested_networks)

                instance.task_state = task_states.SCHEDULING
                instance.save()

                self.compute_task_api.build_instances(context, [instance],
                        image, filter_properties, admin_password,
                        injected_files, requested_networks, security_groups,
                        block_device_mapping)
            except exception.InstanceNotFound:
                msg = _('Instance disappeared during build.')
                LOG.debug(msg, instance=instance)
            except exception.BuildAbortException as e:
                LOG.exception(e.format_message(), instance=instance)
                self._cleanup_allocated_networks(context, instance,
                        requested_networks)
                self._set_instance_error_state(context, instance.uuid)
            except exception.UnexpectedDeletingTaskStateError as e:
                # The instance is deleting, so clean up but don't error.
                LOG.debug(e.format_message(), instance=instance)
                self._cleanup_allocated_networks(context, instance,
                        requested_networks)
            except Exception:
                # Should not reach here.
                msg = _('Unexpected build failure, not rescheduling build.')
                LOG.exception(msg, instance=instance)
                self._cleanup_allocated_networks(context, instance,
                        requested_networks)
                self._set_instance_error_state(context, instance.uuid)

        do_build_and_run_instance(context, instance, image, request_spec,
                filter_properties, admin_password, injected_files,
                requested_networks, security_groups, block_device_mapping,
                node, limits)

    def _build_and_run_instance(self, context, instance, image, injected_files,
            admin_password, requested_networks, security_groups,
            block_device_mapping, node, limits):

        image_name = image.get('name')
        self._notify_about_instance_usage(context, instance, 'create.start',
                extra_usage_info={'image_name': image_name})
        try:
            rt = self._get_resource_tracker(node)
            with rt.instance_claim(context, instance, limits):
                with self._build_resources(context, instance,
                        requested_networks, security_groups, image,
                        block_device_mapping) as resources:
                    instance.vm_state = vm_states.BUILDING
                    instance.task_state = task_states.SPAWNING
                    instance.save(expected_task_state=
                            task_states.BLOCK_DEVICE_MAPPING)
                    block_device_info = resources['block_device_info']
                    network_info = resources['network_info']
                    self.driver.spawn(context, instance, image,
                                      injected_files, admin_password,
                                      network_info=network_info,
                                      block_device_info=block_device_info)
                    self._notify_about_instance_usage(context, instance,
                            'create.end',
                            extra_usage_info={'message': _('Success')},
                            network_info=network_info)
        except (exception.InstanceNotFound,
                exception.UnexpectedDeletingTaskStateError) as e:
            with excutils.save_and_reraise_exception():
                self._notify_about_instance_usage(context, instance,
                    'create.end', fault=e)
        except exception.ComputeResourcesUnavailable as e:
            LOG.debug(e.format_message(), instance=instance)
            self._notify_about_instance_usage(context, instance,
                    'create.error', fault=e)
            raise exception.RescheduledException(
                    instance_uuid=instance.uuid, reason=e.format_message())
        except exception.BuildAbortException as e:
            with excutils.save_and_reraise_exception():
                LOG.debug(e.format_message(), instance=instance)
                self._notify_about_instance_usage(context, instance,
                    'create.error', fault=e)
        except (exception.VirtualInterfaceCreateException,
                exception.VirtualInterfaceMacAddressException,
                exception.FixedIpLimitExceeded,
                exception.NoMoreNetworks) as e:
            LOG.exception(_('Failed to allocate network(s)'),
                          instance=instance)
            self._notify_about_instance_usage(context, instance,
                    'create.error', fault=e)
            msg = _('Failed to allocate the network(s), not rescheduling.')
            raise exception.BuildAbortException(instance_uuid=instance.uuid,
                    reason=msg)
        except Exception as e:
            self._notify_about_instance_usage(context, instance,
                    'create.error', fault=e)
            raise exception.RescheduledException(
                    instance_uuid=instance.uuid, reason=str(e))

        # NOTE(alaski): This is only useful during reschedules, remove it now.
        instance.system_metadata.pop('network_allocated', None)

        instance.power_state = self._get_power_state(context, instance)
        instance.vm_state = vm_states.ACTIVE
        instance.task_state = None
        instance.launched_at = timeutils.utcnow()
        instance.save(expected_task_state=task_states.SPAWNING)

    @contextlib.contextmanager
    def _build_resources(self, context, instance, requested_networks,
            security_groups, image, block_device_mapping):
        resources = {}

        try:
            network_info = self._build_networks_for_instance(context, instance,
                    requested_networks, security_groups)
            resources['network_info'] = network_info
        except (exception.InstanceNotFound,
                exception.UnexpectedDeletingTaskStateError):
            raise
        except exception.UnexpectedTaskStateError as e:
            raise exception.BuildAbortException(instance_uuid=instance.uuid,
                    reason=e.format_message())
        except Exception:
            # Because this allocation is async any failures are likely to occur
            # when the driver accesses network_info during spawn().
            LOG.exception('Failed to allocate network(s)', instance=instance)
            msg = _('Failed to allocate the network(s), not rescheduling.')
            raise exception.BuildAbortException(instance_uuid=instance.uuid,
                    reason=msg)

        try:
            # Verify that all the BDMs have a device_name set and assign a
            # default to the ones missing it with the help of the driver.
            self._default_block_device_names(context, instance, image,
                    block_device_mapping)

            instance.vm_state = vm_states.BUILDING
            instance.task_state = task_states.BLOCK_DEVICE_MAPPING
            instance.save()

            block_device_info = self._prep_block_device(context, instance,
                    block_device_mapping)
            resources['block_device_info'] = block_device_info
        except (exception.InstanceNotFound,
                exception.UnexpectedDeletingTaskStateError):
            raise
        except exception.UnexpectedTaskStateError as e:
            raise exception.BuildAbortException(instance_uuid=instance.uuid,
                    reason=e.format_message())
        except Exception:
            LOG.exception(_('Failure prepping block device'),
                    instance=instance)
            msg = _('Failure prepping block device.')
            raise exception.BuildAbortException(instance_uuid=instance.uuid,
                    reason=msg)

        try:
            yield resources
        except Exception:
            with excutils.save_and_reraise_exception() as ctxt:
                LOG.exception(_('Instance failed to spawn'), instance=instance)
                # Make sure the async call finishes
                if network_info is not None:
                    network_info.wait(do_raise=False)
                try:
                    self._cleanup_build_resources(context, instance,
                            block_device_mapping)
                except Exception:
                    ctxt.reraise = False
                    msg = _('Could not clean up failed build,'
                            ' not rescheduling')
                    raise exception.BuildAbortException(
                            instance_uuid=instance.uuid, reason=msg)

    def _cleanup_allocated_networks(self, context, instance,
            requested_networks):
        try:
            self._deallocate_network(context, instance, requested_networks)
            instance.system_metadata['network_allocated'] = 'False'
            instance.save()
        except Exception:
            msg = _('Failed to deallocate networks')
            LOG.exception(msg, instance=instance)

    def _cleanup_build_resources(self, context, instance,
            block_device_mapping):
        # Don't clean up networks here in case we reschedule
        try:
            self._cleanup_volumes(context, instance.uuid,
                    block_device_mapping)
        except Exception:
            with excutils.save_and_reraise_exception():
                msg = _('Failed to cleanup volumes for failed build,'
                        ' not rescheduling')
                LOG.exception(msg, instance=instance)

    @messaging.expected_exceptions(exception.BuildAbortException,
                                   exception.UnexpectedTaskStateError,
                                   exception.VirtualInterfaceCreateException,
                                   exception.RescheduledException)
    @wrap_exception()
    @reverts_task_state
    @wrap_instance_event
    @wrap_instance_fault
    def run_instance(self, context, instance, request_spec,
                     filter_properties, requested_networks,
                     injected_files, admin_password,
                     is_first_time, node, legacy_bdm_in_spec):

        if filter_properties is None:
            filter_properties = {}

        @utils.synchronized(instance['uuid'])
        def do_run_instance():
            self._run_instance(context, request_spec,
                    filter_properties, requested_networks, injected_files,
                    admin_password, is_first_time, node, instance,
                    legacy_bdm_in_spec)
        do_run_instance()

    def _try_deallocate_network(self, context, instance,
                                requested_networks=None):
        try:
            # tear down allocated network structure
            self._deallocate_network(context, instance, requested_networks)
        except Exception:
            with excutils.save_and_reraise_exception():
                LOG.error(_('Failed to deallocate network for instance.'),
                          instance=instance)
                self._set_instance_error_state(context, instance['uuid'])

    def _shutdown_instance(self, context, instance,
                           bdms, requested_networks=None, notify=True):
        """Shutdown an instance on this host."""
        context = context.elevated()
        LOG.audit(_('%(action_str)s instance') % {'action_str': 'Terminating'},
                  context=context, instance=instance)

        if notify:
            self._notify_about_instance_usage(context, instance,
                                              "shutdown.start")

        # get network info before tearing down
        try:
            network_info = self._get_instance_nw_info(context, instance)
        except (exception.NetworkNotFound, exception.NoMoreFixedIps,
                exception.InstanceInfoCacheNotFound):
            network_info = network_model.NetworkInfo()

        # NOTE(vish) get bdms before destroying the instance
        vol_bdms = [bdm for bdm in bdms if bdm.is_volume]
        block_device_info = self._get_instance_volume_block_device_info(
            context, instance, bdms=bdms)

        # NOTE(melwitt): attempt driver destroy before releasing ip, may
        #                want to keep ip allocated for certain failures
        try:
            self.driver.destroy(context, instance, network_info,
                    block_device_info)
        except exception.InstancePowerOffFailure:
            # if the instance can't power off, don't release the ip
            with excutils.save_and_reraise_exception():
                pass
        except Exception:
            with excutils.save_and_reraise_exception():
                # deallocate ip and fail without proceeding to
                # volume api calls, preserving current behavior
                self._try_deallocate_network(context, instance,
                                             requested_networks)

        self._try_deallocate_network(context, instance, requested_networks)

        for bdm in vol_bdms:
            try:
                # NOTE(vish): actual driver detach done in driver.destroy, so
                #             just tell cinder that we are done with it.
                connector = self.driver.get_volume_connector(instance)
                self.volume_api.terminate_connection(context,
                                                     bdm.volume_id,
                                                     connector)
                self.volume_api.detach(context, bdm.volume_id)
            except exception.DiskNotFound as exc:
                LOG.warn(_('Ignoring DiskNotFound: %s') % exc,
                         instance=instance)
            except exception.VolumeNotFound as exc:
                LOG.warn(_('Ignoring VolumeNotFound: %s') % exc,
                         instance=instance)

        if notify:
            self._notify_about_instance_usage(context, instance,
                                              "shutdown.end")

    def _cleanup_volumes(self, context, instance_uuid, bdms):
        for bdm in bdms:
            LOG.debug(_("terminating bdm %s") % bdm,
                      instance_uuid=instance_uuid)
            if bdm.volume_id and bdm.delete_on_termination:
                self.volume_api.delete(context, bdm.volume_id)
            # NOTE(vish): bdms will be deleted on instance destroy

    @hooks.add_hook("delete_instance")
    def _delete_instance(self, context, instance, bdms,
                         reservations=None):
        """Delete an instance on this host.  Commit or rollback quotas
        as necessary.
        """
        instance_uuid = instance['uuid']
        image = instance['image_ref']

        project_id, user_id = quotas_obj.ids_from_instance(context, instance)

        was_soft_deleted = instance['vm_state'] == vm_states.SOFT_DELETED
        if was_soft_deleted:
            # Instances in SOFT_DELETED vm_state have already had quotas
            # decremented.
            try:
                self._quota_rollback(context, reservations,
                                     project_id=project_id,
                                     user_id=user_id)
            except Exception:
                pass
            reservations = None

        try:
            events = self.instance_events.clear_events_for_instance(instance)
            if events:
                LOG.debug(_('Events pending at deletion: %(events)s'),
                          {'events': ','.join(events.keys())},
                          instance=instance)
            db_inst = obj_base.obj_to_primitive(instance)
            instance.info_cache.delete()
            self._notify_about_instance_usage(context, instance,
                                              "delete.start")
            self._shutdown_instance(context, db_inst, bdms)
            # NOTE(vish): We have already deleted the instance, so we have
            #             to ignore problems cleaning up the volumes. It
            #             would be nice to let the user know somehow that
            #             the volume deletion failed, but it is not
            #             acceptable to have an instance that can not be
            #             deleted. Perhaps this could be reworked in the
            #             future to set an instance fault the first time
            #             and to only ignore the failure if the instance
            #             is already in ERROR.
            try:
                self._cleanup_volumes(context, instance_uuid, bdms)
            except Exception as exc:
                err_str = _("Ignoring volume cleanup failure due to %s")
                LOG.warn(err_str % exc, instance=instance)
            # if a delete task succeed, always update vm state and task
            # state without expecting task state to be DELETING
            instance.vm_state = vm_states.DELETED
            instance.task_state = None
            instance.terminated_at = timeutils.utcnow()
            instance.save()
            system_meta = utils.instance_sys_meta(instance)
            db_inst = self.conductor_api.instance_destroy(
                context, obj_base.obj_to_primitive(instance))
            instance = instance_obj.Instance._from_db_object(context, instance,
                                                             db_inst)
        except Exception:
            with excutils.save_and_reraise_exception():
                self._quota_rollback(context, reservations,
                                     project_id=project_id,
                                     user_id=user_id)

        quotas = quotas_obj.Quotas.from_reservations(context,
                                                     reservations,
                                                     instance=instance)
        self._complete_deletion(context,
                                instance,
                                bdms,
                                quotas,
                                system_meta)

    @wrap_exception()
    @wrap_instance_event
    @wrap_instance_fault
    def terminate_instance(self, context, instance, bdms, reservations):
        """Terminate an instance on this host."""
        # NOTE (ndipanov): If we get non-object BDMs, just get them from the
        # db again, as this means they are sent in the old format and we want
        # to avoid converting them back when we can just get them.
        # Remove this when we bump the RPC major version to 4.0
        if (bdms and
            any(not isinstance(bdm, block_device_obj.BlockDeviceMapping)
                for bdm in bdms)):
            bdms = (block_device_obj.BlockDeviceMappingList.
                    get_by_instance_uuid(context, instance.uuid))

        @utils.synchronized(instance['uuid'])
        def do_terminate_instance(instance, bdms):
            try:
                self._delete_instance(context, instance, bdms,
                                      reservations=reservations)
            except exception.InstanceNotFound:
                LOG.info(_("Instance disappeared during terminate"),
                         instance=instance)
            except Exception as error:
                # As we're trying to delete always go to Error if something
                # goes wrong that _delete_instance can't handle.
                with excutils.save_and_reraise_exception():
                    LOG.exception(_('Setting instance vm_state to ERROR'),
                                  instance=instance)
                    self._set_instance_error_state(context, instance['uuid'])

        do_terminate_instance(instance, bdms)

    # NOTE(johannes): This is probably better named power_off_instance
    # so it matches the driver method, but because of other issues, we
    # can't use that name in grizzly.
    @wrap_exception()
    @reverts_task_state
    @wrap_instance_event
    @wrap_instance_fault
    def stop_instance(self, context, instance):
        """Stopping an instance on this host."""
        self._notify_about_instance_usage(context, instance, "power_off.start")
        self.driver.power_off(instance)
        current_power_state = self._get_power_state(context, instance)
        instance.power_state = current_power_state
        instance.vm_state = vm_states.STOPPED
        instance.task_state = None
        instance.save(expected_task_state=task_states.POWERING_OFF)
        self._notify_about_instance_usage(context, instance, "power_off.end")

    def _power_on(self, context, instance):
        network_info = self._get_instance_nw_info(context, instance)
        block_device_info = self._get_instance_volume_block_device_info(
                                context, instance)
        self.driver.power_on(context, instance,
                             network_info,
                             block_device_info)

    # NOTE(johannes): This is probably better named power_on_instance
    # so it matches the driver method, but because of other issues, we
    # can't use that name in grizzly.
    @wrap_exception()
    @reverts_task_state
    @wrap_instance_event
    @wrap_instance_fault
    def start_instance(self, context, instance):
        """Starting an instance on this host."""
        self._notify_about_instance_usage(context, instance, "power_on.start")
        self._power_on(context, instance)
        current_power_state = self._get_power_state(context, instance)
        instance.power_state = current_power_state
        instance.vm_state = vm_states.ACTIVE
        instance.task_state = None
        instance.save(expected_task_state=task_states.POWERING_ON)
        self._notify_about_instance_usage(context, instance, "power_on.end")

    @wrap_exception()
    @reverts_task_state
    @wrap_instance_event
    @wrap_instance_fault
    def soft_delete_instance(self, context, instance, reservations):
        """Soft delete an instance on this host."""

        project_id, user_id = quotas_obj.ids_from_instance(context, instance)
        try:
            self._notify_about_instance_usage(context, instance,
                                              "soft_delete.start")
            try:
                self.driver.soft_delete(instance)
            except NotImplementedError:
                # Fallback to just powering off the instance if the
                # hypervisor doesn't implement the soft_delete method
                self.driver.power_off(instance)
            current_power_state = self._get_power_state(context, instance)
            instance.power_state = current_power_state
            instance.vm_state = vm_states.SOFT_DELETED
            instance.task_state = None
            instance.save(expected_task_state=[task_states.SOFT_DELETING])
        except Exception:
            with excutils.save_and_reraise_exception():
                self._quota_rollback(context, reservations,
                                     project_id=project_id,
                                     user_id=user_id)
        self._quota_commit(context, reservations, project_id=project_id,
                           user_id=user_id)
        self._notify_about_instance_usage(context, instance, "soft_delete.end")

    @object_compat
    @wrap_exception()
    @reverts_task_state
    @wrap_instance_event
    @wrap_instance_fault
    def restore_instance(self, context, instance):
        """Restore a soft-deleted instance on this host."""
        self._notify_about_instance_usage(context, instance, "restore.start")
        try:
            self.driver.restore(instance)
        except NotImplementedError:
            # Fallback to just powering on the instance if the hypervisor
            # doesn't implement the restore method
            self._power_on(context, instance)
        current_power_state = self._get_power_state(context, instance)
        instance.power_state = current_power_state
        instance.vm_state = vm_states.ACTIVE
        instance.task_state = None
        instance.save(expected_task_state=task_states.RESTORING)
        self._notify_about_instance_usage(context, instance, "restore.end")

    def _rebuild_default_impl(self, context, instance, image_meta,
                              injected_files, admin_password, bdms,
                              detach_block_devices, attach_block_devices,
                              network_info=None,
                              recreate=False, block_device_info=None,
                              preserve_ephemeral=False):
        if preserve_ephemeral:
            # The default code path does not support preserving ephemeral
            # partitions.
            raise exception.PreserveEphemeralNotSupported()

        detach_block_devices(context, bdms)

        if not recreate:
            self.driver.destroy(context, instance, network_info,
                                block_device_info=block_device_info)

        instance.task_state = task_states.REBUILD_BLOCK_DEVICE_MAPPING
        instance.save(expected_task_state=[task_states.REBUILDING])

        new_block_device_info = attach_block_devices(context, instance, bdms)

        instance.task_state = task_states.REBUILD_SPAWNING
        instance.save(
            expected_task_state=[task_states.REBUILD_BLOCK_DEVICE_MAPPING])

        self.driver.spawn(context, instance, image_meta, injected_files,
                          admin_password, network_info=network_info,
                          block_device_info=new_block_device_info)

    @object_compat
    @messaging.expected_exceptions(exception.PreserveEphemeralNotSupported)
    @wrap_exception()
    @reverts_task_state
    @wrap_instance_event
    @wrap_instance_fault
    def rebuild_instance(self, context, instance, orig_image_ref, image_ref,
                         injected_files, new_pass, orig_sys_metadata,
                         bdms, recreate, on_shared_storage,
                         preserve_ephemeral=False):
        """Destroy and re-make this instance.

        A 'rebuild' effectively purges all existing data from the system and
        remakes the VM with given 'metadata' and 'personalities'.

        :param context: `nova.RequestContext` object
        :param instance: Instance object
        :param orig_image_ref: Original image_ref before rebuild
        :param image_ref: New image_ref for rebuild
        :param injected_files: Files to inject
        :param new_pass: password to set on rebuilt instance
        :param orig_sys_metadata: instance system metadata from pre-rebuild
        :param bdms: block-device-mappings to use for rebuild
        :param recreate: True if the instance is being recreated (e.g. the
            hypervisor it was on failed) - cleanup of old state will be
            skipped.
        :param on_shared_storage: True if instance files on shared storage
        :param preserve_ephemeral: True if the default ephemeral storage
                                   partition must be preserved on rebuild
        """
        context = context.elevated()
        # NOTE (ndipanov): If we get non-object BDMs, just get them from the
        # db again, as this means they are sent in the old format and we want
        # to avoid converting them back when we can just get them.
        # Remove this on the next major RPC version bump
        if (bdms and
            any(not isinstance(bdm, block_device_obj.BlockDeviceMapping)
                for bdm in bdms)):
            bdms = None

        orig_vm_state = instance.vm_state
        with self._error_out_instance_on_exception(context, instance.uuid):
            LOG.audit(_("Rebuilding instance"), context=context,
                      instance=instance)

            if recreate:
                if not self.driver.capabilities["supports_recreate"]:
                    raise exception.InstanceRecreateNotSupported

                self._check_instance_exists(context, instance)

                # To cover case when admin expects that instance files are on
                # shared storage, but not accessible and vice versa
                if on_shared_storage != self.driver.instance_on_disk(instance):
                    raise exception.InvalidSharedStorage(
                            _("Invalid state of instance files on shared"
                              " storage"))

                if on_shared_storage:
                    LOG.info(_('disk on shared storage, recreating using'
                               ' existing disk'))
                else:
                    image_ref = orig_image_ref = instance.image_ref
                    LOG.info(_("disk not on shared storage, rebuilding from:"
                               " '%s'") % str(image_ref))

                # NOTE(mriedem): On a recreate (evacuate), we need to update
                # the instance's host and node properties to reflect it's
                # destination node for the recreate.
                node_name = None
                try:
                    compute_node = self._get_compute_info(context, self.host)
                    node_name = compute_node['hypervisor_hostname']
                except exception.NotFound:
                    LOG.exception(_('Failed to get compute_info for %s') %
                                  self.host)
                finally:
                    instance.host = self.host
                    instance.node = node_name
                    instance.save()

            if image_ref:
                image_meta = _get_image_meta(context, image_ref)
            else:
                image_meta = {}

            # This instance.exists message should contain the original
            # image_ref, not the new one.  Since the DB has been updated
            # to point to the new one... we have to override it.
            orig_image_ref_url = glance.generate_image_url(orig_image_ref)
            extra_usage_info = {'image_ref_url': orig_image_ref_url}
            self.conductor_api.notify_usage_exists(context,
                    obj_base.obj_to_primitive(instance),
                    current_period=True, system_metadata=orig_sys_metadata,
                    extra_usage_info=extra_usage_info)

            # This message should contain the new image_ref
            extra_usage_info = {'image_name': image_meta.get('name', '')}
            self._notify_about_instance_usage(context, instance,
                    "rebuild.start", extra_usage_info=extra_usage_info)

            instance.power_state = self._get_power_state(context, instance)
            instance.task_state = task_states.REBUILDING
            instance.save(expected_task_state=[task_states.REBUILDING])

            if recreate:
                self.network_api.setup_networks_on_host(
                        context, instance, self.host)

            network_info = self._get_instance_nw_info(context, instance)

            if bdms is None:
                bdms = (block_device_obj.BlockDeviceMappingList.
                        get_by_instance_uuid(context, instance.uuid))

            block_device_info = \
                self._get_instance_volume_block_device_info(
                        context, instance, bdms=bdms)

            def detach_block_devices(context, bdms):
                for bdm in bdms:
                    if bdm.is_volume:
                        self.volume_api.detach(context, bdm.volume_id)

            files = self._decode_files(injected_files)

            kwargs = dict(
                context=context,
                instance=instance,
                image_meta=image_meta,
                injected_files=files,
                admin_password=new_pass,
                bdms=bdms,
                detach_block_devices=detach_block_devices,
                attach_block_devices=self._prep_block_device,
                block_device_info=block_device_info,
                network_info=network_info,
                preserve_ephemeral=preserve_ephemeral)
            try:
                self.driver.rebuild(**kwargs)
            except NotImplementedError:
                # NOTE(rpodolyaka): driver doesn't provide specialized version
                # of rebuild, fall back to the default implementation
                self._rebuild_default_impl(**kwargs)
            instance.power_state = self._get_power_state(context, instance)
            instance.vm_state = vm_states.ACTIVE
            instance.task_state = None
            instance.launched_at = timeutils.utcnow()
            instance.save(expected_task_state=[task_states.REBUILD_SPAWNING])

            LOG.info(_("bringing vm to original state: '%s'") % orig_vm_state)
            if orig_vm_state == vm_states.STOPPED:
                instance.vm_state = vm_states.ACTIVE
                instance.task_state = task_states.POWERING_OFF
                instance.progress = 0
                instance.save()
                self.stop_instance(context, instance)

            self._notify_about_instance_usage(
                    context, instance, "rebuild.end",
                    network_info=network_info,
                    extra_usage_info=extra_usage_info)

    def _handle_bad_volumes_detached(self, context, instance, bad_devices,
                                     block_device_info):
        """Handle cases where the virt-layer had to detach non-working volumes
        in order to complete an operation.
        """
        for bdm in block_device_info['block_device_mapping']:
            if bdm.get('mount_device') in bad_devices:
                try:
                    volume_id = bdm['connection_info']['data']['volume_id']
                except KeyError:
                    continue

                # NOTE(sirp): ideally we'd just call
                # `compute_api.detach_volume` here but since that hits the
                # DB directly, that's off limits from within the
                # compute-manager.
                #
                # API-detach
                LOG.info(_("Detaching from volume api: %s") % volume_id)
                volume = self.volume_api.get(context, volume_id)
                self.volume_api.check_detach(context, volume)
                self.volume_api.begin_detaching(context, volume_id)

                # Manager-detach
                self.detach_volume(context, volume_id, instance)

    @wrap_exception()
    @reverts_task_state
    @wrap_instance_event
    @wrap_instance_fault
    def reboot_instance(self, context, instance, block_device_info,
                        reboot_type):
        """Reboot an instance on this host."""
        # acknowledge the request made it to the manager
        if reboot_type == "SOFT":
            instance.task_state = task_states.REBOOT_PENDING
            expected_states = (task_states.REBOOTING,
                               task_states.REBOOT_PENDING,
                               task_states.REBOOT_STARTED)
        else:
            instance.task_state = task_states.REBOOT_PENDING_HARD
            expected_states = (task_states.REBOOTING_HARD,
                               task_states.REBOOT_PENDING_HARD,
                               task_states.REBOOT_STARTED_HARD)
        context = context.elevated()
        LOG.audit(_("Rebooting instance"), context=context, instance=instance)

        block_device_info = self._get_instance_volume_block_device_info(
                                context, instance)

        network_info = self._get_instance_nw_info(context, instance)

        self._notify_about_instance_usage(context, instance, "reboot.start")

        current_power_state = self._get_power_state(context, instance)

        instance.power_state = current_power_state
        instance.save(expected_task_state=expected_states)

        if instance['power_state'] != power_state.RUNNING:
            state = instance['power_state']
            running = power_state.RUNNING
            LOG.warn(_('trying to reboot a non-running instance:'
                       ' (state: %(state)s expected: %(running)s)'),
                     {'state': state, 'running': running},
                     context=context, instance=instance)

        def bad_volumes_callback(bad_devices):
            self._handle_bad_volumes_detached(
                    context, instance, bad_devices, block_device_info)

        try:
            # Don't change it out of rescue mode
            if instance['vm_state'] == vm_states.RESCUED:
                new_vm_state = vm_states.RESCUED
            else:
                new_vm_state = vm_states.ACTIVE
            new_power_state = None
            if reboot_type == "SOFT":
                instance.task_state = task_states.REBOOT_STARTED
                expected_state = task_states.REBOOT_PENDING
            else:
                instance.task_state = task_states.REBOOT_STARTED_HARD
                expected_state = task_states.REBOOT_PENDING_HARD
            instance.save(expected_task_state=expected_state)
            self.driver.reboot(context, instance,
                               network_info,
                               reboot_type,
                               block_device_info=block_device_info,
                               bad_volumes_callback=bad_volumes_callback)

        except Exception as error:
            with excutils.save_and_reraise_exception() as ctxt:
                exc_info = sys.exc_info()
                # if the reboot failed but the VM is running don't
                # put it into an error state
                new_power_state = self._get_power_state(context, instance)
                if new_power_state == power_state.RUNNING:
                    LOG.warning(_('Reboot failed but instance is running'),
                                context=context, instance=instance)
                    compute_utils.add_instance_fault_from_exc(context,
                            self.conductor_api, instance, error, exc_info)
                    self._notify_about_instance_usage(context, instance,
                            'reboot.error', fault=error)
                    ctxt.reraise = False
                else:
                    LOG.error(_('Cannot reboot instance: %s'), error,
                              context=context, instance=instance)
                    self._set_instance_obj_error_state(context, instance)

        if not new_power_state:
            new_power_state = self._get_power_state(context, instance)
        try:
            instance.power_state = new_power_state
            instance.vm_state = new_vm_state
            instance.task_state = None
            instance.save()
        except exception.InstanceNotFound:
            LOG.warn(_("Instance disappeared during reboot"),
                     context=context, instance=instance)

        self._notify_about_instance_usage(context, instance, "reboot.end")

    @wrap_exception()
    @reverts_task_state
    @wrap_instance_fault
    def backup_instance(self, context, image_id, instance, backup_type,
                        rotation):
        """Backup an instance on this host.

        :param backup_type: daily | weekly
        :param rotation: int representing how many backups to keep around
        """
        if rotation < 0:
            raise exception.RotationRequiredForBackup()
        self._snapshot_instance(context, image_id, instance,
                                task_states.IMAGE_BACKUP)
        self._rotate_backups(context, instance, backup_type, rotation)

    @wrap_exception()
    @reverts_task_state
    @wrap_instance_fault
    @delete_image_on_error
    def snapshot_instance(self, context, image_id, instance):
        """Snapshot an instance on this host.

        :param context: security context
        :param instance: a nova.objects.instance.Instance object
        :param image_id: glance.db.sqlalchemy.models.Image.Id
        """
        # NOTE(dave-mcnally) the task state will already be set by the api
        # but if the compute manager has crashed/been restarted prior to the
        # request getting here the task state may have been cleared so we set
        # it again and things continue normally
        try:
            instance.task_state = task_states.IMAGE_SNAPSHOT
            instance.save(
                        expected_task_state=task_states.IMAGE_SNAPSHOT_PENDING)
        except exception.InstanceNotFound:
            # possibility instance no longer exists, no point in continuing
            LOG.debug(_("Instance not found, could not set state %s "
                        "for instance."),
                      task_states.IMAGE_SNAPSHOT, instance=instance)
            return

        except exception.UnexpectedDeletingTaskStateError:
            LOG.debug(_("Instance being deleted, snapshot cannot continue"),
                      instance=instance)
            return

        self._snapshot_instance(context, image_id, instance,
                                task_states.IMAGE_SNAPSHOT)

    def _snapshot_instance(self, context, image_id, instance,
                           expected_task_state):
        context = context.elevated()

        current_power_state = self._get_power_state(context, instance)
        try:
            instance.power_state = current_power_state
            instance.save()

            LOG.audit(_('instance snapshotting'), context=context,
                  instance=instance)

            if instance.power_state != power_state.RUNNING:
                state = instance.power_state
                running = power_state.RUNNING
                LOG.warn(_('trying to snapshot a non-running instance: '
                       '(state: %(state)s expected: %(running)s)'),
                     {'state': state, 'running': running},
                     instance=instance)

            self._notify_about_instance_usage(
                context, instance, "snapshot.start")

            def update_task_state(task_state,
                                  expected_state=expected_task_state):
                instance.task_state = task_state
                instance.save(expected_task_state=expected_state)

            self.driver.snapshot(context, instance, image_id,
                                 update_task_state)

            instance.task_state = None
            instance.save(expected_task_state=task_states.IMAGE_UPLOADING)

            self._notify_about_instance_usage(context, instance,
                                              "snapshot.end")
        except (exception.InstanceNotFound,
                exception.UnexpectedDeletingTaskStateError):
            # the instance got deleted during the snapshot
            # Quickly bail out of here
            msg = _("Instance disappeared during snapshot")
            LOG.debug(msg, instance=instance)
        except exception.ImageNotFound:
            instance.task_state = None
            instance.save()
            msg = _("Image not found during snapshot")
            LOG.warn(msg, instance=instance)

    @object_compat
    @messaging.expected_exceptions(NotImplementedError)
    def volume_snapshot_create(self, context, instance, volume_id,
                               create_info):
        self.driver.volume_snapshot_create(context, instance, volume_id,
                                           create_info)

    @object_compat
    @messaging.expected_exceptions(NotImplementedError)
    def volume_snapshot_delete(self, context, instance, volume_id,
                               snapshot_id, delete_info):
        self.driver.volume_snapshot_delete(context, instance, volume_id,
                                           snapshot_id, delete_info)

    @wrap_instance_fault
    def _rotate_backups(self, context, instance, backup_type, rotation):
        """Delete excess backups associated to an instance.

        Instances are allowed a fixed number of backups (the rotation number);
        this method deletes the oldest backups that exceed the rotation
        threshold.

        :param context: security context
        :param instance: Instance dict
        :param backup_type: daily | weekly
        :param rotation: int representing how many backups to keep around;
            None if rotation shouldn't be used (as in the case of snapshots)
        """
        image_service = glance.get_default_image_service()
        filters = {'property-image_type': 'backup',
                   'property-backup_type': backup_type,
                   'property-instance_uuid': instance.uuid}

        images = image_service.detail(context, filters=filters,
                                      sort_key='created_at', sort_dir='desc')
        num_images = len(images)
        LOG.debug(_("Found %(num_images)d images (rotation: %(rotation)d)"),
                  {'num_images': num_images, 'rotation': rotation},
                  instance=instance)

        if num_images > rotation:
            # NOTE(sirp): this deletes all backups that exceed the rotation
            # limit
            excess = len(images) - rotation
            LOG.debug(_("Rotating out %d backups"), excess,
                      instance=instance)
            for i in xrange(excess):
                image = images.pop()
                image_id = image['id']
                LOG.debug(_("Deleting image %s"), image_id,
                          instance=instance)
                image_service.delete(context, image_id)

    @object_compat
    @wrap_exception()
    @reverts_task_state
    @wrap_instance_event
    @wrap_instance_fault
    def set_admin_password(self, context, instance, new_pass):
        """Set the root/admin password for an instance on this host.

        This is generally only called by API password resets after an
        image has been built.
        """

        context = context.elevated()
        if new_pass is None:
            # Generate a random password
            new_pass = utils.generate_password()

        current_power_state = self._get_power_state(context, instance)
        expected_state = power_state.RUNNING

        if current_power_state != expected_state:
            instance.task_state = None
            instance.save(expected_task_state=task_states.UPDATING_PASSWORD)
            _msg = _('Failed to set admin password. Instance %s is not'
                     ' running') % instance["uuid"]
            raise exception.InstancePasswordSetFailed(
                instance=instance['uuid'], reason=_msg)
        else:
            try:
                self.driver.set_admin_password(instance, new_pass)
                LOG.audit(_("Root password set"), instance=instance)
                instance.task_state = None
                instance.save(
                    expected_task_state=task_states.UPDATING_PASSWORD)
            except NotImplementedError:
                _msg = _('set_admin_password is not implemented '
                         'by this driver or guest instance.')
                LOG.warn(_msg, instance=instance)
                instance.task_state = None
                instance.save(
                    expected_task_state=task_states.UPDATING_PASSWORD)
                raise NotImplementedError(_msg)
            except exception.UnexpectedTaskStateError:
                # interrupted by another (most likely delete) task
                # do not retry
                raise
            except Exception as e:
                # Catch all here because this could be anything.
                LOG.exception(_('set_admin_password failed: %s') % e,
                              instance=instance)
                self._set_instance_error_state(context,
                                               instance['uuid'])
                # We create a new exception here so that we won't
                # potentially reveal password information to the
                # API caller.  The real exception is logged above
                _msg = _('error setting admin password')
                raise exception.InstancePasswordSetFailed(
                    instance=instance['uuid'], reason=_msg)

    @wrap_exception()
    @reverts_task_state
    @wrap_instance_fault
    def inject_file(self, context, path, file_contents, instance):
        """Write a file to the specified path in an instance on this host."""
        # NOTE(russellb) Remove this method, as well as the underlying virt
        # driver methods, when the compute rpc interface is bumped to 4.x
        # as it is no longer used.
        context = context.elevated()
        current_power_state = self._get_power_state(context, instance)
        expected_state = power_state.RUNNING
        if current_power_state != expected_state:
            LOG.warn(_('trying to inject a file into a non-running (state: '
                       '%(current_state)s expected: %(expected_state)s)'),
                     {'current_state': current_power_state,
                      'expected_state': expected_state},
                     instance=instance)
        LOG.audit(_('injecting file to %s'), path,
                    instance=instance)
        self.driver.inject_file(instance, path, file_contents)

    def _get_rescue_image(self, context, instance):
        """Determine what image should be used to boot the rescue VM."""
        system_meta = utils.instance_sys_meta(instance)

        rescue_image_ref = system_meta.get('image_base_image_ref')

        # 1. First try to use base image associated with instance's current
        #    image.
        #
        # The idea here is to provide the customer with a rescue environment
        # which they are familiar with. So, if they built their instance off of
        # a Debian image, their rescue VM will also be Debian.
        if not rescue_image_ref:
            # 2. As a last resort, use instance's current image
            LOG.warn(_('Unable to find a different image to use for rescue VM,'
                       ' using instance\'s current image'))
            rescue_image_ref = instance['image_ref']

        image_service, image_id = glance.get_remote_image_service(
            context, rescue_image_ref)
        image_meta = compute_utils.get_image_metadata(context, image_service,
                                                      rescue_image_ref,
                                                      instance)
        # NOTE(belliott) bug #1227350 - xenapi needs the actual image id
        image_meta['id'] = rescue_image_ref
        return image_meta

    @object_compat
    @wrap_exception()
    @reverts_task_state
    @wrap_instance_event
    def rescue_instance(self, context, instance, rescue_password):
        """Rescue an instance on this host.
        :param rescue_password: password to set on rescue instance
        """
        context = context.elevated()
        LOG.audit(_('Rescuing'), context=context, instance=instance)

        admin_password = (rescue_password if rescue_password else
                      utils.generate_password())

        network_info = self._get_instance_nw_info(context, instance)

        rescue_image_meta = self._get_rescue_image(context, instance)

        extra_usage_info = {'rescue_image_name':
                            rescue_image_meta.get('name', '')}
        self._notify_about_instance_usage(context, instance,
                "rescue.start", extra_usage_info=extra_usage_info,
                network_info=network_info)

        try:
            self.driver.rescue(context, instance,
                               network_info,
                               rescue_image_meta, admin_password)
        except Exception as e:
            LOG.exception(_("Error trying to Rescue Instance"),
                          instance=instance)
            raise exception.InstanceNotRescuable(
                instance_id=instance['uuid'],
                reason=_("Driver Error: %s") % unicode(e))

        self.conductor_api.notify_usage_exists(context, instance,
                                               current_period=True)

        current_power_state = self._get_power_state(context, instance)
        instance.vm_state = vm_states.RESCUED
        instance.task_state = None
        instance.power_state = current_power_state
        instance.launched_at = timeutils.utcnow()
        instance.save(expected_task_state=task_states.RESCUING)

        self._notify_about_instance_usage(context, instance,
                "rescue.end", extra_usage_info=extra_usage_info,
                network_info=network_info)

    @object_compat
    @wrap_exception()
    @reverts_task_state
    @wrap_instance_event
    @wrap_instance_fault
    def unrescue_instance(self, context, instance):
        """Rescue an instance on this host."""
        context = context.elevated()
        LOG.audit(_('Unrescuing'), context=context, instance=instance)

        network_info = self._get_instance_nw_info(context, instance)
        self._notify_about_instance_usage(context, instance,
                "unrescue.start", network_info=network_info)
        with self._error_out_instance_on_exception(context, instance['uuid']):
            self.driver.unrescue(instance,
                                 network_info)

        current_power_state = self._get_power_state(context, instance)
        instance.vm_state = vm_states.ACTIVE
        instance.task_state = None
        instance.power_state = current_power_state
        instance.save(expected_task_state=task_states.UNRESCUING)

        self._notify_about_instance_usage(context,
                                          instance,
                                          "unrescue.end",
                                          network_info=network_info)

    @object_compat
    @wrap_exception()
    @reverts_task_state
    @wrap_instance_fault
    def change_instance_metadata(self, context, diff, instance):
        """Update the metadata published to the instance."""
        LOG.debug(_("Changing instance metadata according to %r"),
                  diff, instance=instance)
        self.driver.change_instance_metadata(context, instance, diff)

    def _cleanup_stored_instance_types(self, migration, instance,
                                       restore_old=False):
        """Clean up "old" and "new" instance_type information stored in
        instance's system_metadata. Optionally update the "current"
        instance_type to the saved old one first.

        Returns the updated system_metadata as a dict, as well as the
        post-cleanup current instance type.
        """
        sys_meta = instance.system_metadata
        if restore_old:
            instance_type = flavors.extract_flavor(instance, 'old_')
            sys_meta = flavors.save_flavor_info(sys_meta, instance_type)
        else:
            instance_type = flavors.extract_flavor(instance)

        flavors.delete_flavor_info(sys_meta, 'old_')
        flavors.delete_flavor_info(sys_meta, 'new_')

        return sys_meta, instance_type

    @wrap_exception()
    @wrap_instance_event
    @wrap_instance_fault
    def confirm_resize(self, context, instance, reservations, migration):

        @utils.synchronized(instance['uuid'])
        def do_confirm_resize(context, instance, migration_id):
            # NOTE(wangpan): Get the migration status from db, if it has been
            #                confirmed, we do nothing and return here
            LOG.debug(_("Going to confirm migration %s") % migration_id,
                        context=context, instance=instance)
            try:
                # TODO(russellb) Why are we sending the migration object just
                # to turn around and look it up from the db again?
                migration = migration_obj.Migration.get_by_id(
                                    context.elevated(), migration_id)
            except exception.MigrationNotFound:
                LOG.error(_("Migration %s is not found during confirmation") %
                            migration_id, context=context, instance=instance)
                return

            if migration.status == 'confirmed':
                LOG.info(_("Migration %s is already confirmed") %
                            migration_id, context=context, instance=instance)
                return
            elif migration.status not in ('finished', 'confirming'):
                LOG.warn(_("Unexpected confirmation status '%(status)s' of "
                           "migration %(id)s, exit confirmation process") %
                           {"status": migration.status, "id": migration_id},
                           context=context, instance=instance)
                return

            # NOTE(wangpan): Get the instance from db, if it has been
            #                deleted, we do nothing and return here
            expected_attrs = ['metadata', 'system_metadata']
            try:
                instance = instance_obj.Instance.get_by_uuid(context,
                                instance.uuid, expected_attrs=expected_attrs)
            except exception.InstanceNotFound:
                LOG.info(_("Instance is not found during confirmation"),
                            context=context, instance=instance)
                return

            self._confirm_resize(context, instance, reservations=reservations,
                                 migration=migration)

        do_confirm_resize(context, instance, migration.id)

    def _confirm_resize(self, context, instance, reservations=None,
                        migration=None):
        """Destroys the source instance."""
        self._notify_about_instance_usage(context, instance,
                                          "resize.confirm.start")

        with self._error_out_instance_on_exception(context, instance['uuid'],
                                                   reservations):
            # NOTE(danms): delete stashed migration information
            sys_meta, instance_type = self._cleanup_stored_instance_types(
                migration, instance)
            sys_meta.pop('old_vm_state', None)

            instance.system_metadata = sys_meta
            instance.save()

            # NOTE(tr3buchet): tear down networks on source host
            self.network_api.setup_networks_on_host(context, instance,
                               migration.source_compute, teardown=True)

            network_info = self._get_instance_nw_info(context, instance)
            self.driver.confirm_migration(migration, instance,
                                          network_info)

            migration.status = 'confirmed'
            migration.save(context.elevated())

            rt = self._get_resource_tracker(migration.source_node)
            rt.drop_resize_claim(instance, prefix='old_')

            # NOTE(mriedem): The old_vm_state could be STOPPED but the user
            # might have manually powered up the instance to confirm the
            # resize/migrate, so we need to check the current power state
            # on the instance and set the vm_state appropriately. We default
            # to ACTIVE because if the power state is not SHUTDOWN, we
            # assume _sync_instance_power_state will clean it up.
            p_state = instance.power_state
            vm_state = None
            if p_state == power_state.SHUTDOWN:
                vm_state = vm_states.STOPPED
                LOG.debug(_("Resized/migrated instance is powered off. "
                          "Setting vm_state to '%s'."), vm_state,
                          instance=instance)
            else:
                vm_state = vm_states.ACTIVE

            instance.vm_state = vm_state
            instance.task_state = None
            instance.save(expected_task_state=[None, task_states.DELETING])

            self._notify_about_instance_usage(
                context, instance, "resize.confirm.end",
                network_info=network_info)

            self._quota_commit(context, reservations)

    @wrap_exception()
    @reverts_task_state
    @wrap_instance_event
    @wrap_instance_fault
    def revert_resize(self, context, instance, migration, reservations):
        """Destroys the new instance on the destination machine.

        Reverts the model changes, and powers on the old instance on the
        source machine.

        """
        # NOTE(comstud): A revert_resize is essentially a resize back to
        # the old size, so we need to send a usage event here.
        self.conductor_api.notify_usage_exists(
                context, instance, current_period=True)

        with self._error_out_instance_on_exception(context, instance['uuid'],
                                                   reservations):
            # NOTE(tr3buchet): tear down networks on destination host
            self.network_api.setup_networks_on_host(context, instance,
                                                    teardown=True)

            instance_p = obj_base.obj_to_primitive(instance)
            migration_p = obj_base.obj_to_primitive(migration)
            self.conductor_api.network_migrate_instance_start(context,
                                                              instance_p,
                                                              migration_p)

            network_info = self._get_instance_nw_info(context, instance)
            bdms = (block_device_obj.BlockDeviceMappingList.
                    get_by_instance_uuid(context, instance.uuid))
            block_device_info = self._get_instance_volume_block_device_info(
                                context, instance, bdms=bdms)

            self.driver.destroy(context, instance, network_info,
                                block_device_info)

            self._terminate_volume_connections(context, instance, bdms)

            migration.status = 'reverted'
            migration.save(context.elevated())

            rt = self._get_resource_tracker(instance.node)
            rt.drop_resize_claim(instance)

            self.compute_rpcapi.finish_revert_resize(context, instance,
                    migration, migration.source_compute,
                    reservations=reservations)

    @wrap_exception()
    @reverts_task_state
    @wrap_instance_event
    @wrap_instance_fault
    def finish_revert_resize(self, context, instance, reservations, migration):
        """Finishes the second half of reverting a resize.

        Bring the original source instance state back (active/shutoff) and
        revert the resized attributes in the database.

        """
        with self._error_out_instance_on_exception(context, instance.uuid,
                                                   reservations):
            network_info = self._get_instance_nw_info(context, instance)

            self._notify_about_instance_usage(
                    context, instance, "resize.revert.start")

            sys_meta, instance_type = self._cleanup_stored_instance_types(
                migration, instance, True)

            # NOTE(mriedem): delete stashed old_vm_state information; we
            # default to ACTIVE for backwards compatibility if old_vm_state
            # is not set
            old_vm_state = sys_meta.pop('old_vm_state', vm_states.ACTIVE)

            instance.system_metadata = sys_meta
            instance.memory_mb = instance_type['memory_mb']
            instance.vcpus = instance_type['vcpus']
            instance.root_gb = instance_type['root_gb']
            instance.ephemeral_gb = instance_type['ephemeral_gb']
            instance.instance_type_id = instance_type['id']
            instance.host = migration['source_compute']
            instance.node = migration['source_node']
            instance.save()

            self.network_api.setup_networks_on_host(context, instance,
                                            migration['source_compute'])

            block_device_info = self._get_instance_volume_block_device_info(
                    context, instance, refresh_conn_info=True)

            power_on = old_vm_state != vm_states.STOPPED
            self.driver.finish_revert_migration(context, instance,
                                       network_info,
                                       block_device_info, power_on)

            instance.launched_at = timeutils.utcnow()
            instance.save(expected_task_state=task_states.RESIZE_REVERTING)

            instance_p = obj_base.obj_to_primitive(instance)
            migration_p = obj_base.obj_to_primitive(migration)
            self.conductor_api.network_migrate_instance_finish(context,
                                                               instance_p,
                                                               migration_p)

            # if the original vm state was STOPPED, set it back to STOPPED
            LOG.info(_("Updating instance to original state: '%s'") %
                     old_vm_state)
            if power_on:
                instance.vm_state = vm_states.ACTIVE
                instance.task_state = None
                instance.save()
            else:
                instance.task_state = task_states.POWERING_OFF
                instance.save()
                self.stop_instance(context, instance=instance)

            self._notify_about_instance_usage(
                    context, instance, "resize.revert.end")

            self._quota_commit(context, reservations)

    def _quota_commit(self, context, reservations, project_id=None,
                      user_id=None):
        if reservations:
            self.conductor_api.quota_commit(context, reservations,
                                            project_id=project_id,
                                            user_id=user_id)

    def _quota_rollback(self, context, reservations, project_id=None,
                        user_id=None):
        if reservations:
            self.conductor_api.quota_rollback(context, reservations,
                                              project_id=project_id,
                                              user_id=user_id)

    def _prep_resize(self, context, image, instance, instance_type,
            reservations, request_spec, filter_properties, node):

        if not filter_properties:
            filter_properties = {}

        if not instance['host']:
            self._set_instance_error_state(context, instance['uuid'])
            msg = _('Instance has no source host')
            raise exception.MigrationError(msg)

        same_host = instance['host'] == self.host
        if same_host and not CONF.allow_resize_to_same_host:
            self._set_instance_error_state(context, instance['uuid'])
            msg = _('destination same as source!')
            raise exception.MigrationError(msg)

        # NOTE(danms): Stash the new instance_type to avoid having to
        # look it up in the database later
        sys_meta = instance.system_metadata
        flavors.save_flavor_info(sys_meta, instance_type, prefix='new_')
        # NOTE(mriedem): Stash the old vm_state so we can set the
        # resized/reverted instance back to the same state later.
        vm_state = instance['vm_state']
        LOG.debug(_('Stashing vm_state: %s'), vm_state, instance=instance)
        sys_meta['old_vm_state'] = vm_state
        instance.save()

        limits = filter_properties.get('limits', {})
        rt = self._get_resource_tracker(node)
        with rt.resize_claim(context, instance, instance_type,
                             limits=limits) as claim:
            LOG.audit(_('Migrating'), context=context, instance=instance)
            self.compute_rpcapi.resize_instance(context, instance,
                    claim.migration, image, instance_type, reservations)

    @wrap_exception()
    @reverts_task_state
    @wrap_instance_event
    @wrap_instance_fault
    def prep_resize(self, context, image, instance, instance_type,
                    reservations, request_spec, filter_properties, node):
        """Initiates the process of moving a running instance to another host.

        Possibly changes the RAM and disk size in the process.

        """
        if node is None:
            node = self.driver.get_available_nodes(refresh=True)[0]
            LOG.debug(_("No node specified, defaulting to %s"), node,
                      instance=instance)

        with self._error_out_instance_on_exception(context, instance['uuid'],
                                                   reservations):
            self.conductor_api.notify_usage_exists(
                    context, instance, current_period=True)
            self._notify_about_instance_usage(
                    context, instance, "resize.prep.start")
            try:
                self._prep_resize(context, image, instance,
                                  instance_type, reservations,
                                  request_spec, filter_properties,
                                  node)
            except Exception:
                # try to re-schedule the resize elsewhere:
                exc_info = sys.exc_info()
                self._reschedule_resize_or_reraise(context, image, instance,
                        exc_info, instance_type, reservations, request_spec,
                        filter_properties)
            finally:
                extra_usage_info = dict(
                        new_instance_type=instance_type['name'],
                        new_instance_type_id=instance_type['id'])

                self._notify_about_instance_usage(
                    context, instance, "resize.prep.end",
                    extra_usage_info=extra_usage_info)

    def _reschedule_resize_or_reraise(self, context, image, instance, exc_info,
            instance_type, reservations, request_spec, filter_properties):
        """Try to re-schedule the resize or re-raise the original error to
        error out the instance.
        """
        if not request_spec:
            request_spec = {}
        if not filter_properties:
            filter_properties = {}

        rescheduled = False
        instance_uuid = instance['uuid']

        try:
            # NOTE(comstud): remove the scheduler RPCAPI method when
            # this is adjusted to send to conductor... and then
            # deprecate the scheduler manager method.
            scheduler_method = self.scheduler_rpcapi.prep_resize
            instance_p = obj_base.obj_to_primitive(instance)
            method_args = (instance_p, instance_type, image, request_spec,
                           filter_properties, reservations)
            task_state = task_states.RESIZE_PREP

            rescheduled = self._reschedule(context, request_spec,
                    filter_properties, instance_uuid, scheduler_method,
                    method_args, task_state, exc_info)
        except Exception as error:
            rescheduled = False
            LOG.exception(_("Error trying to reschedule"),
                          instance_uuid=instance_uuid)
            compute_utils.add_instance_fault_from_exc(context,
                    self.conductor_api, instance, error,
                    exc_info=sys.exc_info())
            self._notify_about_instance_usage(context, instance,
                    'resize.error', fault=error)

        if rescheduled:
            self._log_original_error(exc_info, instance_uuid)
            compute_utils.add_instance_fault_from_exc(context,
                    self.conductor_api, instance, exc_info[1],
                    exc_info=exc_info)
            self._notify_about_instance_usage(context, instance,
                    'resize.error', fault=exc_info[1])
        else:
            # not re-scheduling
            raise exc_info[0], exc_info[1], exc_info[2]

    @wrap_exception()
    @reverts_task_state
    @wrap_instance_event
    @errors_out_migration
    @wrap_instance_fault
    def resize_instance(self, context, instance, image,
                        reservations, migration, instance_type):
        """Starts the migration of a running instance to another host."""
        with self._error_out_instance_on_exception(context, instance.uuid,
                                                   reservations):
            if not instance_type:
                instance_type = flavor_obj.Flavor.get_by_id(
                    context, migration['new_instance_type_id'])

            network_info = self._get_instance_nw_info(context, instance)

            migration.status = 'migrating'
            migration.save(context.elevated())

            instance.task_state = task_states.RESIZE_MIGRATING
            instance.save(expected_task_state=task_states.RESIZE_PREP)

            self._notify_about_instance_usage(
                context, instance, "resize.start", network_info=network_info)

            bdms = (block_device_obj.BlockDeviceMappingList.
                    get_by_instance_uuid(context, instance.uuid))
            block_device_info = self._get_instance_volume_block_device_info(
                                context, instance, bdms=bdms)

            disk_info = self.driver.migrate_disk_and_power_off(
                    context, instance, migration.dest_host,
                    instance_type, network_info,
                    block_device_info)

            self._terminate_volume_connections(context, instance, bdms)

            migration_p = obj_base.obj_to_primitive(migration)
            instance_p = obj_base.obj_to_primitive(instance)
            self.conductor_api.network_migrate_instance_start(context,
                                                              instance_p,
                                                              migration_p)

            migration.status = 'post-migrating'
            migration.save(context.elevated())

            instance.host = migration.dest_compute
            instance.node = migration.dest_node
            instance.task_state = task_states.RESIZE_MIGRATED
            instance.save(expected_task_state=task_states.RESIZE_MIGRATING)

            self.compute_rpcapi.finish_resize(context, instance,
                    migration, image, disk_info,
                    migration.dest_compute, reservations=reservations)

            self._notify_about_instance_usage(context, instance, "resize.end",
                                              network_info=network_info)
            self.instance_events.clear_events_for_instance(instance)

    def _terminate_volume_connections(self, context, instance, bdms):
        connector = self.driver.get_volume_connector(instance)
        for bdm in bdms:
            if bdm.is_volume:
                self.volume_api.terminate_connection(context, bdm.volume_id,
                                                     connector)

    def _finish_resize(self, context, instance, migration, disk_info,
                       image):
        resize_instance = False
        old_instance_type_id = migration['old_instance_type_id']
        new_instance_type_id = migration['new_instance_type_id']
        old_instance_type = flavors.extract_flavor(instance)
        sys_meta = instance.system_metadata
        # NOTE(mriedem): Get the old_vm_state so we know if we should
        # power on the instance. If old_vm_sate is not set we need to default
        # to ACTIVE for backwards compatibility
        old_vm_state = sys_meta.get('old_vm_state', vm_states.ACTIVE)
        flavors.save_flavor_info(sys_meta,
                                 old_instance_type,
                                 prefix='old_')

        if old_instance_type_id != new_instance_type_id:
            instance_type = flavors.extract_flavor(instance, prefix='new_')
            flavors.save_flavor_info(sys_meta, instance_type)
            instance.instance_type_id = instance_type['id']
            instance.memory_mb = instance_type['memory_mb']
            instance.vcpus = instance_type['vcpus']
            instance.root_gb = instance_type['root_gb']
            instance.ephemeral_gb = instance_type['ephemeral_gb']
            instance.system_metadata = sys_meta
            instance.save()
            resize_instance = True

        # NOTE(tr3buchet): setup networks on destination host
        self.network_api.setup_networks_on_host(context, instance,
                                                migration['dest_compute'])

        instance_p = obj_base.obj_to_primitive(instance)
        migration_p = obj_base.obj_to_primitive(migration)
        self.conductor_api.network_migrate_instance_finish(context,
                                                           instance_p,
                                                           migration_p)

        network_info = self._get_instance_nw_info(context, instance)

        instance.task_state = task_states.RESIZE_FINISH
        instance.system_metadata = sys_meta
        instance.save(expected_task_state=task_states.RESIZE_MIGRATED)

        self._notify_about_instance_usage(
            context, instance, "finish_resize.start",
            network_info=network_info)

        block_device_info = self._get_instance_volume_block_device_info(
                            context, instance, refresh_conn_info=True)

        # NOTE(mriedem): If the original vm_state was STOPPED, we don't
        # automatically power on the instance after it's migrated
        power_on = old_vm_state != vm_states.STOPPED
        self.driver.finish_migration(context, migration, instance,
                                     disk_info,
                                     network_info,
                                     image, resize_instance,
                                     block_device_info, power_on)

        migration.status = 'finished'
        migration.save(context.elevated())

        instance.vm_state = vm_states.RESIZED
        instance.task_state = None
        instance.launched_at = timeutils.utcnow()
        instance.save(expected_task_state=task_states.RESIZE_FINISH)

        self._notify_about_instance_usage(
            context, instance, "finish_resize.end",
            network_info=network_info)

    @wrap_exception()
    @reverts_task_state
    @wrap_instance_event
    @errors_out_migration
    @wrap_instance_fault
    def finish_resize(self, context, disk_info, image, instance,
                      reservations, migration):
        """Completes the migration process.

        Sets up the newly transferred disk and turns on the instance at its
        new host machine.

        """
        try:
            self._finish_resize(context, instance, migration,
                                disk_info, image)
            self._quota_commit(context, reservations)
        except Exception as error:
            LOG.exception(_('Setting instance vm_state to ERROR'),
                          instance=instance)
            with excutils.save_and_reraise_exception():
                try:
                    self._quota_rollback(context, reservations)
                except Exception as qr_error:
                    LOG.exception(_("Failed to rollback quota for failed "
                                    "finish_resize: %s"),
                                  qr_error, instance=instance)
                self._set_instance_error_state(context, instance['uuid'])

    @object_compat
    @wrap_exception()
    @reverts_task_state
    @wrap_instance_fault
    def add_fixed_ip_to_instance(self, context, network_id, instance):
        """Calls network_api to add new fixed_ip to instance
        then injects the new network info and resets instance networking.

        """
        self._notify_about_instance_usage(
                context, instance, "create_ip.start")

        self.network_api.add_fixed_ip_to_instance(context, instance,
                                                  network_id)

        network_info = self._inject_network_info(context, instance)
        self.reset_network(context, instance)

        # NOTE(russellb) We just want to bump updated_at.  See bug 1143466.
        instance.updated_at = timeutils.utcnow()
        instance.save()

        self._notify_about_instance_usage(
            context, instance, "create_ip.end", network_info=network_info)

    @object_compat
    @wrap_exception()
    @reverts_task_state
    @wrap_instance_fault
    def remove_fixed_ip_from_instance(self, context, address, instance):
        """Calls network_api to remove existing fixed_ip from instance
        by injecting the altered network info and resetting
        instance networking.
        """
        self._notify_about_instance_usage(
                context, instance, "delete_ip.start")

        self.network_api.remove_fixed_ip_from_instance(context, instance,
                                                       address)

        network_info = self._inject_network_info(context, instance)
        self.reset_network(context, instance)

        # NOTE(russellb) We just want to bump updated_at.  See bug 1143466.
        instance.updated_at = timeutils.utcnow()
        instance.save()

        self._notify_about_instance_usage(
            context, instance, "delete_ip.end", network_info=network_info)

    @wrap_exception()
    @reverts_task_state
    @wrap_instance_event
    @wrap_instance_fault
    def pause_instance(self, context, instance):
        """Pause an instance on this host."""
        context = context.elevated()
        LOG.audit(_('Pausing'), context=context, instance=instance)
        self._notify_about_instance_usage(context, instance, 'pause.start')
        self.driver.pause(instance)
        current_power_state = self._get_power_state(context, instance)
        instance.power_state = current_power_state
        instance.vm_state = vm_states.PAUSED
        instance.task_state = None
        instance.save(expected_task_state=task_states.PAUSING)
        self._notify_about_instance_usage(context, instance, 'pause.end')

    @wrap_exception()
    @reverts_task_state
    @wrap_instance_event
    @wrap_instance_fault
    def unpause_instance(self, context, instance):
        """Unpause a paused instance on this host."""
        context = context.elevated()
        LOG.audit(_('Unpausing'), context=context, instance=instance)
        self._notify_about_instance_usage(context, instance, 'unpause.start')
        self.driver.unpause(instance)
        current_power_state = self._get_power_state(context, instance)
        instance.power_state = current_power_state
        instance.vm_state = vm_states.ACTIVE
        instance.task_state = None
        instance.save(expected_task_state=task_states.UNPAUSING)
        self._notify_about_instance_usage(context, instance, 'unpause.end')

    @wrap_exception()
    def host_power_action(self, context, action):
        """Reboots, shuts down or powers up the host."""
        # TODO(russellb) Remove the unused host parameter from the driver API
        return self.driver.host_power_action(None, action)

    @wrap_exception()
    def host_maintenance_mode(self, context, host, mode):
        """Start/Stop host maintenance window. On start, it triggers
        guest VMs evacuation.
        """
        return self.driver.host_maintenance_mode(host, mode)

    @wrap_exception()
    def set_host_enabled(self, context, enabled):
        """Sets the specified host's ability to accept new instances."""
        # TODO(russellb) Remove the unused host parameter from the driver API
        return self.driver.set_host_enabled(None, enabled)

    @wrap_exception()
    def get_host_uptime(self, context):
        """Returns the result of calling "uptime" on the target host."""
        return self.driver.get_host_uptime(self.host)

    @object_compat
    @wrap_exception()
    @wrap_instance_fault
    def get_diagnostics(self, context, instance):
        """Retrieve diagnostics for an instance on this host."""
        current_power_state = self._get_power_state(context, instance)
        if current_power_state == power_state.RUNNING:
            LOG.audit(_("Retrieving diagnostics"), context=context,
                      instance=instance)
            return self.driver.get_diagnostics(instance)

    @wrap_exception()
    @reverts_task_state
    @wrap_instance_event
    @wrap_instance_fault
    def suspend_instance(self, context, instance):
        """Suspend the given instance."""
        context = context.elevated()

        with self._error_out_instance_on_exception(context, instance['uuid'],
             instance_state=instance['vm_state']):
            self.driver.suspend(instance)
        current_power_state = self._get_power_state(context, instance)
        instance.power_state = current_power_state
        instance.vm_state = vm_states.SUSPENDED
        instance.task_state = None
        instance.save(expected_task_state=task_states.SUSPENDING)
        self._notify_about_instance_usage(context, instance, 'suspend')

    @wrap_exception()
    @reverts_task_state
    @wrap_instance_event
    @wrap_instance_fault
    def resume_instance(self, context, instance):
        """Resume the given suspended instance."""
        context = context.elevated()
        LOG.audit(_('Resuming'), context=context, instance=instance)

        network_info = self._get_instance_nw_info(context, instance)
        block_device_info = self._get_instance_volume_block_device_info(
                            context, instance)

        self.driver.resume(context, instance, network_info,
                           block_device_info)

        instance.power_state = self._get_power_state(context, instance)
        instance.vm_state = vm_states.ACTIVE
        instance.task_state = None
        instance.save(expected_task_state=task_states.RESUMING)
        self._notify_about_instance_usage(context, instance, 'resume')

    @wrap_exception()
    @reverts_task_state
    @wrap_instance_event
    @wrap_instance_fault
    def shelve_instance(self, context, instance, image_id):
        """Shelve an instance.

        This should be used when you want to take a snapshot of the instance.
        It also adds system_metadata that can be used by a periodic task to
        offload the shelved instance after a period of time.

        :param context: request context
        :param instance: an Instance object
        :param image_id: an image id to snapshot to.
        """
        self.conductor_api.notify_usage_exists(
            context, obj_base.obj_to_primitive(instance),
            current_period=True)
        self._notify_about_instance_usage(context, instance, 'shelve.start')

        def update_task_state(task_state, expected_state=task_states.SHELVING):
            shelving_state_map = {
                    task_states.IMAGE_PENDING_UPLOAD:
                        task_states.SHELVING_IMAGE_PENDING_UPLOAD,
                    task_states.IMAGE_UPLOADING:
                        task_states.SHELVING_IMAGE_UPLOADING,
                    task_states.SHELVING: task_states.SHELVING}
            task_state = shelving_state_map[task_state]
            expected_state = shelving_state_map[expected_state]
            instance.task_state = task_state
            instance.save(expected_task_state=expected_state)

        self.driver.power_off(instance)
        current_power_state = self._get_power_state(context, instance)
        self.driver.snapshot(context, instance, image_id, update_task_state)

        instance.system_metadata['shelved_at'] = timeutils.strtime()
        instance.system_metadata['shelved_image_id'] = image_id
        instance.system_metadata['shelved_host'] = self.host
        instance.vm_state = vm_states.SHELVED
        instance.task_state = None
        if CONF.shelved_offload_time == 0:
            instance.task_state = task_states.SHELVING_OFFLOADING
        instance.power_state = current_power_state
        instance.save(expected_task_state=[
                task_states.SHELVING,
                task_states.SHELVING_IMAGE_UPLOADING])

        self._notify_about_instance_usage(context, instance, 'shelve.end')

        if CONF.shelved_offload_time == 0:
            self.shelve_offload_instance(context, instance)

    @wrap_exception()
    @reverts_task_state
    @wrap_instance_fault
    def shelve_offload_instance(self, context, instance):
        """Remove a shelved instance from the hypervisor.

        This frees up those resources for use by other instances, but may lead
        to slower unshelve times for this instance.  This method is used by
        volume backed instances since restoring them doesn't involve the
        potentially large download of an image.

        :param context: request context
        :param instance: nova.objects.instance.Instance
        """
        self._notify_about_instance_usage(context, instance,
                'shelve_offload.start')

        self.driver.power_off(instance)
        current_power_state = self._get_power_state(context, instance)

        network_info = self._get_instance_nw_info(context, instance)
        block_device_info = self._get_instance_volume_block_device_info(
                context, instance)
        self.driver.destroy(context, instance, network_info,
                block_device_info)

        instance.power_state = current_power_state
        instance.host = None
        instance.node = None
        instance.vm_state = vm_states.SHELVED_OFFLOADED
        instance.task_state = None
        instance.save(expected_task_state=[task_states.SHELVING,
                                           task_states.SHELVING_OFFLOADING])
        self._notify_about_instance_usage(context, instance,
                'shelve_offload.end')

    @wrap_exception()
    @reverts_task_state
    @wrap_instance_event
    @wrap_instance_fault
    def unshelve_instance(self, context, instance, image,
                          filter_properties=None, node=None):
        """Unshelve the instance.

        :param context: request context
        :param instance: a nova.objects.instance.Instance object
        :param image: an image to build from.  If None we assume a
            volume backed instance.
        :param filter_properties: dict containing limits, retry info etc.
        :param node: target compute node
        """
        if filter_properties is None:
            filter_properties = {}

        @utils.synchronized(instance['uuid'])
        def do_unshelve_instance():
            self._unshelve_instance(context, instance, image,
                                    filter_properties, node)
        do_unshelve_instance()

    def _unshelve_instance_key_scrub(self, instance):
        """Remove data from the instance that may cause side effects."""
        cleaned_keys = dict(
                key_data=instance.key_data,
                auto_disk_config=instance.auto_disk_config)
        instance.key_data = None
        instance.auto_disk_config = False
        return cleaned_keys

    def _unshelve_instance_key_restore(self, instance, keys):
        """Restore previously scrubbed keys before saving the instance."""
        instance.update(keys)

    def _unshelve_instance(self, context, instance, image, filter_properties,
                           node):
        self._notify_about_instance_usage(context, instance, 'unshelve.start')
        instance.task_state = task_states.SPAWNING
        instance.save()

        network_info = self._get_instance_nw_info(context, instance)
        bdms = block_device_obj.BlockDeviceMappingList.get_by_instance_uuid(
                context, instance.uuid)
        block_device_info = self._prep_block_device(context, instance, bdms)
        scrubbed_keys = self._unshelve_instance_key_scrub(instance)

        if node is None:
            node = self.driver.get_available_nodes()[0]
            LOG.debug(_('No node specified, defaulting to %s'), node,
                      instance=instance)

        rt = self._get_resource_tracker(node)
        limits = filter_properties.get('limits', {})

        if image:
            shelved_image_ref = instance.image_ref
            instance.image_ref = image['id']

        try:
            with rt.instance_claim(context, instance, limits):
                self.driver.spawn(context, instance, image, injected_files=[],
                                  admin_password=None,
                                  network_info=network_info,
                                  block_device_info=block_device_info)
        except Exception:
            with excutils.save_and_reraise_exception():
                LOG.exception(_('Instance failed to spawn'), instance=instance)

        if image:
            instance.image_ref = shelved_image_ref
            image_service = glance.get_default_image_service()
            image_service.delete(context, image['id'])

        self._unshelve_instance_key_restore(instance, scrubbed_keys)
        instance.power_state = self._get_power_state(context, instance)
        instance.vm_state = vm_states.ACTIVE
        instance.task_state = None
        instance.launched_at = timeutils.utcnow()
        instance.save(expected_task_state=task_states.SPAWNING)
        self._notify_about_instance_usage(context, instance, 'unshelve.end')

    @reverts_task_state
    @wrap_instance_fault
    def reset_network(self, context, instance):
        """Reset networking on the given instance."""
        LOG.debug(_('Reset network'), context=context, instance=instance)
        self.driver.reset_network(instance)

    def _inject_network_info(self, context, instance):
        """Inject network info for the given instance."""
        LOG.debug(_('Inject network info'), context=context, instance=instance)

        network_info = self._get_instance_nw_info(context, instance)
        LOG.debug(_('network_info to inject: |%s|'), network_info,
                  instance=instance)

        self.driver.inject_network_info(instance,
                                        network_info)
        return network_info

    @wrap_instance_fault
    def inject_network_info(self, context, instance):
        """Inject network info, but don't return the info."""
        self._inject_network_info(context, instance)

    @messaging.expected_exceptions(NotImplementedError)
    @wrap_exception()
    @wrap_instance_fault
    def get_console_output(self, context, instance, tail_length):
        """Send the console output for the given instance."""
        instance = instance_obj.Instance._from_db_object(
            context, instance_obj.Instance(), instance)
        context = context.elevated()
        LOG.audit(_("Get console output"), context=context,
                  instance=instance)
        output = self.driver.get_console_output(context, instance)

        if tail_length is not None:
            output = self._tail_log(output, tail_length)

        return output.decode('utf-8', 'replace').encode('ascii', 'replace')

    def _tail_log(self, log, length):
        try:
            length = int(length)
        except ValueError:
            length = 0

        if length == 0:
            return ''
        else:
            return '\n'.join(log.split('\n')[-int(length):])

    @messaging.expected_exceptions(exception.ConsoleTypeInvalid,
                                   exception.InstanceNotReady,
                                   exception.InstanceNotFound,
                                   exception.ConsoleTypeUnavailable,
                                   NotImplementedError)
    @object_compat
    @wrap_exception()
    @wrap_instance_fault
    def get_vnc_console(self, context, console_type, instance):
        """Return connection information for a vnc console."""
        context = context.elevated()
        LOG.debug(_("Getting vnc console"), instance=instance)
        token = str(uuid.uuid4())

        if not CONF.vnc_enabled:
            raise exception.ConsoleTypeInvalid(console_type=console_type)

        if console_type == 'novnc':
            # For essex, novncproxy_base_url must include the full path
            # including the html file (like http://myhost/vnc_auto.html)
            access_url = '%s?token=%s' % (CONF.novncproxy_base_url, token)
        elif console_type == 'xvpvnc':
            access_url = '%s?token=%s' % (CONF.xvpvncproxy_base_url, token)
        else:
            raise exception.ConsoleTypeInvalid(console_type=console_type)

        try:
            # Retrieve connect info from driver, and then decorate with our
            # access info token
            connect_info = self.driver.get_vnc_console(context, instance)
            connect_info['token'] = token
            connect_info['access_url'] = access_url
        except exception.InstanceNotFound:
            if instance['vm_state'] != vm_states.BUILDING:
                raise
            raise exception.InstanceNotReady(instance_id=instance['uuid'])

        return connect_info

    @object_compat
    @messaging.expected_exceptions(exception.ConsoleTypeInvalid,
                                   exception.InstanceNotReady,
                                   exception.InstanceNotFound,
                                   exception.ConsoleTypeUnavailable)
    @wrap_exception()
    @wrap_instance_fault
    def get_spice_console(self, context, console_type, instance):
        """Return connection information for a spice console."""
        context = context.elevated()
        LOG.debug(_("Getting spice console"), instance=instance)
        token = str(uuid.uuid4())

        if not CONF.spice.enabled:
            raise exception.ConsoleTypeInvalid(console_type=console_type)

        if console_type == 'spice-html5':
            # For essex, spicehtml5proxy_base_url must include the full path
            # including the html file (like http://myhost/spice_auto.html)
            access_url = '%s?token=%s' % (CONF.spice.html5proxy_base_url,
                                          token)
        else:
            raise exception.ConsoleTypeInvalid(console_type=console_type)

        try:
            # Retrieve connect info from driver, and then decorate with our
            # access info token
            connect_info = self.driver.get_spice_console(context, instance)
            connect_info['token'] = token
            connect_info['access_url'] = access_url
        except exception.InstanceNotFound:
            if instance['vm_state'] != vm_states.BUILDING:
                raise
            raise exception.InstanceNotReady(instance_id=instance['uuid'])

        return connect_info

    @object_compat
    @messaging.expected_exceptions(exception.ConsoleTypeInvalid,
                                   exception.InstanceNotReady,
                                   exception.InstanceNotFound,
                                   exception.ConsoleTypeUnavailable,
                                   NotImplementedError)
    @wrap_exception()
    @wrap_instance_fault
    def get_rdp_console(self, context, console_type, instance):
        """Return connection information for a RDP console."""
        context = context.elevated()
        LOG.debug(_("Getting RDP console"), instance=instance)
        token = str(uuid.uuid4())

        if not CONF.rdp.enabled:
            raise exception.ConsoleTypeInvalid(console_type=console_type)

        if console_type == 'rdp-html5':
            access_url = '%s?token=%s' % (CONF.rdp.html5_proxy_base_url,
                                          token)
        else:
            raise exception.ConsoleTypeInvalid(console_type=console_type)

        try:
            # Retrieve connect info from driver, and then decorate with our
            # access info token
            connect_info = self.driver.get_rdp_console(context, instance)
            connect_info['token'] = token
            connect_info['access_url'] = access_url
        except exception.InstanceNotFound:
            if instance['vm_state'] != vm_states.BUILDING:
                raise
            raise exception.InstanceNotReady(instance_id=instance['uuid'])

        return connect_info

    @messaging.expected_exceptions(exception.ConsoleTypeInvalid,
                                   exception.InstanceNotReady,
                                   exception.InstanceNotFound)
    @object_compat
    @wrap_exception()
    @wrap_instance_fault
    def validate_console_port(self, ctxt, instance, port, console_type):
        if console_type == "spice-html5":
            console_info = self.driver.get_spice_console(ctxt, instance)
        elif console_type == "rdp-html5":
            console_info = self.driver.get_rdp_console(ctxt, instance)
        else:
            console_info = self.driver.get_vnc_console(ctxt, instance)

        return console_info['port'] == port

    @object_compat
    @wrap_exception()
    @reverts_task_state
    @wrap_instance_fault
    def reserve_block_device_name(self, context, instance, device,
                                  volume_id, disk_bus=None, device_type=None):
        # NOTE(ndipanov): disk_bus and device_type will be set to None if not
        # passed (by older clients) and defaulted by the virt driver. Remove
        # default values on the next major RPC version bump.

        @utils.synchronized(instance['uuid'])
        def do_reserve():
            bdms = (
                block_device_obj.BlockDeviceMappingList.get_by_instance_uuid(
                    context, instance.uuid))

            device_name = compute_utils.get_device_name_for_instance(
                    context, instance, bdms, device)

            # NOTE(vish): create bdm here to avoid race condition
            bdm = block_device_obj.BlockDeviceMapping(
                    source_type='volume', destination_type='volume',
                    instance_uuid=instance.uuid,
                    volume_id=volume_id or 'reserved',
                    device_name=device_name,
                    disk_bus=disk_bus, device_type=device_type)
            bdm.create(context)

            return device_name

        return do_reserve()

    @object_compat
    @wrap_exception()
    @reverts_task_state
    @wrap_instance_fault
    def attach_volume(self, context, volume_id, mountpoint,
                      instance, bdm=None):
        """Attach a volume to an instance."""
        if not bdm:
            bdm = block_device_obj.BlockDeviceMapping.get_by_volume_id(
                    context, volume_id)
        driver_bdm = driver_block_device.DriverVolumeBlockDevice(bdm)
        try:
            return self._attach_volume(context, instance, driver_bdm)
        except Exception:
            with excutils.save_and_reraise_exception():
                bdm.destroy(context)

    def _attach_volume(self, context, instance, bdm):
        context = context.elevated()
        LOG.audit(_('Attaching volume %(volume_id)s to %(mountpoint)s'),
                  {'volume_id': bdm.volume_id,
                  'mountpoint': bdm['mount_device']},
                  context=context, instance=instance)
        try:
            bdm.attach(context, instance, self.volume_api, self.driver,
                       do_check_attach=False, do_driver_attach=True)
        except Exception:  # pylint: disable=W0702
            with excutils.save_and_reraise_exception():
                LOG.exception(_("Failed to attach %(volume_id)s "
                                "at %(mountpoint)s"),
                              {'volume_id': bdm.volume_id,
                               'mountpoint': bdm['mount_device']},
                              context=context, instance=instance)
                self.volume_api.unreserve_volume(context, bdm.volume_id)

        info = {'volume_id': bdm.volume_id}
        self._notify_about_instance_usage(
            context, instance, "volume.attach", extra_usage_info=info)

    def _detach_volume(self, context, instance, bdm):
        """Do the actual driver detach using block device mapping."""
        mp = bdm.device_name
        volume_id = bdm.volume_id

        LOG.audit(_('Detach volume %(volume_id)s from mountpoint %(mp)s'),
                  {'volume_id': volume_id, 'mp': mp},
                  context=context, instance=instance)

        connection_info = jsonutils.loads(bdm.connection_info)
        # NOTE(vish): We currently don't use the serial when disconnecting,
        #             but added for completeness in case we ever do.
        if connection_info and 'serial' not in connection_info:
            connection_info['serial'] = volume_id
        try:
            if not self.driver.instance_exists(instance['name']):
                LOG.warn(_('Detaching volume from unknown instance'),
                         context=context, instance=instance)

            encryption = encryptors.get_encryption_metadata(
                context, self.volume_api, volume_id, connection_info)

            self.driver.detach_volume(connection_info,
                                      instance,
                                      mp,
                                      encryption=encryption)
        except Exception:  # pylint: disable=W0702
            with excutils.save_and_reraise_exception():
                LOG.exception(_('Failed to detach volume %(volume_id)s '
                                'from %(mp)s'),
                              {'volume_id': volume_id, 'mp': mp},
                              context=context, instance=instance)
                self.volume_api.roll_detaching(context, volume_id)

    @wrap_exception()
    @reverts_task_state
    @wrap_instance_fault
    def detach_volume(self, context, volume_id, instance):
        """Detach a volume from an instance."""
        bdm = block_device_obj.BlockDeviceMapping.get_by_volume_id(
                context, volume_id)
        if CONF.volume_usage_poll_interval > 0:
            vol_stats = []
            mp = bdm.device_name
            # Handle bootable volumes which will not contain /dev/
            if '/dev/' in mp:
                mp = mp[5:]
            try:
                vol_stats = self.driver.block_stats(instance['name'], mp)
            except NotImplementedError:
                pass

            if vol_stats:
                LOG.debug(_("Updating volume usage cache with totals"),
                          instance=instance)
                rd_req, rd_bytes, wr_req, wr_bytes, flush_ops = vol_stats
                self.conductor_api.vol_usage_update(context, volume_id,
                                                    rd_req, rd_bytes,
                                                    wr_req, wr_bytes,
                                                    instance,
                                                    update_totals=True)

        self._detach_volume(context, instance, bdm)
        connector = self.driver.get_volume_connector(instance)
        self.volume_api.terminate_connection(context, volume_id, connector)
        self.volume_api.detach(context.elevated(), volume_id)
        bdm.destroy()
        info = dict(volume_id=volume_id)
        self._notify_about_instance_usage(
            context, instance, "volume.detach", extra_usage_info=info)

    def _init_volume_connection(self, context, new_volume_id,
                                old_volume_id, connector, instance, bdm):

        new_cinfo = self.volume_api.initialize_connection(context,
                                                          new_volume_id,
                                                          connector)
        old_cinfo = jsonutils.loads(bdm['connection_info'])
        if old_cinfo and 'serial' not in old_cinfo:
            old_cinfo['serial'] = old_volume_id
        new_cinfo['serial'] = old_cinfo['serial']
        return (old_cinfo, new_cinfo)

    def _swap_volume(self, context, instance, bdm, connector, old_volume_id,
                                                              new_volume_id):
        mountpoint = bdm['device_name']
        failed = False
        new_cinfo = None
        try:
            old_cinfo, new_cinfo = self._init_volume_connection(context,
                                                                new_volume_id,
                                                                old_volume_id,
                                                                connector,
                                                                instance,
                                                                bdm)
            self.driver.swap_volume(old_cinfo, new_cinfo, instance, mountpoint)
        except Exception:  # pylint: disable=W0702
            failed = True
            with excutils.save_and_reraise_exception():
                if new_cinfo:
                    msg = _("Failed to swap volume %(old_volume_id)s "
                            "for %(new_volume_id)s")
                    LOG.exception(msg % {'old_volume_id': old_volume_id,
                                         'new_volume_id': new_volume_id},
                                  context=context,
                                  instance=instance)
                else:
                    msg = _("Failed to connect to volume %(volume_id)s "
                            "with volume at %(mountpoint)s")
                    LOG.exception(msg % {'volume_id': new_volume_id,
                                         'mountpoint': bdm['device_name']},
                                  context=context,
                                  instance=instance)
                self.volume_api.roll_detaching(context, old_volume_id)
                self.volume_api.unreserve_volume(context, new_volume_id)
        finally:
            conn_volume = new_volume_id if failed else old_volume_id
            if new_cinfo:
                self.volume_api.terminate_connection(context,
                                                     conn_volume,
                                                     connector)
            # If Cinder initiated the swap, it will keep
            # the original ID
            comp_ret = self.volume_api.migrate_volume_completion(
                                                      context,
                                                      old_volume_id,
                                                      new_volume_id,
                                                      error=failed)

        self.volume_api.attach(context,
                               new_volume_id,
                               instance['uuid'],
                               mountpoint)
        # Remove old connection
        self.volume_api.detach(context.elevated(), old_volume_id)

        return (comp_ret, new_cinfo)

    @wrap_exception()
    @reverts_task_state
    @wrap_instance_fault
    def swap_volume(self, context, old_volume_id, new_volume_id, instance):
        """Swap volume for an instance."""
        context = context.elevated()

        bdm = block_device_obj.BlockDeviceMapping.get_by_volume_id(
                context, old_volume_id, instance_uuid=instance.uuid)
        connector = self.driver.get_volume_connector(instance)
        comp_ret, new_cinfo = self._swap_volume(context, instance,
                                                         bdm,
                                                         connector,
                                                         old_volume_id,
                                                         new_volume_id)

        save_volume_id = comp_ret['save_volume_id']

        # Update bdm
        values = {
            'connection_info': jsonutils.dumps(new_cinfo),
            'delete_on_termination': False,
            'source_type': 'volume',
            'destination_type': 'volume',
            'snapshot_id': None,
            'volume_id': save_volume_id,
            'volume_size': None,
            'no_device': None}
        bdm.update(values)
        bdm.save()

    @wrap_exception()
    def remove_volume_connection(self, context, volume_id, instance):
        """Remove a volume connection using the volume api."""
        # NOTE(vish): We don't want to actually mark the volume
        #             detached, or delete the bdm, just remove the
        #             connection from this host.
        try:
            bdm = block_device_obj.BlockDeviceMapping.get_by_volume_id(
                    context, volume_id)
            self._detach_volume(context, instance, bdm)
            connector = self.driver.get_volume_connector(instance)
            self.volume_api.terminate_connection(context, volume_id, connector)
        except exception.NotFound:
            pass

    @object_compat
    def attach_interface(self, context, instance, network_id, port_id,
                         requested_ip):
        """Use hotplug to add an network adapter to an instance."""
        network_info = self.network_api.allocate_port_for_instance(
            context, instance, port_id, network_id, requested_ip)
        if len(network_info) != 1:
            LOG.error(_('allocate_port_for_instance returned %(ports)s ports')
                      % dict(ports=len(network_info)))
            raise exception.InterfaceAttachFailed(instance=instance)
        image_ref = instance.get('image_ref')
        image_service, image_id = glance.get_remote_image_service(
            context, image_ref)
        image_meta = compute_utils.get_image_metadata(
            context, image_service, image_ref, instance)

        self.driver.attach_interface(instance, image_meta, network_info[0])
        return network_info[0]

    @object_compat
    def detach_interface(self, context, instance, port_id):
        """Detach an network adapter from an instance."""
        # FIXME(comstud): Why does this need elevated context?
        network_info = self._get_instance_nw_info(context.elevated(),
                                                  instance)
        condemned = None
        for vif in network_info:
            if vif['id'] == port_id:
                condemned = vif
                break
        if condemned is None:
            raise exception.PortNotFound(_("Port %s is not "
                                           "attached") % port_id)

        self.network_api.deallocate_port_for_instance(context, instance,
                                                      port_id)
        self.driver.detach_interface(instance, condemned)

    def _get_compute_info(self, context, host):
        compute_node_ref = self.conductor_api.service_get_by_compute_host(
            context, host)
        try:
            return compute_node_ref['compute_node'][0]
        except IndexError:
            raise exception.NotFound(_("Host %s not found") % host)

    @wrap_exception()
    @wrap_instance_fault
    def check_instance_shared_storage(self, ctxt, instance, data):
        """Check if the instance files are shared

        :param context: security context
        :param data: result of driver.check_instance_shared_storage_local

        Returns True if instance disks located on shared storage and
        False otherwise.
        """
        return self.driver.check_instance_shared_storage_remote(ctxt, data)

    @wrap_exception()
    @wrap_instance_fault
    def check_can_live_migrate_destination(self, ctxt, instance,
                                           block_migration, disk_over_commit):
        """Check if it is possible to execute live migration.

        This runs checks on the destination host, and then calls
        back to the source host to check the results.

        :param context: security context
        :param instance: dict of instance data
        :param block_migration: if true, prepare for block migration
        :param disk_over_commit: if true, allow disk over commit
        :returns: a dict containing migration info
        """
        src_compute_info = self._get_compute_info(ctxt, instance.host)
        dst_compute_info = self._get_compute_info(ctxt, CONF.host)
        dest_check_data = self.driver.check_can_live_migrate_destination(ctxt,
            instance, src_compute_info, dst_compute_info,
            block_migration, disk_over_commit)
        migrate_data = {}
        try:
            migrate_data = self.compute_rpcapi.\
                                check_can_live_migrate_source(ctxt, instance,
                                                              dest_check_data)
        finally:
            self.driver.check_can_live_migrate_destination_cleanup(ctxt,
                    dest_check_data)
        if 'migrate_data' in dest_check_data:
            migrate_data.update(dest_check_data['migrate_data'])
        return migrate_data

    @wrap_exception()
    @wrap_instance_fault
    def check_can_live_migrate_source(self, ctxt, instance, dest_check_data):
        """Check if it is possible to execute live migration.

        This checks if the live migration can succeed, based on the
        results from check_can_live_migrate_destination.

        :param context: security context
        :param instance: dict of instance data
        :param dest_check_data: result of check_can_live_migrate_destination
        :returns: a dict containing migration info
        """
        is_volume_backed = self.compute_api.is_volume_backed_instance(ctxt,
                                                                      instance)
        dest_check_data['is_volume_backed'] = is_volume_backed
        return self.driver.check_can_live_migrate_source(ctxt, instance,
                                                         dest_check_data)

    @object_compat
    @wrap_exception()
    @wrap_instance_fault
    def pre_live_migration(self, context, instance, block_migration, disk,
                           migrate_data):
        """Preparations for live migration at dest host.

        :param context: security context
        :param instance: dict of instance data
        :param block_migration: if true, prepare for block migration
        :param migrate_data : if not None, it is a dict which holds data
        required for live migration without shared storage.

        """
        block_device_info = self._get_instance_volume_block_device_info(
                            context, instance, refresh_conn_info=True)

        network_info = self._get_instance_nw_info(context, instance)
        self._notify_about_instance_usage(
                     context, instance, "live_migration.pre.start",
                     network_info=network_info)

        pre_live_migration_data = self.driver.pre_live_migration(context,
                                       instance,
                                       block_device_info,
                                       network_info,
                                       disk,
                                       migrate_data)

        # NOTE(tr3buchet): setup networks on destination host
        self.network_api.setup_networks_on_host(context, instance,
                                                         self.host)

        # Creating filters to hypervisors and firewalls.
        # An example is that nova-instance-instance-xxx,
        # which is written to libvirt.xml(Check "virsh nwfilter-list")
        # This nwfilter is necessary on the destination host.
        # In addition, this method is creating filtering rule
        # onto destination host.
        self.driver.ensure_filtering_rules_for_instance(instance,
                                            network_info)

        self._notify_about_instance_usage(
                     context, instance, "live_migration.pre.end",
                     network_info=network_info)

        return pre_live_migration_data

    @wrap_exception()
    @wrap_instance_fault
    def live_migration(self, context, dest, instance, block_migration,
                       migrate_data):
        """Executing live migration.

        :param context: security context
        :param instance: instance dict
        :param dest: destination host
        :param block_migration: if true, prepare for block migration
        :param migrate_data: implementation specific params

        """
        # Create a local copy since we'll be modifying the dictionary
        migrate_data = dict(migrate_data or {})
        try:
            if block_migration:
                disk = self.driver.get_instance_disk_info(instance['name'])
            else:
                disk = None

            pre_migration_data = self.compute_rpcapi.pre_live_migration(
                context, instance,
                block_migration, disk, dest, migrate_data)
            migrate_data['pre_live_migration_result'] = pre_migration_data

        except Exception:
            with excutils.save_and_reraise_exception():
                LOG.exception(_('Pre live migration failed at %s'),
                              dest, instance=instance)
                self._rollback_live_migration(context, instance, dest,
                                              block_migration, migrate_data)

        # Executing live migration
        # live_migration might raises exceptions, but
        # nothing must be recovered in this version.
        self.driver.live_migration(context, instance, dest,
                                   self._post_live_migration,
                                   self._rollback_live_migration,
                                   block_migration, migrate_data)

    @wrap_exception()
    @wrap_instance_fault
    def _post_live_migration(self, ctxt, instance,
                            dest, block_migration=False, migrate_data=None):
        """Post operations for live migration.

        This method is called from live_migration
        and mainly updating database record.

        :param ctxt: security context
<<<<<<< HEAD
        :param instance: Instance object
=======
        :param instance: instance dict
>>>>>>> 87f57c0a
        :param dest: destination host
        :param block_migration: if true, prepare for block migration
        :param migrate_data: if not None, it is a dict which has data
        required for live migration without shared storage

        """
        LOG.info(_('_post_live_migration() is started..'),
                 instance=instance)

        bdms = block_device_obj.BlockDeviceMappingList.get_by_instance_uuid(
<<<<<<< HEAD
                ctxt, instance.uuid)
=======
                ctxt, instance['uuid'])
>>>>>>> 87f57c0a

        # Cleanup source host post live-migration
        block_device_info = self._get_instance_volume_block_device_info(
                            ctxt, instance, bdms)
        self.driver.post_live_migration(ctxt, instance, block_device_info,
                                        migrate_data)

        # Detaching volumes.
        connector = self.driver.get_volume_connector(instance)
        for bdm in bdms:
            # NOTE(vish): We don't want to actually mark the volume
            #             detached, or delete the bdm, just remove the
            #             connection from this host.

            # remove the volume connection without detaching from hypervisor
            # because the instance is not running anymore on the current host
            if bdm.is_volume:
                self.volume_api.terminate_connection(ctxt, bdm.volume_id,
                                                     connector)

        # Releasing vlan.
        # (not necessary in current implementation?)

        network_info = self._get_instance_nw_info(ctxt, instance)

        self._notify_about_instance_usage(ctxt, instance,
                                          "live_migration._post.start",
                                          network_info=network_info)
        # Releasing security group ingress rule.
        self.driver.unfilter_instance(instance,
                                      network_info)

        migration = {'source_compute': self.host,
                     'dest_compute': dest, }
        self.conductor_api.network_migrate_instance_start(ctxt,
                                                          instance,
                                                          migration)

        # Define domain at destination host, without doing it,
        # pause/suspend/terminate do not work.
        self.compute_rpcapi.post_live_migration_at_destination(ctxt,
                instance, block_migration, dest)

        # No instance booting at source host, but instance dir
        # must be deleted for preparing next block migration
        # must be deleted for preparing next live migration w/o shared storage
        is_shared_storage = True
        if migrate_data:
            is_shared_storage = migrate_data.get('is_shared_storage', True)
        if block_migration or not is_shared_storage:
            self.driver.cleanup(ctxt, instance, network_info)
        else:
            # self.driver.destroy() usually performs  vif unplugging
            # but we must do it explicitly here when block_migration
            # is false, as the network devices at the source must be
            # torn down
            try:
                self.driver.unplug_vifs(instance, network_info)
            except NotImplementedError as e:
                LOG.debug(e, instance=instance)
        # NOTE(tr3buchet): tear down networks on source host
        self.network_api.setup_networks_on_host(ctxt, instance,
                                                self.host, teardown=True)
        self.instance_events.clear_events_for_instance(instance)

        self._notify_about_instance_usage(ctxt, instance,
                                          "live_migration._post.end",
                                          network_info=network_info)
        LOG.info(_('Migrating instance to %s finished successfully.'),
                 dest, instance=instance)
        LOG.info(_("You may see the error \"libvirt: QEMU error: "
                   "Domain not found: no domain with matching name.\" "
                   "This error can be safely ignored."),
                 instance=instance)

        if CONF.vnc_enabled or CONF.spice.enabled or CONF.rdp.enabled:
            if CONF.cells.enable:
                self.cells_rpcapi.consoleauth_delete_tokens(ctxt,
<<<<<<< HEAD
                        instance.uuid)
            else:
                self.consoleauth_rpcapi.delete_tokens_for_instance(ctxt,
                        instance.uuid)
=======
                        instance['uuid'])
            else:
                self.consoleauth_rpcapi.delete_tokens_for_instance(ctxt,
                        instance['uuid'])
>>>>>>> 87f57c0a

    @object_compat
    @wrap_exception()
    @wrap_instance_fault
    def post_live_migration_at_destination(self, context, instance,
                                           block_migration):
        """Post operations for live migration .

        :param context: security context
        :param instance: Instance dict
        :param block_migration: if true, prepare for block migration

        """
        LOG.info(_('Post operation of migration started'),
                 instance=instance)

        # NOTE(tr3buchet): setup networks on destination host
        #                  this is called a second time because
        #                  multi_host does not create the bridge in
        #                  plug_vifs
        self.network_api.setup_networks_on_host(context, instance,
                                                         self.host)
        migration = {'source_compute': instance['host'],
                     'dest_compute': self.host, }
        self.conductor_api.network_migrate_instance_finish(context,
                                                           instance,
                                                           migration)

        network_info = self._get_instance_nw_info(context, instance)
        self._notify_about_instance_usage(
                     context, instance, "live_migration.post.dest.start",
                     network_info=network_info)
        block_device_info = self._get_instance_volume_block_device_info(
                            context, instance)

        self.driver.post_live_migration_at_destination(context, instance,
                                            network_info,
                                            block_migration, block_device_info)
        # Restore instance state
        current_power_state = self._get_power_state(context, instance)
        node_name = None
        try:
            compute_node = self._get_compute_info(context, self.host)
            node_name = compute_node['hypervisor_hostname']
        except exception.NotFound:
            LOG.exception(_('Failed to get compute_info for %s') % self.host)
        finally:
            instance.host = self.host
            instance.power_state = current_power_state
            instance.vm_state = vm_states.ACTIVE
            instance.task_state = None
            instance.node = node_name
            instance.save(expected_task_state=task_states.MIGRATING)

        # NOTE(vish): this is necessary to update dhcp
        self.network_api.setup_networks_on_host(context, instance, self.host)
        self._notify_about_instance_usage(
                     context, instance, "live_migration.post.dest.end",
                     network_info=network_info)

    @wrap_exception()
    @wrap_instance_fault
    def _rollback_live_migration(self, context, instance,
                                 dest, block_migration, migrate_data=None):
        """Recovers Instance/volume state from migrating -> running.

        :param context: security context
        :param instance: nova.db.sqlalchemy.models.Instance
        :param dest:
            This method is called from live migration src host.
            This param specifies destination host.
        :param block_migration: if true, prepare for block migration
        :param migrate_data:
            if not none, contains implementation specific data.

        """
        host = instance['host']
        instance = self._instance_update(context, instance['uuid'],
                host=host, vm_state=vm_states.ACTIVE,
                task_state=None, expected_task_state=task_states.MIGRATING)

        # NOTE(tr3buchet): setup networks on source host (really it's re-setup)
        self.network_api.setup_networks_on_host(context, instance, self.host)

        for bdm in (block_device_obj.BlockDeviceMappingList.
                    get_by_instance_uuid(context, instance['uuid'])):
            if bdm.is_volume:
                self.compute_rpcapi.remove_volume_connection(context, instance,
                        bdm.volume_id, dest)

        self._notify_about_instance_usage(context, instance,
                                          "live_migration._rollback.start")

        # Block migration needs empty image at destination host
        # before migration starts, so if any failure occurs,
        # any empty images has to be deleted.
        # Also Volume backed live migration w/o shared storage needs to delete
        # newly created instance-xxx dir on the destination as a part of its
        # rollback process
        is_volume_backed = False
        is_shared_storage = True
        if migrate_data:
            is_volume_backed = migrate_data.get('is_volume_backed', False)
            is_shared_storage = migrate_data.get('is_shared_storage', True)
        if block_migration or (is_volume_backed and not is_shared_storage):
            self.compute_rpcapi.rollback_live_migration_at_destination(context,
                    instance, dest)

        self._notify_about_instance_usage(context, instance,
                                          "live_migration._rollback.end")

    @wrap_exception()
    @wrap_instance_fault
    def rollback_live_migration_at_destination(self, context, instance):
        """Cleaning up image directory that is created pre_live_migration.

        :param context: security context
        :param instance: a nova.objects.instance.Instance object sent over rpc
        """
        network_info = self._get_instance_nw_info(context, instance)
        self._notify_about_instance_usage(
                      context, instance, "live_migration.rollback.dest.start",
                      network_info=network_info)

        # NOTE(tr3buchet): tear down networks on destination host
        self.network_api.setup_networks_on_host(context, instance,
                                                self.host, teardown=True)

        # NOTE(vish): The mapping is passed in so the driver can disconnect
        #             from remote volumes if necessary
        block_device_info = self._get_instance_volume_block_device_info(
                            context, instance)
        self.driver.rollback_live_migration_at_destination(context, instance,
                        network_info, block_device_info)
        self._notify_about_instance_usage(
                        context, instance, "live_migration.rollback.dest.end",
                        network_info=network_info)

    @periodic_task.periodic_task(
        spacing=CONF.heal_instance_info_cache_interval)
    def _heal_instance_info_cache(self, context):
        """Called periodically.  On every call, try to update the
        info_cache's network information for another instance by
        calling to the network manager.

        This is implemented by keeping a cache of uuids of instances
        that live on this host.  On each call, we pop one off of a
        list, pull the DB record, and try the call to the network API.
        If anything errors don't fail, as it's possible the instance
        has been deleted, etc.
        """
        heal_interval = CONF.heal_instance_info_cache_interval
        if not heal_interval:
            return

        instance_uuids = getattr(self, '_instance_uuids_to_heal', [])
        instance = None

        LOG.debug(_('Starting heal instance info cache'))

        if not instance_uuids:
            # The list of instances to heal is empty so rebuild it
            LOG.debug(_('Rebuilding the list of instances to heal'))
            db_instances = instance_obj.InstanceList.get_by_host(
                context, self.host, expected_attrs=[], use_slave=True)
            for inst in db_instances:
                # We don't want to refersh the cache for instances
                # which are building or deleting so don't put them
                # in the list. If they are building they will get
                # added to the list next time we build it.
                if (inst.vm_state == vm_states.BUILDING):
                    LOG.debug(_('Skipping network cache update for instance '
                                'because it is Building.'), instance=inst)
                    continue
                if (inst.task_state == task_states.DELETING):
                    LOG.debug(_('Skipping network cache update for instance '
                                'because it is being deleted.'), instance=inst)
                    continue

                if not instance:
                    # Save the first one we find so we don't
                    # have to get it again
                    instance = inst
                else:
                    instance_uuids.append(inst['uuid'])

            self._instance_uuids_to_heal = instance_uuids
        else:
            # Find the next valid instance on the list
            while instance_uuids:
                try:
                    inst = instance_obj.Instance.get_by_uuid(
                            context, instance_uuids.pop(0),
                            expected_attrs=['system_metadata'],
                            use_slave=True)
                except exception.InstanceNotFound:
                    # Instance is gone.  Try to grab another.
                    continue

                # Check the instance hasn't been migrated
                if inst.host != self.host:
                    LOG.debug(_('Skipping network cache update for instance '
                                'because it has been migrated to another '
                                'host.'), instance=inst)
                # Check the instance isn't being deleting
                elif inst.task_state == task_states.DELETING:
                    LOG.debug(_('Skipping network cache update for instance '
                                'because it is being deleted.'), instance=inst)
                else:
                    instance = inst
                    break

        if instance:
            # We have an instance now to refresh
            try:
                # Call to network API to get instance info.. this will
                # force an update to the instance's info_cache
                self._get_instance_nw_info(context, instance, use_slave=True)
                LOG.debug(_('Updated the network info_cache for instance'),
                          instance=instance)
            except Exception:
                LOG.error(_('An error occurred while refreshing the network '
                            'cache.'), instance=instance, exc_info=True)
        else:
            LOG.debug(_("Didn't find any instances for network info cache "
                        "update."))

    @periodic_task.periodic_task
    def _poll_rebooting_instances(self, context):
        if CONF.reboot_timeout > 0:
            filters = {'task_state': task_states.REBOOTING,
                       'host': self.host}
            rebooting = instance_obj.InstanceList.get_by_filters(
                context, filters, expected_attrs=[], use_slave=True)

            to_poll = []
            for instance in rebooting:
                if timeutils.is_older_than(instance['updated_at'],
                                           CONF.reboot_timeout):
                    to_poll.append(instance)

            self.driver.poll_rebooting_instances(CONF.reboot_timeout, to_poll)

    @periodic_task.periodic_task
    def _poll_rescued_instances(self, context):
        if CONF.rescue_timeout > 0:
            filters = {'vm_state': vm_states.RESCUED,
                       'host': self.host}
            rescued_instances = self.conductor_api.instance_get_all_by_filters(
                context, filters, columns_to_join=["system_metadata"],
                use_slave=True)

            to_unrescue = []
            for instance in rescued_instances:
                if timeutils.is_older_than(instance['launched_at'],
                                           CONF.rescue_timeout):
                    to_unrescue.append(instance)

            for instance in to_unrescue:
                self.conductor_api.compute_unrescue(context, instance)

    @periodic_task.periodic_task
    def _poll_unconfirmed_resizes(self, context):
        if CONF.resize_confirm_window == 0:
            return

        mig_list_cls = migration_obj.MigrationList
        migrations = mig_list_cls.get_unconfirmed_by_dest_compute(
                context, CONF.resize_confirm_window, self.host,
                use_slave=True)

        migrations_info = dict(migration_count=len(migrations),
                confirm_window=CONF.resize_confirm_window)

        if migrations_info["migration_count"] > 0:
            LOG.info(_("Found %(migration_count)d unconfirmed migrations "
                       "older than %(confirm_window)d seconds"),
                     migrations_info)

        def _set_migration_to_error(migration, reason, **kwargs):
            LOG.warn(_("Setting migration %(migration_id)s to error: "
                       "%(reason)s"),
                     {'migration_id': migration['id'], 'reason': reason},
                     **kwargs)
            migration.status = 'error'
            migration.save(context.elevated())

        for migration in migrations:
            instance_uuid = migration.instance_uuid
            LOG.info(_("Automatically confirming migration "
                       "%(migration_id)s for instance %(instance_uuid)s"),
                     {'migration_id': migration.id,
                      'instance_uuid': instance_uuid})
            expected_attrs = ['metadata', 'system_metadata']
            try:
                instance = instance_obj.Instance.get_by_uuid(context,
                            instance_uuid, expected_attrs=expected_attrs,
                            use_slave=True)
            except exception.InstanceNotFound:
                reason = (_("Instance %s not found") %
                          instance_uuid)
                _set_migration_to_error(migration, reason)
                continue
            if instance['vm_state'] == vm_states.ERROR:
                reason = _("In ERROR state")
                _set_migration_to_error(migration, reason,
                                        instance=instance)
                continue
            vm_state = instance['vm_state']
            task_state = instance['task_state']
            if vm_state != vm_states.RESIZED or task_state is not None:
                reason = (_("In states %(vm_state)s/%(task_state)s, not "
                           "RESIZED/None") %
                          {'vm_state': vm_state,
                           'task_state': task_state})
                _set_migration_to_error(migration, reason,
                                        instance=instance)
                continue
            try:
                self.compute_api.confirm_resize(context, instance,
                                                migration=migration)
            except Exception as e:
                LOG.error(_("Error auto-confirming resize: %s. "
                            "Will retry later.") % e, instance=instance)

    @periodic_task.periodic_task(spacing=CONF.shelved_poll_interval)
    def _poll_shelved_instances(self, context):
        if CONF.shelved_offload_time <= 0:
            return

        filters = {'vm_state': vm_states.SHELVED,
                   'host': self.host}
        shelved_instances = instance_obj.InstanceList.get_by_filters(
            context, filters=filters, expected_attrs=['system_metadata'],
            use_slave=True)

        to_gc = []
        for instance in shelved_instances:
            sys_meta = instance.system_metadata
            shelved_at = timeutils.parse_strtime(sys_meta['shelved_at'])
            if timeutils.is_older_than(shelved_at, CONF.shelved_offload_time):
                to_gc.append(instance)

        for instance in to_gc:
            try:
                instance.task_state = task_states.SHELVING_OFFLOADING
                instance.save()
                self.shelve_offload_instance(context, instance)
            except Exception:
                LOG.exception(_('Periodic task failed to offload instance.'),
                        instance=instance)

    @periodic_task.periodic_task
    def _instance_usage_audit(self, context):
        if not CONF.instance_usage_audit:
            return

        if compute_utils.has_audit_been_run(context,
                                            self.conductor_api,
                                            self.host):
            return

        begin, end = utils.last_completed_audit_period()
        capi = self.conductor_api
        instances = capi.instance_get_active_by_window_joined(
            context, begin, end, host=self.host)
        num_instances = len(instances)
        errors = 0
        successes = 0
        LOG.info(_("Running instance usage audit for"
                   " host %(host)s from %(begin_time)s to "
                   "%(end_time)s. %(number_instances)s"
                   " instances."),
                 dict(host=self.host,
                      begin_time=begin,
                      end_time=end,
                      number_instances=num_instances))
        start_time = time.time()
        compute_utils.start_instance_usage_audit(context,
                                      self.conductor_api,
                                      begin, end,
                                      self.host, num_instances)
        for instance in instances:
            try:
                self.conductor_api.notify_usage_exists(
                    context, instance,
                    ignore_missing_network_data=False)
                successes += 1
            except Exception:
                LOG.exception(_('Failed to generate usage '
                                'audit for instance '
                                'on host %s') % self.host,
                              instance=instance)
                errors += 1
        compute_utils.finish_instance_usage_audit(context,
                                      self.conductor_api,
                                      begin, end,
                                      self.host, errors,
                                      "Instance usage audit ran "
                                      "for host %s, %s instances "
                                      "in %s seconds." % (
                                      self.host,
                                      num_instances,
                                      time.time() - start_time))

    @periodic_task.periodic_task(spacing=CONF.bandwidth_poll_interval)
    def _poll_bandwidth_usage(self, context):

        if (CONF.bandwidth_poll_interval <= 0 or not self._bw_usage_supported):
            return

        prev_time, start_time = utils.last_completed_audit_period()

        curr_time = time.time()
        if (curr_time - self._last_bw_usage_poll >
                CONF.bandwidth_poll_interval):
            self._last_bw_usage_poll = curr_time
            LOG.info(_("Updating bandwidth usage cache"))
            cells_update_interval = CONF.cells.bandwidth_update_interval
            if (cells_update_interval > 0 and
                   curr_time - self._last_bw_usage_cell_update >
                           cells_update_interval):
                self._last_bw_usage_cell_update = curr_time
                update_cells = True
            else:
                update_cells = False

            instances = instance_obj.InstanceList.get_by_host(context,
                                                              self.host,
                                                              use_slave=True)
            try:
                bw_counters = self.driver.get_all_bw_counters(instances)
            except NotImplementedError:
                # NOTE(mdragon): Not all hypervisors have bandwidth polling
                # implemented yet.  If they don't it doesn't break anything,
                # they just don't get the info in the usage events.
                # NOTE(PhilDay): Record that its not supported so we can
                # skip fast on future calls rather than waste effort getting
                # the list of instances.
                LOG.warning(_("Bandwidth usage not supported by hypervisor."))
                self._bw_usage_supported = False
                return

            refreshed = timeutils.utcnow()
            for bw_ctr in bw_counters:
                # Allow switching of greenthreads between queries.
                greenthread.sleep(0)
                bw_in = 0
                bw_out = 0
                last_ctr_in = None
                last_ctr_out = None
                # TODO(geekinutah): Once bw_usage_cache object is created
                #                   need to revisit this and slaveify.
                usage = self.conductor_api.bw_usage_get(context,
                                                        bw_ctr['uuid'],
                                                        start_time,
                                                        bw_ctr['mac_address'])
                if usage:
                    bw_in = usage['bw_in']
                    bw_out = usage['bw_out']
                    last_ctr_in = usage['last_ctr_in']
                    last_ctr_out = usage['last_ctr_out']
                else:
                    # TODO(geekinutah): Same here, pls slaveify
                    usage = self.conductor_api.bw_usage_get(
                        context, bw_ctr['uuid'], prev_time,
                        bw_ctr['mac_address'])
                    if usage:
                        last_ctr_in = usage['last_ctr_in']
                        last_ctr_out = usage['last_ctr_out']

                if last_ctr_in is not None:
                    if bw_ctr['bw_in'] < last_ctr_in:
                        # counter rollover
                        bw_in += bw_ctr['bw_in']
                    else:
                        bw_in += (bw_ctr['bw_in'] - last_ctr_in)

                if last_ctr_out is not None:
                    if bw_ctr['bw_out'] < last_ctr_out:
                        # counter rollover
                        bw_out += bw_ctr['bw_out']
                    else:
                        bw_out += (bw_ctr['bw_out'] - last_ctr_out)

                self.conductor_api.bw_usage_update(context,
                                                   bw_ctr['uuid'],
                                                   bw_ctr['mac_address'],
                                                   start_time,
                                                   bw_in,
                                                   bw_out,
                                                   bw_ctr['bw_in'],
                                                   bw_ctr['bw_out'],
                                                   last_refreshed=refreshed,
                                                   update_cells=update_cells)

    def _get_host_volume_bdms(self, context):
        """Return all block device mappings on a compute host."""
        compute_host_bdms = []
        instances = instance_obj.InstanceList.get_by_host(context, self.host)
        for instance in instances:
            instance_bdms = [bdm for bdm in
                             (block_device_obj.BlockDeviceMappingList.
                              get_by_instance_uuid(context, instance.uuid))
                             if bdm.is_volume]
            compute_host_bdms.append(dict(instance=instance,
                                          instance_bdms=instance_bdms))

        return compute_host_bdms

    def _update_volume_usage_cache(self, context, vol_usages):
        """Updates the volume usage cache table with a list of stats."""
        for usage in vol_usages:
            # Allow switching of greenthreads between queries.
            greenthread.sleep(0)
            self.conductor_api.vol_usage_update(context, usage['volume'],
                                                usage['rd_req'],
                                                usage['rd_bytes'],
                                                usage['wr_req'],
                                                usage['wr_bytes'],
                                                usage['instance'])

    @periodic_task.periodic_task(spacing=CONF.volume_usage_poll_interval)
    def _poll_volume_usage(self, context, start_time=None):
        if CONF.volume_usage_poll_interval == 0:
            return

        if not start_time:
            start_time = utils.last_completed_audit_period()[1]

        compute_host_bdms = self._get_host_volume_bdms(context)
        if not compute_host_bdms:
            return

        LOG.debug(_("Updating volume usage cache"))
        try:
            vol_usages = self.driver.get_all_volume_usage(context,
                                                          compute_host_bdms)
        except NotImplementedError:
            return

        self._update_volume_usage_cache(context, vol_usages)

    @periodic_task.periodic_task(spacing=CONF.sync_power_state_interval,
                                 run_immediately=True)
    def _sync_power_states(self, context):
        """Align power states between the database and the hypervisor.

        To sync power state data we make a DB call to get the number of
        virtual machines known by the hypervisor and if the number matches the
        number of virtual machines known by the database, we proceed in a lazy
        loop, one database record at a time, checking if the hypervisor has the
        same power state as is in the database.
        """
        db_instances = instance_obj.InstanceList.get_by_host(context,
                                                             self.host,
                                                             use_slave=True)

        num_vm_instances = self.driver.get_num_instances()
        num_db_instances = len(db_instances)

        if num_vm_instances != num_db_instances:
            LOG.warn(_("Found %(num_db_instances)s in the database and "
                       "%(num_vm_instances)s on the hypervisor."),
                     {'num_db_instances': num_db_instances,
                      'num_vm_instances': num_vm_instances})

        for db_instance in db_instances:
            if db_instance['task_state'] is not None:
                LOG.info(_("During sync_power_state the instance has a "
                           "pending task. Skip."), instance=db_instance)
                continue
            # No pending tasks. Now try to figure out the real vm_power_state.
            try:
                try:
                    vm_instance = self.driver.get_info(db_instance)
                    vm_power_state = vm_instance['state']
                except exception.InstanceNotFound:
                    vm_power_state = power_state.NOSTATE
                # Note(maoy): the above get_info call might take a long time,
                # for example, because of a broken libvirt driver.
                try:
                    self._sync_instance_power_state(context,
                                                    db_instance,
                                                    vm_power_state,
                                                    use_slave=True)
                except exception.InstanceNotFound:
                    # NOTE(hanlind): If the instance gets deleted during sync,
                    # silently ignore and move on to next instance.
                    continue
            except Exception:
                LOG.exception(_("Periodic sync_power_state task had an error "
                                "while processing an instance."),
                                instance=db_instance)

    def _sync_instance_power_state(self, context, db_instance, vm_power_state,
                                   use_slave=False):
        """Align instance power state between the database and hypervisor.

        If the instance is not found on the hypervisor, but is in the database,
        then a stop() API will be called on the instance.
        """

        # We re-query the DB to get the latest instance info to minimize
        # (not eliminate) race condition.
        db_instance.refresh(use_slave=use_slave)
        db_power_state = db_instance.power_state
        vm_state = db_instance.vm_state

        if self.host != db_instance.host:
            # on the sending end of nova-compute _sync_power_state
            # may have yielded to the greenthread performing a live
            # migration; this in turn has changed the resident-host
            # for the VM; However, the instance is still active, it
            # is just in the process of migrating to another host.
            # This implies that the compute source must relinquish
            # control to the compute destination.
            LOG.info(_("During the sync_power process the "
                       "instance has moved from "
                       "host %(src)s to host %(dst)s") %
                       {'src': self.host,
                        'dst': db_instance.host},
                     instance=db_instance)
            return
        elif db_instance.task_state is not None:
            # on the receiving end of nova-compute, it could happen
            # that the DB instance already report the new resident
            # but the actual VM has not showed up on the hypervisor
            # yet. In this case, let's allow the loop to continue
            # and run the state sync in a later round
            LOG.info(_("During sync_power_state the instance has a "
                       "pending task. Skip."), instance=db_instance)
            return

        if vm_power_state != db_power_state:
            # power_state is always updated from hypervisor to db
            db_instance.power_state = vm_power_state
            db_instance.save()
            db_power_state = vm_power_state

        # Note(maoy): Now resolve the discrepancy between vm_state and
        # vm_power_state. We go through all possible vm_states.
        if vm_state in (vm_states.BUILDING,
                        vm_states.RESCUED,
                        vm_states.RESIZED,
                        vm_states.SUSPENDED,
                        vm_states.ERROR):
            # TODO(maoy): we ignore these vm_state for now.
            pass
        elif vm_state == vm_states.ACTIVE:
            # The only rational power state should be RUNNING
            if vm_power_state in (power_state.SHUTDOWN,
                                  power_state.CRASHED):
                LOG.warn(_("Instance shutdown by itself. Calling "
                           "the stop API."), instance=db_instance)
                try:
                    # Note(maoy): here we call the API instead of
                    # brutally updating the vm_state in the database
                    # to allow all the hooks and checks to be performed.
                    self.compute_api.stop(context, db_instance)
                except Exception:
                    # Note(maoy): there is no need to propagate the error
                    # because the same power_state will be retrieved next
                    # time and retried.
                    # For example, there might be another task scheduled.
                    LOG.exception(_("error during stop() in "
                                    "sync_power_state."),
                                  instance=db_instance)
            elif vm_power_state == power_state.SUSPENDED:
                LOG.warn(_("Instance is suspended unexpectedly. Calling "
                           "the stop API."), instance=db_instance)
                try:
                    self.compute_api.stop(context, db_instance)
                except Exception:
                    LOG.exception(_("error during stop() in "
                                    "sync_power_state."),
                                  instance=db_instance)
            elif vm_power_state == power_state.PAUSED:
                # Note(maoy): a VM may get into the paused state not only
                # because the user request via API calls, but also
                # due to (temporary) external instrumentations.
                # Before the virt layer can reliably report the reason,
                # we simply ignore the state discrepancy. In many cases,
                # the VM state will go back to running after the external
                # instrumentation is done. See bug 1097806 for details.
                LOG.warn(_("Instance is paused unexpectedly. Ignore."),
                         instance=db_instance)
            elif vm_power_state == power_state.NOSTATE:
                # Occasionally, depending on the status of the hypervisor,
                # which could be restarting for example, an instance may
                # not be found.  Therefore just log the condition.
                LOG.warn(_("Instance is unexpectedly not found. Ignore."),
                         instance=db_instance)
        elif vm_state == vm_states.STOPPED:
            if vm_power_state not in (power_state.NOSTATE,
                                      power_state.SHUTDOWN,
                                      power_state.CRASHED):
                LOG.warn(_("Instance is not stopped. Calling "
                           "the stop API."), instance=db_instance)
                try:
                    # NOTE(russellb) Force the stop, because normally the
                    # compute API would not allow an attempt to stop a stopped
                    # instance.
                    self.compute_api.force_stop(context, db_instance)
                except Exception:
                    LOG.exception(_("error during stop() in "
                                    "sync_power_state."),
                                  instance=db_instance)
        elif vm_state == vm_states.PAUSED:
            if vm_power_state in (power_state.SHUTDOWN,
                                  power_state.CRASHED):
                LOG.warn(_("Paused instance shutdown by itself. Calling "
                           "the stop API."), instance=db_instance)
                try:
                    self.compute_api.force_stop(context, db_instance)
                except Exception:
                    LOG.exception(_("error during stop() in "
                                    "sync_power_state."),
                                  instance=db_instance)
        elif vm_state in (vm_states.SOFT_DELETED,
                          vm_states.DELETED):
            if vm_power_state not in (power_state.NOSTATE,
                                      power_state.SHUTDOWN):
                # Note(maoy): this should be taken care of periodically in
                # _cleanup_running_deleted_instances().
                LOG.warn(_("Instance is not (soft-)deleted."),
                         instance=db_instance)

    @periodic_task.periodic_task
    def _reclaim_queued_deletes(self, context):
        """Reclaim instances that are queued for deletion."""
        interval = CONF.reclaim_instance_interval
        if interval <= 0:
            LOG.debug(_("CONF.reclaim_instance_interval <= 0, skipping..."))
            return

        filters = {'vm_state': vm_states.SOFT_DELETED,
                   'task_state': None,
                   'host': self.host}
        instances = instance_obj.InstanceList.get_by_filters(
            context, filters,
            expected_attrs=instance_obj.INSTANCE_DEFAULT_FIELDS,
            use_slave=True)
        for instance in instances:
            if self._deleted_old_enough(instance, interval):
                bdms = (block_device_obj.BlockDeviceMappingList.
                        get_by_instance_uuid(context, instance.uuid))
                LOG.info(_('Reclaiming deleted instance'), instance=instance)
                # NOTE(comstud): Quotas were already accounted for when
                # the instance was soft deleted, so there's no need to
                # pass reservations here.
                try:
                    self._delete_instance(context, instance, bdms)
                except Exception as e:
                    LOG.warning(_("Periodic reclaim failed to delete "
                                  "instance: %s"),
                                unicode(e), instance=instance)

    @periodic_task.periodic_task
    def update_available_resource(self, context):
        """See driver.get_available_resource()

        Periodic process that keeps that the compute host's understanding of
        resource availability and usage in sync with the underlying hypervisor.

        :param context: security context
        """
        new_resource_tracker_dict = {}
        nodenames = set(self.driver.get_available_nodes())
        for nodename in nodenames:
            rt = self._get_resource_tracker(nodename)
            rt.update_available_resource(context)
            new_resource_tracker_dict[nodename] = rt

        # Delete orphan compute node not reported by driver but still in db
        compute_nodes_in_db = self._get_compute_nodes_in_db(context)

        for cn in compute_nodes_in_db:
            if cn.get('hypervisor_hostname') not in nodenames:
                LOG.audit(_("Deleting orphan compute node %s") % cn['id'])
                self.conductor_api.compute_node_delete(context, cn)

        self._resource_tracker_dict = new_resource_tracker_dict

    def _get_compute_nodes_in_db(self, context):
        service_ref = self.conductor_api.service_get_by_compute_host(
            context, self.host)

        if not service_ref:
            LOG.error(_("No service record for host %s"), self.host)
            return []

        return service_ref['compute_node']

    @periodic_task.periodic_task(
        spacing=CONF.running_deleted_instance_poll_interval)
    def _cleanup_running_deleted_instances(self, context):
        """Cleanup any instances which are erroneously still running after
        having been deleted.

        Valid actions to take are:

            1. noop - do nothing
            2. log - log which instances are erroneously running
            3. reap - shutdown and cleanup any erroneously running instances
            4. shutdown - power off *and disable* any erroneously running
                          instances

        The use-case for this cleanup task is: for various reasons, it may be
        possible for the database to show an instance as deleted but for that
        instance to still be running on a host machine (see bug
        https://bugs.launchpad.net/nova/+bug/911366).

        This cleanup task is a cross-hypervisor utility for finding these
        zombied instances and either logging the discrepancy (likely what you
        should do in production), or automatically reaping the instances (more
        appropriate for dev environments).
        """
        action = CONF.running_deleted_instance_action

        if action == "noop":
            return

        # NOTE(sirp): admin contexts don't ordinarily return deleted records
        with utils.temporary_mutation(context, read_deleted="yes"):
            for instance in self._running_deleted_instances(context):
                bdms = (block_device_obj.BlockDeviceMappingList.
                        get_by_instance_uuid(context, instance.uuid,
                                             use_slave=True))

                if action == "log":
                    LOG.warning(_("Detected instance with name label "
                                  "'%s' which is marked as "
                                  "DELETED but still present on host."),
                                instance['name'], instance=instance)

                elif action == 'shutdown':
                    LOG.info(_("Powering off instance with name label "
                               "'%s' which is marked as "
                               "DELETED but still present on host."),
                               instance['name'], instance=instance)
                    try:
                        try:
                            # disable starting the instance
                            self.driver.set_bootable(instance, False)
                        except NotImplementedError:
                            LOG.warn(_("set_bootable is not implemented for "
                                       "the current driver"))
                        # and power it off
                        self.driver.power_off(instance)
                    except Exception:
                        msg = _("Failed to power off instance")
                        LOG.warn(msg, instance=instance, exc_info=True)

                elif action == 'reap':
                    LOG.info(_("Destroying instance with name label "
                               "'%s' which is marked as "
                               "DELETED but still present on host."),
                             instance['name'], instance=instance)
                    self.instance_events.clear_events_for_instance(instance)
                    try:
                        self._shutdown_instance(context, instance, bdms,
                                                notify=False)
                        self._cleanup_volumes(context, instance['uuid'], bdms)
                    except Exception as e:
                        LOG.warning(_("Periodic cleanup failed to delete "
                                      "instance: %s"),
                                    unicode(e), instance=instance)
                else:
                    raise Exception(_("Unrecognized value '%s'"
                                      " for CONF.running_deleted_"
                                      "instance_action") % action)

    def _running_deleted_instances(self, context):
        """Returns a list of instances nova thinks is deleted,
        but the hypervisor thinks is still running.
        """
        timeout = CONF.running_deleted_instance_timeout
        filters = {'deleted': True,
                   'soft_deleted': False,
                   'host': self.host}
        instances = self._get_instances_on_driver(context, filters)
        return [i for i in instances if self._deleted_old_enough(i, timeout)]

    def _deleted_old_enough(self, instance, timeout):
        deleted_at = instance['deleted_at']
        if isinstance(instance, obj_base.NovaObject) and deleted_at:
            deleted_at = deleted_at.replace(tzinfo=None)
        return (not deleted_at or timeutils.is_older_than(deleted_at, timeout))

    @contextlib.contextmanager
    def _error_out_instance_on_exception(self, context, instance_uuid,
                                        reservations=None,
                                        instance_state=vm_states.ACTIVE):
        try:
            yield
        except NotImplementedError as error:
            with excutils.save_and_reraise_exception():
                self._quota_rollback(context, reservations)
                LOG.info(_("Setting instance back to %(state)s after: "
                           "%(error)s") %
                         {'state': instance_state, 'error': error},
                         instance_uuid=instance_uuid)
                self._instance_update(context, instance_uuid,
                                      vm_state=instance_state,
                                      task_state=None)
        except exception.InstanceFaultRollback as error:
            self._quota_rollback(context, reservations)
            LOG.info(_("Setting instance back to ACTIVE after: %s"),
                     error, instance_uuid=instance_uuid)
            self._instance_update(context, instance_uuid,
                                  vm_state=vm_states.ACTIVE,
                                  task_state=None)
            raise error.inner_exception
        except Exception as error:
            LOG.exception(_('Setting instance vm_state to ERROR'),
                          instance_uuid=instance_uuid)
            with excutils.save_and_reraise_exception():
                self._quota_rollback(context, reservations)
                self._set_instance_error_state(context, instance_uuid)

    @aggregate_object_compat
    @wrap_exception()
    def add_aggregate_host(self, context, aggregate, host, slave_info):
        """Notify hypervisor of change (for hypervisor pools)."""
        try:
            self.driver.add_to_aggregate(context, aggregate, host,
                                         slave_info=slave_info)
        except NotImplementedError:
            LOG.debug(_('Hypervisor driver does not support '
                        'add_aggregate_host'))
        except exception.AggregateError:
            with excutils.save_and_reraise_exception():
                self.driver.undo_aggregate_operation(
                                    context,
                                    self.conductor_api.aggregate_host_delete,
                                    aggregate, host)

    @aggregate_object_compat
    @wrap_exception()
    def remove_aggregate_host(self, context, host, slave_info, aggregate):
        """Removes a host from a physical hypervisor pool."""
        try:
            self.driver.remove_from_aggregate(context, aggregate, host,
                                              slave_info=slave_info)
        except NotImplementedError:
            LOG.debug(_('Hypervisor driver does not support '
                        'remove_aggregate_host'))
        except (exception.AggregateError,
                exception.InvalidAggregateAction) as e:
            with excutils.save_and_reraise_exception():
                self.driver.undo_aggregate_operation(
                                    context,
                                    self.conductor_api.aggregate_host_add,
                                    aggregate, host,
                                    isinstance(e, exception.AggregateError))

    def _process_instance_event(self, instance, event):
        _event = self.instance_events.pop_instance_event(instance, event)
        if _event:
            LOG.debug(_('Processing event %(event)s'),
                      {'event': event.key}, instance=instance)
            _event.send(event)

    @wrap_exception()
    def external_instance_event(self, context, instances, events):
        # NOTE(danms): Some event types are handled by the manager, such
        # as when we're asked to update the instance's info_cache. If it's
        # not one of those, look for some thread(s) waiting for the event and
        # unblock them if so.
        for event in events:
            instance = [inst for inst in instances
                        if inst.uuid == event.instance_uuid][0]
            if event.name == 'network-changed':
                self.network_api.get_instance_nw_info(context, instance)
            else:
                self._process_instance_event(instance, event)

    @periodic_task.periodic_task(spacing=CONF.image_cache_manager_interval,
                                 external_process_ok=True)
    def _run_image_cache_manager_pass(self, context):
        """Run a single pass of the image cache manager."""

        if not self.driver.capabilities["has_imagecache"]:
            return
        if CONF.image_cache_manager_interval == 0:
            return

        # Determine what other nodes use this storage
        storage_users.register_storage_use(CONF.instances_path, CONF.host)
        nodes = storage_users.get_storage_users(CONF.instances_path)

        # Filter all_instances to only include those nodes which share this
        # storage path.
        # TODO(mikal): this should be further refactored so that the cache
        # cleanup code doesn't know what those instances are, just a remote
        # count, and then this logic should be pushed up the stack.
        filters = {'deleted': False,
                   'soft_deleted': True,
                   'host': nodes}
        filtered_instances = instance_obj.InstanceList.get_by_filters(context,
                                 filters, expected_attrs=[], use_slave=True)

        self.driver.manage_image_cache(context, filtered_instances)

    @periodic_task.periodic_task(spacing=CONF.instance_delete_interval)
    def _run_pending_deletes(self, context):
        """Retry any pending instance file deletes."""
        if CONF.instance_delete_interval == 0:
            return

        LOG.debug(_('Cleaning up deleted instances'))
        filters = {'deleted': True,
                   'soft_deleted': False,
                   'host': CONF.host,
                   'cleaned': False}
        attrs = ['info_cache', 'security_groups', 'system_metadata']
        with utils.temporary_mutation(context, read_deleted='yes'):
            instances = instance_obj.InstanceList.get_by_filters(
                context, filters, expected_attrs=attrs)
        LOG.debug(_('There are %d instances to clean'), len(instances))

        for instance in instances:
            attempts = int(instance.system_metadata.get('clean_attempts', '0'))
            LOG.debug(_('Instance has had %(attempts)s of %(max)s '
                        'cleanup attempts'),
                        {'attempts': attempts,
                         'max': CONF.maximum_instance_delete_attempts},
                         instance=instance)
            if attempts < CONF.maximum_instance_delete_attempts:
                success = self.driver.delete_instance_files(instance)

                instance.system_metadata['clean_attempts'] = str(attempts + 1)
                if success:
                    instance.cleaned = True
                with utils.temporary_mutation(context, read_deleted='yes'):
                    instance.save(context)<|MERGE_RESOLUTION|>--- conflicted
+++ resolved
@@ -487,13 +487,9 @@
         """
         @utils.synchronized(self._lock_name)
         def _clear_events():
-<<<<<<< HEAD
-            return self._events.pop(instance.uuid, {})
-=======
             # NOTE(danms): Use getitem syntax for the instance until
             # all the callers are using objects
             return self._events.pop(instance['uuid'], {})
->>>>>>> 87f57c0a
         return _clear_events()
 
 
@@ -4550,11 +4546,7 @@
         and mainly updating database record.
 
         :param ctxt: security context
-<<<<<<< HEAD
-        :param instance: Instance object
-=======
         :param instance: instance dict
->>>>>>> 87f57c0a
         :param dest: destination host
         :param block_migration: if true, prepare for block migration
         :param migrate_data: if not None, it is a dict which has data
@@ -4565,11 +4557,7 @@
                  instance=instance)
 
         bdms = block_device_obj.BlockDeviceMappingList.get_by_instance_uuid(
-<<<<<<< HEAD
-                ctxt, instance.uuid)
-=======
                 ctxt, instance['uuid'])
->>>>>>> 87f57c0a
 
         # Cleanup source host post live-migration
         block_device_info = self._get_instance_volume_block_device_info(
@@ -4648,17 +4636,10 @@
         if CONF.vnc_enabled or CONF.spice.enabled or CONF.rdp.enabled:
             if CONF.cells.enable:
                 self.cells_rpcapi.consoleauth_delete_tokens(ctxt,
-<<<<<<< HEAD
-                        instance.uuid)
-            else:
-                self.consoleauth_rpcapi.delete_tokens_for_instance(ctxt,
-                        instance.uuid)
-=======
                         instance['uuid'])
             else:
                 self.consoleauth_rpcapi.delete_tokens_for_instance(ctxt,
                         instance['uuid'])
->>>>>>> 87f57c0a
 
     @object_compat
     @wrap_exception()
