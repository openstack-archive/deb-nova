--- conflicted
+++ resolved
@@ -380,35 +380,6 @@
                         'trying to set it to ERROR'),
                       instance_uuid=instance_uuid)
 
-<<<<<<< HEAD
-    def _get_instances_at_startup(self, context):
-        '''Get instances for this host during service init.'''
-        attempt = 0
-        timeout = 10
-        while True:
-            # NOTE(danms): Try ten times with a short timeout, and then punt
-            # to the configured RPC timeout after that
-            if attempt == 10:
-                timeout = None
-            attempt += 1
-
-            # NOTE(russellb): This is running during service startup. If we
-            # allow an exception to be raised, the service will shut down.
-            # This may fail the first time around if nova-conductor wasn't
-            # running when nova-compute started.
-            try:
-                self.conductor_api.ping(context, '1.21 GigaWatts',
-                                        timeout=timeout)
-                break
-            except rpc_common.Timeout as e:
-                LOG.exception(_('Timed out waiting for nova-conductor. '
-                                'Is it running? Or did nova-compute start '
-                                'before nova-conductor?'))
-
-        return self.conductor_api.instance_get_all_by_host(context, self.host)
-
-=======
->>>>>>> 957b7f88
     def _get_instances_on_driver(self, context):
         """Return a list of instance records that match the instances found
         on the hypervisor.
