# Copyright (c) 2012 OpenStack Foundation
# All Rights Reserved.
#
#    Licensed under the Apache License, Version 2.0 (the "License"); you may
#    not use this file except in compliance with the License. You may obtain
#    a copy of the License at
#
#         http://www.apache.org/licenses/LICENSE-2.0
#
#    Unless required by applicable law or agreed to in writing, software
#    distributed under the License is distributed on an "AS IS" BASIS, WITHOUT
#    WARRANTIES OR CONDITIONS OF ANY KIND, either express or implied. See the
#    License for the specific language governing permissions and limitations
#    under the License.

"""
Claim objects for use with resource tracking.
"""

from oslo.serialization import jsonutils

from nova import context
from nova import exception
from nova.i18n import _
from nova import objects
from nova.objects import base as obj_base
from nova.openstack.common import log as logging
from nova.virt import hardware


LOG = logging.getLogger(__name__)


class NopClaim(object):
    """For use with compute drivers that do not support resource tracking."""

    def __init__(self, migration=None):
        self.migration = migration
        self.claimed_numa_topology = None

    @property
    def disk_gb(self):
        return 0

    @property
    def memory_mb(self):
        return 0

    def __enter__(self):
        return self

    def __exit__(self, exc_type, exc_val, exc_tb):
        if exc_type is not None:
            self.abort()

    def abort(self):
        pass

    def __str__(self):
        return "[Claim: %d MB memory, %d GB disk]" % (self.memory_mb,
                self.disk_gb)


class Claim(NopClaim):
    """A declaration that a compute host operation will require free resources.
    Claims serve as marker objects that resources are being held until the
    update_available_resource audit process runs to do a full reconciliation
    of resource usage.

    This information will be used to help keep the local compute hosts's
    ComputeNode model in sync to aid the scheduler in making efficient / more
    correct decisions with respect to host selection.
    """

    def __init__(self, context, instance, tracker, resources, overhead=None,
                 limits=None):
        super(Claim, self).__init__()
        # Stash a copy of the instance at the current point of time
        if isinstance(instance, obj_base.NovaObject):
            self.instance = instance.obj_clone()
        else:
            # This does not use copy.deepcopy() because it could be
            # a sqlalchemy model, and it's best to make sure we have
            # the primitive form.
            self.instance = jsonutils.to_primitive(instance)
        self._numa_topology_loaded = False
        self.tracker = tracker

        if not overhead:
            overhead = {'memory_mb': 0}

        self.overhead = overhead
        self.context = context

        # Check claim at constructor to avoid mess code
        # Raise exception ComputeResourcesUnavailable if claim failed
        self._claim_test(resources, limits)

    @property
    def disk_gb(self):
        return self.instance['root_gb'] + self.instance['ephemeral_gb']

    @property
    def memory_mb(self):
        return self.instance['memory_mb'] + self.overhead['memory_mb']

    @property
    def numa_topology(self):
        if self._numa_topology_loaded:
            return self._numa_topology
        else:
            if isinstance(self.instance, obj_base.NovaObject):
                self._numa_topology = self.instance.numa_topology
            else:
                try:
                    self._numa_topology = (
                        objects.InstanceNUMATopology.get_by_instance_uuid(
                            context.get_admin_context(), self.instance['uuid'])
                        )
                except exception.NumaTopologyNotFound:
                    self._numa_topology = None
            self._numa_topology_loaded = True
            return self._numa_topology

    def abort(self):
        """Compute operation requiring claimed resources has failed or
        been aborted.
        """
        LOG.debug("Aborting claim: %s" % self, instance=self.instance)
        self.tracker.abort_instance_claim(self.context, self.instance)

    def _claim_test(self, resources, limits=None):
        """Test if this claim can be satisfied given available resources and
        optional oversubscription limits

        This should be called before the compute node actually consumes the
        resources required to execute the claim.

        :param resources: available local compute node resources
        :returns: Return true if resources are available to claim.
        """
        if not limits:
            limits = {}

        # If an individual limit is None, the resource will be considered
        # unlimited:
        memory_mb_limit = limits.get('memory_mb')
        disk_gb_limit = limits.get('disk_gb')
        numa_topology_limit = limits.get('numa_topology')
        if numa_topology_limit:
            numa_topology_limit = hardware.VirtNUMALimitTopology.from_json(
                numa_topology_limit)

        msg = _("Attempting claim: memory %(memory_mb)d MB, disk %(disk_gb)d "
                "GB")
        params = {'memory_mb': self.memory_mb, 'disk_gb': self.disk_gb}
        LOG.audit(msg % params, instance=self.instance)

        reasons = [self._test_memory(resources, memory_mb_limit),
                   self._test_disk(resources, disk_gb_limit),
                   self._test_numa_topology(resources, numa_topology_limit),
                   self._test_pci()]
        reasons = reasons + self._test_ext_resources(limits)
        reasons = [r for r in reasons if r is not None]
        if len(reasons) > 0:
            raise exception.ComputeResourcesUnavailable(reason=
                    "; ".join(reasons))

        LOG.audit(_('Claim successful'), instance=self.instance)

    def _test_memory(self, resources, limit):
        type_ = _("memory")
        unit = "MB"
        total = resources['memory_mb']
        used = resources['memory_mb_used']
        requested = self.memory_mb

        return self._test(type_, unit, total, used, requested, limit)

    def _test_disk(self, resources, limit):
        type_ = _("disk")
        unit = "GB"
        total = resources['local_gb']
        used = resources['local_gb_used']
        requested = self.disk_gb

        return self._test(type_, unit, total, used, requested, limit)

    def _test_pci(self):
        pci_requests = objects.InstancePCIRequests.get_by_instance_uuid(
            self.context, self.instance['uuid'])

        if pci_requests.requests:
            can_claim = self.tracker.pci_tracker.stats.support_requests(
                pci_requests.requests)
            if not can_claim:
                return _('Claim pci failed.')

    def _test_ext_resources(self, limits):
        return self.tracker.ext_resources_handler.test_resources(
            self.instance, limits)

    def _test_numa_topology(self, resources, limit):
        host_topology = resources.get('numa_topology')
<<<<<<< HEAD
        requested_topology = (self.numa_topology and
                                self.numa_topology.topology_from_obj())
        if host_topology:
            host_topology = hardware.VirtNUMAHostTopology.from_json(
                    host_topology)
            instance_topology = (
                    hardware.VirtNUMAHostTopology.fit_instance_to_host(
=======
        requested_topology = self.numa_topology
        if host_topology:
            host_topology = objects.NUMATopology.obj_from_db_obj(
                    host_topology)
            instance_topology = (
                    hardware.numa_fit_instance_to_host(
>>>>>>> 6513d27d
                        host_topology, requested_topology,
                        limits_topology=limit))
            if requested_topology and not instance_topology:
                return (_("Requested instance NUMA topology cannot fit "
                          "the given host NUMA topology"))
            elif instance_topology:
<<<<<<< HEAD
                self.claimed_numa_topology = (
                        objects.InstanceNUMATopology.obj_from_topology(
                            instance_topology))
=======
                self.claimed_numa_topology = instance_topology
>>>>>>> 6513d27d

    def _test(self, type_, unit, total, used, requested, limit):
        """Test if the given type of resource needed for a claim can be safely
        allocated.
        """
        LOG.audit(_('Total %(type)s: %(total)d %(unit)s, used: %(used).02f '
                    '%(unit)s'),
                  {'type': type_, 'total': total, 'unit': unit, 'used': used},
                  instance=self.instance)

        if limit is None:
            # treat resource as unlimited:
            LOG.audit(_('%(type)s limit not specified, defaulting to '
                        'unlimited'), {'type': type_}, instance=self.instance)
            return

        free = limit - used

        # Oversubscribed resource policy info:
        LOG.audit(_('%(type)s limit: %(limit).02f %(unit)s, free: %(free).02f '
                    '%(unit)s'),
                  {'type': type_, 'limit': limit, 'free': free, 'unit': unit},
                  instance=self.instance)

        if requested > free:
            return (_('Free %(type)s %(free).02f '
                      '%(unit)s < requested %(requested)d %(unit)s') %
                      {'type': type_, 'free': free, 'unit': unit,
                       'requested': requested})


class ResizeClaim(Claim):
    """Claim used for holding resources for an incoming resize/migration
    operation.
    """
    def __init__(self, context, instance, instance_type, image_meta, tracker,
                 resources, overhead=None, limits=None):
        self.context = context
        self.instance_type = instance_type
        self.image_meta = image_meta
        super(ResizeClaim, self).__init__(context, instance, tracker,
                                          resources, overhead=overhead,
                                          limits=limits)
        self.migration = None

    @property
    def disk_gb(self):
        return (self.instance_type['root_gb'] +
                self.instance_type['ephemeral_gb'])

    @property
    def memory_mb(self):
        return self.instance_type['memory_mb'] + self.overhead['memory_mb']

    @property
    def numa_topology(self):
<<<<<<< HEAD
        instance_topology = hardware.VirtNUMAInstanceTopology.get_constraints(
                    self.instance_type, self.image_meta)
        if instance_topology:
            return objects.InstanceNUMATopology.obj_from_topology(
                    instance_topology)
=======
        return hardware.numa_get_constraints(
            self.instance_type, self.image_meta)
>>>>>>> 6513d27d

    def _test_pci(self):
        pci_requests = objects.InstancePCIRequests.\
                       get_by_instance_uuid_and_newness(
                           self.context, self.instance['uuid'], True)
        if pci_requests.requests:
            claim = self.tracker.pci_tracker.stats.support_requests(
                pci_requests.requests)
            if not claim:
                return _('Claim pci failed.')

    def _test_ext_resources(self, limits):
        return self.tracker.ext_resources_handler.test_resources(
            self.instance_type, limits)

    def abort(self):
        """Compute operation requiring claimed resources has failed or
        been aborted.
        """
        LOG.debug("Aborting claim: %s" % self, instance=self.instance)
        self.tracker.drop_resize_claim(
            self.context,
            self.instance, instance_type=self.instance_type,
            image_meta=self.image_meta)<|MERGE_RESOLUTION|>--- conflicted
+++ resolved
@@ -202,35 +202,19 @@
 
     def _test_numa_topology(self, resources, limit):
         host_topology = resources.get('numa_topology')
-<<<<<<< HEAD
-        requested_topology = (self.numa_topology and
-                                self.numa_topology.topology_from_obj())
-        if host_topology:
-            host_topology = hardware.VirtNUMAHostTopology.from_json(
-                    host_topology)
-            instance_topology = (
-                    hardware.VirtNUMAHostTopology.fit_instance_to_host(
-=======
         requested_topology = self.numa_topology
         if host_topology:
             host_topology = objects.NUMATopology.obj_from_db_obj(
                     host_topology)
             instance_topology = (
                     hardware.numa_fit_instance_to_host(
->>>>>>> 6513d27d
                         host_topology, requested_topology,
                         limits_topology=limit))
             if requested_topology and not instance_topology:
                 return (_("Requested instance NUMA topology cannot fit "
                           "the given host NUMA topology"))
             elif instance_topology:
-<<<<<<< HEAD
-                self.claimed_numa_topology = (
-                        objects.InstanceNUMATopology.obj_from_topology(
-                            instance_topology))
-=======
                 self.claimed_numa_topology = instance_topology
->>>>>>> 6513d27d
 
     def _test(self, type_, unit, total, used, requested, limit):
         """Test if the given type of resource needed for a claim can be safely
@@ -287,16 +271,8 @@
 
     @property
     def numa_topology(self):
-<<<<<<< HEAD
-        instance_topology = hardware.VirtNUMAInstanceTopology.get_constraints(
-                    self.instance_type, self.image_meta)
-        if instance_topology:
-            return objects.InstanceNUMATopology.obj_from_topology(
-                    instance_topology)
-=======
         return hardware.numa_get_constraints(
             self.instance_type, self.image_meta)
->>>>>>> 6513d27d
 
     def _test_pci(self):
         pci_requests = objects.InstancePCIRequests.\
