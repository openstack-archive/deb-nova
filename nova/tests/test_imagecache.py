--- conflicted
+++ resolved
@@ -39,15 +39,7 @@
 CONF.import_opt('compute_manager', 'nova.service')
 CONF.import_opt('host', 'nova.netconf')
 
-<<<<<<< HEAD
-flags.DECLARE('instances_path', 'nova.compute.manager')
-flags.DECLARE('base_dir_name', 'nova.compute.manager')
-FLAGS = flags.FLAGS
-
-LOG = log.getLogger(__name__)
-=======
 LOG = logging.getLogger(__name__)
->>>>>>> f118602f
 
 
 class ImageCacheManagerTestCase(test.TestCase):
@@ -104,16 +96,6 @@
     def test_list_base_images(self):
         listing = ['00000001',
                    'ephemeral_0_20_None',
-<<<<<<< HEAD
-                   'e97222e91fc4241f49a7f520d1dcf446751129b3_sm',
-                   'e09c675c2d1cfac32dae3c2d83689c8c94bc693b_sm',
-                   'e97222e91fc4241f49a7f520d1dcf446751129b3',
-                   '17d1b00b81642842e514494a78e804e9a511637c',
-                   '17d1b00b81642842e514494a78e804e9a511637c_5368709120',
-                   '17d1b00b81642842e514494a78e804e9a511637c_5368709120.sha1',
-                   '17d1b00b81642842e514494a78e804e9a511637c_10737418240',
-                   '00000004']
-=======
                    '17d1b00b81642842e514494a78e804e9a511637c_5368709120.info',
                     '00000004']
         images = ['e97222e91fc4241f49a7f520d1dcf446751129b3_sm',
@@ -123,7 +105,6 @@
                   '17d1b00b81642842e514494a78e804e9a511637c_5368709120',
                   '17d1b00b81642842e514494a78e804e9a511637c_10737418240']
         listing.extend(images)
->>>>>>> f118602f
 
         self.stubs.Set(os, 'listdir', lambda x: listing)
         self.stubs.Set(os.path, 'isfile', lambda x: True)
@@ -243,11 +224,7 @@
         self.stubs.Set(virtutils, 'get_disk_backing_file',
                        lambda x: 'e97222e91fc4241f49a7f520d1dcf446751129b3_sm')
 
-<<<<<<< HEAD
-        found = os.path.join(FLAGS.instances_path, FLAGS.base_dir_name,
-=======
         found = os.path.join(CONF.instances_path, CONF.base_dir_name,
->>>>>>> f118602f
                              'e97222e91fc4241f49a7f520d1dcf446751129b3_sm')
 
         image_cache_manager = imagecache.ImageCacheManager()
@@ -269,11 +246,7 @@
                        lambda x: ('e97222e91fc4241f49a7f520d1dcf446751129b3_'
                                   '10737418240'))
 
-<<<<<<< HEAD
-        found = os.path.join(FLAGS.instances_path, FLAGS.base_dir_name,
-=======
         found = os.path.join(CONF.instances_path, CONF.base_dir_name,
->>>>>>> f118602f
                              'e97222e91fc4241f49a7f520d1dcf446751129b3_'
                              '10737418240')
 
@@ -294,11 +267,7 @@
         self.stubs.Set(virtutils, 'get_disk_backing_file',
                        lambda x: 'e97222e91fc4241f49a7f520d1dcf446751129b3_sm')
 
-<<<<<<< HEAD
-        found = os.path.join(FLAGS.instances_path, FLAGS.base_dir_name,
-=======
         found = os.path.join(CONF.instances_path, CONF.base_dir_name,
->>>>>>> f118602f
                              'e97222e91fc4241f49a7f520d1dcf446751129b3_sm')
 
         image_cache_manager = imagecache.ImageCacheManager()
@@ -717,10 +686,7 @@
             self.assertEquals(image_cache_manager.corrupt_base_files, [])
 
     def test_handle_base_image_checksum_fails(self):
-<<<<<<< HEAD
-=======
         self.flags(checksum_base_images=True)
->>>>>>> f118602f
         self.stubs.Set(virtutils, 'chown', lambda x, y: None)
 
         img = '123'
