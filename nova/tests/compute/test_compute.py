--- conflicted
+++ resolved
@@ -9342,15 +9342,6 @@
                           self.compute_api._check_config_drive,
                           config_drive)
 
-<<<<<<< HEAD
-    def test_bool_string_or_id(self):
-        self.assertCheck((None, True), "true")
-        self.assertCheck((None, True), 1)
-        self.assertCheck((None, True), 't')
-
-    def test_value_is_image_id(self):
-        self.assertCheck(("fake-uuid", None), "fake-uuid")
-=======
     def test_config_drive_false_values(self):
         self._assertCheck('', None)
         self._assertCheck('', '')
@@ -9366,7 +9357,6 @@
     def test_config_drive_bogus_values_raise(self):
         self._assertInvalid('asd')
         self._assertInvalid(uuidutils.generate_uuid())
->>>>>>> 9315de02
 
 
 class CheckRequestedImageTestCase(test.TestCase):
