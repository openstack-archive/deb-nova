# vim: tabstop=4 shiftwidth=4 softtabstop=4

# Copyright 2010 United States Government as represented by the
# Administrator of the National Aeronautics and Space Administration.
# Copyright 2011 Piston Cloud Computing, Inc.
# All Rights Reserved.
#
#    Licensed under the Apache License, Version 2.0 (the "License"); you may
#    not use this file except in compliance with the License. You may obtain
#    a copy of the License at
#
#         http://www.apache.org/licenses/LICENSE-2.0
#
#    Unless required by applicable law or agreed to in writing, software
#    distributed under the License is distributed on an "AS IS" BASIS, WITHOUT
#    WARRANTIES OR CONDITIONS OF ANY KIND, either express or implied. See the
#    License for the specific language governing permissions and limitations
#    under the License.
"""Tests for compute service."""

import base64
import copy
import datetime
import sys
import time
import traceback
import uuid

import mox
from oslo.config import cfg

import nova
from nova import compute
from nova.compute import api as compute_api
from nova.compute import instance_types
from nova.compute import manager as compute_manager
from nova.compute import power_state
from nova.compute import rpcapi as compute_rpcapi
from nova.compute import task_states
from nova.compute import utils as compute_utils
from nova.compute import vm_states
from nova.conductor import manager as conductor_manager
from nova import context
from nova import db
from nova import exception
from nova.image import glance
from nova.network import api as network_api
from nova.network import model as network_model
from nova.network.security_group import openstack_driver
from nova.openstack.common import importutils
from nova.openstack.common import jsonutils
from nova.openstack.common import log as logging
from nova.openstack.common.notifier import api as notifier_api
from nova.openstack.common.notifier import test_notifier
from nova.openstack.common import rpc
from nova.openstack.common.rpc import common as rpc_common
from nova.openstack.common import timeutils
from nova.openstack.common import uuidutils
import nova.policy
from nova import quota
from nova import test
from nova.tests.compute import fake_resource_tracker
from nova.tests.db import fakes as db_fakes
from nova.tests import fake_instance_actions
from nova.tests import fake_network
from nova.tests import fake_network_cache_model
from nova.tests.image import fake as fake_image
from nova.tests import matchers
from nova import utils
from nova.virt import fake
from nova.volume import cinder

QUOTAS = quota.QUOTAS
LOG = logging.getLogger(__name__)
CONF = cfg.CONF
CONF.import_opt('compute_manager', 'nova.service')
CONF.import_opt('host', 'nova.netconf')
CONF.import_opt('live_migration_retry_count', 'nova.compute.manager')


FAKE_IMAGE_REF = 'fake-image-ref'

NODENAME = 'fakenode1'


def nop_report_driver_status(self):
    pass


class FakeSchedulerAPI(object):

    def run_instance(self, ctxt, request_spec, admin_password,
            injected_files, requested_networks, is_first_time,
            filter_properties):
        pass

    def live_migration(self, ctxt, block_migration, disk_over_commit,
            instance, dest):
        pass

    def prep_resize(self, ctxt, instance, instance_type, image, request_spec,
            filter_properties, reservations):
        pass


class BaseTestCase(test.TestCase):

    def setUp(self):
        super(BaseTestCase, self).setUp()
        notifier_api._reset_drivers()
        self.addCleanup(notifier_api._reset_drivers)
        self.flags(compute_driver='nova.virt.fake.FakeDriver',
                   notification_driver=[test_notifier.__name__],
                   network_manager='nova.network.manager.FlatManager')
        fake.set_nodes([NODENAME])
        self.flags(use_local=True, group='conductor')
        self.compute = importutils.import_object(CONF.compute_manager)

        # override tracker with a version that doesn't need the database:
        fake_rt = fake_resource_tracker.FakeResourceTracker(self.compute.host,
                    self.compute.driver, NODENAME)
        self.compute._resource_tracker_dict[NODENAME] = fake_rt
        self.compute.update_available_resource(
                context.get_admin_context())

        self.user_id = 'fake'
        self.project_id = 'fake'
        self.context = context.RequestContext(self.user_id,
                                              self.project_id)
        test_notifier.NOTIFICATIONS = []

        def fake_show(meh, context, id):
            if id:
                return {'id': id, 'min_disk': None, 'min_ram': None,
                        'name': 'fake_name',
                        'status': 'active',
                        'properties': {'kernel_id': 'fake_kernel_id',
                                       'ramdisk_id': 'fake_ramdisk_id',
                                       'something_else': 'meow'}}
            else:
                raise exception.ImageNotFound(image_id=id)

        fake_image.stub_out_image_service(self.stubs)
        self.stubs.Set(fake_image._FakeImageService, 'show', fake_show)

        fake_rpcapi = FakeSchedulerAPI()
        self.stubs.Set(self.compute, 'scheduler_rpcapi', fake_rpcapi)
        fake_network.set_stub_network_methods(self.stubs)
        fake_instance_actions.stub_out_action_events(self.stubs)

        def fake_get_nw_info(cls, ctxt, instance, *args, **kwargs):
            self.assertTrue(ctxt.is_admin)
            return fake_network.fake_get_instance_nw_info(self.stubs, 1, 1,
                                                          spectacular=True)

        self.stubs.Set(network_api.API, 'get_instance_nw_info',
                       fake_get_nw_info)
        self.stubs.Set(network_api.API, 'allocate_for_instance',
                       fake_get_nw_info)
        self.compute_api = compute.API()

        # Just to make long lines short
        self.rt = self.compute._get_resource_tracker(NODENAME)

    def tearDown(self):
        timeutils.clear_time_override()
        ctxt = context.get_admin_context()
        fake_image.FakeImageService_reset()
        instances = db.instance_get_all(ctxt)
        for instance in instances:
            db.instance_destroy(ctxt, instance['uuid'])
        fake.restore_nodes()
        super(BaseTestCase, self).tearDown()

    def _create_fake_instance(self, params=None, type_name='m1.tiny'):
        """Create a test instance."""
        if not params:
            params = {}

        def make_fake_sys_meta():
            sys_meta = {}
            inst_type = instance_types.get_instance_type_by_name(type_name)
            for key in instance_types.system_metadata_instance_type_props:
                sys_meta['instance_type_%s' % key] = inst_type[key]
            return sys_meta

        inst = {}
        inst['vm_state'] = vm_states.ACTIVE
        inst['image_ref'] = FAKE_IMAGE_REF
        inst['reservation_id'] = 'r-fakeres'
        inst['launch_time'] = '10'
        inst['user_id'] = self.user_id
        inst['project_id'] = self.project_id
        inst['host'] = 'fake_host'
        inst['node'] = NODENAME
        type_id = instance_types.get_instance_type_by_name(type_name)['id']
        inst['instance_type_id'] = type_id
        inst['ami_launch_index'] = 0
        inst['memory_mb'] = 0
        inst['vcpus'] = 0
        inst['root_gb'] = 0
        inst['ephemeral_gb'] = 0
        inst['architecture'] = 'x86_64'
        inst['os_type'] = 'Linux'
        inst['system_metadata'] = make_fake_sys_meta()
        inst.update(params)
        _create_service_entries(self.context.elevated(),
                {'fake_zone': [inst['host']]})
        return db.instance_create(self.context, inst)

    def _create_instance(self, params=None, type_name='m1.tiny'):
        """Create a test instance. Returns uuid."""
        return self._create_fake_instance(params, type_name=type_name)

    def _create_instance_type(self, params=None):
        """Create a test instance type."""
        if not params:
            params = {}

        context = self.context.elevated()
        inst = {}
        inst['name'] = 'm1.small'
        inst['memory_mb'] = 1024
        inst['vcpus'] = 1
        inst['root_gb'] = 20
        inst['ephemeral_gb'] = 10
        inst['flavorid'] = '1'
        inst['swap'] = 2048
        inst['rxtx_factor'] = 1
        inst.update(params)
        return db.instance_type_create(context, inst)['id']

    def _create_group(self):
        values = {'name': 'testgroup',
                  'description': 'testgroup',
                  'user_id': self.user_id,
                  'project_id': self.project_id}
        return db.security_group_create(self.context, values)


class ComputeTestCase(BaseTestCase):
    def test_wrap_instance_fault(self):
        inst = {"uuid": "fake_uuid"}

        called = {'fault_added': False}

        def did_it_add_fault(*args):
            called['fault_added'] = True

        self.stubs.Set(compute_utils, 'add_instance_fault_from_exc',
                       did_it_add_fault)

        @compute_manager.wrap_instance_fault
        def failer(self2, context, instance):
            raise NotImplementedError()

        self.assertRaises(NotImplementedError, failer,
                          self.compute, self.context, instance=inst)

        self.assertTrue(called['fault_added'])

    def test_wrap_instance_fault_instance_in_args(self):
        inst = {"uuid": "fake_uuid"}

        called = {'fault_added': False}

        def did_it_add_fault(*args):
            called['fault_added'] = True

        self.stubs.Set(compute_utils, 'add_instance_fault_from_exc',
                       did_it_add_fault)

        @compute_manager.wrap_instance_fault
        def failer(self2, context, instance):
            raise NotImplementedError()

        self.assertRaises(NotImplementedError, failer,
                          self.compute, self.context, inst)

        self.assertTrue(called['fault_added'])

    def test_wrap_instance_fault_no_instance(self):
        inst_uuid = "fake_uuid"

        called = {'fault_added': False}

        def did_it_add_fault(*args):
            called['fault_added'] = True

        self.stubs.Set(compute_utils, 'add_instance_fault_from_exc',
                       did_it_add_fault)

        @compute_manager.wrap_instance_fault
        def failer(self2, context, instance_uuid):
            raise exception.InstanceNotFound(instance_id=instance_uuid)

        self.assertRaises(exception.InstanceNotFound, failer,
                          self.compute, self.context, inst_uuid)

        self.assertFalse(called['fault_added'])

    def test_wrap_instance_event(self):
        inst = {"uuid": "fake_uuid"}

        called = {'started': False,
                  'finished': False}

        def did_it_update_start(self2, context, values):
            called['started'] = True

        def did_it_update_finish(self2, context, values):
            called['finished'] = True

        self.stubs.Set(conductor_manager.ConductorManager,
                       'action_event_start', did_it_update_start)

        self.stubs.Set(conductor_manager.ConductorManager,
                       'action_event_finish', did_it_update_finish)

        @compute_manager.wrap_instance_event
        def fake_event(self, context, instance):
            pass

        fake_event(self.compute, self.context, instance=inst)

        self.assertTrue(called['started'])
        self.assertTrue(called['finished'])

    def test_wrap_instance_event_log_exception(self):
        inst = {"uuid": "fake_uuid"}

        called = {'started': False,
                  'finished': False,
                  'message': ''}

        def did_it_update_start(self2, context, values):
            called['started'] = True

        def did_it_update_finish(self2, context, values):
            called['finished'] = True
            called['message'] = values['message']

        self.stubs.Set(conductor_manager.ConductorManager,
                       'action_event_start', did_it_update_start)

        self.stubs.Set(conductor_manager.ConductorManager,
                       'action_event_finish', did_it_update_finish)

        @compute_manager.wrap_instance_event
        def fake_event(self2, context, instance):
            raise exception.NovaException()

        self.assertRaises(exception.NovaException, fake_event,
                          self.compute, self.context, instance=inst)

        self.assertTrue(called['started'])
        self.assertTrue(called['finished'])
        self.assertEqual('An unknown exception occurred.', called['message'])

    def test_create_instance_with_img_ref_associates_config_drive(self):
        # Make sure create associates a config drive.

        instance = jsonutils.to_primitive(self._create_fake_instance(
                        params={'config_drive': '1234', }))

        try:
            self.compute.run_instance(self.context, instance=instance)
            instances = db.instance_get_all(self.context)
            instance = instances[0]

            self.assertTrue(instance['config_drive'])
        finally:
            db.instance_destroy(self.context, instance['uuid'])

    def test_create_instance_associates_config_drive(self):
        # Make sure create associates a config drive.

        instance = jsonutils.to_primitive(self._create_fake_instance(
                        params={'config_drive': '1234', }))

        try:
            self.compute.run_instance(self.context, instance=instance)
            instances = db.instance_get_all(self.context)
            instance = instances[0]

            self.assertTrue(instance['config_drive'])
        finally:
            db.instance_destroy(self.context, instance['uuid'])

    def test_create_instance_unlimited_memory(self):
        # Default of memory limit=None is unlimited.
        self.flags(reserved_host_disk_mb=0, reserved_host_memory_mb=0)
        self.rt.update_available_resource(self.context.elevated())
        params = {"memory_mb": 999999999999}
        filter_properties = {'limits': {'memory_mb': None}}
        instance = self._create_fake_instance(params)
        self.compute.run_instance(self.context, instance=instance,
                filter_properties=filter_properties)
        self.assertEqual(999999999999, self.rt.compute_node['memory_mb_used'])

    def test_create_instance_unlimited_disk(self):
        self.flags(reserved_host_disk_mb=0, reserved_host_memory_mb=0)
        self.rt.update_available_resource(self.context.elevated())
        params = {"root_gb": 999999999999,
                  "ephemeral_gb": 99999999999}
        filter_properties = {'limits': {'disk_gb': None}}
        instance = self._create_fake_instance(params)
        self.compute.run_instance(self.context, instance=instance,
                filter_properties=filter_properties)

    def test_create_multiple_instances_then_starve(self):
        self.flags(reserved_host_disk_mb=0, reserved_host_memory_mb=0)
        self.rt.update_available_resource(self.context.elevated())
        filter_properties = {'limits': {'memory_mb': 4096, 'disk_gb': 1000}}
        params = {"memory_mb": 1024, "root_gb": 128, "ephemeral_gb": 128}
        instance = self._create_fake_instance(params)
        self.compute.run_instance(self.context, instance=instance,
                                  filter_properties=filter_properties)
        self.assertEquals(1024, self.rt.compute_node['memory_mb_used'])
        self.assertEquals(256, self.rt.compute_node['local_gb_used'])

        params = {"memory_mb": 2048, "root_gb": 256, "ephemeral_gb": 256}
        instance = self._create_fake_instance(params)
        self.compute.run_instance(self.context, instance=instance,
                                  filter_properties=filter_properties)
        self.assertEquals(3072, self.rt.compute_node['memory_mb_used'])
        self.assertEquals(768, self.rt.compute_node['local_gb_used'])

        params = {"memory_mb": 8192, "root_gb": 8192, "ephemeral_gb": 8192}
        instance = self._create_fake_instance(params)
        self.assertRaises(exception.ComputeResourcesUnavailable,
                self.compute.run_instance, self.context, instance=instance,
                filter_properties=filter_properties)

    def test_create_instance_with_oversubscribed_ram(self):
        # Test passing of oversubscribed ram policy from the scheduler.

        self.flags(reserved_host_disk_mb=0, reserved_host_memory_mb=0)
        self.rt.update_available_resource(self.context.elevated())

        # get total memory as reported by virt driver:
        resources = self.compute.driver.get_available_resource(NODENAME)
        total_mem_mb = resources['memory_mb']

        oversub_limit_mb = total_mem_mb * 1.5
        instance_mb = int(total_mem_mb * 1.45)

        # build an instance, specifying an amount of memory that exceeds
        # total_mem_mb, but is less than the oversubscribed limit:
        params = {"memory_mb": instance_mb, "root_gb": 128,
                  "ephemeral_gb": 128}
        instance = self._create_fake_instance(params)

        limits = {'memory_mb': oversub_limit_mb}
        filter_properties = {'limits': limits}
        self.compute.run_instance(self.context, instance=instance,
                filter_properties=filter_properties)

        self.assertEqual(instance_mb, self.rt.compute_node['memory_mb_used'])

    def test_create_instance_with_oversubscribed_ram_fail(self):
        """Test passing of oversubscribed ram policy from the scheduler, but
        with insufficient memory.
        """
        self.flags(reserved_host_disk_mb=0, reserved_host_memory_mb=0)
        self.rt.update_available_resource(self.context.elevated())

        # get total memory as reported by virt driver:
        resources = self.compute.driver.get_available_resource(NODENAME)
        total_mem_mb = resources['memory_mb']

        oversub_limit_mb = total_mem_mb * 1.5
        instance_mb = int(total_mem_mb * 1.55)

        # build an instance, specifying an amount of memory that exceeds
        # total_mem_mb, but is less than the oversubscribed limit:
        params = {"memory_mb": instance_mb, "root_gb": 128,
                  "ephemeral_gb": 128}
        instance = self._create_fake_instance(params)

        filter_properties = {'limits': {'memory_mb': oversub_limit_mb}}

        self.assertRaises(exception.ComputeResourcesUnavailable,
                self.compute.run_instance, self.context, instance=instance,
                filter_properties=filter_properties)

    def test_create_instance_with_oversubscribed_cpu(self):
        # Test passing of oversubscribed cpu policy from the scheduler.

        self.flags(reserved_host_disk_mb=0, reserved_host_memory_mb=0)
        self.rt.update_available_resource(self.context.elevated())
        limits = {'vcpu': 3}
        filter_properties = {'limits': limits}

        # get total memory as reported by virt driver:
        resources = self.compute.driver.get_available_resource(NODENAME)
        self.assertEqual(1, resources['vcpus'])

        # build an instance, specifying an amount of memory that exceeds
        # total_mem_mb, but is less than the oversubscribed limit:
        params = {"memory_mb": 10, "root_gb": 1,
                  "ephemeral_gb": 1, "vcpus": 2}
        instance = self._create_fake_instance(params)
        self.compute.run_instance(self.context, instance=instance,
                filter_properties=filter_properties)

        self.assertEqual(2, self.rt.compute_node['vcpus_used'])

        # create one more instance:
        params = {"memory_mb": 10, "root_gb": 1,
                  "ephemeral_gb": 1, "vcpus": 1}
        instance = self._create_fake_instance(params)
        self.compute.run_instance(self.context, instance=instance,
                filter_properties=filter_properties)

        self.assertEqual(3, self.rt.compute_node['vcpus_used'])

        # delete the instance:
        instance['vm_state'] = vm_states.DELETED
        self.rt.update_usage(self.context,
                instance=instance)

        self.assertEqual(2, self.rt.compute_node['vcpus_used'])

        # now oversubscribe vcpus and fail:
        params = {"memory_mb": 10, "root_gb": 1,
                  "ephemeral_gb": 1, "vcpus": 2}
        instance = self._create_fake_instance(params)

        limits = {'vcpu': 3}
        filter_properties = {'limits': limits}
        self.assertRaises(exception.ComputeResourcesUnavailable,
                self.compute.run_instance, self.context, instance=instance,
                filter_properties=filter_properties)

    def test_create_instance_with_oversubscribed_disk(self):
        # Test passing of oversubscribed disk policy from the scheduler.

        self.flags(reserved_host_disk_mb=0, reserved_host_memory_mb=0)
        self.rt.update_available_resource(self.context.elevated())

        # get total memory as reported by virt driver:
        resources = self.compute.driver.get_available_resource(NODENAME)
        total_disk_gb = resources['local_gb']

        oversub_limit_gb = total_disk_gb * 1.5
        instance_gb = int(total_disk_gb * 1.45)

        # build an instance, specifying an amount of disk that exceeds
        # total_disk_gb, but is less than the oversubscribed limit:
        params = {"root_gb": instance_gb, "memory_mb": 10}
        instance = self._create_fake_instance(params)

        limits = {'disk_gb': oversub_limit_gb}
        filter_properties = {'limits': limits}
        self.compute.run_instance(self.context, instance=instance,
                filter_properties=filter_properties)

        self.assertEqual(instance_gb, self.rt.compute_node['local_gb_used'])

    def test_create_instance_with_oversubscribed_disk_fail(self):
        """Test passing of oversubscribed disk policy from the scheduler, but
        with insufficient disk.
        """
        self.flags(reserved_host_disk_mb=0, reserved_host_memory_mb=0)
        self.rt.update_available_resource(self.context.elevated())

        # get total memory as reported by virt driver:
        resources = self.compute.driver.get_available_resource(NODENAME)
        total_disk_gb = resources['local_gb']

        oversub_limit_gb = total_disk_gb * 1.5
        instance_gb = int(total_disk_gb * 1.55)

        # build an instance, specifying an amount of disk that exceeds
        # total_disk_gb, but is less than the oversubscribed limit:
        params = {"root_gb": instance_gb, "memory_mb": 10}
        instance = self._create_fake_instance(params)

        limits = {'disk_gb': oversub_limit_gb}
        filter_properties = {'limits': limits}
        self.assertRaises(exception.ComputeResourcesUnavailable,
                self.compute.run_instance, self.context, instance=instance,
                filter_properties=filter_properties)

    def test_create_instance_without_node_param(self):
        instance = self._create_fake_instance({'node': None})

        self.compute.run_instance(self.context, instance=instance)
        instances = db.instance_get_all(self.context)
        instance = instances[0]

        self.assertEqual(NODENAME, instance['node'])

    def test_create_instance_no_image(self):
        # Create instance with no image provided.
        params = {'image_ref': ''}
        instance = self._create_fake_instance(params)
        self.compute.run_instance(self.context, instance=instance)
        self._assert_state({'vm_state': vm_states.ACTIVE,
                            'task_state': None})

    def test_default_access_ip(self):
        self.flags(default_access_ip_network_name='test1')
        fake_network.unset_stub_network_methods(self.stubs)
        instance = jsonutils.to_primitive(self._create_fake_instance())

        try:
            self.compute.run_instance(self.context, instance=instance,
                    is_first_time=True)
            instances = db.instance_get_all(self.context)
            instance = instances[0]

            self.assertEqual(instance['access_ip_v4'], '192.168.1.100')
            self.assertEqual(instance['access_ip_v6'], '2001:db8:0:1::1')
        finally:
            db.instance_destroy(self.context, instance['uuid'])

    def test_no_default_access_ip(self):
        instance = jsonutils.to_primitive(self._create_fake_instance())

        try:
            self.compute.run_instance(self.context, instance=instance,
                    is_first_time=True)
            instances = db.instance_get_all(self.context)
            instance = instances[0]

            self.assertFalse(instance['access_ip_v4'])
            self.assertFalse(instance['access_ip_v6'])
        finally:
            db.instance_destroy(self.context, instance['uuid'])

    def test_fail_to_schedule_persists(self):
        # check the persistence of the ERROR(scheduling) state.
        self._create_instance(params={'vm_state': vm_states.ERROR,
                                      'task_state': task_states.SCHEDULING})
        #check state is failed even after the periodic poll
        self.compute.periodic_tasks(context.get_admin_context())
        self._assert_state({'vm_state': vm_states.ERROR,
                            'task_state': task_states.SCHEDULING})

    def test_run_instance_setup_block_device_mapping_fail(self):
        """block device mapping failure test.

        Make sure that when there is a block device mapping problem,
        the instance goes to ERROR state, keeping the task state
        """
        def fake(*args, **kwargs):
            raise test.TestingException()
        self.stubs.Set(nova.compute.manager.ComputeManager,
                       '_setup_block_device_mapping', fake)
        instance = self._create_instance()
        self.assertRaises(test.TestingException, self.compute.run_instance,
                          self.context, instance=instance)
        #check state is failed even after the periodic poll
        self._assert_state({'vm_state': vm_states.ERROR,
                            'task_state': None})
        self.compute.periodic_tasks(context.get_admin_context())
        self._assert_state({'vm_state': vm_states.ERROR,
                            'task_state': None})

    def test_run_instance_spawn_fail(self):
        """spawn failure test.

        Make sure that when there is a spawning problem,
        the instance goes to ERROR state, keeping the task state"""
        def fake(*args, **kwargs):
            raise test.TestingException()
        self.stubs.Set(self.compute.driver, 'spawn', fake)
        instance = self._create_instance()
        self.assertRaises(test.TestingException, self.compute.run_instance,
                          self.context, instance=instance)
        #check state is failed even after the periodic poll
        self._assert_state({'vm_state': vm_states.ERROR,
                            'task_state': None})
        self.compute.periodic_tasks(context.get_admin_context())
        self._assert_state({'vm_state': vm_states.ERROR,
                            'task_state': None})

    def test_run_instance_dealloc_network_instance_not_found(self):
        """spawn network deallocate test.

        Make sure that when an instance is not found during spawn
        that the network is deallocated"""
        instance = self._create_instance()

        def fake(*args, **kwargs):
            raise exception.InstanceNotFound(instance_id="fake")

        self.stubs.Set(self.compute.driver, 'spawn', fake)
        self.mox.StubOutWithMock(self.compute, '_deallocate_network')
        self.compute._deallocate_network(mox.IgnoreArg(), mox.IgnoreArg())
        self.mox.ReplayAll()

        self.assertRaises(exception.InstanceNotFound,
                          self.compute.run_instance,
                          self.context, instance=instance)

    def test_can_terminate_on_error_state(self):
        # Make sure that the instance can be terminated in ERROR state.
        #check failed to schedule --> terminate
        instance = self._create_instance(params={'vm_state': vm_states.ERROR})
        self.compute.terminate_instance(self.context, instance=instance)
        self.assertRaises(exception.InstanceNotFound, db.instance_get_by_uuid,
                          self.context, instance['uuid'])
        # Double check it's not there for admins, either.
        self.assertRaises(exception.InstanceNotFound, db.instance_get_by_uuid,
                          self.context.elevated(), instance['uuid'])

    def test_run_terminate(self):
        # Make sure it is possible to  run and terminate instance.
        instance = jsonutils.to_primitive(self._create_fake_instance())

        self.compute.run_instance(self.context, instance=instance)

        instances = db.instance_get_all(self.context)
        LOG.info(_("Running instances: %s"), instances)
        self.assertEqual(len(instances), 1)

        self.compute.terminate_instance(self.context, instance=instance)

        instances = db.instance_get_all(self.context)
        LOG.info(_("After terminating instances: %s"), instances)
        self.assertEqual(len(instances), 0)

    def test_run_terminate_with_vol_attached(self):
        """Make sure it is possible to  run and terminate instance with volume
        attached
        """
        instance = jsonutils.to_primitive(self._create_fake_instance())

        self.compute.run_instance(self.context, instance=instance)

        instances = db.instance_get_all(self.context)
        LOG.info(_("Running instances: %s"), instances)
        self.assertEqual(len(instances), 1)

        def fake_check_attach(*args, **kwargs):
            pass

        def fake_reserve_volume(*args, **kwargs):
            pass

        def fake_volume_get(self, context, volume_id):
            return {'id': volume_id}

        self.stubs.Set(cinder.API, 'get', fake_volume_get)
        self.stubs.Set(cinder.API, 'check_attach', fake_check_attach)
        self.stubs.Set(cinder.API, 'reserve_volume',
                       fake_reserve_volume)

        self.compute_api.attach_volume(self.context, instance, 1,
                                       '/dev/vdc')

        self.compute.terminate_instance(self.context, instance=instance)

        instances = db.instance_get_all(self.context)
        LOG.info(_("After terminating instances: %s"), instances)
        self.assertEqual(len(instances), 0)
        bdms = db.block_device_mapping_get_all_by_instance(self.context,
                                                           instance['uuid'])
        self.assertEqual(len(bdms), 0)

    def test_run_terminate_no_image(self):
        """
        Make sure instance started without image (from volume)
        can be termintad without issues
        """
        params = {'image_ref': ''}
        instance = self._create_fake_instance(params)
        self.compute.run_instance(self.context, instance=instance)
        self._assert_state({'vm_state': vm_states.ACTIVE,
                            'task_state': None})

        self.compute.terminate_instance(self.context, instance=instance)
        instances = db.instance_get_all(self.context)
        self.assertEqual(len(instances), 0)

    def test_terminate_no_network(self):
        # This is as reported in LP bug 1008875
        instance = jsonutils.to_primitive(self._create_fake_instance())

        self.compute.run_instance(self.context, instance=instance)

        instances = db.instance_get_all(self.context)
        LOG.info(_("Running instances: %s"), instances)
        self.assertEqual(len(instances), 1)

        # Make it look like this is no instance
        self.mox.StubOutWithMock(self.compute, '_get_instance_nw_info')
        self.compute._get_instance_nw_info(
                mox.IgnoreArg(),
                mox.IgnoreArg()).AndRaise(
                    exception.NetworkNotFound(network_id='fake')
                )
        self.mox.ReplayAll()

        self.compute.terminate_instance(self.context, instance=instance)

        instances = db.instance_get_all(self.context)
        LOG.info(_("After terminating instances: %s"), instances)
        self.assertEqual(len(instances), 0)

    def test_terminate_failure_leaves_task_state(self):
        """Ensure that a failure in terminate_instance does not result
        in the task state being reverted from DELETING (see LP 1046236).
        """
        instance = jsonutils.to_primitive(self._create_fake_instance())

        self.compute.run_instance(self.context, instance=instance)

        instances = db.instance_get_all(self.context)
        LOG.info(_("Running instances: %s"), instances)
        self.assertEqual(len(instances), 1)

        # Network teardown fails ungracefully
        self.mox.StubOutWithMock(self.compute, '_get_instance_nw_info')
        self.compute._get_instance_nw_info(
                mox.IgnoreArg(),
                mox.IgnoreArg()).AndRaise(TypeError())
        self.mox.ReplayAll()

        db.instance_update(self.context, instance['uuid'],
                           {"task_state": task_states.DELETING})
        try:
            self.compute.terminate_instance(self.context, instance=instance)
        except TypeError:
            pass

        instances = db.instance_get_all(self.context)
        LOG.info(_("After terminating instances: %s"), instances)
        self.assertEqual(len(instances), 1)
        self.assertEqual(instances[0]['task_state'], 'deleting')

    def test_run_terminate_timestamps(self):
        # Make sure timestamps are set for launched and destroyed.
        instance = jsonutils.to_primitive(self._create_fake_instance())
        self.assertEqual(instance['launched_at'], None)
        self.assertEqual(instance['deleted_at'], None)
        launch = timeutils.utcnow()
        self.compute.run_instance(self.context, instance=instance)
        instance = db.instance_get_by_uuid(self.context, instance['uuid'])
        self.assert_(instance['launched_at'] > launch)
        self.assertEqual(instance['deleted_at'], None)
        terminate = timeutils.utcnow()
        self.compute.terminate_instance(self.context, instance=instance)
        with utils.temporary_mutation(self.context, read_deleted='only'):
            instance = db.instance_get_by_uuid(self.context,
                    instance['uuid'])
        self.assert_(instance['launched_at'] < terminate)
        self.assert_(instance['deleted_at'] > terminate)

    def test_stop(self):
        # Ensure instance can be stopped.
        instance = jsonutils.to_primitive(self._create_fake_instance())
        self.compute.run_instance(self.context, instance=instance)
        db.instance_update(self.context, instance['uuid'],
                           {"task_state": task_states.POWERING_OFF})
        self.compute.stop_instance(self.context, instance=instance)
        self.compute.terminate_instance(self.context, instance=instance)

    def test_start(self):
        # Ensure instance can be started.
        instance = jsonutils.to_primitive(self._create_fake_instance())
        self.compute.run_instance(self.context, instance=instance)
        db.instance_update(self.context, instance['uuid'],
                           {"task_state": task_states.POWERING_OFF})
        self.compute.stop_instance(self.context, instance=instance)
        db.instance_update(self.context, instance['uuid'],
                           {"task_state": task_states.POWERING_ON})
        self.compute.start_instance(self.context, instance=instance)
        self.compute.terminate_instance(self.context, instance=instance)

    def test_stop_start_no_image(self):
        params = {'image_ref': ''}
        instance = self._create_fake_instance(params)
        self.compute.run_instance(self.context, instance=instance)
        db.instance_update(self.context, instance['uuid'],
                           {"task_state": task_states.POWERING_OFF})
        self.compute.stop_instance(self.context, instance=instance)
        db.instance_update(self.context, instance['uuid'],
                           {"task_state": task_states.POWERING_ON})
        self.compute.start_instance(self.context, instance=instance)
        self.compute.terminate_instance(self.context, instance=instance)

    def test_rescue(self):
        # Ensure instance can be rescued and unrescued.

        called = {'rescued': False,
                  'unrescued': False}

        def fake_rescue(self, context, instance_ref, network_info, image_meta,
                        rescue_password):
            called['rescued'] = True

        self.stubs.Set(nova.virt.fake.FakeDriver, 'rescue', fake_rescue)

        def fake_unrescue(self, instance_ref, network_info):
            called['unrescued'] = True

        self.stubs.Set(nova.virt.fake.FakeDriver, 'unrescue',
                       fake_unrescue)

        instance = jsonutils.to_primitive(self._create_fake_instance())
        instance_uuid = instance['uuid']
        self.compute.run_instance(self.context, instance=instance)

        db.instance_update(self.context, instance_uuid,
                           {"task_state": task_states.RESCUING})
        self.compute.rescue_instance(self.context, instance=instance)
        self.assertTrue(called['rescued'])
        db.instance_update(self.context, instance_uuid,
                           {"task_state": task_states.UNRESCUING})
        self.compute.unrescue_instance(self.context, instance=instance)
        self.assertTrue(called['unrescued'])

        self.compute.terminate_instance(self.context, instance=instance)

    def test_rescue_no_image(self):
        params = {'image_ref': ''}
        instance = self._create_fake_instance(params)
        instance_uuid = instance['uuid']
        self.compute.run_instance(self.context, instance=instance)
        db.instance_update(self.context, instance_uuid,
                           {"task_state": task_states.RESCUING})
        self.compute.rescue_instance(self.context, instance=instance)
        db.instance_update(self.context, instance_uuid,
                           {"task_state": task_states.UNRESCUING})
        self.compute.unrescue_instance(self.context, instance=instance)

    def test_power_on(self):
        # Ensure instance can be powered on.

        called = {'power_on': False}

        def fake_driver_power_on(self, instance):
            called['power_on'] = True

        self.stubs.Set(nova.virt.fake.FakeDriver, 'power_on',
                       fake_driver_power_on)

        instance = jsonutils.to_primitive(self._create_fake_instance())
        self.compute.run_instance(self.context, instance=instance)
        db.instance_update(self.context, instance['uuid'],
                           {"task_state": task_states.POWERING_ON})
        self.compute.start_instance(self.context, instance=instance)
        self.assertTrue(called['power_on'])
        self.compute.terminate_instance(self.context, instance=instance)

    def test_power_off(self):
        # Ensure instance can be powered off.

        called = {'power_off': False}

        def fake_driver_power_off(self, instance):
            called['power_off'] = True

        self.stubs.Set(nova.virt.fake.FakeDriver, 'power_off',
                       fake_driver_power_off)

        instance = jsonutils.to_primitive(self._create_fake_instance())
        self.compute.run_instance(self.context, instance=instance)
        db.instance_update(self.context, instance['uuid'],
                           {"task_state": task_states.POWERING_OFF})
        self.compute.stop_instance(self.context, instance=instance)
        self.assertTrue(called['power_off'])
        self.compute.terminate_instance(self.context, instance=instance)

    def test_pause(self):
        # Ensure instance can be paused and unpaused.
        instance = jsonutils.to_primitive(self._create_fake_instance())
        self.compute.run_instance(self.context, instance=instance)
        db.instance_update(self.context, instance['uuid'],
                           {"task_state": task_states.PAUSING})
        self.compute.pause_instance(self.context, instance=instance)
        db.instance_update(self.context, instance['uuid'],
                           {"task_state": task_states.UNPAUSING})
        self.compute.unpause_instance(self.context, instance=instance)
        self.compute.terminate_instance(self.context, instance=instance)

    def test_suspend(self):
        # ensure instance can be suspended and resumed.
        instance = jsonutils.to_primitive(self._create_fake_instance())
        self.compute.run_instance(self.context, instance=instance)
        db.instance_update(self.context, instance['uuid'],
                           {"task_state": task_states.SUSPENDING})
        self.compute.suspend_instance(self.context, instance=instance)
        db.instance_update(self.context, instance['uuid'],
                           {"task_state": task_states.RESUMING})
        self.compute.resume_instance(self.context, instance=instance)
        self.compute.terminate_instance(self.context, instance=instance)

    def test_suspend_error(self):
        # Ensure vm_state is ERROR when suspend error occurs.
        def fake(*args, **kwargs):
            raise test.TestingException()
        self.stubs.Set(self.compute.driver, 'suspend', fake)

        instance = jsonutils.to_primitive(self._create_fake_instance())
        instance_uuid = instance['uuid']
        self.compute.run_instance(self.context, instance=instance)
        self.assertRaises(test.TestingException,
                          self.compute.suspend_instance,
                          self.context,
                          instance=instance)
        instance = db.instance_get_by_uuid(self.context, instance_uuid)
        self.assertEqual(instance['vm_state'], vm_states.ERROR)
        self.compute.terminate_instance(self.context, instance=instance)

    def test_rebuild(self):
        # Ensure instance can be rebuilt.
        instance = jsonutils.to_primitive(self._create_fake_instance())
        image_ref = instance['image_ref']
        sys_metadata = db.instance_system_metadata_get(self.context,
                        instance['uuid'])
        self.compute.run_instance(self.context, instance=instance)
        db.instance_update(self.context, instance['uuid'],
                           {"task_state": task_states.REBUILDING})
        self.compute.rebuild_instance(self.context, instance,
                                      image_ref, image_ref,
                                      injected_files=[],
                                      new_pass="new_password",
                                      orig_sys_metadata=sys_metadata,
                                      bdms=[])
        self.compute.terminate_instance(self.context, instance=instance)

    def test_rebuild_no_image(self):
        # Ensure instance can be rebuilt when started with no image.
        params = {'image_ref': ''}
        instance = self._create_fake_instance(params)
        sys_metadata = db.instance_system_metadata_get(self.context,
                        instance['uuid'])
        self.compute.run_instance(self.context, instance=instance)
        db.instance_update(self.context, instance['uuid'],
                           {"task_state": task_states.REBUILDING})
        self.compute.rebuild_instance(self.context, instance,
                                      '', '', injected_files=[],
                                      new_pass="new_password",
                                      orig_sys_metadata=sys_metadata)
        self.compute.terminate_instance(self.context, instance=instance)

    def test_rebuild_launch_time(self):
        # Ensure instance can be rebuilt.
        old_time = datetime.datetime(2012, 4, 1)
        cur_time = datetime.datetime(2012, 12, 21, 12, 21)
        timeutils.set_time_override(old_time)
        instance = jsonutils.to_primitive(self._create_fake_instance())
        instance_uuid = instance['uuid']
        image_ref = instance['image_ref']

        self.compute.run_instance(self.context, instance=instance)
        timeutils.set_time_override(cur_time)
        db.instance_update(self.context, instance['uuid'],
                           {"task_state": task_states.REBUILDING})
        self.compute.rebuild_instance(self.context, instance,
                                      image_ref, image_ref,
                                      injected_files=[],
                                      new_pass="new_password",
                                      bdms=[])
        instance = db.instance_get_by_uuid(self.context, instance_uuid,)
        self.assertEquals(cur_time, instance['launched_at'])
        self.compute.terminate_instance(self.context,
                instance=jsonutils.to_primitive(instance))

    def _test_reboot(self, soft, legacy_nwinfo_driver):
        # This is a true unit test, so we don't need the network stubs.
        fake_network.unset_stub_network_methods(self.stubs)

        self.mox.StubOutWithMock(self.compute, '_get_instance_nw_info')
        self.mox.StubOutWithMock(self.compute, '_notify_about_instance_usage')
        self.mox.StubOutWithMock(self.compute, '_instance_update')
        self.mox.StubOutWithMock(self.compute, '_get_power_state')
        self.mox.StubOutWithMock(self.compute.driver, 'legacy_nwinfo')
        self.mox.StubOutWithMock(self.compute.driver, 'reboot')

        instance = dict(uuid='fake-instance',
                        power_state='unknown')
        updated_instance1 = dict(uuid='updated-instance1',
                                 power_state='fake')
        updated_instance2 = dict(uuid='updated-instance2',
                                 power_state='fake')

        fake_nw_model = network_model.NetworkInfo()
        self.mox.StubOutWithMock(fake_nw_model, 'legacy')

        fake_block_dev_info = 'fake_block_dev_info'
        fake_power_state1 = 'fake_power_state1'
        fake_power_state2 = 'fake_power_state2'
        reboot_type = soft and 'SOFT' or 'HARD'

        # Beginning of calls we expect.

        # FIXME(comstud): I don't feel like the context needs to
        # be elevated at all.  Hopefully remove elevated from
        # reboot_instance and remove the stub here in a future patch.
        # econtext would just become self.context below then.
        econtext = self.context.elevated()

        self.mox.StubOutWithMock(self.context, 'elevated')
        self.context.elevated().AndReturn(econtext)

        self.compute._get_instance_nw_info(econtext,
                                           instance).AndReturn(
                                                   fake_nw_model)
        self.compute._notify_about_instance_usage(econtext,
                                                  instance,
                                                  'reboot.start')
        self.compute._get_power_state(econtext,
                instance).AndReturn(fake_power_state1)
        self.compute._instance_update(econtext, instance['uuid'],
                power_state=fake_power_state1,
                vm_state=vm_states.ACTIVE).AndReturn(updated_instance1)

        # Reboot should check the driver to see if legacy nwinfo is
        # needed.  If it is, the model's legacy() method should be
        # called and the result passed to driver.reboot.  If the
        # driver wants the model, we pass the model.
        self.compute.driver.legacy_nwinfo().AndReturn(legacy_nwinfo_driver)
        if legacy_nwinfo_driver:
            expected_nw_info = 'legacy-nwinfo'
            fake_nw_model.legacy().AndReturn(expected_nw_info)
        else:
            expected_nw_info = fake_nw_model

        # Annoying.  driver.reboot is wrapped in a try/except, and
        # doesn't re-raise.  It eats exception generated by mox if
        # this is called with the wrong args, so we have to hack
        # around it.
        reboot_call_info = {}
        expected_call_info = {'args': (econtext, updated_instance1,
                                       expected_nw_info, reboot_type,
                                       fake_block_dev_info),
                              'kwargs': {}}

        def fake_reboot(*args, **kwargs):
            reboot_call_info['args'] = args
            reboot_call_info['kwargs'] = kwargs

        self.stubs.Set(self.compute.driver, 'reboot', fake_reboot)

        # Power state should be updated again
        self.compute._get_power_state(econtext,
                updated_instance1).AndReturn(fake_power_state2)
        self.compute._instance_update(econtext, updated_instance1['uuid'],
                power_state=fake_power_state2,
                task_state=None,
                vm_state=vm_states.ACTIVE).AndReturn(updated_instance2)
        self.compute._notify_about_instance_usage(econtext,
                                                  updated_instance2,
                                                  'reboot.end')

        self.mox.ReplayAll()
        self.compute.reboot_instance(self.context, instance=instance,
                                     block_device_info=fake_block_dev_info,
                                     reboot_type=reboot_type)
        self.assertEqual(expected_call_info, reboot_call_info)

    def test_reboot_soft(self):
        self._test_reboot(True, False)

    def test_reboot_hard(self):
        self._test_reboot(False, False)

    def test_reboot_soft_legacy_nwinfo_driver(self):
        self._test_reboot(True, True)

    def test_reboot_hard_legacy_nwinfo_driver(self):
        self._test_reboot(False, True)

    def test_set_admin_password(self):
        # Ensure instance can have its admin password set.
        instance = jsonutils.to_primitive(self._create_fake_instance())
        self.compute.run_instance(self.context, instance=instance)
        db.instance_update(self.context, instance['uuid'],
                           {'task_state': task_states.UPDATING_PASSWORD})

        inst_ref = db.instance_get_by_uuid(self.context, instance['uuid'])
        self.assertEqual(inst_ref['vm_state'], vm_states.ACTIVE)
        self.assertEqual(inst_ref['task_state'], task_states.UPDATING_PASSWORD)

        self.compute.set_admin_password(self.context, instance=instance)

        inst_ref = db.instance_get_by_uuid(self.context, instance['uuid'])
        self.assertEqual(inst_ref['vm_state'], vm_states.ACTIVE)
        self.assertEqual(inst_ref['task_state'], None)

        self.compute.terminate_instance(self.context,
                instance=jsonutils.to_primitive(inst_ref))

    def test_set_admin_password_bad_state(self):
        # Test setting password while instance is rebuilding.
        instance = jsonutils.to_primitive(self._create_fake_instance())
        self.compute.run_instance(self.context, instance=instance)
        db.instance_update(self.context, instance['uuid'], {
            "power_state": power_state.NOSTATE,
        })
        instance = jsonutils.to_primitive(db.instance_get_by_uuid(
                                          self.context, instance['uuid']))

        self.assertEqual(instance['power_state'], power_state.NOSTATE)

        def fake_driver_get_info(self2, _instance):
            return {'state': power_state.NOSTATE,
                    'max_mem': 0,
                    'mem': 0,
                    'num_cpu': 2,
                    'cpu_time': 0}

        self.stubs.Set(nova.virt.fake.FakeDriver, 'get_info',
                       fake_driver_get_info)

        db.instance_update(self.context, instance['uuid'],
                           {"task_state": task_states.UPDATING_PASSWORD})
        self.assertRaises(exception.InstancePasswordSetFailed,
                          self.compute.set_admin_password,
                          self.context,
                          instance=instance)
        self.compute.terminate_instance(self.context, instance=instance)

    def _do_test_set_admin_password_driver_error(self, exc, expected_vm_state,
                                                 expected_task_state,
                                                 expected_exception):
        """Ensure expected exception is raised if set_admin_password fails."""

        def fake_sleep(_time):
            pass

        self.stubs.Set(time, 'sleep', fake_sleep)

        def fake_driver_set_pass(self2, _instance, _pwd):
            raise exc

        self.stubs.Set(nova.virt.fake.FakeDriver, 'set_admin_password',
                       fake_driver_set_pass)

        instance = jsonutils.to_primitive(self._create_fake_instance())
        self.compute.run_instance(self.context, instance=instance)
        db.instance_update(self.context, instance['uuid'],
                           {'task_state': task_states.UPDATING_PASSWORD})

        inst_ref = db.instance_get_by_uuid(self.context, instance['uuid'])
        self.assertEqual(inst_ref['vm_state'], vm_states.ACTIVE)
        self.assertEqual(inst_ref['task_state'], task_states.UPDATING_PASSWORD)

        #error raised from the driver should not reveal internal information
        #so a new error is raised
        self.assertRaises(expected_exception,
                          self.compute.set_admin_password,
                          self.context,
                          instance=jsonutils.to_primitive(inst_ref))

        inst_ref = db.instance_get_by_uuid(self.context, instance['uuid'])
        self.assertEqual(inst_ref['vm_state'], expected_vm_state)
        self.assertEqual(inst_ref['task_state'], expected_task_state)

        self.compute.terminate_instance(self.context,
                instance=jsonutils.to_primitive(inst_ref))

    def test_set_admin_password_driver_not_authorized(self):
        """
        Ensure expected exception is raised if set_admin_password not
        authorized.
        """
        exc = exception.NotAuthorized(_('Internal error'))
        expected_exception = exception.InstancePasswordSetFailed
        self._do_test_set_admin_password_driver_error(exc,
                                                vm_states.ERROR,
                                                None,
                                                expected_exception)

    def test_set_admin_password_driver_not_implemented(self):
        """
        Ensure expected exception is raised if set_admin_password not
        implemented by driver.
        """
        exc = NotImplementedError()
        expected_exception = NotImplementedError
        self._do_test_set_admin_password_driver_error(exc,
                                                      vm_states.ACTIVE,
                                                      None,
                                                      expected_exception)

    def test_inject_file(self):
        # Ensure we can write a file to an instance.
        called = {'inject': False}

        def fake_driver_inject_file(self2, instance, path, contents):
            self.assertEqual(path, "/tmp/test")
            self.assertEqual(contents, "File Contents")
            called['inject'] = True

        self.stubs.Set(nova.virt.fake.FakeDriver, 'inject_file',
                       fake_driver_inject_file)

        instance = jsonutils.to_primitive(self._create_fake_instance())
        self.compute.run_instance(self.context, instance=instance)
        self.compute.inject_file(self.context, "/tmp/test",
                "File Contents", instance=instance)
        self.assertTrue(called['inject'])
        self.compute.terminate_instance(self.context, instance=instance)

    def test_inject_network_info(self):
        # Ensure we can inject network info.
        called = {'inject': False}

        def fake_driver_inject_network(self, instance, network_info):
            called['inject'] = True

        self.stubs.Set(nova.virt.fake.FakeDriver, 'inject_network_info',
                       fake_driver_inject_network)

        instance = jsonutils.to_primitive(self._create_fake_instance())
        self.compute.run_instance(self.context, instance=instance)
        self.compute.inject_network_info(self.context, instance=instance)
        self.assertTrue(called['inject'])
        self.compute.terminate_instance(self.context, instance=instance)

    def test_reset_network(self):
        # Ensure we can reset networking on an instance.
        called = {'count': 0}

        def fake_driver_reset_network(self, instance):
            called['count'] += 1

        self.stubs.Set(nova.virt.fake.FakeDriver, 'reset_network',
                       fake_driver_reset_network)

        instance = jsonutils.to_primitive(self._create_fake_instance())
        self.compute.run_instance(self.context, instance=instance)

        self.compute.reset_network(self.context, instance=instance)

        self.assertEqual(called['count'], 1)

        self.compute.terminate_instance(self.context, instance=instance)

    def test_snapshot(self):
        # Ensure instance can be snapshotted.
        instance = jsonutils.to_primitive(self._create_fake_instance())
        name = "myfakesnapshot"
        self.compute.run_instance(self.context, instance=instance)
        db.instance_update(self.context, instance['uuid'],
                           {"task_state": task_states.IMAGE_SNAPSHOT})
        self.compute.snapshot_instance(self.context, name, instance=instance)
        self.compute.terminate_instance(self.context, instance=instance)

    def test_snapshot_no_image(self):
        params = {'image_ref': ''}
        name = "myfakesnapshot"
        instance = self._create_fake_instance(params)
        self.compute.run_instance(self.context, instance=instance)
        db.instance_update(self.context, instance['uuid'],
                           {"task_state": task_states.IMAGE_SNAPSHOT})
        self.compute.snapshot_instance(self.context, name, instance=instance)
        self.compute.terminate_instance(self.context, instance=instance)

    def test_snapshot_fails(self):
        # Ensure task_state is set to None if snapshot fails.
        def fake_snapshot(*args, **kwargs):
            raise test.TestingException()

        self.stubs.Set(self.compute.driver, 'snapshot', fake_snapshot)

        instance = jsonutils.to_primitive(self._create_fake_instance())
        self.compute.run_instance(self.context, instance=instance)
        db.instance_update(self.context, instance['uuid'],
                           {"task_state": task_states.IMAGE_SNAPSHOT})
        self.assertRaises(test.TestingException,
                          self.compute.snapshot_instance,
                          self.context, "failing_snapshot", instance=instance)
        self._assert_state({'task_state': None})
        self.compute.terminate_instance(self.context, instance=instance)

    def _assert_state(self, state_dict):
        """Assert state of VM is equal to state passed as parameter."""
        instances = db.instance_get_all(self.context)
        self.assertEqual(len(instances), 1)

        if 'vm_state' in state_dict:
            self.assertEqual(state_dict['vm_state'], instances[0]['vm_state'])
        if 'task_state' in state_dict:
            self.assertEqual(state_dict['task_state'],
                             instances[0]['task_state'])
        if 'power_state' in state_dict:
            self.assertEqual(state_dict['power_state'],
                             instances[0]['power_state'])

    def test_console_output(self):
        # Make sure we can get console output from instance.
        instance = jsonutils.to_primitive(self._create_fake_instance())
        self.compute.run_instance(self.context, instance=instance)

        output = self.compute.get_console_output(self.context,
                instance=instance)
        self.assertEqual(output, 'FAKE CONSOLE OUTPUT\nANOTHER\nLAST LINE')
        self.compute.terminate_instance(self.context, instance=instance)

    def test_console_output_tail(self):
        # Make sure we can get console output from instance.
        instance = jsonutils.to_primitive(self._create_fake_instance())
        self.compute.run_instance(self.context, instance=instance)

        output = self.compute.get_console_output(self.context,
                instance=instance, tail_length=2)
        self.assertEqual(output, 'ANOTHER\nLAST LINE')
        self.compute.terminate_instance(self.context, instance=instance)

    def test_novnc_vnc_console(self):
        # Make sure we can a vnc console for an instance.
        self.flags(vnc_enabled=True)
        self.flags(enabled=False, group='spice')

        instance = jsonutils.to_primitive(self._create_fake_instance())
        self.compute.run_instance(self.context, instance=instance)

        # Try with the full instance
        console = self.compute.get_vnc_console(self.context, 'novnc',
                                               instance=instance)
        self.assert_(console)

        self.compute.terminate_instance(self.context, instance=instance)

    def test_validate_console_port_vnc(self):
        self.flags(vnc_enabled=True)
        self.flags(enabled=True, group='spice')
        instance = jsonutils.to_primitive(self._create_fake_instance())

        def fake_driver_get_console(*args, **kwargs):
            return {'host': "fake_host", 'port': "5900",
                    'internal_access_path': None}
        self.stubs.Set(self.compute.driver, "get_vnc_console",
                       fake_driver_get_console)

        self.assertTrue(self.compute.validate_console_port(self.context,
                                                            instance,
                                                            "5900",
                                                            "novnc"))

    def test_validate_console_port_spice(self):
        self.flags(vnc_enabled=True)
        self.flags(enabled=True, group='spice')
        instance = jsonutils.to_primitive(self._create_fake_instance())

        def fake_driver_get_console(*args, **kwargs):
            return {'host': "fake_host", 'port': "5900",
                    'internal_access_path': None}
        self.stubs.Set(self.compute.driver, "get_spice_console",
                       fake_driver_get_console)

        self.assertTrue(self.compute.validate_console_port(self.context,
                                                            instance,
                                                            "5900",
                                                            "spice-html5"))

    def test_validate_console_port_wrong_port(self):
        self.flags(vnc_enabled=True)
        self.flags(enabled=True, group='spice')
        instance = jsonutils.to_primitive(self._create_fake_instance())

        def fake_driver_get_console(*args, **kwargs):
            return {'host': "fake_host", 'port': "5900",
                    'internal_access_path': None}
        self.stubs.Set(self.compute.driver, "get_vnc_console",
                       fake_driver_get_console)

        self.assertFalse(self.compute.validate_console_port(self.context,
                                                            instance,
                                                            "wrongport",
                                                            "spice-html5"))

    def test_xvpvnc_vnc_console(self):
        # Make sure we can a vnc console for an instance.
        self.flags(vnc_enabled=True)
        self.flags(enabled=False, group='spice')

        instance = jsonutils.to_primitive(self._create_fake_instance())
        self.compute.run_instance(self.context, instance=instance)

        console = self.compute.get_vnc_console(self.context, 'xvpvnc',
                                               instance=instance)
        self.assert_(console)
        self.compute.terminate_instance(self.context, instance=instance)

    def test_invalid_vnc_console_type(self):
        # Raise useful error if console type is an unrecognised string.
        self.flags(vnc_enabled=True)
        self.flags(enabled=False, group='spice')

        instance = jsonutils.to_primitive(self._create_fake_instance())
        self.compute.run_instance(self.context, instance=instance)

        self.assertRaises(exception.ConsoleTypeInvalid,
                          self.compute.get_vnc_console,
                          self.context, 'invalid', instance=instance)
        self.compute.terminate_instance(self.context, instance=instance)

    def test_missing_vnc_console_type(self):
        # Raise useful error is console type is None.
        self.flags(vnc_enabled=True)
        self.flags(enabled=False, group='spice')

        instance = jsonutils.to_primitive(self._create_fake_instance())
        self.compute.run_instance(self.context, instance=instance)

        self.assertRaises(exception.ConsoleTypeInvalid,
                          self.compute.get_vnc_console,
                          self.context, None, instance=instance)
        self.compute.terminate_instance(self.context, instance=instance)

    def test_spicehtml5_spice_console(self):
        # Make sure we can a spice console for an instance.
        self.flags(vnc_enabled=False)
        self.flags(enabled=True, group='spice')

        instance = jsonutils.to_primitive(self._create_fake_instance())
        self.compute.run_instance(self.context, instance=instance)

        # Try with the full instance
        console = self.compute.get_spice_console(self.context, 'spice-html5',
                                               instance=instance)
        self.assert_(console)

        self.compute.terminate_instance(self.context, instance=instance)

    def test_invalid_spice_console_type(self):
        # Raise useful error if console type is an unrecognised string
        self.flags(vnc_enabled=False)
        self.flags(enabled=True, group='spice')

        instance = jsonutils.to_primitive(self._create_fake_instance())
        self.compute.run_instance(self.context, instance=instance)

        self.assertRaises(exception.ConsoleTypeInvalid,
                          self.compute.get_spice_console,
                          self.context, 'invalid', instance=instance)
        self.compute.terminate_instance(self.context, instance=instance)

    def test_missing_spice_console_type(self):
        # Raise useful error is console type is None
        self.flags(vnc_enabled=False)
        self.flags(enabled=True, group='spice')

        instance = jsonutils.to_primitive(self._create_fake_instance())
        self.compute.run_instance(self.context, instance=instance)

        self.assertRaises(exception.ConsoleTypeInvalid,
                          self.compute.get_spice_console,
                          self.context, None, instance=instance)
        self.compute.terminate_instance(self.context, instance=instance)

    def test_diagnostics(self):
        # Make sure we can get diagnostics for an instance.
        expected_diagnostic = {'cpu0_time': 17300000000,
                             'memory': 524288,
                             'vda_errors': -1,
                             'vda_read': 262144,
                             'vda_read_req': 112,
                             'vda_write': 5778432,
                             'vda_write_req': 488,
                             'vnet1_rx': 2070139,
                             'vnet1_rx_drop': 0,
                             'vnet1_rx_errors': 0,
                             'vnet1_rx_packets': 26701,
                             'vnet1_tx': 140208,
                             'vnet1_tx_drop': 0,
                             'vnet1_tx_errors': 0,
                             'vnet1_tx_packets': 662,
                            }

        instance = jsonutils.to_primitive(self._create_fake_instance())
        self.compute.run_instance(self.context, instance=instance)

        diagnostics = self.compute.get_diagnostics(self.context,
                instance=instance)
        self.assertEqual(diagnostics, expected_diagnostic)
        self.compute.terminate_instance(self.context, instance=instance)

    def test_add_fixed_ip_usage_notification(self):
        def dummy(*args, **kwargs):
            pass

        self.stubs.Set(network_api.API, 'add_fixed_ip_to_instance',
                       dummy)
        self.stubs.Set(nova.compute.manager.ComputeManager,
                       'inject_network_info', dummy)
        self.stubs.Set(nova.compute.manager.ComputeManager,
                       'reset_network', dummy)

        instance = jsonutils.to_primitive(self._create_fake_instance())

        self.assertEquals(len(test_notifier.NOTIFICATIONS), 0)
        self.compute.add_fixed_ip_to_instance(self.context, network_id=1,
                instance=instance)

        self.assertEquals(len(test_notifier.NOTIFICATIONS), 2)
        self.compute.terminate_instance(self.context, instance=instance)

    def test_remove_fixed_ip_usage_notification(self):
        def dummy(*args, **kwargs):
            pass

        self.stubs.Set(network_api.API, 'remove_fixed_ip_from_instance',
                       dummy)
        self.stubs.Set(nova.compute.manager.ComputeManager,
                       'inject_network_info', dummy)
        self.stubs.Set(nova.compute.manager.ComputeManager,
                       'reset_network', dummy)

        instance = jsonutils.to_primitive(self._create_fake_instance())

        self.assertEquals(len(test_notifier.NOTIFICATIONS), 0)
        self.compute.remove_fixed_ip_from_instance(self.context, 1,
                                                   instance=instance)

        self.assertEquals(len(test_notifier.NOTIFICATIONS), 2)
        self.compute.terminate_instance(self.context, instance=instance)

    def test_run_instance_usage_notification(self):
        # Ensure run instance generates appropriate usage notification.
        instance = jsonutils.to_primitive(self._create_fake_instance())
        instance_uuid = instance['uuid']
        self.compute.run_instance(self.context, instance=instance)
        self.assertEquals(len(test_notifier.NOTIFICATIONS), 2)
        inst_ref = db.instance_get_by_uuid(self.context, instance_uuid)
        msg = test_notifier.NOTIFICATIONS[0]
        self.assertEquals(msg['event_type'], 'compute.instance.create.start')
        self.assertEquals(msg['payload']['image_name'], 'fake_name')
        # The last event is the one with the sugar in it.
        msg = test_notifier.NOTIFICATIONS[1]
        self.assertEquals(msg['priority'], 'INFO')
        self.assertEquals(msg['event_type'], 'compute.instance.create.end')
        payload = msg['payload']
        self.assertEquals(payload['tenant_id'], self.project_id)
        self.assertEquals(payload['image_name'], 'fake_name')
        self.assertEquals(payload['user_id'], self.user_id)
        self.assertEquals(payload['instance_id'], inst_ref['uuid'])
        self.assertEquals(payload['instance_type'], 'm1.tiny')
        type_id = instance_types.get_instance_type_by_name('m1.tiny')['id']
        self.assertEquals(str(payload['instance_type_id']), str(type_id))
        self.assertEquals(payload['state'], 'active')
        self.assertTrue('display_name' in payload)
        self.assertTrue('created_at' in payload)
        self.assertTrue('launched_at' in payload)
        self.assertTrue(payload['launched_at'])
        image_ref_url = glance.generate_image_url(FAKE_IMAGE_REF)
        self.assertEquals(payload['image_ref_url'], image_ref_url)
        self.compute.terminate_instance(self.context,
                instance=jsonutils.to_primitive(inst_ref))

    def test_terminate_usage_notification(self):
        # Ensure terminate_instance generates correct usage notification.
        old_time = datetime.datetime(2012, 4, 1)
        cur_time = datetime.datetime(2012, 12, 21, 12, 21)
        timeutils.set_time_override(old_time)

        instance = jsonutils.to_primitive(self._create_fake_instance())
        self.compute.run_instance(self.context, instance=instance)
        test_notifier.NOTIFICATIONS = []
        timeutils.set_time_override(cur_time)
        self.compute.terminate_instance(self.context, instance=instance)

        self.assertEquals(len(test_notifier.NOTIFICATIONS), 4)

        msg = test_notifier.NOTIFICATIONS[0]
        self.assertEquals(msg['priority'], 'INFO')
        self.assertEquals(msg['event_type'], 'compute.instance.delete.start')
        msg1 = test_notifier.NOTIFICATIONS[1]
        self.assertEquals(msg1['event_type'],
                                            'compute.instance.shutdown.start')
        msg1 = test_notifier.NOTIFICATIONS[2]
        self.assertEquals(msg1['event_type'], 'compute.instance.shutdown.end')
        msg1 = test_notifier.NOTIFICATIONS[3]
        self.assertEquals(msg1['event_type'], 'compute.instance.delete.end')
        payload = msg1['payload']
        self.assertEquals(payload['tenant_id'], self.project_id)
        self.assertEquals(payload['user_id'], self.user_id)
        self.assertEquals(payload['instance_id'], instance['uuid'])
        self.assertEquals(payload['instance_type'], 'm1.tiny')
        type_id = instance_types.get_instance_type_by_name('m1.tiny')['id']
        self.assertEquals(str(payload['instance_type_id']), str(type_id))
        self.assertTrue('display_name' in payload)
        self.assertTrue('created_at' in payload)
        self.assertTrue('launched_at' in payload)
        self.assertTrue('deleted_at' in payload)
        self.assertEqual(payload['deleted_at'], timeutils.strtime(cur_time))
        image_ref_url = glance.generate_image_url(FAKE_IMAGE_REF)
        self.assertEquals(payload['image_ref_url'], image_ref_url)

    def test_run_instance_existing(self):
        # Ensure failure when running an instance that already exists.
        instance = jsonutils.to_primitive(self._create_fake_instance())
        self.compute.run_instance(self.context, instance=instance)
        self.assertRaises(exception.InstanceExists,
                          self.compute.run_instance,
                          self.context,
                          instance=instance)
        self.compute.terminate_instance(self.context, instance=instance)

    def test_run_instance_queries_macs(self):
        # run_instance should ask the driver for node mac addresses and pass
        # that to the network_api in use.
        fake_network.unset_stub_network_methods(self.stubs)
        instance = jsonutils.to_primitive(self._create_fake_instance())

        macs = set(['01:23:45:67:89:ab'])
        self.mox.StubOutWithMock(self.compute.network_api,
                                 "allocate_for_instance")
        self.compute.network_api.allocate_for_instance(
            mox.IgnoreArg(),
            mox.IgnoreArg(),
            requested_networks=None,
            vpn=False, macs=macs,
            conductor_api=self.compute.conductor_api,
            security_groups=[]).AndReturn(
                fake_network.fake_get_instance_nw_info(self.stubs, 1, 1,
                                                       spectacular=True))
        self.mox.StubOutWithMock(self.compute.driver, "macs_for_instance")
        self.compute.driver.macs_for_instance(instance).AndReturn(macs)
        self.mox.ReplayAll()
        self.compute.run_instance(self.context, instance=instance)

    def test_instance_set_to_error_on_uncaught_exception(self):
        # Test that instance is set to error state when exception is raised.
        instance = jsonutils.to_primitive(self._create_fake_instance())

        self.mox.StubOutWithMock(self.compute.network_api,
                                 "allocate_for_instance")
        self.compute.network_api.allocate_for_instance(
                mox.IgnoreArg(),
                mox.IgnoreArg(),
                requested_networks=None,
                vpn=False, macs=None,
                conductor_api=self.compute.conductor_api,
                security_groups=[]
                ).AndRaise(rpc_common.RemoteError())

        fake_network.unset_stub_network_methods(self.stubs)

        self.mox.ReplayAll()

        self.assertRaises(rpc_common.RemoteError,
                          self.compute.run_instance,
                          self.context,
                          instance=instance)

        instance = db.instance_get_by_uuid(context.get_admin_context(),
                                           instance['uuid'])
        self.assertEqual(vm_states.ERROR, instance['vm_state'])

        self.compute.terminate_instance(self.context,
                instance=jsonutils.to_primitive(instance))

    def test_delete_instance_succedes_on_volume_fail(self):
        instance = self._create_fake_instance()

        def fake_cleanup_volumes(context, instance):
            raise test.TestingException()

        self.stubs.Set(self.compute, '_cleanup_volumes',
                       fake_cleanup_volumes)

        self.compute._delete_instance(self.context,
                instance=jsonutils.to_primitive(instance),
                bdms={})

    def test_delete_instance_deletes_console_auth_tokens(self):
        instance = self._create_fake_instance()
        self.flags(vnc_enabled=True)

        self.tokens_deleted = False

        def fake_delete_tokens(*args, **kwargs):
            self.tokens_deleted = True

        cauth_rpcapi = self.compute.consoleauth_rpcapi
        self.stubs.Set(cauth_rpcapi, 'delete_tokens_for_instance',
                       fake_delete_tokens)

        self.compute._delete_instance(self.context,
                instance=jsonutils.to_primitive(instance),
                bdms={})

        self.assertTrue(self.tokens_deleted)

    def test_instance_termination_exception_sets_error(self):
        """Test that we handle InstanceTerminationFailure
        which is propagated up from the underlying driver.
        """
        instance = self._create_fake_instance()

        def fake_delete_instance(context, instance, bdms):
            raise exception.InstanceTerminationFailure(reason='')

        self.stubs.Set(self.compute, '_delete_instance',
                       fake_delete_instance)

        self.compute.terminate_instance(self.context,
                instance=jsonutils.to_primitive(instance))
        instance = db.instance_get_by_uuid(self.context, instance['uuid'])
        self.assertEqual(instance['vm_state'], vm_states.ERROR)

    def test_network_is_deallocated_on_spawn_failure(self):
        # When a spawn fails the network must be deallocated.
        instance = jsonutils.to_primitive(self._create_fake_instance())

        self.mox.StubOutWithMock(self.compute, "_setup_block_device_mapping")
        self.compute._setup_block_device_mapping(
                mox.IgnoreArg(), mox.IgnoreArg(),
                mox.IgnoreArg()).AndRaise(rpc.common.RemoteError('', '', ''))

        self.mox.ReplayAll()

        self.assertRaises(rpc.common.RemoteError,
                          self.compute.run_instance,
                          self.context, instance=instance)

        self.compute.terminate_instance(self.context, instance=instance)

    def test_lock(self):
        # ensure locked instance cannot be changed.
        instance = jsonutils.to_primitive(self._create_fake_instance())
        instance_uuid = instance['uuid']
        self.compute.run_instance(self.context, instance=instance)

        non_admin_context = context.RequestContext(None,
                                                   None,
                                                   is_admin=False)

        def check_task_state(task_state):
            instance = db.instance_get_by_uuid(self.context, instance_uuid)
            self.assertEqual(instance['task_state'], task_state)

        # should fail with locked nonadmin context
        self.compute_api.lock(self.context, instance)
        instance = db.instance_get_by_uuid(self.context, instance_uuid)
        self.assertRaises(exception.InstanceIsLocked,
                          self.compute_api.reboot,
                          non_admin_context, instance, 'SOFT')
        check_task_state(None)

        # should fail with invalid task state
        self.compute_api.unlock(self.context, instance)
        instance = db.instance_update(self.context, instance_uuid,
                                      {'task_state': task_states.REBOOTING})
        self.assertRaises(exception.InstanceInvalidState,
                          self.compute_api.reboot,
                          non_admin_context, instance, 'SOFT')
        check_task_state(task_states.REBOOTING)

        # should succeed with admin context
        instance = db.instance_update(self.context, instance_uuid,
                                      {'task_state': None})
        self.compute_api.reboot(self.context, instance, 'SOFT')
        check_task_state(task_states.REBOOTING)

        self.compute.terminate_instance(self.context,
                instance=jsonutils.to_primitive(instance))

    def _test_state_revert(self, instance, operation, pre_task_state,
                           post_task_state=None, kwargs=None):
        if kwargs is None:
            kwargs = {}

        # The API would have set task_state, so do that here to test
        # that the state gets reverted on failure
        db.instance_update(self.context, instance['uuid'],
                           {"task_state": pre_task_state})

        orig_elevated = self.context.elevated
        orig_notify = self.compute._notify_about_instance_usage

        def _get_an_exception(*args, **kwargs):
            raise test.TestingException()

        self.stubs.Set(self.context, 'elevated', _get_an_exception)
        self.stubs.Set(self.compute,
                       '_notify_about_instance_usage', _get_an_exception)

        func = getattr(self.compute, operation)

        raised = False
        try:
            func(self.context, instance=instance, **kwargs)
        except test.TestingException:
            raised = True
        finally:
            # self.context.elevated() is called in tearDown()
            self.stubs.Set(self.context, 'elevated', orig_elevated)
            self.stubs.Set(self.compute,
                           '_notify_about_instance_usage', orig_notify)

        self.assertTrue(raised)

        # Fetch the instance's task_state and make sure it went to expected
        # post-state
        instance = db.instance_get_by_uuid(self.context, instance['uuid'])
        self.assertEqual(instance["task_state"], post_task_state)

    def test_state_revert(self):
        # ensure that task_state is reverted after a failed operation.
        actions = [
            ("reboot_instance", task_states.REBOOTING),
            ("stop_instance", task_states.POWERING_OFF),
            ("start_instance", task_states.POWERING_ON),
            ("terminate_instance", task_states.DELETING,
                                   task_states.DELETING),
            ("power_off_instance", task_states.POWERING_OFF),
            ("power_on_instance", task_states.POWERING_ON),
            ("soft_delete_instance", task_states.SOFT_DELETING),
            ("restore_instance", task_states.RESTORING),
            ("rebuild_instance", task_states.REBUILDING, None,
                                 {'orig_image_ref': None,
                                  'image_ref': None,
                                  'injected_files': [],
                                  'new_pass': ''}),
            ("set_admin_password", task_states.UPDATING_PASSWORD),
            ("rescue_instance", task_states.RESCUING),
            ("unrescue_instance", task_states.UNRESCUING),
            ("revert_resize", task_states.RESIZE_REVERTING, None,
                              {'migration_id': None}),
            ("prep_resize", task_states.RESIZE_PREP, None,
                            {'image': {},
                             'instance_type': {}}),
            ("resize_instance", task_states.RESIZE_PREP, None,
                                {'migration_id': None,
                                 'image': {}}),
            ("pause_instance", task_states.PAUSING),
            ("unpause_instance", task_states.UNPAUSING),
            ("suspend_instance", task_states.SUSPENDING),
            ("resume_instance", task_states.RESUMING),
            ]

        instance = self._create_fake_instance()
        for operation in actions:
            self._test_state_revert(instance, *operation)

    def _ensure_quota_reservations_committed(self):
        """Mock up commit of quota reservations."""
        reservations = list('fake_res')
        self.mox.StubOutWithMock(nova.quota.QUOTAS, 'commit')
        nova.quota.QUOTAS.commit(mox.IgnoreArg(), reservations)
        self.mox.ReplayAll()
        return reservations

    def _ensure_quota_reservations_rolledback(self):
        """Mock up rollback of quota reservations."""
        reservations = list('fake_res')
        self.mox.StubOutWithMock(nova.quota.QUOTAS, 'rollback')
        nova.quota.QUOTAS.rollback(mox.IgnoreArg(), reservations)
        self.mox.ReplayAll()
        return reservations

    def test_finish_resize(self):
        # Contrived test to ensure finish_resize doesn't raise anything.

        def fake(*args, **kwargs):
            pass

        def fake_migration_update(context, id, values):
            # Ensure instance status updates is after the migration finish
            migration_ref = db.migration_get(context, id)
            instance_uuid = migration_ref['instance_uuid']
            instance = db.instance_get_by_uuid(context, instance_uuid)
            self.assertFalse(instance['vm_state'] == vm_states.RESIZED)
            self.assertEqual(instance['task_state'], task_states.RESIZE_FINISH)

        self.stubs.Set(self.compute.driver, 'finish_migration', fake)
        self.stubs.Set(db, 'migration_update', fake_migration_update)

        reservations = self._ensure_quota_reservations_committed()

        instance = jsonutils.to_primitive(self._create_fake_instance())
        instance_type = instance_types.get_default_instance_type()
        db.instance_update(self.context, instance["uuid"],
                          {"task_state": task_states.RESIZE_PREP})
        self.compute.prep_resize(self.context, instance=instance,
                                 instance_type=instance_type,
                                 image={})
        migration_ref = db.migration_get_by_instance_and_status(
                self.context.elevated(), instance['uuid'], 'pre-migrating')
        db.instance_update(self.context, instance["uuid"],
                           {"task_state": task_states.RESIZE_MIGRATED})
        instance = db.instance_get_by_uuid(self.context, instance['uuid'])
        self.compute.finish_resize(self.context,
                migration=jsonutils.to_primitive(migration_ref),
                disk_info={}, image={}, instance=instance,
                reservations=reservations)
        self.compute.terminate_instance(self.context, instance=instance)

    def test_finish_resize_with_volumes(self):
        """Contrived test to ensure finish_resize doesn't raise anything."""

        # create instance
        instance = jsonutils.to_primitive(self._create_fake_instance())

        # create volume
        volume_id = 'fake'
        volume = {'instance_uuid': None,
                  'device_name': None,
                  'volume_id': volume_id}

        # stub out volume attach
        def fake_volume_get(self, context, volume):
            return volume
        self.stubs.Set(cinder.API, "get", fake_volume_get)

        orig_connection_data = {
            'target_discovered': True,
            'target_iqn': 'iqn.2010-10.org.openstack:%s.1' % volume_id,
            'target_portal': '127.0.0.0.1:3260',
            'volume_id': volume_id,
        }
        connection_info = {
            'driver_volume_type': 'iscsi',
            'data': orig_connection_data,
        }

        def fake_init_conn(self, context, volume, session):
            return connection_info
        self.stubs.Set(cinder.API, "initialize_connection", fake_init_conn)

        def fake_attach(self, context, volume_id, instance_uuid, device_name):
            volume['instance_uuid'] = instance_uuid
            volume['device_name'] = device_name
        self.stubs.Set(cinder.API, "attach", fake_attach)

        # stub out virt driver attach
        def fake_get_volume_connector(*args, **kwargs):
            return {}
        self.stubs.Set(self.compute.driver, 'get_volume_connector',
                       fake_get_volume_connector)

        def fake_attach_volume(*args, **kwargs):
            pass
        self.stubs.Set(self.compute.driver, 'attach_volume',
                       fake_attach_volume)

        # attach volume to instance
        self.compute.attach_volume(self.context, volume['volume_id'],
                                   '/dev/vdc', instance)

        # assert volume attached correctly
        self.assertEquals(volume['device_name'], '/dev/vdc')
        disk_info = db.block_device_mapping_get_all_by_instance(
            self.context, instance['uuid'])
        self.assertEquals(len(disk_info), 1)
        for bdm in disk_info:
            self.assertEquals(bdm['device_name'], volume['device_name'])
            self.assertEquals(bdm['connection_info'],
                              jsonutils.dumps(connection_info))

        # begin resize
        instance_type = instance_types.get_default_instance_type()
        db.instance_update(self.context, instance["uuid"],
                          {"task_state": task_states.RESIZE_PREP})
        self.compute.prep_resize(self.context, instance=instance,
                                 instance_type=instance_type,
                                 image={})

        # NOTE(sirp): `prep_resize` mutates the `system_metadata` attribute in
        # the DB but not on the instance passed in, so to sync the two, we need
        # to refetch the row from the DB
        instance = db.instance_get_by_uuid(self.context, instance['uuid'])

        migration_ref = db.migration_get_by_instance_and_status(
                self.context.elevated(), instance['uuid'], 'pre-migrating')

        # fake out detach for prep_resize (and later terminate)
        def fake_terminate_connection(self, context, volume, connector):
            connection_info['data'] = None
        self.stubs.Set(cinder.API, "terminate_connection",
                       fake_terminate_connection)

        self.compute.resize_instance(self.context, instance=instance,
                migration=migration_ref, image={},
                instance_type=jsonutils.to_primitive(instance_type))

        # assert bdm is unchanged
        disk_info = db.block_device_mapping_get_all_by_instance(
            self.context, instance['uuid'])
        self.assertEquals(len(disk_info), 1)
        for bdm in disk_info:
            self.assertEquals(bdm['device_name'], volume['device_name'])
            cached_connection_info = jsonutils.loads(bdm['connection_info'])
            self.assertEquals(cached_connection_info['data'],
                              orig_connection_data)
        # but connection was terminated
        self.assertEquals(connection_info['data'], None)

        # stub out virt driver finish_migration
        def fake(*args, **kwargs):
            pass
        self.stubs.Set(self.compute.driver, 'finish_migration', fake)

        db.instance_update(self.context, instance["uuid"],
                           {"task_state": task_states.RESIZE_MIGRATED})

        reservations = self._ensure_quota_reservations_committed()

        # new initialize connection
        new_connection_data = dict(orig_connection_data)
        new_iqn = 'iqn.2010-10.org.openstack:%s.2' % volume_id,
        new_connection_data['target_iqn'] = new_iqn

        def fake_init_conn(self, context, volume, session):
            connection_info['data'] = new_connection_data
            return connection_info
        self.stubs.Set(cinder.API, "initialize_connection", fake_init_conn)

        self.compute.finish_resize(self.context,
                migration=jsonutils.to_primitive(migration_ref),
                disk_info={}, image={}, instance=instance,
                reservations=reservations)

        # assert volume attached correctly
        disk_info = db.block_device_mapping_get_all_by_instance(
            self.context, instance['uuid'])
        self.assertEquals(len(disk_info), 1)
        for bdm in disk_info:
            self.assertEquals(bdm['connection_info'],
                              jsonutils.dumps(connection_info))

        # stub out detach
        def fake_detach(self, context, volume_uuid):
            volume['device_path'] = None
            volume['instance_uuid'] = None
        self.stubs.Set(cinder.API, "detach", fake_detach)

        # clean up
        self.compute.terminate_instance(self.context, instance=instance)

    def test_finish_resize_handles_error(self):
        # Make sure we don't leave the instance in RESIZE on error.

        def throw_up(*args, **kwargs):
            raise test.TestingException()

        def fake(*args, **kwargs):
            pass

        self.stubs.Set(self.compute.driver, 'finish_migration', throw_up)

        reservations = self._ensure_quota_reservations_rolledback()

        instance = jsonutils.to_primitive(self._create_fake_instance())
        instance_type = instance_types.get_default_instance_type()
        self.compute.prep_resize(self.context, instance=instance,
                                 instance_type=instance_type,
                                 image={}, reservations=reservations)
        migration_ref = db.migration_get_by_instance_and_status(
                self.context.elevated(), instance['uuid'], 'pre-migrating')

        db.instance_update(self.context, instance["uuid"],
                           {"task_state": task_states.RESIZE_MIGRATED})
        instance = db.instance_get_by_uuid(self.context, instance['uuid'])
        self.assertRaises(test.TestingException, self.compute.finish_resize,
                          self.context,
                          migration=jsonutils.to_primitive(migration_ref),
                          disk_info={}, image={}, instance=instance,
                          reservations=reservations)

        instance = db.instance_get_by_uuid(self.context, instance['uuid'])
        self.assertEqual(instance['vm_state'], vm_states.ERROR)
        self.compute.terminate_instance(self.context,
                instance=jsonutils.to_primitive(instance))

    def test_rebuild_instance_notification(self):
        # Ensure notifications on instance migrate/resize.
        old_time = datetime.datetime(2012, 4, 1)
        cur_time = datetime.datetime(2012, 12, 21, 12, 21)
        timeutils.set_time_override(old_time)
        inst_ref = jsonutils.to_primitive(self._create_fake_instance())
        self.compute.run_instance(self.context, instance=inst_ref)
        timeutils.set_time_override(cur_time)

        test_notifier.NOTIFICATIONS = []
        instance = db.instance_get_by_uuid(self.context, inst_ref['uuid'])
        orig_sys_metadata = db.instance_system_metadata_get(self.context,
                inst_ref['uuid'])
        image_ref = instance["image_ref"]
        new_image_ref = image_ref + '-new_image_ref'
        db.instance_update(self.context, inst_ref['uuid'],
                           {'image_ref': new_image_ref})

        password = "new_password"

        instance = db.instance_get_by_uuid(self.context, inst_ref['uuid'])

        db.instance_update(self.context, instance['uuid'],
                           {"task_state": task_states.REBUILDING})
        self.compute.rebuild_instance(self.context,
                                      jsonutils.to_primitive(instance),
                                      image_ref, new_image_ref,
                                      injected_files=[],
                                      new_pass=password,
                                      orig_sys_metadata=orig_sys_metadata,
                                      bdms=[])

        instance = db.instance_get_by_uuid(self.context, inst_ref['uuid'])

        image_ref_url = glance.generate_image_url(image_ref)
        new_image_ref_url = glance.generate_image_url(new_image_ref)

        self.assertEquals(len(test_notifier.NOTIFICATIONS), 3)
        msg = test_notifier.NOTIFICATIONS[0]
        self.assertEquals(msg['event_type'],
                          'compute.instance.exists')
        self.assertEquals(msg['payload']['image_ref_url'], image_ref_url)
        msg = test_notifier.NOTIFICATIONS[1]
        self.assertEquals(msg['event_type'],
                          'compute.instance.rebuild.start')
        self.assertEquals(msg['payload']['image_ref_url'], new_image_ref_url)
        self.assertEquals(msg['payload']['image_name'], 'fake_name')
        msg = test_notifier.NOTIFICATIONS[2]
        self.assertEquals(msg['event_type'],
                          'compute.instance.rebuild.end')
        self.assertEquals(msg['priority'], 'INFO')
        payload = msg['payload']
        self.assertEquals(payload['image_name'], 'fake_name')
        self.assertEquals(payload['tenant_id'], self.project_id)
        self.assertEquals(payload['user_id'], self.user_id)
        self.assertEquals(payload['instance_id'], inst_ref['uuid'])
        self.assertEquals(payload['instance_type'], 'm1.tiny')
        type_id = instance_types.get_instance_type_by_name('m1.tiny')['id']
        self.assertEquals(str(payload['instance_type_id']), str(type_id))
        self.assertTrue('display_name' in payload)
        self.assertTrue('created_at' in payload)
        self.assertTrue('launched_at' in payload)
        self.assertEqual(payload['launched_at'], timeutils.strtime(cur_time))
        self.assertEquals(payload['image_ref_url'], new_image_ref_url)
        self.compute.terminate_instance(self.context,
                instance=jsonutils.to_primitive(inst_ref))

    def test_finish_resize_instance_notification(self):
        # Ensure notifications on instance migrate/resize.
        old_time = datetime.datetime(2012, 4, 1)
        cur_time = datetime.datetime(2012, 12, 21, 12, 21)
        timeutils.set_time_override(old_time)
        instance = jsonutils.to_primitive(self._create_fake_instance())
        new_type = instance_types.get_instance_type_by_name('m1.small')
        new_type = jsonutils.to_primitive(new_type)
        new_type_id = new_type['id']
        self.compute.run_instance(self.context, instance=instance)

        new_instance = db.instance_update(self.context, instance['uuid'],
                                      {'host': 'foo'})
        new_instance = jsonutils.to_primitive(new_instance)
        db.instance_update(self.context, new_instance["uuid"],
                           {"task_state": task_states.RESIZE_PREP})
        self.compute.prep_resize(self.context, instance=new_instance,
                instance_type=new_type, image={})
        migration_ref = db.migration_get_by_instance_and_status(
                self.context.elevated(), new_instance['uuid'], 'pre-migrating')
        self.compute.resize_instance(self.context, instance=new_instance,
                migration=migration_ref, image={}, instance_type=new_type)
        timeutils.set_time_override(cur_time)
        test_notifier.NOTIFICATIONS = []

        new_instance = db.instance_get_by_uuid(self.context,
                                               new_instance['uuid'])
        self.compute.finish_resize(self.context,
                migration=jsonutils.to_primitive(migration_ref),
                disk_info={}, image={}, instance=new_instance)

        self.assertEquals(len(test_notifier.NOTIFICATIONS), 2)
        msg = test_notifier.NOTIFICATIONS[0]
        self.assertEquals(msg['event_type'],
                          'compute.instance.finish_resize.start')
        msg = test_notifier.NOTIFICATIONS[1]
        self.assertEquals(msg['event_type'],
                          'compute.instance.finish_resize.end')
        self.assertEquals(msg['priority'], 'INFO')
        payload = msg['payload']
        self.assertEquals(payload['tenant_id'], self.project_id)
        self.assertEquals(payload['user_id'], self.user_id)
        self.assertEquals(payload['instance_id'], new_instance['uuid'])
        self.assertEquals(payload['instance_type'], 'm1.small')
        self.assertEquals(str(payload['instance_type_id']), str(new_type_id))
        self.assertTrue('display_name' in payload)
        self.assertTrue('created_at' in payload)
        self.assertTrue('launched_at' in payload)
        self.assertEqual(payload['launched_at'], timeutils.strtime(cur_time))
        image_ref_url = glance.generate_image_url(FAKE_IMAGE_REF)
        self.assertEquals(payload['image_ref_url'], image_ref_url)
        self.compute.terminate_instance(self.context,
            instance=jsonutils.to_primitive(new_instance))

    def test_resize_instance_notification(self):
        # Ensure notifications on instance migrate/resize.
        old_time = datetime.datetime(2012, 4, 1)
        cur_time = datetime.datetime(2012, 12, 21, 12, 21)
        timeutils.set_time_override(old_time)
        instance = jsonutils.to_primitive(self._create_fake_instance())

        self.compute.run_instance(self.context, instance=instance)
        timeutils.set_time_override(cur_time)
        test_notifier.NOTIFICATIONS = []

        new_instance = db.instance_update(self.context, instance['uuid'],
                                      {'host': 'foo'})
        new_instance = jsonutils.to_primitive(new_instance)
        instance_type = instance_types.get_default_instance_type()
        self.compute.prep_resize(self.context, instance=new_instance,
                instance_type=instance_type, image={})
        db.migration_get_by_instance_and_status(self.context.elevated(),
                                                new_instance['uuid'],
                                                'pre-migrating')

        self.assertEquals(len(test_notifier.NOTIFICATIONS), 3)
        msg = test_notifier.NOTIFICATIONS[0]
        self.assertEquals(msg['event_type'],
                          'compute.instance.exists')
        msg = test_notifier.NOTIFICATIONS[1]
        self.assertEquals(msg['event_type'],
                          'compute.instance.resize.prep.start')
        msg = test_notifier.NOTIFICATIONS[2]
        self.assertEquals(msg['event_type'],
                          'compute.instance.resize.prep.end')
        self.assertEquals(msg['priority'], 'INFO')
        payload = msg['payload']
        self.assertEquals(payload['tenant_id'], self.project_id)
        self.assertEquals(payload['user_id'], self.user_id)
        self.assertEquals(payload['instance_id'], new_instance['uuid'])
        self.assertEquals(payload['instance_type'], 'm1.tiny')
        type_id = instance_types.get_instance_type_by_name('m1.tiny')['id']
        self.assertEquals(str(payload['instance_type_id']), str(type_id))
        self.assertTrue('display_name' in payload)
        self.assertTrue('created_at' in payload)
        self.assertTrue('launched_at' in payload)
        image_ref_url = glance.generate_image_url(FAKE_IMAGE_REF)
        self.assertEquals(payload['image_ref_url'], image_ref_url)
        self.compute.terminate_instance(self.context, instance=new_instance)

    def test_prep_resize_instance_migration_error_on_same_host(self):
        """Ensure prep_resize raise a migration error if destination is set on
        the same source host and allow_resize_to_same_host is false
        """
        self.flags(host="foo", allow_resize_to_same_host=False)

        instance = jsonutils.to_primitive(self._create_fake_instance())

        reservations = self._ensure_quota_reservations_rolledback()

        self.compute.run_instance(self.context, instance=instance)
        new_instance = db.instance_update(self.context, instance['uuid'],
                                          {'host': self.compute.host})
        new_instance = jsonutils.to_primitive(new_instance)
        instance_type = instance_types.get_default_instance_type()

        self.assertRaises(exception.MigrationError, self.compute.prep_resize,
                          self.context, instance=new_instance,
                          instance_type=instance_type, image={},
                          reservations=reservations)
        self.compute.terminate_instance(self.context, instance=new_instance)

    def test_prep_resize_instance_migration_error_on_none_host(self):
        """Ensure prep_resize raises a migration error if destination host is
        not defined
        """
        instance = jsonutils.to_primitive(self._create_fake_instance())

        reservations = self._ensure_quota_reservations_rolledback()

        self.compute.run_instance(self.context, instance=instance)
        new_instance = db.instance_update(self.context, instance['uuid'],
                                          {'host': None})
        new_instance = jsonutils.to_primitive(new_instance)
        instance_type = instance_types.get_default_instance_type()

        self.assertRaises(exception.MigrationError, self.compute.prep_resize,
                          self.context, instance=new_instance,
                          instance_type=instance_type, image={},
                          reservations=reservations)
        self.compute.terminate_instance(self.context, instance=new_instance)

    def test_resize_instance_driver_error(self):
        # Ensure instance status set to Error on resize error.

        def throw_up(*args, **kwargs):
            raise test.TestingException()

        self.stubs.Set(self.compute.driver, 'migrate_disk_and_power_off',
                       throw_up)

        instance = jsonutils.to_primitive(self._create_fake_instance())
        instance_type = instance_types.get_default_instance_type()

        reservations = self._ensure_quota_reservations_rolledback()

        self.compute.run_instance(self.context, instance=instance)
        new_instance = db.instance_update(self.context, instance['uuid'],
                                      {'host': 'foo'})
        new_instance = jsonutils.to_primitive(new_instance)
        self.compute.prep_resize(self.context, instance=new_instance,
                                 instance_type=instance_type, image={},
                                 reservations=reservations)
        migration_ref = db.migration_get_by_instance_and_status(
                self.context.elevated(), new_instance['uuid'], 'pre-migrating')

        db.instance_update(self.context, new_instance['uuid'],
                           {"task_state": task_states.RESIZE_PREP})
        #verify
        self.assertRaises(test.TestingException, self.compute.resize_instance,
                          self.context, instance=new_instance,
                          migration=migration_ref, image={},
                          reservations=reservations,
                          instance_type=jsonutils.to_primitive(instance_type))
        instance = db.instance_get_by_uuid(self.context, new_instance['uuid'])
        self.assertEqual(instance['vm_state'], vm_states.ERROR)

        self.compute.terminate_instance(self.context,
            instance=jsonutils.to_primitive(instance))

    def test_resize_instance(self):
        # Ensure instance can be migrated/resized.
        instance = jsonutils.to_primitive(self._create_fake_instance())
        instance_type = instance_types.get_default_instance_type()

        self.compute.run_instance(self.context, instance=instance)
        new_instance = db.instance_update(self.context, instance['uuid'],
                                      {'host': 'foo'})
        new_instance = jsonutils.to_primitive(new_instance)
        self.compute.prep_resize(self.context, instance=new_instance,
                instance_type=instance_type, image={})
        migration_ref = db.migration_get_by_instance_and_status(
                self.context.elevated(), new_instance['uuid'], 'pre-migrating')
        db.instance_update(self.context, new_instance['uuid'],
                           {"task_state": task_states.RESIZE_PREP})
        self.compute.resize_instance(self.context, instance=new_instance,
                migration=migration_ref, image={},
                instance_type=jsonutils.to_primitive(instance_type))
        inst = db.instance_get_by_uuid(self.context, new_instance['uuid'])
        self.assertEqual(migration_ref['dest_compute'], inst['host'])

        self.compute.terminate_instance(self.context,
            instance=jsonutils.to_primitive(inst))

    def test_finish_revert_resize(self):
        # Ensure that the flavor is reverted to the original on revert.
        def fake(*args, **kwargs):
            pass

        def fake_finish_revert_migration_driver(*args, **kwargs):
            # Confirm the instance uses the old type in finish_revert_resize
            inst = args[0]
            sys_meta = utils.metadata_to_dict(inst['system_metadata'])
            self.assertEqual(sys_meta['instance_type_flavorid'], '1')

        self.stubs.Set(self.compute.driver, 'finish_migration', fake)
        self.stubs.Set(self.compute.driver, 'finish_revert_migration',
                       fake_finish_revert_migration_driver)

        reservations = self._ensure_quota_reservations_committed()

        instance = jsonutils.to_primitive(self._create_fake_instance())
        instance_uuid = instance['uuid']

        self.compute.run_instance(self.context, instance=instance)

        # Confirm the instance size before the resize starts
        inst_ref = db.instance_get_by_uuid(self.context, instance_uuid)
        instance_type_ref = db.instance_type_get(self.context,
                inst_ref['instance_type_id'])
        self.assertEqual(instance_type_ref['flavorid'], '1')

        new_inst_ref = db.instance_update(self.context, instance_uuid,
                                          {'host': 'foo'})

        new_instance_type_ref = db.instance_type_get_by_flavor_id(
                self.context, 3)
        new_instance_type_p = jsonutils.to_primitive(new_instance_type_ref)
        self.compute.prep_resize(self.context,
                instance=jsonutils.to_primitive(new_inst_ref),
                instance_type=new_instance_type_p,
                image={}, reservations=reservations)

        migration_ref = db.migration_get_by_instance_and_status(
                self.context.elevated(),
                inst_ref['uuid'], 'pre-migrating')

        # NOTE(danms): make sure to refresh our inst_ref after prep_resize
        inst_ref = db.instance_get_by_uuid(self.context, instance_uuid)
        instance = jsonutils.to_primitive(inst_ref)
        db.instance_update(self.context, instance_uuid,
                           {"task_state": task_states.RESIZE_PREP})
        self.compute.resize_instance(self.context, instance=instance,
                                     migration=migration_ref,
                                     image={},
                                     instance_type=new_instance_type_p)
        self.compute.finish_resize(self.context,
                    migration=jsonutils.to_primitive(migration_ref),
                    disk_info={}, image={}, instance=instance)

        # Prove that the instance size is now the new size
        inst_ref = db.instance_get_by_uuid(self.context, instance_uuid)
        instance_type_ref = db.instance_type_get(self.context,
                inst_ref['instance_type_id'])
        self.assertEqual(instance_type_ref['flavorid'], '3')

        # Finally, revert and confirm the old flavor has been applied
        rpcinst = jsonutils.to_primitive(inst_ref)
        db.instance_update(self.context, instance_uuid,
                           {"task_state": task_states.RESIZE_REVERTING})
        self.compute.revert_resize(self.context,
                migration_id=migration_ref['id'], instance=rpcinst,
                reservations=reservations)

        def fake_setup_networks_on_host(cls, ctxt, instance, host):
            self.assertEqual(host, migration_ref['source_compute'])
            inst = db.instance_get_by_uuid(ctxt, instance['uuid'])
            self.assertEqual(host, inst['host'])

        self.stubs.Set(network_api.API, 'setup_networks_on_host',
                       fake_setup_networks_on_host)

        rpcinst = db.instance_get_by_uuid(self.context, rpcinst['uuid'])
        self.compute.finish_revert_resize(self.context,
                migration=jsonutils.to_primitive(migration_ref),
                instance=rpcinst, reservations=reservations)

        instance = db.instance_get_by_uuid(self.context, instance_uuid)
        self.assertEqual(instance['vm_state'], vm_states.ACTIVE)
        self.assertEqual(instance['task_state'], None)

        inst_ref = db.instance_get_by_uuid(self.context, instance_uuid)
        instance_type_ref = db.instance_type_get(self.context,
                inst_ref['instance_type_id'])
        self.assertEqual(instance_type_ref['flavorid'], '1')
        self.assertEqual(inst_ref['host'], migration_ref['source_compute'])

        self.compute.terminate_instance(self.context,
            instance=jsonutils.to_primitive(inst_ref))

    def test_get_by_flavor_id(self):
        type = instance_types.get_instance_type_by_flavor_id(1)
        self.assertEqual(type['name'], 'm1.tiny')

    def test_resize_same_source_fails(self):
        """Ensure instance fails to migrate when source and destination are
        the same host"""
        reservations = self._ensure_quota_reservations_rolledback()
        instance = jsonutils.to_primitive(self._create_fake_instance())
        self.compute.run_instance(self.context, instance=instance)
        instance = db.instance_get_by_uuid(self.context, instance['uuid'])
        instance_type = instance_types.get_default_instance_type()
        self.assertRaises(exception.MigrationError, self.compute.prep_resize,
                self.context, instance=instance,
                instance_type=instance_type, image={},
                reservations=reservations)
        self.compute.terminate_instance(self.context,
                instance=jsonutils.to_primitive(instance))

    def test_resize_instance_handles_migration_error(self):
        # Ensure vm_state is ERROR when error occurs.
        def raise_migration_failure(*args):
            raise test.TestingException()
        self.stubs.Set(self.compute.driver,
                'migrate_disk_and_power_off',
                raise_migration_failure)

        reservations = self._ensure_quota_reservations_rolledback()

        inst_ref = jsonutils.to_primitive(self._create_fake_instance())
        instance_type = instance_types.get_default_instance_type()

        self.compute.run_instance(self.context, instance=inst_ref)
        inst_ref = db.instance_update(self.context, inst_ref['uuid'],
                                      {'host': 'foo'})
        inst_ref = jsonutils.to_primitive(inst_ref)
        self.compute.prep_resize(self.context, instance=inst_ref,
                                 instance_type=instance_type,
                                 image={}, reservations=reservations)
        migration_ref = db.migration_get_by_instance_and_status(
                self.context.elevated(), inst_ref['uuid'], 'pre-migrating')
        db.instance_update(self.context, inst_ref['uuid'],
                           {"task_state": task_states.RESIZE_PREP})
        self.assertRaises(test.TestingException, self.compute.resize_instance,
                          self.context, instance=inst_ref,
                          migration=migration_ref, image={},
                          reservations=reservations,
                          instance_type=jsonutils.to_primitive(instance_type))
        inst_ref = db.instance_get_by_uuid(self.context, inst_ref['uuid'])
        self.assertEqual(inst_ref['vm_state'], vm_states.ERROR)
        self.compute.terminate_instance(self.context,
            instance=jsonutils.to_primitive(inst_ref))

    def test_check_can_live_migrate_source_works_correctly(self):
        # Confirm check_can_live_migrate_source works on positive path.
        def fake_method(*args, **kwargs):
            return {}
        self.stubs.Set(self.compute.driver, 'check_can_live_migrate_source',
                       fake_method)
        inst_ref = jsonutils.to_primitive(self._create_fake_instance(
                                          {'host': 'fake_host_2'}))

        self.mox.StubOutWithMock(db, 'instance_get')
        dest_check_data = {"test": "data"}

        self.mox.ReplayAll()
        ret = self.compute.check_can_live_migrate_source(self.context,
                                              dest_check_data=dest_check_data,
                                              instance=inst_ref)
        self.assertTrue(type(ret) == dict)

    def test_check_can_live_migrate_destination_works_correctly(self):
        # Confirm check_can_live_migrate_destination works on positive path.
        def fake_method(*args, **kwargs):
            return {}
        self.stubs.Set(self.compute.compute_rpcapi,
                       'check_can_live_migrate_source',
                       fake_method)
        inst_ref = jsonutils.to_primitive(self._create_fake_instance(
                                          {'host': 'fake_host_2'}))
        compute_info = {"compute": "info"}

        self.mox.StubOutWithMock(self.compute,
                                 '_get_compute_info')
        self.mox.StubOutWithMock(self.compute.driver,
                                 'check_can_live_migrate_destination')
        self.mox.StubOutWithMock(self.compute.driver,
                                 'check_can_live_migrate_destination_cleanup')

        dest_check_data = {"test": "data", "migrate_data": {"test": "data"}}
        self.compute._get_compute_info(
            self.context, inst_ref['host']).AndReturn(compute_info)
        self.compute._get_compute_info(
            self.context, CONF.host).AndReturn(compute_info)
        self.compute.driver.check_can_live_migrate_destination(self.context,
                inst_ref,
                compute_info, compute_info,
                True, False).AndReturn(dest_check_data)
        self.compute.compute_rpcapi.check_can_live_migrate_source(self.context,
                inst_ref, dest_check_data)
        self.compute.driver.check_can_live_migrate_destination_cleanup(
                self.context, dest_check_data)

        self.mox.ReplayAll()
        ret = self.compute.check_can_live_migrate_destination(self.context,
                block_migration=True, disk_over_commit=False,
                instance=inst_ref)
        self.assertTrue(type(ret) == dict)
        self.assertTrue("test" in ret)

    def test_check_can_live_migrate_destination_fails_dest_check(self):
        inst_ref = jsonutils.to_primitive(self._create_fake_instance(
                                          {'host': 'fake_host_2'}))
        compute_info = {"compute": "info"}

        self.mox.StubOutWithMock(self.compute,
                                 '_get_compute_info')
        self.mox.StubOutWithMock(self.compute.driver,
                                 'check_can_live_migrate_destination')

        self.compute._get_compute_info(
            self.context, inst_ref['host']).AndReturn(compute_info)
        self.compute._get_compute_info(
            self.context, CONF.host).AndReturn(compute_info)
        self.compute.driver.check_can_live_migrate_destination(self.context,
                inst_ref,
                compute_info, compute_info,
                True, False).AndRaise(exception.Invalid())

        self.mox.ReplayAll()
        self.assertRaises(exception.Invalid,
                          self.compute.check_can_live_migrate_destination,
                          self.context, block_migration=True,
                          disk_over_commit=False, instance=inst_ref)

    def test_check_can_live_migrate_destination_fails_source(self):
        # Confirm check_can_live_migrate_destination works on positive path.
        inst_ref = jsonutils.to_primitive(self._create_fake_instance(
                                          {'host': 'fake_host_2'}))
        compute_info = {"compute": "info"}

        self.mox.StubOutWithMock(self.compute,
                                 '_get_compute_info')
        self.mox.StubOutWithMock(self.compute.driver,
                                 'check_can_live_migrate_destination')
        self.mox.StubOutWithMock(self.compute.compute_rpcapi,
                                 'check_can_live_migrate_source')
        self.mox.StubOutWithMock(self.compute.driver,
                                 'check_can_live_migrate_destination_cleanup')

        dest_check_data = {"test": "data"}
        self.compute._get_compute_info(
            self.context, inst_ref['host']).AndReturn(compute_info)
        self.compute._get_compute_info(
            self.context, CONF.host).AndReturn(compute_info)
        self.compute.driver.check_can_live_migrate_destination(self.context,
                inst_ref,
                compute_info, compute_info,
                True, False).AndReturn(dest_check_data)
        self.compute.compute_rpcapi.check_can_live_migrate_source(self.context,
                inst_ref, dest_check_data).AndRaise(exception.Invalid())
        self.compute.driver.check_can_live_migrate_destination_cleanup(
                self.context, dest_check_data)

        self.mox.ReplayAll()
        self.assertRaises(exception.Invalid,
                          self.compute.check_can_live_migrate_destination,
                          self.context, block_migration=True,
                          disk_over_commit=False, instance=inst_ref)

    def test_pre_live_migration_instance_has_no_fixed_ip(self):
        # Confirm raising exception if instance doesn't have fixed_ip.
        # creating instance testdata
        instance = jsonutils.to_primitive(self._create_fake_instance())

        self.mox.ReplayAll()
        self.assertRaises(exception.FixedIpNotFoundForInstance,
                          self.compute.pre_live_migration, self.context,
                          instance=instance)

    def test_pre_live_migration_works_correctly(self):
        # Confirm setup_compute_volume is called when volume is mounted.
        def stupid(*args, **kwargs):
            return fake_network.fake_get_instance_nw_info(self.stubs,
                                                          spectacular=True)
        self.stubs.Set(nova.compute.manager.ComputeManager,
                       '_get_instance_nw_info', stupid)

        # creating instance testdata
        instance = jsonutils.to_primitive(self._create_fake_instance(
                                          {'host': 'dummy'}))
        c = context.get_admin_context()
        nw_info = fake_network.fake_get_instance_nw_info(self.stubs)

        # creating mocks
        self.mox.StubOutWithMock(self.compute.driver, 'pre_live_migration')
        self.compute.driver.pre_live_migration(mox.IsA(c), mox.IsA(instance),
                                               {'block_device_mapping': []},
                                               mox.IgnoreArg(),
                                               mox.IgnoreArg())
        self.mox.StubOutWithMock(self.compute.driver,
                                 'ensure_filtering_rules_for_instance')
        self.compute.driver.ensure_filtering_rules_for_instance(
            mox.IsA(instance), nw_info)

        # start test
        self.mox.ReplayAll()
        migrate_data = {'is_shared_storage': False}
        ret = self.compute.pre_live_migration(c, instance=instance,
                                              block_migration=False,
                                              migrate_data=migrate_data)
        self.assertEqual(ret, None)

        # cleanup
        db.instance_destroy(c, instance['uuid'])

    def test_live_migration_exception_rolls_back(self):
        # Confirm exception when pre_live_migration fails.
        c = context.get_admin_context()

        src_host = 'fake-src-host'
        dest_host = 'fake-dest-host'
        instance = dict(uuid='fake_instance', host=src_host,
                        name='fake-name')
        updated_instance = 'fake_updated_instance'
        fake_bdms = [dict(volume_id='vol1-id'), dict(volume_id='vol2-id')]

        # creating mocks
        self.mox.StubOutWithMock(rpc, 'call')
        self.mox.StubOutWithMock(self.compute.driver,
                                 'get_instance_disk_info')
        self.mox.StubOutWithMock(self.compute.compute_rpcapi,
                                 'pre_live_migration')
        self.mox.StubOutWithMock(self.compute, '_instance_update')
        self.mox.StubOutWithMock(self.compute, '_get_instance_volume_bdms')
        self.mox.StubOutWithMock(self.compute.network_api,
                                 'setup_networks_on_host')
        self.mox.StubOutWithMock(self.compute.compute_rpcapi,
                                 'remove_volume_connection')
        self.mox.StubOutWithMock(self.compute.compute_rpcapi,
                                 'rollback_live_migration_at_destination')

        self.compute.driver.get_instance_disk_info(
                instance['name']).AndReturn('fake_disk')
        self.compute.compute_rpcapi.pre_live_migration(c,
                instance, True, 'fake_disk', dest_host,
                None).AndRaise(test.TestingException())

        self.compute._instance_update(c, instance['uuid'],
                host=src_host, vm_state=vm_states.ACTIVE,
                task_state=None,
                expected_task_state=task_states.MIGRATING).AndReturn(
                        updated_instance)
        self.compute.network_api.setup_networks_on_host(c,
                updated_instance, self.compute.host)
        self.compute._get_instance_volume_bdms(c,
                updated_instance).AndReturn(fake_bdms)
        self.compute.compute_rpcapi.remove_volume_connection(
                c, updated_instance, 'vol1-id', dest_host)
        self.compute.compute_rpcapi.remove_volume_connection(
                c, updated_instance, 'vol2-id', dest_host)
        self.compute.compute_rpcapi.rollback_live_migration_at_destination(
                c, updated_instance, dest_host)

        # start test
        self.mox.ReplayAll()
        self.assertRaises(test.TestingException,
                          self.compute.live_migration,
                          c, dest=dest_host, block_migration=True,
                          instance=instance)

    def test_live_migration_works_correctly(self):
        # Confirm live_migration() works as expected correctly.
        # creating instance testdata
        c = context.get_admin_context()
        instance_ref = self._create_fake_instance({'host': 'dummy'})
        inst_uuid = instance_ref['uuid']
        inst_id = instance_ref['id']

        instance = jsonutils.to_primitive(db.instance_get(c, inst_id))
        # start test
        self.mox.ReplayAll()
        migrate_data = {'is_shared_storage': False}
        ret = self.compute.live_migration(c, dest=instance['host'],
                                          instance=instance,
                                          migrate_data=migrate_data)
        self.assertEqual(ret, None)

        # cleanup
        db.instance_destroy(c, inst_uuid)

    def test_post_live_migration_no_shared_storage_working_correctly(self):
        """Confirm post_live_migration() works correctly as expected
           for non shared storage migration.
        """
        # Create stubs
        result = {}

        def fakedestroy(*args, **kwargs):
            result['destroyed'] = True
        self.stubs.Set(self.compute.driver, 'destroy', fakedestroy)
        dest = 'desthost'
        srchost = self.compute.host

        # creating testdata
        c = context.get_admin_context()
        inst_ref = jsonutils.to_primitive(self._create_fake_instance({
                                          'host': srchost,
                                          'state_description': 'migrating',
                                          'state': power_state.PAUSED}))
        inst_uuid = inst_ref['uuid']
        inst_id = inst_ref['id']

        db.instance_update(c, inst_uuid,
                           {'task_state': task_states.MIGRATING,
                            'power_state': power_state.PAUSED})
        # creating mocks
        self.mox.StubOutWithMock(self.compute.driver, 'unfilter_instance')
        self.compute.driver.unfilter_instance(inst_ref, [])
        self.mox.StubOutWithMock(self.compute.conductor_api,
                                 'network_migrate_instance_start')
        migration = {'source_compute': srchost, 'dest_compute': dest, }
        self.compute.conductor_api.network_migrate_instance_start(c, inst_ref,
                                                                  migration)
        self.mox.StubOutWithMock(rpc, 'call')
        rpc.call(c, rpc.queue_get_for(c, CONF.compute_topic, dest),
            {"method": "post_live_migration_at_destination",
             "args": {'instance': inst_ref, 'block_migration': False},
             "version": compute_rpcapi.ComputeAPI.BASE_RPC_API_VERSION},
            None)
        rpc.call(c, 'network', {'method': 'setup_networks_on_host',
                                'args': {'instance_id': inst_id,
                                         'host': self.compute.host,
                                         'teardown': True},
                                'version': '1.0'}, None)
        # start test
        self.mox.ReplayAll()
        migrate_data = {'is_shared_storage': False}
        self.compute._post_live_migration(c, inst_ref, dest,
                                          migrate_data=migrate_data)
        self.assertTrue('destroyed' in result)
        self.assertTrue(result['destroyed'] == True)

    def test_post_live_migration_working_correctly(self):
        # Confirm post_live_migration() works as expected correctly.
        dest = 'desthost'
        srchost = self.compute.host

        # creating testdata
        c = context.get_admin_context()
        inst_ref = jsonutils.to_primitive(self._create_fake_instance({
                                'host': srchost,
                                'state_description': 'migrating',
                                'state': power_state.PAUSED}))
        inst_uuid = inst_ref['uuid']
        inst_id = inst_ref['id']

        db.instance_update(c, inst_uuid,
                           {'task_state': task_states.MIGRATING,
                            'power_state': power_state.PAUSED})

        # creating mocks
        self.mox.StubOutWithMock(self.compute.driver, 'unfilter_instance')
        self.compute.driver.unfilter_instance(inst_ref, [])
        self.mox.StubOutWithMock(self.compute.conductor_api,
                                 'network_migrate_instance_start')
        migration = {'source_compute': srchost,
                     'dest_compute': dest, }
        self.compute.conductor_api.network_migrate_instance_start(c, inst_ref,
                                                                  migration)
        self.mox.StubOutWithMock(rpc, 'call')
        rpc.call(c, rpc.queue_get_for(c, CONF.compute_topic, dest),
            {"method": "post_live_migration_at_destination",
             "args": {'instance': inst_ref, 'block_migration': False},
             "version": compute_rpcapi.ComputeAPI.BASE_RPC_API_VERSION},
            None)
        self.mox.StubOutWithMock(self.compute.driver, 'unplug_vifs')
        self.compute.driver.unplug_vifs(inst_ref, [])
        rpc.call(c, 'network', {'method': 'setup_networks_on_host',
                                'args': {'instance_id': inst_id,
                                         'host': self.compute.host,
                                         'teardown': True},
                                'version': '1.0'}, None)

        # start test
        self.mox.ReplayAll()
        self.compute._post_live_migration(c, inst_ref, dest)

    def test_post_live_migration_at_destination(self):
        self.mox.StubOutWithMock(self.compute.network_api,
                                 'setup_networks_on_host')
        self.mox.StubOutWithMock(self.compute.conductor_api,
                                 'network_migrate_instance_finish')
        self.mox.StubOutWithMock(self.compute, '_get_power_state')
        self.mox.StubOutWithMock(self.compute, '_instance_update')

        params = {'task_state': task_states.MIGRATING,
                  'power_state': power_state.PAUSED, }
        instance = jsonutils.to_primitive(self._create_fake_instance(params))

        admin_ctxt = context.get_admin_context()
        instance = db.instance_get_by_uuid(admin_ctxt, instance['uuid'])

        self.compute.network_api.setup_networks_on_host(admin_ctxt, instance,
                                                        self.compute.host)
        migration = {'source_compute': instance['host'],
                     'dest_compute': self.compute.host, }
        self.compute.conductor_api.network_migrate_instance_finish(admin_ctxt,
                instance, migration)
        fake_net_info = []
        fake_block_dev_info = {'foo': 'bar'}
        self.compute.driver.post_live_migration_at_destination(admin_ctxt,
                instance,
                fake_net_info,
                False,
                fake_block_dev_info)
        self.compute._get_power_state(admin_ctxt, instance).AndReturn(
                'fake_power_state')

        updated_instance = 'fake_updated_instance'
        self.compute._instance_update(admin_ctxt, instance['uuid'],
                host=self.compute.host,
                power_state='fake_power_state',
                vm_state=vm_states.ACTIVE,
                task_state=None,
                expected_task_state=task_states.MIGRATING).AndReturn(
                        updated_instance)
        self.compute.network_api.setup_networks_on_host(admin_ctxt,
                updated_instance, self.compute.host)

        self.mox.ReplayAll()

        self.compute.post_live_migration_at_destination(admin_ctxt, instance)

    def test_run_kill_vm(self):
        # Detect when a vm is terminated behind the scenes.
        self.stubs.Set(compute_manager.ComputeManager,
                '_report_driver_status', nop_report_driver_status)

        instance = jsonutils.to_primitive(self._create_fake_instance())

        self.compute.run_instance(self.context, instance=instance)

        instances = db.instance_get_all(self.context)
        LOG.info(_("Running instances: %s"), instances)
        self.assertEqual(len(instances), 1)

        instance_name = instances[0]['name']
        self.compute.driver.test_remove_vm(instance_name)

        # Force the compute manager to do its periodic poll
        ctxt = context.get_admin_context()
        self.compute._sync_power_states(ctxt)

        instances = db.instance_get_all(self.context)
        LOG.info(_("After force-killing instances: %s"), instances)
        self.assertEqual(len(instances), 1)
        self.assertEqual(instances[0]['task_state'], None)

    def test_add_instance_fault(self):
        instance = self._create_fake_instance()
        exc_info = None

        def fake_db_fault_create(ctxt, values):
            self.assertTrue(values['details'].startswith('test'))
            self.assertTrue('raise NotImplementedError' in values['details'])
            del values['details']

            expected = {
                'code': 500,
                'message': 'NotImplementedError',
                'instance_uuid': instance['uuid'],
                'host': self.compute.host
            }
            self.assertEquals(expected, values)

        try:
            raise NotImplementedError('test')
        except NotImplementedError:
            exc_info = sys.exc_info()

        self.stubs.Set(nova.db, 'instance_fault_create', fake_db_fault_create)

        ctxt = context.get_admin_context()
        compute_utils.add_instance_fault_from_exc(ctxt,
                                                  self.compute.conductor_api,
                                                  instance,
                                                  NotImplementedError('test'),
                                                  exc_info)

    def test_add_instance_fault_with_remote_error(self):
        instance = self._create_fake_instance()
        exc_info = None

        def fake_db_fault_create(ctxt, values):
            self.assertTrue(values['details'].startswith('Remote error'))
            self.assertTrue('raise rpc_common.RemoteError'
                in values['details'])
            del values['details']

            expected = {
                'code': 500,
                'instance_uuid': instance['uuid'],
                'message': 'My Test Message',
                'host': self.compute.host
            }
            self.assertEquals(expected, values)

        try:
            raise rpc_common.RemoteError('test', 'My Test Message')
        except rpc_common.RemoteError as exc:
            exc_info = sys.exc_info()

        self.stubs.Set(nova.db, 'instance_fault_create', fake_db_fault_create)

        ctxt = context.get_admin_context()
        compute_utils.add_instance_fault_from_exc(ctxt,
            self.compute.conductor_api, instance, exc, exc_info)

    def test_add_instance_fault_user_error(self):
        instance = self._create_fake_instance()
        exc_info = None

        def fake_db_fault_create(ctxt, values):

            expected = {
                'code': 400,
                'message': 'Invalid',
                'details': 'fake details',
                'instance_uuid': instance['uuid'],
                'host': self.compute.host
            }
            self.assertEquals(expected, values)

        user_exc = exception.Invalid('fake details', code=400)

        try:
            raise user_exc
        except exception.Invalid:
            exc_info = sys.exc_info()

        self.stubs.Set(nova.db, 'instance_fault_create', fake_db_fault_create)

        ctxt = context.get_admin_context()
        compute_utils.add_instance_fault_from_exc(ctxt,
            self.compute.conductor_api, instance, user_exc, exc_info)

    def test_add_instance_fault_no_exc_info(self):
        instance = self._create_fake_instance()

        def fake_db_fault_create(ctxt, values):
            expected = {
                'code': 500,
                'message': 'NotImplementedError',
                'details': 'test',
                'instance_uuid': instance['uuid'],
                'host': self.compute.host
            }
            self.assertEquals(expected, values)

        self.stubs.Set(nova.db, 'instance_fault_create', fake_db_fault_create)

        ctxt = context.get_admin_context()
        compute_utils.add_instance_fault_from_exc(ctxt,
                                                  self.compute.conductor_api,
                                                  instance,
                                                  NotImplementedError('test'))

    def test_cleanup_running_deleted_instances(self):
        admin_context = context.get_admin_context()
        deleted_at = (timeutils.utcnow() -
                      datetime.timedelta(hours=1, minutes=5))
        instance = self._create_fake_instance({"deleted_at": deleted_at,
                                          "deleted": True})

        self.compute.host = instance['host']

        self.mox.StubOutWithMock(self.compute.driver, 'list_instances')
        self.compute.driver.list_instances().AndReturn([instance['name']])
        self.flags(running_deleted_instance_timeout=3600,
                   running_deleted_instance_action='reap')

        self.mox.StubOutWithMock(self.compute.conductor_api,
                                 "instance_get_all_by_host")
        self.compute.conductor_api.instance_get_all_by_host(
            admin_context, self.compute.host).AndReturn([instance])

        bdms = []

        self.mox.StubOutWithMock(self.compute, "_shutdown_instance")
        self.compute._shutdown_instance(admin_context,
                                        instance,
                                        bdms).AndReturn(None)

        self.mox.StubOutWithMock(self.compute, "_cleanup_volumes")
        self.compute._cleanup_volumes(admin_context,
                                      instance['uuid'],
                                      bdms).AndReturn(None)

        self.mox.ReplayAll()
        self.compute._cleanup_running_deleted_instances(admin_context)

    def test_running_deleted_instances(self):
        self.mox.StubOutWithMock(self.compute.driver, 'list_instances')
        self.compute.driver.list_instances().AndReturn(['herp', 'derp'])
        self.compute.host = 'host'

        instance1 = {}
        instance1['name'] = 'herp'
        instance1['deleted'] = True
        instance1['deleted_at'] = "sometimeago"

        instance2 = {}
        instance2['name'] = 'derp'
        instance2['deleted'] = False
        instance2['deleted_at'] = None

        self.mox.StubOutWithMock(timeutils, 'is_older_than')
        timeutils.is_older_than('sometimeago',
                    CONF.running_deleted_instance_timeout).AndReturn(True)

        self.mox.StubOutWithMock(self.compute.conductor_api,
                                 "instance_get_all_by_host")
        self.compute.conductor_api.instance_get_all_by_host('context',
                                                            'host').AndReturn(
                                                                [instance1,
                                                                 instance2])
        self.mox.ReplayAll()
        val = self.compute._running_deleted_instances('context')
        self.assertEqual(val, [instance1])

    def test_get_instance_nw_info(self):
        fake_network.unset_stub_network_methods(self.stubs)

        fake_instance = 'fake-instance'
        fake_nw_info = network_model.NetworkInfo()

        self.mox.StubOutWithMock(self.compute.network_api,
                                 'get_instance_nw_info')
        self.mox.StubOutWithMock(self.compute.conductor_api,
                                 'instance_info_cache_update')

        self.compute.network_api.get_instance_nw_info(self.context,
                fake_instance, conductor_api=self.compute.conductor_api
                ).AndReturn(fake_nw_info)

        self.mox.ReplayAll()

        result = self.compute._get_instance_nw_info(self.context,
                                                    fake_instance)
        self.assertEqual(fake_nw_info, result)

    def test_heal_instance_info_cache(self):
        # Update on every call for the test
        self.flags(heal_instance_info_cache_interval=-1)
        ctxt = context.get_admin_context()

        instance_map = {}
        instances = []
        for x in xrange(5):
            uuid = 'fake-uuid-%s' % x
            instance_map[uuid] = {'uuid': uuid, 'host': CONF.host}
            instances.append(instance_map[uuid])

        call_info = {'get_all_by_host': 0, 'get_by_uuid': 0,
                'get_nw_info': 0, 'expected_instance': None}

        def fake_instance_get_all_by_host(context, host):
            call_info['get_all_by_host'] += 1
            return instances[:]

        def fake_instance_get_by_uuid(context, instance_uuid):
            if instance_uuid not in instance_map:
                raise exception.InstanceNotFound(instance_id=instance_uuid)
            call_info['get_by_uuid'] += 1
            return instance_map[instance_uuid]

        # NOTE(comstud): Override the stub in setUp()
        def fake_get_instance_nw_info(context, instance):
            # Note that this exception gets caught in compute/manager
            # and is ignored.  However, the below increment of
            # 'get_nw_info' won't happen, and you'll get an assert
            # failure checking it below.
            self.assertEqual(call_info['expected_instance'], instance)
            call_info['get_nw_info'] += 1

        self.stubs.Set(self.compute.conductor_api, 'instance_get_all_by_host',
                fake_instance_get_all_by_host)
        self.stubs.Set(self.compute.conductor_api, 'instance_get_by_uuid',
                fake_instance_get_by_uuid)
        self.stubs.Set(self.compute, '_get_instance_nw_info',
                fake_get_instance_nw_info)

        call_info['expected_instance'] = instances[0]
        self.compute._heal_instance_info_cache(ctxt)
        self.assertEqual(1, call_info['get_all_by_host'])
        self.assertEqual(0, call_info['get_by_uuid'])
        self.assertEqual(1, call_info['get_nw_info'])

        call_info['expected_instance'] = instances[1]
        self.compute._heal_instance_info_cache(ctxt)
        self.assertEqual(1, call_info['get_all_by_host'])
        self.assertEqual(1, call_info['get_by_uuid'])
        self.assertEqual(2, call_info['get_nw_info'])

        # Make an instance switch hosts
        instances[2]['host'] = 'not-me'
        # Make an instance disappear
        instance_map.pop(instances[3]['uuid'])
        # '2' and '3' should be skipped..
        call_info['expected_instance'] = instances[4]
        self.compute._heal_instance_info_cache(ctxt)
        self.assertEqual(call_info['get_all_by_host'], 1)
        # Incremented for '2' and '4'.. '3' caused a raise above.
        self.assertEqual(call_info['get_by_uuid'], 3)
        self.assertEqual(call_info['get_nw_info'], 3)
        # Should be no more left.
        self.assertEqual(len(self.compute._instance_uuids_to_heal), 0)

        # This should cause a DB query now so we get first instance
        # back again
        call_info['expected_instance'] = instances[0]
        self.compute._heal_instance_info_cache(ctxt)
        self.assertEqual(call_info['get_all_by_host'], 2)
        # Stays the same, because the instance came from the DB
        self.assertEqual(call_info['get_by_uuid'], 3)
        self.assertEqual(call_info['get_nw_info'], 4)

    def test_poll_rescued_instances(self):
        timed_out_time = timeutils.utcnow() - datetime.timedelta(minutes=5)
        not_timed_out_time = timeutils.utcnow()

        instances = [{'uuid': 'fake_uuid1', 'vm_state': vm_states.RESCUED,
                      'launched_at': timed_out_time},
                     {'uuid': 'fake_uuid2', 'vm_state': vm_states.ACTIVE,
                      'launched_at': timed_out_time},
                     {'uuid': 'fake_uuid3', 'vm_state': vm_states.ACTIVE,
                      'launched_at': not_timed_out_time},
                     {'uuid': 'fake_uuid4', 'vm_state': vm_states.RESCUED,
                      'launched_at': timed_out_time},
                     {'uuid': 'fake_uuid5', 'vm_state': vm_states.RESCUED,
                      'launched_at': not_timed_out_time}]
        unrescued_instances = {'fake_uuid1': False, 'fake_uuid4': False}

        def fake_instance_get_all_by_host(context, host):
            return instances

        def fake_unrescue(self, context, instance):
            unrescued_instances[instance['uuid']] = True

        self.stubs.Set(self.compute.conductor_api, 'instance_get_all_by_host',
                       fake_instance_get_all_by_host)
        self.stubs.Set(compute_api.API, 'unrescue', fake_unrescue)

        self.flags(rescue_timeout=60)
        ctxt = context.get_admin_context()

        self.compute._poll_rescued_instances(ctxt)

        for instance in unrescued_instances.values():
            self.assertTrue(instance)

    def test_poll_unconfirmed_resizes(self):
        instances = [{'uuid': 'fake_uuid1', 'vm_state': vm_states.RESIZED,
                      'task_state': None},
                     {'uuid': 'noexist'},
                     {'uuid': 'fake_uuid2', 'vm_state': vm_states.ERROR,
                      'task_state': None},
                     {'uuid': 'fake_uuid3', 'vm_state': vm_states.ACTIVE,
                      'task_state': task_states.REBOOTING},
                     {'uuid': 'fake_uuid4', 'vm_state': vm_states.RESIZED,
                      'task_state': None},
                     {'uuid': 'fake_uuid5', 'vm_state': vm_states.ACTIVE,
                      'task_state': None},
                     {'uuid': 'fake_uuid6', 'vm_state': vm_states.RESIZED,
                      'task_state': 'deleting'}]
        expected_migration_status = {'fake_uuid1': 'confirmed',
                                     'noexist': 'error',
                                     'fake_uuid2': 'error',
                                     'fake_uuid3': 'error',
                                     'fake_uuid4': None,
                                     'fake_uuid5': 'error',
                                     'fake_uuid6': 'error'}
        migrations = []
        for i, instance in enumerate(instances, start=1):
            migrations.append({'id': i,
                               'instance_uuid': instance['uuid'],
                               'status': None})

        def fake_instance_get_by_uuid(context, instance_uuid):
            # raise InstanceNotFound exception for uuid 'noexist'
            if instance_uuid == 'noexist':
                raise exception.InstanceNotFound(instance_id=instance_uuid)
            for instance in instances:
                if instance['uuid'] == instance_uuid:
                    return instance

        def fake_migration_get_unconfirmed_by_dest_compute(context,
                resize_confirm_window, dest_compute):
            self.assertEqual(dest_compute, CONF.host)
            return migrations

        def fake_migration_update(context, m, status):
            for migration in migrations:
                if migration['id'] == m['id']:
                    migration['status'] = status

        def fake_confirm_resize(context, instance):
            # raise exception for 'fake_uuid4' to check migration status
            # does not get set to 'error' on confirm_resize failure.
            if instance['uuid'] == 'fake_uuid4':
                raise test.TestingException
            for migration in migrations:
                if migration['instance_uuid'] == instance['uuid']:
                    migration['status'] = 'confirmed'

        self.stubs.Set(db, 'instance_get_by_uuid',
                fake_instance_get_by_uuid)
        self.stubs.Set(db, 'migration_get_unconfirmed_by_dest_compute',
                fake_migration_get_unconfirmed_by_dest_compute)
        self.stubs.Set(self.compute.conductor_api, 'migration_update',
                fake_migration_update)
        self.stubs.Set(self.compute.compute_api, 'confirm_resize',
                fake_confirm_resize)

        def fetch_instance_migration_status(instance_uuid):
            for migration in migrations:
                if migration['instance_uuid'] == instance_uuid:
                    return migration['status']

        self.flags(resize_confirm_window=60)
        ctxt = context.get_admin_context()

        self.compute._poll_unconfirmed_resizes(ctxt)

        for uuid, status in expected_migration_status.iteritems():
            self.assertEqual(status, fetch_instance_migration_status(uuid))

    def test_instance_build_timeout_disabled(self):
        self.flags(instance_build_timeout=0)
        ctxt = context.get_admin_context()
        called = {'get_all': False, 'set_error_state': 0}
        created_at = timeutils.utcnow() + datetime.timedelta(seconds=-60)

        def fake_instance_get_all_by_filters(*args, **kwargs):
            called['get_all'] = True
            return instances[:]

        self.stubs.Set(db, 'instance_get_all_by_filters',
                fake_instance_get_all_by_filters)

        def fake_set_instance_error_state(_ctxt, instance_uuid, **kwargs):
            called['set_error_state'] += 1

        self.stubs.Set(self.compute, '_set_instance_error_state',
                fake_set_instance_error_state)

        instance_map = {}
        instances = []
        for x in xrange(5):
            uuid = 'fake-uuid-%s' % x
            instance_map[uuid] = {'uuid': uuid, 'host': CONF.host,
                    'vm_state': vm_states.BUILDING,
                    'created_at': created_at}
            instances.append(instance_map[uuid])

        self.compute._check_instance_build_time(ctxt)
        self.assertFalse(called['get_all'])
        self.assertEqual(called['set_error_state'], 0)

    def test_instance_build_timeout(self):
        self.flags(instance_build_timeout=30)
        ctxt = context.get_admin_context()
        called = {'get_all': False, 'set_error_state': 0}
        created_at = timeutils.utcnow() + datetime.timedelta(seconds=-60)

        def fake_instance_get_all_by_filters(*args, **kwargs):
            called['get_all'] = True
            return instances[:]

        self.stubs.Set(db, 'instance_get_all_by_filters',
                fake_instance_get_all_by_filters)

        def fake_set_instance_error_state(_ctxt, instance_uuid, **kwargs):
            called['set_error_state'] += 1

        self.stubs.Set(self.compute, '_set_instance_error_state',
                fake_set_instance_error_state)

        instance_map = {}
        instances = []
        for x in xrange(5):
            uuid = 'fake-uuid-%s' % x
            instance_map[uuid] = {'uuid': uuid, 'host': CONF.host,
                    'vm_state': vm_states.BUILDING,
                    'created_at': created_at}
            instances.append(instance_map[uuid])

        self.compute._check_instance_build_time(ctxt)
        self.assertTrue(called['get_all'])
        self.assertEqual(called['set_error_state'], 5)

    def test_instance_build_timeout_mixed_instances(self):
        self.flags(instance_build_timeout=30)
        ctxt = context.get_admin_context()
        called = {'get_all': False, 'set_error_state': 0}
        created_at = timeutils.utcnow() + datetime.timedelta(seconds=-60)

        def fake_instance_get_all_by_filters(*args, **kwargs):
            called['get_all'] = True
            return instances[:]

        self.stubs.Set(db, 'instance_get_all_by_filters',
                fake_instance_get_all_by_filters)

        def fake_set_instance_error_state(_ctxt, instance_uuid, **kwargs):
            called['set_error_state'] += 1

        self.stubs.Set(self.compute, '_set_instance_error_state',
                fake_set_instance_error_state)

        instance_map = {}
        instances = []
        #expired instances
        for x in xrange(4):
            uuid = 'fake-uuid-%s' % x
            instance_map[uuid] = {'uuid': uuid, 'host': CONF.host,
                    'vm_state': vm_states.BUILDING,
                    'created_at': created_at}
            instances.append(instance_map[uuid])

        #not expired
        uuid = 'fake-uuid-5'
        instance_map[uuid] = {
            'uuid': uuid,
            'host': CONF.host,
            'vm_state': vm_states.BUILDING,
            'created_at': timeutils.utcnow(),
        }
        instances.append(instance_map[uuid])

        self.compute._check_instance_build_time(ctxt)
        self.assertTrue(called['get_all'])
        self.assertEqual(called['set_error_state'], 4)

    def test_get_resource_tracker_fail(self):
        self.assertRaises(exception.NovaException,
                          self.compute._get_resource_tracker,
                          'invalidnodename')

    def test_instance_update_host_check(self):
        # make sure rt usage doesn't happen if the host or node is different
        def fail_get(nodename):
            raise test.TestingException(_("wrong host/node"))
        self.stubs.Set(self.compute, '_get_resource_tracker', fail_get)

        instance = self._create_fake_instance({'host': 'someotherhost'})
        self.compute._instance_update(self.context, instance['uuid'])

        instance = self._create_fake_instance({'node': 'someothernode'})
        self.compute._instance_update(self.context, instance['uuid'])

        params = {'host': 'someotherhost', 'node': 'someothernode'}
        instance = self._create_fake_instance(params)
        self.compute._instance_update(self.context, instance['uuid'])

<<<<<<< HEAD
    def test_startup_conductor_ping(self):
        timeouts = []
        calls = dict(count=0)

        def fake_ping(context, message, timeout):
            timeouts.append(timeout)
            calls['count'] += 1
            if calls['count'] < 15:
                raise rpc_common.Timeout("fake")

        self.stubs.Set(self.compute.conductor_api, 'ping', fake_ping)
        self.compute._get_instances_at_startup(self.context)
        self.assertEqual(timeouts.count(10), 10)
        self.assertTrue(None in timeouts)

=======
>>>>>>> 957b7f88
    def test_destroy_evacuated_instances(self):
        fake_context = context.get_admin_context()

        # instances in central db
        instances = [
            # those are still related to this host
            jsonutils.to_primitive(self._create_fake_instance(
                                                {'host': self.compute.host})),
            jsonutils.to_primitive(self._create_fake_instance(
                                                {'host': self.compute.host})),
            jsonutils.to_primitive(self._create_fake_instance(
                                                {'host': self.compute.host}))
        ]

        # those are already been evacuated to other host
        evacuated_instance = self._create_fake_instance({'host': 'otherhost'})

        instances.append(evacuated_instance)

        self.mox.StubOutWithMock(self.compute,
                                 '_get_instances_on_driver')
        self.mox.StubOutWithMock(self.compute,
                                 '_get_instance_nw_info')
        self.mox.StubOutWithMock(self.compute,
                                 '_get_instance_volume_block_device_info')
        self.mox.StubOutWithMock(self.compute, '_legacy_nw_info')
        self.mox.StubOutWithMock(self.compute.driver, 'destroy')

        self.compute._get_instances_on_driver(fake_context).AndReturn(
                instances)
        self.compute._get_instance_nw_info(fake_context,
                                           evacuated_instance).AndReturn(
                                                   'fake_network_info')
        self.compute._get_instance_volume_block_device_info(
                fake_context, evacuated_instance).AndReturn('fake_bdi')
        self.compute._legacy_nw_info('fake_network_info').AndReturn(
                'fake_legacy_network_info')
        self.compute.driver.destroy(evacuated_instance,
                                    'fake_legacy_network_info',
                                    'fake_bdi',
                                    False)

        self.mox.ReplayAll()
        self.compute._destroy_evacuated_instances(fake_context)

    def test_init_host(self):
<<<<<<< HEAD

=======
>>>>>>> 957b7f88
        our_host = self.compute.host
        fake_context = 'fake-context'
        startup_instances = ['inst1', 'inst2', 'inst3']

        def _do_mock_calls(defer_iptables_apply):
            self.compute.driver.init_host(host=our_host)
            context.get_admin_context().AndReturn(fake_context)
<<<<<<< HEAD
            self.compute._get_instances_at_startup(fake_context).AndReturn(
                    startup_instances)
=======
            self.compute.conductor_api.instance_get_all_by_host(
                    fake_context, our_host).AndReturn(startup_instances)
>>>>>>> 957b7f88
            if defer_iptables_apply:
                self.compute.driver.filter_defer_apply_on()
            self.compute._destroy_evacuated_instances(fake_context)
            self.compute._init_instance(fake_context, startup_instances[0])
            self.compute._init_instance(fake_context, startup_instances[1])
            self.compute._init_instance(fake_context, startup_instances[2])
            if defer_iptables_apply:
                self.compute.driver.filter_defer_apply_off()
            self.compute._report_driver_status(fake_context)
            self.compute.publish_service_capabilities(fake_context)

        self.mox.StubOutWithMock(self.compute.driver, 'init_host')
        self.mox.StubOutWithMock(self.compute.driver,
                                 'filter_defer_apply_on')
        self.mox.StubOutWithMock(self.compute.driver,
                'filter_defer_apply_off')
<<<<<<< HEAD
        self.mox.StubOutWithMock(self.compute,
                                 '_get_instances_at_startup')
=======
        self.mox.StubOutWithMock(self.compute.conductor_api,
                                 'instance_get_all_by_host')
>>>>>>> 957b7f88
        self.mox.StubOutWithMock(context, 'get_admin_context')
        self.mox.StubOutWithMock(self.compute,
                '_destroy_evacuated_instances')
        self.mox.StubOutWithMock(self.compute,
                '_init_instance')
        self.mox.StubOutWithMock(self.compute,
                '_report_driver_status')
        self.mox.StubOutWithMock(self.compute,
                'publish_service_capabilities')

        # Test with defer_iptables_apply
        self.flags(defer_iptables_apply=True)
        _do_mock_calls(True)

        self.mox.ReplayAll()
        self.compute.init_host()
        self.mox.VerifyAll()

        # Test without defer_iptables_apply
        self.mox.ResetAll()
        self.flags(defer_iptables_apply=False)
        _do_mock_calls(False)

        self.mox.ReplayAll()
        self.compute.init_host()
<<<<<<< HEAD
        # VerifyCall done by tearDown
=======
        # tearDown() uses context.get_admin_context(), so we have
        # to do the verification here and unstub it.
        self.mox.VerifyAll()
        self.mox.UnsetStubs()

    def test_init_instance_failed_resume_sets_error(self):
        instance = {
            'uuid': 'fake-uuid',
            'info_cache': None,
            'power_state': power_state.RUNNING,
            'vm_state': vm_states.ACTIVE,
        }
        self.flags(resume_guests_state_on_host_boot=True)
        self.mox.StubOutWithMock(self.compute, '_get_power_state')
        self.mox.StubOutWithMock(self.compute.driver, 'plug_vifs')
        self.mox.StubOutWithMock(self.compute.driver,
                                 'resume_state_on_host_boot')
        self.mox.StubOutWithMock(self.compute,
                                 '_get_instance_volume_block_device_info')
        self.mox.StubOutWithMock(self.compute,
                                 '_set_instance_error_state')
        self.compute._get_power_state(mox.IgnoreArg(),
                instance).AndReturn(power_state.SHUTDOWN)
        self.compute.driver.plug_vifs(instance, mox.IgnoreArg())
        self.compute._get_instance_volume_block_device_info(mox.IgnoreArg(),
                instance).AndReturn('fake-bdm')
        self.compute.driver.resume_state_on_host_boot(mox.IgnoreArg(),
                instance, mox.IgnoreArg(),
                'fake-bdm').AndRaise(test.TestingException)
        self.compute._set_instance_error_state(mox.IgnoreArg(),
                instance['uuid'])
        self.mox.ReplayAll()
        self.compute._init_instance('fake-context', instance)
>>>>>>> 957b7f88

    def test_get_instances_on_driver(self):
        fake_context = context.get_admin_context()

        driver_instances = []
        for x in xrange(10):
            instance = dict(uuid=uuidutils.generate_uuid())
            driver_instances.append(instance)

        self.mox.StubOutWithMock(self.compute.driver,
                'list_instance_uuids')
        self.mox.StubOutWithMock(self.compute.conductor_api,
                'instance_get_by_uuid')

        self.compute.driver.list_instance_uuids().AndReturn(
                [inst['uuid'] for inst in driver_instances])
        for x in xrange(len(driver_instances)):
            self.compute.conductor_api.instance_get_by_uuid(fake_context,
                    driver_instances[x]['uuid']).AndReturn(
                            driver_instances[x])

        self.mox.ReplayAll()

        result = self.compute._get_instances_on_driver(fake_context)
        self.assertEqual(driver_instances, result)

    def test_get_instances_on_driver_fallback(self):
        # Test getting instances when driver doesn't support
        # 'list_instance_uuids'
        fake_context = context.get_admin_context()

        all_instances = []
        driver_instances = []
        for x in xrange(10):
            instance = dict(name=uuidutils.generate_uuid())
            if x % 2:
                driver_instances.append(instance)
            all_instances.append(instance)

        self.mox.StubOutWithMock(self.compute.driver,
                'list_instance_uuids')
        self.mox.StubOutWithMock(self.compute.driver,
                'list_instances')
        self.mox.StubOutWithMock(self.compute.conductor_api,
                'instance_get_all')

        self.compute.driver.list_instance_uuids().AndRaise(
                NotImplementedError())
        self.compute.driver.list_instances().AndReturn(
                [inst['name'] for inst in driver_instances])
        self.compute.conductor_api.instance_get_all(
                fake_context).AndReturn(all_instances)

        self.mox.ReplayAll()

        result = self.compute._get_instances_on_driver(fake_context)
        self.assertEqual(driver_instances, result)
<<<<<<< HEAD
=======

    def test_instance_usage_audit(self):
        instances = [{'uuid': 'foo'}]
        self.flags(instance_usage_audit=True)
        self.stubs.Set(compute_utils, 'has_audit_been_run',
                       lambda *a, **k: False)
        self.stubs.Set(self.compute.conductor_api,
                       'instance_get_active_by_window_joined',
                       lambda *a, **k: instances)
        self.stubs.Set(compute_utils, 'start_instance_usage_audit',
                       lambda *a, **k: None)
        self.stubs.Set(compute_utils, 'finish_instance_usage_audit',
                       lambda *a, **k: None)

        self.mox.StubOutWithMock(self.compute.conductor_api,
                                 'notify_usage_exists')
        self.compute.conductor_api.notify_usage_exists(
            self.context, instances[0], ignore_missing_network_data=False)
        self.mox.ReplayAll()
        self.compute._instance_usage_audit(self.context)
>>>>>>> 957b7f88


class ComputeAPITestCase(BaseTestCase):

    def setUp(self):
        def fake_get_nw_info(cls, ctxt, instance):
            self.assertTrue(ctxt.is_admin)
            return fake_network.fake_get_instance_nw_info(self.stubs, 1, 1,
                                                          spectacular=True)

        super(ComputeAPITestCase, self).setUp()
        self.stubs.Set(network_api.API, 'get_instance_nw_info',
                       fake_get_nw_info)
        self.security_group_api = (
            openstack_driver.get_openstack_security_group_driver())

        self.compute_api = compute.API(
                                   security_group_api=self.security_group_api)
        self.fake_image = {
            'id': 1,
            'name': 'fake_name',
            'status': 'active',
            'properties': {'kernel_id': 'fake_kernel_id',
                           'ramdisk_id': 'fake_ramdisk_id'},
        }

        def fake_show(obj, context, image_id):
            if image_id:
                return self.fake_image
            else:
                raise exception.ImageNotFound(image_id=image_id)

        self.fake_show = fake_show

    def _run_instance(self, params=None):
        instance = jsonutils.to_primitive(self._create_fake_instance(params))
        instance_uuid = instance['uuid']
        self.compute.run_instance(self.context, instance=instance)

        instance = db.instance_get_by_uuid(self.context, instance_uuid)
        self.assertEqual(instance['task_state'], None)
        return instance, instance_uuid

    def test_create_with_too_little_ram(self):
        # Test an instance type with too little memory.

        inst_type = instance_types.get_default_instance_type()
        inst_type['memory_mb'] = 1

        self.fake_image['min_ram'] = 2
        self.stubs.Set(fake_image._FakeImageService, 'show', self.fake_show)

        self.assertRaises(exception.InstanceTypeMemoryTooSmall,
            self.compute_api.create, self.context,
            inst_type, self.fake_image['id'])

        # Now increase the inst_type memory and make sure all is fine.
        inst_type['memory_mb'] = 2
        (refs, resv_id) = self.compute_api.create(self.context,
                inst_type, self.fake_image['id'])
        db.instance_destroy(self.context, refs[0]['uuid'])

    def test_create_with_too_little_disk(self):
        # Test an instance type with too little disk space.

        inst_type = instance_types.get_default_instance_type()
        inst_type['root_gb'] = 1

        self.fake_image['min_disk'] = 2
        self.stubs.Set(fake_image._FakeImageService, 'show', self.fake_show)

        self.assertRaises(exception.InstanceTypeDiskTooSmall,
            self.compute_api.create, self.context,
            inst_type, self.fake_image['id'])

        # Now increase the inst_type disk space and make sure all is fine.
        inst_type['root_gb'] = 2
        (refs, resv_id) = self.compute_api.create(self.context,
                inst_type, self.fake_image['id'])
        db.instance_destroy(self.context, refs[0]['uuid'])

    def test_create_just_enough_ram_and_disk(self):
        # Test an instance type with just enough ram and disk space.

        inst_type = instance_types.get_default_instance_type()
        inst_type['root_gb'] = 2
        inst_type['memory_mb'] = 2

        self.fake_image['min_ram'] = 2
        self.fake_image['min_disk'] = 2
        self.fake_image['name'] = 'fake_name'
        self.stubs.Set(fake_image._FakeImageService, 'show', self.fake_show)

        (refs, resv_id) = self.compute_api.create(self.context,
                inst_type, self.fake_image['id'])
        db.instance_destroy(self.context, refs[0]['uuid'])

    def test_create_with_no_ram_and_disk_reqs(self):
        # Test an instance type with no min_ram or min_disk.

        inst_type = instance_types.get_default_instance_type()
        inst_type['root_gb'] = 1
        inst_type['memory_mb'] = 1

        self.stubs.Set(fake_image._FakeImageService, 'show', self.fake_show)

        (refs, resv_id) = self.compute_api.create(self.context,
                inst_type, self.fake_image['id'])
        db.instance_destroy(self.context, refs[0]['uuid'])

    def test_create_instance_defaults_display_name(self):
        # Verify that an instance cannot be created without a display_name.
        cases = [dict(), dict(display_name=None)]
        for instance in cases:
            (ref, resv_id) = self.compute_api.create(self.context,
                instance_types.get_default_instance_type(),
                'fake-image-uuid', **instance)
            try:
                self.assertNotEqual(ref[0]['display_name'], None)
            finally:
                db.instance_destroy(self.context, ref[0]['uuid'])

    def test_create_instance_sets_system_metadata(self):
        # Make sure image properties are copied into system metadata.
        (ref, resv_id) = self.compute_api.create(
                self.context,
                instance_type=instance_types.get_default_instance_type(),
                image_href='fake-image-uuid')
        try:
            sys_metadata = db.instance_system_metadata_get(self.context,
                    ref[0]['uuid'])

            image_props = {'image_kernel_id': 'fake_kernel_id',
                     'image_ramdisk_id': 'fake_ramdisk_id',
                     'image_something_else': 'meow', }
            for key, value in image_props.iteritems():
                self.assertTrue(key in sys_metadata)
                self.assertEqual(value, sys_metadata[key])

        finally:
            db.instance_destroy(self.context, ref[0]['uuid'])

    def test_create_saves_type_in_system_metadata(self):
        instance_type = instance_types.get_default_instance_type()
        (ref, resv_id) = self.compute_api.create(
                self.context,
                instance_type=instance_type,
                image_href=None)
        try:
            sys_metadata = db.instance_system_metadata_get(self.context,
                    ref[0]['uuid'])

            instance_type_props = ['name', 'memory_mb', 'vcpus', 'root_gb',
                                   'ephemeral_gb', 'flavorid', 'swap',
                                   'rxtx_factor', 'vcpu_weight']
            for key in instance_type_props:
                sys_meta_key = "instance_type_%s" % key
                self.assertTrue(sys_meta_key in sys_metadata)
                self.assertEqual(str(instance_type[key]),
                                 str(sys_metadata[sys_meta_key]))

        finally:
            db.instance_destroy(self.context, ref[0]['uuid'])

    def test_create_instance_associates_security_groups(self):
        # Make sure create associates security groups.
        group = self._create_group()
        (ref, resv_id) = self.compute_api.create(
                self.context,
                instance_type=instance_types.get_default_instance_type(),
                image_href=None,
                security_group=['testgroup'])
        try:
            self.assertEqual(len(db.security_group_get_by_instance(
                             self.context, ref[0]['id'])), 1)
            group = db.security_group_get(self.context, group['id'])
            self.assert_(len(group['instances']) == 1)
        finally:
            db.security_group_destroy(self.context, group['id'])
            db.instance_destroy(self.context, ref[0]['uuid'])

    def test_create_instance_with_invalid_security_group_raises(self):
        instance_type = instance_types.get_default_instance_type()

        pre_build_len = len(db.instance_get_all(self.context))
        self.assertRaises(exception.SecurityGroupNotFoundForProject,
                          self.compute_api.create,
                          self.context,
                          instance_type=instance_type,
                          image_href=None,
                          security_group=['this_is_a_fake_sec_group'])
        self.assertEqual(pre_build_len,
                         len(db.instance_get_all(self.context)))

    def test_create_with_large_user_data(self):
        # Test an instance type with too much user data.

        inst_type = instance_types.get_default_instance_type()

        self.fake_image['min_ram'] = 2
        self.stubs.Set(fake_image._FakeImageService, 'show', self.fake_show)

        self.assertRaises(exception.InstanceUserDataTooLarge,
            self.compute_api.create, self.context, inst_type,
            self.fake_image['id'], user_data=('1' * 65536))

    def test_create_with_malformed_user_data(self):
        # Test an instance type with malformed user data.

        inst_type = instance_types.get_default_instance_type()

        self.fake_image['min_ram'] = 2
        self.stubs.Set(fake_image._FakeImageService, 'show', self.fake_show)

        self.assertRaises(exception.InstanceUserDataMalformed,
            self.compute_api.create, self.context, inst_type,
            self.fake_image['id'], user_data='banana')

    def test_create_with_base64_user_data(self):
        # Test an instance type with ok much user data.

        inst_type = instance_types.get_default_instance_type()

        self.fake_image['min_ram'] = 2
        self.stubs.Set(fake_image._FakeImageService, 'show', self.fake_show)

        # NOTE(mikal): a string of length 48510 encodes to 65532 characters of
        # base64
        (refs, resv_id) = self.compute_api.create(
            self.context, inst_type, self.fake_image['id'],
            user_data=base64.encodestring('1' * 48510))
        db.instance_destroy(self.context, refs[0]['uuid'])

    def test_default_hostname_generator(self):
        fake_uuids = [str(uuid.uuid4()) for x in xrange(4)]

        orig_populate = self.compute_api._populate_instance_for_create

        def _fake_populate(base_options, *args, **kwargs):
            base_options['uuid'] = fake_uuids.pop(0)
            return orig_populate(base_options, *args, **kwargs)

        self.stubs.Set(self.compute_api,
                '_populate_instance_for_create',
                _fake_populate)

        cases = [(None, 'server-%s' % fake_uuids[0]),
                 ('Hello, Server!', 'hello-server'),
                 ('<}\x1fh\x10e\x08l\x02l\x05o\x12!{>', 'hello'),
                 ('hello_server', 'hello-server')]
        for display_name, hostname in cases:
            (ref, resv_id) = self.compute_api.create(self.context,
                instance_types.get_default_instance_type(), None,
                display_name=display_name)
            try:
                self.assertEqual(ref[0]['hostname'], hostname)
            finally:
                db.instance_destroy(self.context, ref[0]['uuid'])

    def test_destroy_instance_disassociates_security_groups(self):
        # Make sure destroying disassociates security groups.
        group = self._create_group()

        (ref, resv_id) = self.compute_api.create(
                self.context,
                instance_type=instance_types.get_default_instance_type(),
                image_href=None,
                security_group=['testgroup'])
        try:
            db.instance_destroy(self.context, ref[0]['uuid'])
            group = db.security_group_get(self.context, group['id'])
            self.assert_(len(group['instances']) == 0)
        finally:
            db.security_group_destroy(self.context, group['id'])

    def test_destroy_security_group_disassociates_instances(self):
        # Make sure destroying security groups disassociates instances.
        group = self._create_group()

        (ref, resv_id) = self.compute_api.create(
                self.context,
                instance_type=instance_types.get_default_instance_type(),
                image_href=None,
                security_group=['testgroup'])

        try:
            db.security_group_destroy(self.context, group['id'])
            admin_deleted_context = context.get_admin_context(
                    read_deleted="only")
            group = db.security_group_get(admin_deleted_context, group['id'])
            self.assert_(len(group['instances']) == 0)
        finally:
            db.instance_destroy(self.context, ref[0]['uuid'])

    def test_start(self):
        instance = jsonutils.to_primitive(self._create_fake_instance())
        instance_uuid = instance['uuid']
        self.compute.run_instance(self.context, instance=instance)

        db.instance_update(self.context, instance['uuid'],
                           {"task_state": task_states.POWERING_OFF})
        self.compute.stop_instance(self.context, instance=instance)

        instance = db.instance_get_by_uuid(self.context, instance_uuid)
        self.assertEqual(instance['task_state'], None)

        self.compute_api.start(self.context, instance)

        instance = db.instance_get_by_uuid(self.context, instance_uuid)
        self.assertEqual(instance['task_state'], task_states.POWERING_ON)

        db.instance_destroy(self.context, instance['uuid'])

    def test_start_no_host(self):
        instance = self._create_fake_instance(params={'host': ''})

        self.assertRaises(exception.InstanceNotReady,
                          self.compute_api.start,
                          self.context, instance)

        db.instance_destroy(self.context, instance['uuid'])

    def test_stop(self):
        instance = jsonutils.to_primitive(self._create_fake_instance())
        instance_uuid = instance['uuid']
        self.compute.run_instance(self.context, instance=instance)

        instance = db.instance_get_by_uuid(self.context, instance_uuid)
        self.assertEqual(instance['task_state'], None)

        self.compute_api.stop(self.context, instance)

        instance = db.instance_get_by_uuid(self.context, instance_uuid)
        self.assertEqual(instance['task_state'], task_states.POWERING_OFF)

        db.instance_destroy(self.context, instance['uuid'])

    def test_stop_no_host(self):
        instance = self._create_fake_instance(params={'host': ''})

        self.assertRaises(exception.InstanceNotReady,
                          self.compute_api.stop,
                          self.context, instance)

        db.instance_destroy(self.context, instance['uuid'])

    def test_start_shutdown(self):
        def check_state(instance_uuid, power_state_, vm_state_, task_state_):
            instance = db.instance_get_by_uuid(self.context, instance_uuid)
            self.assertEqual(instance['power_state'], power_state_)
            self.assertEqual(instance['vm_state'], vm_state_)
            self.assertEqual(instance['task_state'], task_state_)

        def start_check_state(instance_uuid,
                              power_state_, vm_state_, task_state_):
            instance = db.instance_get_by_uuid(self.context, instance_uuid)
            self.compute_api.start(self.context, instance)
            check_state(instance_uuid, power_state_, vm_state_, task_state_)

        instance = jsonutils.to_primitive(self._create_fake_instance())
        self.compute.run_instance(self.context, instance=instance)

        check_state(instance['uuid'], power_state.RUNNING, vm_states.ACTIVE,
                    None)

        # NOTE(yamahata): emulate compute.manager._sync_power_state() that
        # the instance is shutdown by itself
        db.instance_update(self.context, instance['uuid'],
                           {'power_state': power_state.NOSTATE,
                            'vm_state': vm_states.STOPPED})
        check_state(instance['uuid'], power_state.NOSTATE, vm_states.STOPPED,
                    None)

        start_check_state(instance['uuid'], power_state.NOSTATE,
                          vm_states.STOPPED, task_states.POWERING_ON)

        db.instance_destroy(self.context, instance['uuid'])

    def test_delete(self):
        instance, instance_uuid = self._run_instance(params={
                'host': CONF.host})

        self.compute_api.delete(self.context, instance)

        instance = db.instance_get_by_uuid(self.context, instance_uuid)
        self.assertEqual(instance['task_state'], task_states.DELETING)

        db.instance_destroy(self.context, instance['uuid'])

    def test_delete_in_resizing(self):
        def fake_quotas_reserve(context, expire=None, project_id=None,
                                                             **deltas):
            old_type = instance_types.get_instance_type_by_name('m1.tiny')
            # ensure using old instance type to create reservations
            self.assertEqual(deltas['cores'], -old_type['vcpus'])
            self.assertEqual(deltas['ram'], -old_type['memory_mb'])

        self.stubs.Set(QUOTAS, 'reserve', fake_quotas_reserve)

        instance, instance_uuid = self._run_instance(params={
                'host': CONF.host})

        # create a fake migration record (manager does this)
        new_inst_type = instance_types.get_instance_type_by_name('m1.small')
        db.migration_create(self.context.elevated(),
                 {'instance_uuid': instance['uuid'],
                  'old_instance_type_id': instance['instance_type_id'],
                  'new_instance_type_id': new_inst_type['id'],
                  'status': 'post-migrating'})

        # update instance type to resized one
        db.instance_update(self.context, instance['uuid'],
                           {'instance_type_id': new_inst_type['id'],
                            'vcpus': new_inst_type['vcpus'],
                            'memory_mb': new_inst_type['memory_mb'],
                            'task_state': task_states.RESIZE_FINISH})

        self.compute_api.delete(self.context, instance)

        db.instance_destroy(self.context, instance['uuid'])

    def test_delete_in_resized(self):
        instance, instance_uuid = self._run_instance(params={
                'host': CONF.host})

        instance['vm_state'] = vm_states.RESIZED

        self.compute_api.delete(self.context, instance)

        instance = db.instance_get_by_uuid(self.context, instance_uuid)
        self.assertEqual(instance['task_state'], task_states.DELETING)

        db.instance_destroy(self.context, instance['uuid'])

    def test_delete_with_down_host(self):
        self.network_api_called = False

        def dummy(*args, **kwargs):
            self.network_api_called = True

        self.stubs.Set(self.compute_api.network_api, 'deallocate_for_instance',
                       dummy)

        #use old time to disable machine
        old_time = datetime.datetime(2012, 4, 1)

        instance, instance_uuid = self._run_instance(params={
                'host': CONF.host})
        timeutils.set_time_override(old_time)
        self.compute_api.delete(self.context, instance)
        timeutils.clear_time_override()

        self.assertEqual(instance['task_state'], None)
        self.assertTrue(self.network_api_called)

        # fetch the instance state from db and verify deletion.
        deleted_context = context.RequestContext('fake', 'fake',
                                                 read_deleted='yes')
        instance = db.instance_get_by_uuid(deleted_context, instance_uuid)
        self.assertEqual(instance['vm_state'], vm_states.DELETED)
        self.assertEqual(instance['task_state'], None)
        self.assertTrue(instance['deleted'])

    def test_repeated_delete_quota(self):
        in_use = {'instances': 1}

        def fake_reserve(context, expire=None, project_id=None, **deltas):
            return dict(deltas.iteritems())

        self.stubs.Set(QUOTAS, 'reserve', fake_reserve)

        def fake_commit(context, deltas, project_id=None):
            for k, v in deltas.iteritems():
                in_use[k] = in_use.get(k, 0) + v

        self.stubs.Set(QUOTAS, 'commit', fake_commit)

        instance, instance_uuid = self._run_instance(params={
                'host': CONF.host})

        self.compute_api.delete(self.context, instance)
        self.compute_api.delete(self.context, instance)

        instance = db.instance_get_by_uuid(self.context, instance_uuid)
        self.assertEqual(instance['task_state'], task_states.DELETING)

        self.assertEquals(in_use['instances'], 0)

        db.instance_destroy(self.context, instance['uuid'])

    def test_delete_fast_if_host_not_set(self):
        instance = self._create_fake_instance({'host': None})
        self.compute_api.delete(self.context, instance)
        self.assertRaises(exception.InstanceNotFound, db.instance_get_by_uuid,
                          self.context, instance['uuid'])

    def test_delete_handles_host_setting_race_condition(self):
        instance, instance_uuid = self._run_instance(params={
                'host': CONF.host})
        instance['host'] = None  # make it think host was never set
        self.compute_api.delete(self.context, instance)

        instance = db.instance_get_by_uuid(self.context, instance_uuid)
        self.assertEqual(instance['task_state'], task_states.DELETING)

        db.instance_destroy(self.context, instance['uuid'])

    def test_delete_fail(self):
        instance, instance_uuid = self._run_instance(params={
                'host': CONF.host})

        instance = db.instance_update(self.context, instance_uuid,
                                      {'disable_terminate': True})
        self.compute_api.delete(self.context, instance)

        instance = db.instance_get_by_uuid(self.context, instance_uuid)
        self.assertEqual(instance['task_state'], None)

        db.instance_destroy(self.context, instance['uuid'])

    def test_delete_soft(self):
        instance, instance_uuid = self._run_instance(params={
                'host': CONF.host})

        self.mox.StubOutWithMock(nova.quota.QUOTAS, 'commit')
        nova.quota.QUOTAS.commit(mox.IgnoreArg(), mox.IgnoreArg(),
                                 project_id=mox.IgnoreArg())
        self.mox.ReplayAll()

        self.compute_api.soft_delete(self.context, instance)

        instance = db.instance_get_by_uuid(self.context, instance_uuid)
        self.assertEqual(instance['task_state'], task_states.SOFT_DELETING)

        db.instance_destroy(self.context, instance['uuid'])

    def test_delete_soft_fail(self):
        instance, instance_uuid = self._run_instance(params={
                'host': CONF.host})
        instance = db.instance_update(self.context, instance_uuid,
                                      {'disable_terminate': True})

        self.compute_api.soft_delete(self.context, instance)

        instance = db.instance_get_by_uuid(self.context, instance_uuid)
        self.assertEqual(instance['task_state'], None)

        db.instance_destroy(self.context, instance['uuid'])

    def test_delete_soft_rollback(self):
        instance, instance_uuid = self._run_instance(params={
                'host': CONF.host})

        self.mox.StubOutWithMock(nova.quota.QUOTAS, 'rollback')
        nova.quota.QUOTAS.rollback(mox.IgnoreArg(), mox.IgnoreArg(),
                                   project_id=mox.IgnoreArg())
        self.mox.ReplayAll()

        def fail(*args, **kwargs):
            raise test.TestingException()
        self.stubs.Set(self.compute_api.compute_rpcapi, 'soft_delete_instance',
                       fail)

        self.assertRaises(test.TestingException, self.compute_api.soft_delete,
                          self.context, instance)

        instance = db.instance_get_by_uuid(self.context, instance_uuid)
        self.assertEqual(instance['task_state'], task_states.SOFT_DELETING)

        db.instance_destroy(self.context, instance['uuid'])

    def test_force_delete(self):
        # Ensure instance can be deleted after a soft delete.
        instance = jsonutils.to_primitive(self._create_fake_instance(params={
                'host': CONF.host}))
        instance_uuid = instance['uuid']
        self.compute.run_instance(self.context, instance=instance)

        instance = db.instance_get_by_uuid(self.context, instance_uuid)
        self.compute_api.soft_delete(self.context, instance)

        instance = db.instance_get_by_uuid(self.context, instance_uuid)
        self.assertEqual(instance['task_state'], task_states.SOFT_DELETING)

        # set the state that the instance gets when soft_delete finishes
        instance = db.instance_update(self.context, instance['uuid'],
                                      {'vm_state': vm_states.SOFT_DELETED,
                                       'task_state': None})

        self.compute_api.force_delete(self.context, instance)

        instance = db.instance_get_by_uuid(self.context, instance_uuid)
        self.assertEqual(instance['task_state'], task_states.DELETING)

    def test_suspend(self):
        # Ensure instance can be suspended.
        instance = jsonutils.to_primitive(self._create_fake_instance())
        instance_uuid = instance['uuid']
        self.compute.run_instance(self.context, instance=instance)

        self.assertEqual(instance['task_state'], None)

        self.compute_api.suspend(self.context, instance)

        instance = db.instance_get_by_uuid(self.context, instance_uuid)
        self.assertEqual(instance['task_state'], task_states.SUSPENDING)

        db.instance_destroy(self.context, instance['uuid'])

    def test_resume(self):
        # Ensure instance can be resumed (if suspended).
        instance = jsonutils.to_primitive(self._create_fake_instance())
        self.compute.run_instance(self.context, instance=instance)
        db.instance_update(self.context, instance['uuid'],
                           {'vm_state': vm_states.SUSPENDED})
        instance = db.instance_get(self.context, instance['id'])

        self.assertEqual(instance['task_state'], None)

        self.compute_api.resume(self.context, instance)

        instance = db.instance_get_by_uuid(self.context, instance['uuid'])
        self.assertEqual(instance['task_state'], task_states.RESUMING)

        db.instance_destroy(self.context, instance['uuid'])

    def test_pause(self):
        # Ensure instance can be paused.
        instance = jsonutils.to_primitive(self._create_fake_instance())
        instance_uuid = instance['uuid']
        self.compute.run_instance(self.context, instance=instance)

        self.assertEqual(instance['task_state'], None)

        self.compute_api.pause(self.context, instance)

        instance = db.instance_get_by_uuid(self.context, instance_uuid)
        self.assertEqual(instance['task_state'], task_states.PAUSING)

        db.instance_destroy(self.context, instance['uuid'])

    def test_unpause(self):
        # Ensure instance can be unpaused.
        instance = jsonutils.to_primitive(self._create_fake_instance())
        instance_uuid = instance['uuid']
        self.compute.run_instance(self.context, instance=instance)

        self.assertEqual(instance['task_state'], None)

        db.instance_update(self.context, instance['uuid'],
                           {"task_state": task_states.PAUSING})
        self.compute.pause_instance(self.context, instance=instance)
        # set the state that the instance gets when pause finishes
        instance = db.instance_update(self.context, instance['uuid'],
                                      {'vm_state': vm_states.PAUSED})

        self.compute_api.unpause(self.context, instance)

        instance = db.instance_get_by_uuid(self.context, instance_uuid)
        self.assertEqual(instance['task_state'], task_states.UNPAUSING)

        db.instance_destroy(self.context, instance['uuid'])

    def test_restore(self):
        # Ensure instance can be restored from a soft delete.
        instance, instance_uuid = self._run_instance(params={
                'host': CONF.host})

        instance = db.instance_get_by_uuid(self.context, instance_uuid)
        self.compute_api.soft_delete(self.context, instance)

        instance = db.instance_get_by_uuid(self.context, instance_uuid)
        self.assertEqual(instance['task_state'], task_states.SOFT_DELETING)

        # set the state that the instance gets when soft_delete finishes
        instance = db.instance_update(self.context, instance['uuid'],
                                      {'vm_state': vm_states.SOFT_DELETED,
                                       'task_state': None})

        # Ensure quotas are committed
        self.mox.StubOutWithMock(nova.quota.QUOTAS, 'commit')
        nova.quota.QUOTAS.commit(mox.IgnoreArg(), mox.IgnoreArg())
        if self.__class__.__name__ == 'CellsComputeAPITestCase':
            # Called a 2nd time (for the child cell) when testing cells
            nova.quota.QUOTAS.commit(mox.IgnoreArg(), mox.IgnoreArg())
        self.mox.ReplayAll()

        self.compute_api.restore(self.context, instance)

        instance = db.instance_get_by_uuid(self.context, instance_uuid)
        self.assertEqual(instance['task_state'], task_states.RESTORING)

        db.instance_destroy(self.context, instance['uuid'])

    def test_rebuild(self):
        instance = jsonutils.to_primitive(self._create_fake_instance())
        instance_uuid = instance['uuid']
        self.compute.run_instance(self.context, instance=instance)

        instance = db.instance_get_by_uuid(self.context, instance_uuid)
        self.assertEqual(instance['task_state'], None)
        # Set some image metadata that should get wiped out and reset
        # as well as some other metadata that should be preserved.
        db.instance_system_metadata_update(self.context, instance_uuid,
                {'image_kernel_id': 'old-data',
                 'image_ramdisk_id': 'old_data',
                 'image_something_else': 'old-data',
                 'image_should_remove': 'bye-bye',
                 'preserved': 'preserve this!'},
                True)

        # Make sure Compute API updates the image_ref before casting to
        # compute manager.
        orig_update = self.compute_api.update
        info = {'image_ref': None}

        def update_wrapper(*args, **kwargs):
            if 'image_ref' in kwargs:
                info['image_ref'] = kwargs['image_ref']
            return orig_update(*args, **kwargs)

        self.stubs.Set(self.compute_api, 'update', update_wrapper)

        image_ref = instance["image_ref"] + '-new_image_ref'
        password = "new_password"
        self.compute_api.rebuild(self.context, instance, image_ref, password)
        self.assertEqual(info['image_ref'], image_ref)

        instance = db.instance_get_by_uuid(self.context, instance_uuid)
        self.assertEqual(instance['task_state'], task_states.REBUILDING)
        sys_metadata = db.instance_system_metadata_get(self.context,
                instance_uuid)
        self.assertEqual(sys_metadata,
                {'image_kernel_id': 'fake_kernel_id',
                'image_ramdisk_id': 'fake_ramdisk_id',
                'image_something_else': 'meow',
                'preserved': 'preserve this!'})
        db.instance_destroy(self.context, instance['uuid'])

    def test_rebuild_no_image(self):
        instance = jsonutils.to_primitive(
            self._create_fake_instance(params={'image_ref': ''}))
        instance_uuid = instance['uuid']
        self.stubs.Set(fake_image._FakeImageService, 'show', self.fake_show)
        self.compute.run_instance(self.context, instance=instance)
        self.compute_api.rebuild(self.context, instance, '', 'new_password')

        instance = db.instance_get_by_uuid(self.context, instance_uuid)
        self.assertEqual(instance['task_state'], task_states.REBUILDING)

    def _stub_out_reboot(self, device_name):
        def fake_reboot_instance(rpcapi, context, instance,
                                 block_device_info,
                                 reboot_type):
            self.assertEqual(
                block_device_info['block_device_mapping'][0]['mount_device'],
                device_name)
        self.stubs.Set(nova.compute.rpcapi.ComputeAPI, 'reboot_instance',
                       fake_reboot_instance)

        self.stubs.Set(nova.virt.fake.FakeDriver, 'legacy_nwinfo',
                       lambda x: False)

    def test_reboot_soft(self):
        # Ensure instance can be soft rebooted.
        instance = jsonutils.to_primitive(self._create_fake_instance())
        self.compute.run_instance(self.context, instance=instance)

        volume_id = 'fake'
        device_name = '/dev/vdc'
        volume = {'instance_uuid': instance['uuid'],
                  'device_name': device_name,
                  'delete_on_termination': False,
                  'connection_info': '{"foo": "bar"}',
                  'volume_id': volume_id}
        db.block_device_mapping_create(self.context, volume)

        inst_ref = db.instance_get_by_uuid(self.context, instance['uuid'])
        self.assertEqual(inst_ref['task_state'], None)

        reboot_type = "SOFT"
        self._stub_out_reboot(device_name)
        self.compute_api.reboot(self.context, inst_ref, reboot_type)

        inst_ref = db.instance_get_by_uuid(self.context, inst_ref['uuid'])
        self.assertEqual(inst_ref['task_state'], task_states.REBOOTING)

        db.instance_destroy(self.context, inst_ref['uuid'])

    def test_reboot_hard(self):
        # Ensure instance can be hard rebooted.
        instance = jsonutils.to_primitive(self._create_fake_instance())
        self.compute.run_instance(self.context, instance=instance)

        volume_id = 'fake'
        device_name = '/dev/vdc'
        volume = {'instance_uuid': instance['uuid'],
                  'device_name': device_name,
                  'delete_on_termination': False,
                  'connection_info': '{"foo": "bar"}',
                  'volume_id': volume_id}
        db.block_device_mapping_create(self.context, volume)

        inst_ref = db.instance_get_by_uuid(self.context, instance['uuid'])
        self.assertEqual(inst_ref['task_state'], None)

        reboot_type = "HARD"
        self._stub_out_reboot(device_name)
        self.compute_api.reboot(self.context, inst_ref, reboot_type)

        inst_ref = db.instance_get_by_uuid(self.context, inst_ref['uuid'])
        self.assertEqual(inst_ref['task_state'], task_states.REBOOTING_HARD)

        db.instance_destroy(self.context, inst_ref['uuid'])

    def test_hard_reboot_of_soft_rebooting_instance(self):
        # Ensure instance can be hard rebooted while soft rebooting.
        instance = jsonutils.to_primitive(self._create_fake_instance())
        self.compute.run_instance(self.context, instance=instance)

        inst_ref = db.instance_get_by_uuid(self.context, instance['uuid'])

        db.instance_update(self.context, instance['uuid'],
                           {"task_state": task_states.REBOOTING})

        reboot_type = "HARD"
        self.compute_api.reboot(self.context, inst_ref, reboot_type)

        inst_ref = db.instance_get_by_uuid(self.context, inst_ref['uuid'])
        self.assertEqual(inst_ref['task_state'], task_states.REBOOTING_HARD)

        db.instance_destroy(self.context, inst_ref['uuid'])

    def test_soft_reboot_of_rebooting_instance(self):
        # Ensure instance can't be soft rebooted while rebooting.
        instance = jsonutils.to_primitive(self._create_fake_instance())
        self.compute.run_instance(self.context, instance=instance)

        inst_ref = db.instance_get_by_uuid(self.context, instance['uuid'])

        db.instance_update(self.context, instance['uuid'],
                           {"task_state": task_states.REBOOTING})

        inst_ref = db.instance_get_by_uuid(self.context, inst_ref['uuid'])
        reboot_type = "SOFT"
        self.assertRaises(exception.InstanceInvalidState,
                          self.compute_api.reboot,
                          self.context,
                          inst_ref,
                          reboot_type)

    def test_hostname_create(self):
        # Ensure instance hostname is set during creation.
        inst_type = instance_types.get_instance_type_by_name('m1.tiny')
        (instances, _) = self.compute_api.create(self.context,
                                                 inst_type,
                                                 None,
                                                 display_name='test host')

        self.assertEqual('test-host', instances[0]['hostname'])

    def test_set_admin_password(self):
        # Ensure instance can have its admin password set.
        instance = jsonutils.to_primitive(self._create_fake_instance())
        instance_uuid = instance['uuid']
        self.compute.run_instance(self.context, instance=instance)

        inst_ref = db.instance_get_by_uuid(self.context, instance_uuid)
        self.assertEqual(inst_ref['vm_state'], vm_states.ACTIVE)
        self.assertEqual(inst_ref['task_state'], None)

        def fake_rpc_method(context, topic, msg, do_cast=True):
            self.assertFalse(do_cast)

        self.stubs.Set(rpc, 'call', fake_rpc_method)

        self.compute_api.set_admin_password(self.context, inst_ref)

        inst_ref = db.instance_get_by_uuid(self.context, instance_uuid)
        self.assertEqual(inst_ref['vm_state'], vm_states.ACTIVE)
        self.assertEqual(inst_ref['task_state'],
                         task_states.UPDATING_PASSWORD)

        self.compute.terminate_instance(self.context,
                instance=jsonutils.to_primitive(inst_ref))

    def test_rescue_unrescue(self):
        instance = jsonutils.to_primitive(self._create_fake_instance())
        instance_uuid = instance['uuid']
        self.compute.run_instance(self.context, instance=instance)

        instance = db.instance_get_by_uuid(self.context, instance_uuid)
        self.assertEqual(instance['vm_state'], vm_states.ACTIVE)
        self.assertEqual(instance['task_state'], None)

        self.compute_api.rescue(self.context, instance)

        instance = db.instance_get_by_uuid(self.context, instance_uuid)
        self.assertEqual(instance['vm_state'], vm_states.ACTIVE)
        self.assertEqual(instance['task_state'], task_states.RESCUING)

        params = {'vm_state': vm_states.RESCUED, 'task_state': None}
        db.instance_update(self.context, instance_uuid, params)

        instance = db.instance_get_by_uuid(self.context, instance_uuid)
        self.compute_api.unrescue(self.context, instance)

        instance = db.instance_get_by_uuid(self.context, instance_uuid)
        self.assertEqual(instance['vm_state'], vm_states.RESCUED)
        self.assertEqual(instance['task_state'], task_states.UNRESCUING)

        self.compute.terminate_instance(self.context,
                instance=jsonutils.to_primitive(instance))

    def test_snapshot(self):
        # Ensure a snapshot of an instance can be created.
        instance = self._create_fake_instance()
        image = self.compute_api.snapshot(self.context, instance, 'snap1',
                                          {'extra_param': 'value1'})

        self.assertEqual(image['name'], 'snap1')
        properties = image['properties']
        self.assertTrue('backup_type' not in properties)
        self.assertEqual(properties['image_type'], 'snapshot')
        self.assertEqual(properties['instance_uuid'], instance['uuid'])
        self.assertEqual(properties['extra_param'], 'value1')

        db.instance_destroy(self.context, instance['uuid'])

    def test_snapshot_given_image_uuid(self):
        """Ensure a snapshot of an instance can be created when image UUID
        is already known.
        """
        instance = self._create_fake_instance()
        name = 'snap1'
        extra_properties = {'extra_param': 'value1'}
        recv_meta = self.compute_api.snapshot(self.context, instance, name,
                                              extra_properties)
        image_id = recv_meta['id']

        def fake_show(meh, context, id):
            return recv_meta

        instance = db.instance_update(self.context, instance['uuid'],
                {'task_state': None})
        fake_image.stub_out_image_service(self.stubs)
        self.stubs.Set(fake_image._FakeImageService, 'show', fake_show)
        image = self.compute_api.snapshot(self.context, instance, name,
                                          extra_properties,
                                          image_id=image_id)
        self.assertEqual(image, recv_meta)

        db.instance_destroy(self.context, instance['uuid'])

    def test_snapshot_minram_mindisk_VHD(self):
        """Ensure a snapshots min_ram and min_disk are correct.

        A snapshot of a non-shrinkable VHD should have min_ram
        and min_disk set to that of the original instances flavor.
        """

        self.fake_image.update(disk_format='vhd',
                               min_ram=1, min_disk=1)
        self.stubs.Set(fake_image._FakeImageService, 'show', self.fake_show)

        instance = self._create_fake_instance(type_name='m1.small')

        image = self.compute_api.snapshot(self.context, instance, 'snap1',
                                          {'extra_param': 'value1'})

        self.assertEqual(image['name'], 'snap1')
        instance_type = instance['instance_type']
        self.assertEqual(image['min_ram'], instance_type['memory_mb'])
        self.assertEqual(image['min_disk'], instance_type['root_gb'])
        properties = image['properties']
        self.assertTrue('backup_type' not in properties)
        self.assertEqual(properties['image_type'], 'snapshot')
        self.assertEqual(properties['instance_uuid'], instance['uuid'])
        self.assertEqual(properties['extra_param'], 'value1')

    def test_snapshot_minram_mindisk(self):
        """Ensure a snapshots min_ram and min_disk are correct.

        A snapshot of an instance should have min_ram and min_disk
        set to that of the instances original image unless that
        image had a disk format of vhd.
        """

        self.fake_image['disk_format'] = 'raw'
        self.fake_image['min_ram'] = 512
        self.fake_image['min_disk'] = 1
        self.stubs.Set(fake_image._FakeImageService, 'show', self.fake_show)

        instance = self._create_fake_instance()

        image = self.compute_api.snapshot(self.context, instance, 'snap1',
                                          {'extra_param': 'value1'})

        self.assertEqual(image['name'], 'snap1')
        self.assertEqual(image['min_ram'], 512)
        self.assertEqual(image['min_disk'], 1)
        properties = image['properties']
        self.assertTrue('backup_type' not in properties)
        self.assertEqual(properties['image_type'], 'snapshot')
        self.assertEqual(properties['instance_uuid'], instance['uuid'])
        self.assertEqual(properties['extra_param'], 'value1')

        db.instance_destroy(self.context, instance['uuid'])

    def test_snapshot_minram_mindisk_img_missing_minram(self):
        """Ensure a snapshots min_ram and min_disk are correct.

        Do not show an attribute that the orig img did not have.
        """

        self.fake_image['disk_format'] = 'raw'
        self.fake_image['min_disk'] = 1
        self.stubs.Set(fake_image._FakeImageService, 'show', self.fake_show)

        instance = self._create_fake_instance()

        image = self.compute_api.snapshot(self.context, instance, 'snap1',
                                          {'extra_param': 'value1'})

        self.assertEqual(image['name'], 'snap1')
        self.assertFalse('min_ram' in image)
        self.assertEqual(image['min_disk'], 1)
        properties = image['properties']
        self.assertTrue('backup_type' not in properties)
        self.assertEqual(properties['image_type'], 'snapshot')
        self.assertEqual(properties['instance_uuid'], instance['uuid'])
        self.assertEqual(properties['extra_param'], 'value1')

        db.instance_destroy(self.context, instance['uuid'])

    def test_snapshot_minram_mindisk_no_image(self):
        """Ensure a snapshots min_ram and min_disk are correct.

        A snapshots min_ram and min_disk should be set to default if
        an instances original image cannot be found.
        """

        def fake_show(*args):
            raise exception.ImageNotFound(image_id="fake")

        if not self.__class__.__name__ == "CellsComputeAPITestCase":
            # Cells tests will call this a 2nd time in child cell with
            # the newly created image_id, and we want that one to succeed.
            self.stubs.Set(fake_image._FakeImageService, 'show', fake_show)

        instance = self._create_fake_instance()

        image = self.compute_api.snapshot(self.context, instance, 'snap1',
                                          {'extra_param': 'value1'})

        self.assertEqual(image['name'], 'snap1')

        # min_ram and min_disk are not returned when set to default
        self.assertFalse('min_ram' in image)
        self.assertFalse('min_disk' in image)

        properties = image['properties']
        self.assertTrue('backup_type' not in properties)
        self.assertEqual(properties['image_type'], 'snapshot')
        self.assertEqual(properties['instance_uuid'], instance['uuid'])
        self.assertEqual(properties['extra_param'], 'value1')

        db.instance_destroy(self.context, instance['uuid'])

    def test_snapshot_image_metadata_inheritance(self):
        # Ensure image snapshots inherit metadata from the base image
        self.flags(non_inheritable_image_properties=['spam'])

        def fake_instance_system_metadata_get(context, uuid):
            return dict(image_a=1, image_b=2, image_c='c', d='d', spam='spam')

        self.stubs.Set(db, 'instance_system_metadata_get',
                       fake_instance_system_metadata_get)

        instance = self._create_fake_instance()
        image = self.compute_api.snapshot(self.context, instance, 'snap1',
                                          {'extra_param': 'value1'})

        properties = image['properties']
        self.assertEqual(properties['a'], 1)
        self.assertEqual(properties['b'], 2)
        self.assertEqual(properties['c'], 'c')
        self.assertEqual(properties['d'], 'd')
        self.assertFalse('spam' in properties)

    def _do_test_snapshot_image_service_fails(self, method, image_id):
        # Ensure task_state remains at None if image service fails.
        def fake_fails(*args, **kwargs):
            raise test.TestingException()

        restore = getattr(fake_image._FakeImageService, method)
        self.stubs.Set(fake_image._FakeImageService, method, fake_fails)

        instance = self._create_fake_instance()
        self.assertRaises(test.TestingException,
                          self.compute_api.snapshot,
                          self.context,
                          instance,
                          'no_image_snapshot',
                          image_id=image_id)

        self.stubs.Set(fake_image._FakeImageService, method, restore)
        db_instance = db.instance_get_all(self.context)[0]
        self.assertIsNone(db_instance['task_state'])

    def test_snapshot_image_creation_fails(self):
        self._do_test_snapshot_image_service_fails('create', None)

    def test_snapshot_image_show_fails(self):
        self._do_test_snapshot_image_service_fails('show', 'image')

    def _do_test_backup_image_service_fails(self, method, image_id):
        # Ensure task_state remains at None if image service fails.
        def fake_fails(*args, **kwargs):
            raise test.TestingException()

        restore = getattr(fake_image._FakeImageService, method)
        self.stubs.Set(fake_image._FakeImageService, method, fake_fails)

        instance = self._create_fake_instance()
        self.assertRaises(test.TestingException,
                          self.compute_api.backup,
                          self.context,
                          instance,
                          'no_image_backup',
                          'DAILY',
                          0,
                          image_id=image_id)

        self.stubs.Set(fake_image._FakeImageService, method, restore)
        db_instance = db.instance_get_all(self.context)[0]
        self.assertIsNone(db_instance['task_state'])

    def test_backup_image_creation_fails(self):
        self._do_test_backup_image_service_fails('create', None)

    def test_backup_image_show_fails(self):
        self._do_test_backup_image_service_fails('show', 'image')

    def test_backup(self):
        # Can't backup an instance which is already being backed up.
        instance = self._create_fake_instance()
        image = self.compute_api.backup(self.context, instance,
                                        'backup1', 'DAILY', None,
                                        {'extra_param': 'value1'})

        self.assertEqual(image['name'], 'backup1')
        properties = image['properties']
        self.assertEqual(properties['backup_type'], 'DAILY')
        self.assertEqual(properties['image_type'], 'backup')
        self.assertEqual(properties['instance_uuid'], instance['uuid'])
        self.assertEqual(properties['extra_param'], 'value1')

        db.instance_destroy(self.context, instance['uuid'])

    def test_backup_conflict(self):
        # Can't backup an instance which is already being backed up.
        instance = self._create_fake_instance()
        instance_values = {'task_state': task_states.IMAGE_BACKUP}
        db.instance_update(self.context, instance['uuid'], instance_values)
        instance = self.compute_api.get(self.context, instance['uuid'])

        self.assertRaises(exception.InstanceInvalidState,
                          self.compute_api.backup,
                          self.context,
                          instance,
                          None,
                          None,
                          None)

        db.instance_destroy(self.context, instance['uuid'])

    def test_snapshot_conflict(self):
        # Can't snapshot an instance which is already being snapshotted.
        instance = self._create_fake_instance()
        instance_values = {'task_state': task_states.IMAGE_SNAPSHOT}
        db.instance_update(self.context, instance['uuid'], instance_values)
        instance = self.compute_api.get(self.context, instance['uuid'])

        self.assertRaises(exception.InstanceInvalidState,
                          self.compute_api.snapshot,
                          self.context,
                          instance,
                          None)

        db.instance_destroy(self.context, instance['uuid'])

    def test_resize_confirm_through_api(self):
        instance = jsonutils.to_primitive(self._create_fake_instance())
        self.compute.run_instance(self.context, instance=instance)
        instance = db.instance_get_by_uuid(self.context, instance['uuid'])
        self.compute_api.resize(self.context, instance, '4')

        # create a fake migration record (manager does this)
        db.migration_create(self.context.elevated(),
                {'instance_uuid': instance['uuid'],
                 'status': 'finished'})
        # set the state that the instance gets when resize finishes
        instance = db.instance_update(self.context, instance['uuid'],
                                      {'task_state': None,
                                       'vm_state': vm_states.RESIZED})

        self.compute_api.confirm_resize(self.context, instance)
        self.compute.terminate_instance(self.context,
            instance=jsonutils.to_primitive(instance))

    def test_resize_revert_through_api(self):
        instance = jsonutils.to_primitive(self._create_fake_instance())
        instance = db.instance_get_by_uuid(self.context, instance['uuid'])
        self.compute.run_instance(self.context, instance=instance)

        self.compute_api.resize(self.context, instance, '4')

        # create a fake migration record (manager does this)
        db.migration_create(self.context.elevated(),
                {'instance_uuid': instance['uuid'],
                 'status': 'finished'})
        # set the state that the instance gets when resize finishes
        instance = db.instance_update(self.context, instance['uuid'],
                                      {'task_state': None,
                                       'vm_state': vm_states.RESIZED})

        self.compute_api.revert_resize(self.context, instance)

        instance = db.instance_get_by_uuid(self.context, instance['uuid'])
        self.assertEqual(instance['vm_state'], vm_states.RESIZED)
        self.assertEqual(instance['task_state'], task_states.RESIZE_REVERTING)

        self.compute.terminate_instance(self.context,
            instance=jsonutils.to_primitive(instance))

    def test_resize_invalid_flavor_fails(self):
        # Ensure invalid flavors raise.
        instance = self._create_fake_instance()
        instance = db.instance_get_by_uuid(self.context, instance['uuid'])
        instance = jsonutils.to_primitive(instance)
        self.compute.run_instance(self.context, instance=instance)

        self.assertRaises(exception.NotFound, self.compute_api.resize,
                self.context, instance, 200)

        self.compute.terminate_instance(self.context, instance=instance)

    def test_resize_deleted_flavor_fails(self):
        instance = self._create_fake_instance()
        instance = db.instance_get_by_uuid(self.context, instance['uuid'])
        instance = jsonutils.to_primitive(instance)
        self.compute.run_instance(self.context, instance=instance)

        name = 'test_resize_new_flavor'
        flavorid = 11
        memory_mb = 128
        root_gb = 0
        vcpus = 1
        instance_types.create(name, memory_mb, vcpus, root_gb, 0,
                              flavorid, 0, 1.0, True)
        instance_types.destroy(name)
        self.assertRaises(exception.FlavorNotFound, self.compute_api.resize,
                self.context, instance, flavorid)

        self.compute.terminate_instance(self.context, instance=instance)

    def test_resize_same_flavor_fails(self):
        # Ensure invalid flavors raise.
        instance = self._create_fake_instance()
        instance = db.instance_get_by_uuid(self.context, instance['uuid'])
        instance = jsonutils.to_primitive(instance)

        self.compute.run_instance(self.context, instance=instance)

        self.assertRaises(exception.CannotResizeToSameFlavor,
                          self.compute_api.resize, self.context, instance, 1)

        self.compute.terminate_instance(self.context, instance=instance)

    def test_resize_quota_exceeds_fails(self):
        instance = self._create_fake_instance()
        instance = db.instance_get_by_uuid(self.context, instance['uuid'])
        instance = jsonutils.to_primitive(instance)
        self.compute.run_instance(self.context, instance=instance)

        name = 'test_resize_with_big_mem'
        flavorid = 11
        memory_mb = 102400
        root_gb = 0
        vcpus = 1
        instance_types.create(name, memory_mb, vcpus, root_gb, 0,
                              flavorid, 0, 1.0, True)
        self.assertRaises(exception.TooManyInstances, self.compute_api.resize,
                self.context, instance, flavorid)

        instance_types.destroy(name)
        self.compute.terminate_instance(self.context, instance=instance)

    def test_resize_revert_deleted_flavor_fails(self):
        orig_name = 'test_resize_revert_orig_flavor'
        orig_flavorid = 11
        memory_mb = 128
        root_gb = 0
        vcpus = 1
        instance_types.create(orig_name, memory_mb, vcpus, root_gb, 0,
                              orig_flavorid, 0, 1.0, True)

        instance = self._create_fake_instance(type_name=orig_name)
        instance = db.instance_get_by_uuid(self.context, instance['uuid'])
        instance = jsonutils.to_primitive(instance)
        self.compute.run_instance(self.context, instance=instance)

        old_instance_type_id = instance['instance_type_id']
        new_flavor = instance_types.get_instance_type_by_name('m1.tiny')
        new_flavorid = new_flavor['flavorid']
        new_instance_type_id = new_flavor['id']
        self.compute_api.resize(self.context, instance, new_flavorid)

        db.migration_create(self.context.elevated(),
                {'instance_uuid': instance['uuid'],
                 'old_instance_type_id': old_instance_type_id,
                 'new_instance_type_id': new_instance_type_id,
                 'status': 'finished'})
        instance = db.instance_update(self.context, instance['uuid'],
                                      {'task_state': None,
                                       'vm_state': vm_states.RESIZED})
        instance_types.destroy(orig_name)
        self.assertRaises(exception.InstanceTypeNotFound,
                          self.compute_api.revert_resize,
                          self.context, instance)
        self.compute.terminate_instance(self.context, instance=instance)

    def test_migrate(self):
        instance = self._create_fake_instance()
        instance = db.instance_get_by_uuid(self.context, instance['uuid'])
        instance = jsonutils.to_primitive(instance)
        self.compute.run_instance(self.context, instance=instance)
        # Migrate simply calls resize() without a flavor_id.
        self.compute_api.resize(self.context, instance, None)
        self.compute.terminate_instance(self.context, instance=instance)

    def test_resize_request_spec(self):
        def _fake_cast(_context, _topic, msg):
            request_spec = msg['args']['request_spec']
            filter_properties = msg['args']['filter_properties']
            instance_properties = request_spec['instance_properties']
            # resize with flavor_id = None will still send instance_type
            self.assertEqual(request_spec['instance_type'],
                             orig_instance_type)
            self.assertEqual(request_spec['instance_uuids'],
                             [instance['uuid']])
            self.assertEqual(FAKE_IMAGE_REF, request_spec['image']['id'])
            self.assertEqual(instance_properties['uuid'], instance['uuid'])
            self.assertEqual(instance_properties['host'], 'host2')
            # Ensure the instance passed to us has been updated with
            # progress set to 0 and task_state set to RESIZE_PREP.
            self.assertEqual(instance_properties['task_state'],
                    task_states.RESIZE_PREP)
            self.assertEqual(instance_properties['progress'], 0)
            self.assertIn('host2', filter_properties['ignore_hosts'])

        self.stubs.Set(rpc, 'cast', _fake_cast)

        instance = self._create_fake_instance(dict(host='host2'))
        instance = db.instance_get_by_uuid(self.context, instance['uuid'])
        instance = jsonutils.to_primitive(instance)
        instance['instance_type']['extra_specs'] = []
        orig_instance_type = instance['instance_type']
        self.compute.run_instance(self.context, instance=instance)
        # We need to set the host to something 'known'.  Unfortunately,
        # the compute manager is using a cached copy of CONF.host,
        # so we can't just self.flags(host='host2') before calling
        # run_instance above.  Also, set progress to 10 so we ensure
        # it is reset to 0 in compute_api.resize().  (verified in
        # _fake_cast above).
        instance = db.instance_update(self.context, instance['uuid'],
                dict(host='host2', progress=10))
        # different host
        self.flags(host='host3')
        try:
            self.compute_api.resize(self.context, instance, None)
        finally:
            self.compute.terminate_instance(self.context, instance=instance)

    def test_resize_request_spec_noavoid(self):
        def _fake_cast(_context, topic, msg):
            request_spec = msg['args']['request_spec']
            filter_properties = msg['args']['filter_properties']
            instance_properties = request_spec['instance_properties']
            self.assertEqual(instance_properties['host'], 'host2')
            # Ensure the instance passed to us has been updated with
            # progress set to 0 and task_state set to RESIZE_PREP.
            self.assertEqual(instance_properties['task_state'],
                    task_states.RESIZE_PREP)
            self.assertEqual(instance_properties['progress'], 0)
            self.assertNotIn('host2', filter_properties['ignore_hosts'])

        self.stubs.Set(rpc, 'cast', _fake_cast)
        self.flags(allow_resize_to_same_host=True)

        instance = self._create_fake_instance(dict(host='host2'))
        instance = db.instance_get_by_uuid(self.context, instance['uuid'])
        instance = jsonutils.to_primitive(instance)
        self.compute.run_instance(self.context, instance=instance)
        # We need to set the host to something 'known'.  Unfortunately,
        # the compute manager is using a cached copy of CONF.host,
        # so we can't just self.flags(host='host2') before calling
        # run_instance above.  Also, set progress to 10 so we ensure
        # it is reset to 0 in compute_api.resize().  (verified in
        # _fake_cast above).
        instance = db.instance_update(self.context, instance['uuid'],
                dict(host='host2', progress=10))
        # different host
        try:
            self.compute_api.resize(self.context, instance, None)
        finally:
            self.compute.terminate_instance(self.context, instance=instance)

    def test_get(self):
        # Test get instance.
        exp_instance = self._create_fake_instance()
        expected = dict(exp_instance.iteritems())
        expected['name'] = exp_instance['name']

        def fake_db_get(_context, _instance_uuid):
            return exp_instance

        self.stubs.Set(db, 'instance_get_by_uuid', fake_db_get)

        instance = self.compute_api.get(self.context, exp_instance['uuid'])
        self.assertEquals(expected, instance)

    def test_get_with_admin_context(self):
        # Test get instance.
        c = context.get_admin_context()
        exp_instance = self._create_fake_instance()
        expected = dict(exp_instance.iteritems())
        expected['name'] = exp_instance['name']

        def fake_db_get(context, instance_uuid):
            return exp_instance

        self.stubs.Set(db, 'instance_get_by_uuid', fake_db_get)

        instance = self.compute_api.get(c, exp_instance['uuid'])
        self.assertEquals(expected, instance)

    def test_get_with_integer_id(self):
        # Test get instance with an integer id.
        exp_instance = self._create_fake_instance()
        expected = dict(exp_instance.iteritems())
        expected['name'] = exp_instance['name']

        def fake_db_get(_context, _instance_id):
            return exp_instance

        self.stubs.Set(db, 'instance_get', fake_db_get)

        instance = self.compute_api.get(self.context, exp_instance['id'])
        self.assertEquals(expected, instance)

    def test_get_all_by_name_regexp(self):
        # Test searching instances by name (display_name).
        c = context.get_admin_context()
        instance1 = self._create_fake_instance({'display_name': 'woot'})
        instance2 = self._create_fake_instance({
                'display_name': 'woo'})
        instance3 = self._create_fake_instance({
                'display_name': 'not-woot'})

        instances = self.compute_api.get_all(c,
                search_opts={'name': '^woo.*'})
        self.assertEqual(len(instances), 2)
        instance_uuids = [instance['uuid'] for instance in instances]
        self.assertTrue(instance1['uuid'] in instance_uuids)
        self.assertTrue(instance2['uuid'] in instance_uuids)

        instances = self.compute_api.get_all(c,
                search_opts={'name': '^woot.*'})
        instance_uuids = [instance['uuid'] for instance in instances]
        self.assertEqual(len(instances), 1)
        self.assertTrue(instance1['uuid'] in instance_uuids)

        instances = self.compute_api.get_all(c,
                search_opts={'name': '.*oot.*'})
        self.assertEqual(len(instances), 2)
        instance_uuids = [instance['uuid'] for instance in instances]
        self.assertTrue(instance1['uuid'] in instance_uuids)
        self.assertTrue(instance3['uuid'] in instance_uuids)

        instances = self.compute_api.get_all(c,
                search_opts={'name': '^n.*'})
        self.assertEqual(len(instances), 1)
        instance_uuids = [instance['uuid'] for instance in instances]
        self.assertTrue(instance3['uuid'] in instance_uuids)

        instances = self.compute_api.get_all(c,
                search_opts={'name': 'noth.*'})
        self.assertEqual(len(instances), 0)

        db.instance_destroy(c, instance1['uuid'])
        db.instance_destroy(c, instance2['uuid'])
        db.instance_destroy(c, instance3['uuid'])

    def test_get_all_by_multiple_options_at_once(self):
        # Test searching by multiple options at once.
        c = context.get_admin_context()
        network_manager = fake_network.FakeNetworkManager()
        self.stubs.Set(self.compute_api.network_api,
                       'get_instance_uuids_by_ip_filter',
                       network_manager.get_instance_uuids_by_ip_filter)

        instance1 = self._create_fake_instance({
                'display_name': 'woot',
                'id': 1,
                'uuid': '00000000-0000-0000-0000-000000000010'})
        instance2 = self._create_fake_instance({
                'display_name': 'woo',
                'id': 20,
                'uuid': '00000000-0000-0000-0000-000000000020'})
        instance3 = self._create_fake_instance({
                'display_name': 'not-woot',
                'id': 30,
                'uuid': '00000000-0000-0000-0000-000000000030'})

        # ip ends up matching 2nd octet here.. so all 3 match ip
        # but 'name' only matches one
        instances = self.compute_api.get_all(c,
                search_opts={'ip': '.*\.1', 'name': 'not.*'})
        self.assertEqual(len(instances), 1)
        self.assertEqual(instances[0]['uuid'], instance3['uuid'])

        # ip ends up matching any ip with a '1' in the last octet..
        # so instance 1 and 3.. but name should only match #1
        # but 'name' only matches one
        instances = self.compute_api.get_all(c,
                search_opts={'ip': '.*\.1$', 'name': '^woo.*'})
        self.assertEqual(len(instances), 1)
        self.assertEqual(instances[0]['uuid'], instance1['uuid'])

        # same as above but no match on name (name matches instance1
        # but the ip query doesn't
        instances = self.compute_api.get_all(c,
                search_opts={'ip': '.*\.2$', 'name': '^woot.*'})
        self.assertEqual(len(instances), 0)

        # ip matches all 3... ipv6 matches #2+#3...name matches #3
        instances = self.compute_api.get_all(c,
                search_opts={'ip': '.*\.1',
                             'name': 'not.*',
                             'ip6': '^.*12.*34.*'})
        self.assertEqual(len(instances), 1)
        self.assertEqual(instances[0]['uuid'], instance3['uuid'])

        db.instance_destroy(c, instance1['uuid'])
        db.instance_destroy(c, instance2['uuid'])
        db.instance_destroy(c, instance3['uuid'])

    def test_get_all_by_image(self):
        # Test searching instances by image.

        c = context.get_admin_context()
        instance1 = self._create_fake_instance({'image_ref': '1234'})
        instance2 = self._create_fake_instance({'image_ref': '4567'})
        instance3 = self._create_fake_instance({'image_ref': '4567'})

        instances = self.compute_api.get_all(c, search_opts={'image': '123'})
        self.assertEqual(len(instances), 0)

        instances = self.compute_api.get_all(c, search_opts={'image': '1234'})
        self.assertEqual(len(instances), 1)
        self.assertEqual(instances[0]['uuid'], instance1['uuid'])

        instances = self.compute_api.get_all(c, search_opts={'image': '4567'})
        self.assertEqual(len(instances), 2)
        instance_uuids = [instance['uuid'] for instance in instances]
        self.assertTrue(instance2['uuid'] in instance_uuids)
        self.assertTrue(instance3['uuid'] in instance_uuids)

        # Test passing a list as search arg
        instances = self.compute_api.get_all(c,
                                    search_opts={'image': ['1234', '4567']})
        self.assertEqual(len(instances), 3)

        db.instance_destroy(c, instance1['uuid'])
        db.instance_destroy(c, instance2['uuid'])
        db.instance_destroy(c, instance3['uuid'])

    def test_get_all_by_flavor(self):
        # Test searching instances by image.

        c = context.get_admin_context()
        instance1 = self._create_fake_instance({'instance_type_id': 1})
        instance2 = self._create_fake_instance({'instance_type_id': 2})
        instance3 = self._create_fake_instance({'instance_type_id': 2})

        # NOTE(comstud): Migrations set up the instance_types table
        # for us.  Therefore, we assume the following is true for
        # these tests:
        # instance_type_id 1 == flavor 3
        # instance_type_id 2 == flavor 1
        # instance_type_id 3 == flavor 4
        # instance_type_id 4 == flavor 5
        # instance_type_id 5 == flavor 2

        instances = self.compute_api.get_all(c,
                search_opts={'flavor': 5})
        self.assertEqual(len(instances), 0)

        # ensure unknown filter maps to an exception
        self.assertRaises(exception.FlavorNotFound,
                          self.compute_api.get_all, c,
                          search_opts={'flavor': 99})

        instances = self.compute_api.get_all(c, search_opts={'flavor': 3})
        self.assertEqual(len(instances), 1)
        self.assertEqual(instances[0]['id'], instance1['id'])

        instances = self.compute_api.get_all(c, search_opts={'flavor': 1})
        self.assertEqual(len(instances), 2)
        instance_uuids = [instance['uuid'] for instance in instances]
        self.assertTrue(instance2['uuid'] in instance_uuids)
        self.assertTrue(instance3['uuid'] in instance_uuids)

        db.instance_destroy(c, instance1['uuid'])
        db.instance_destroy(c, instance2['uuid'])
        db.instance_destroy(c, instance3['uuid'])

    def test_get_all_by_state(self):
        # Test searching instances by state.

        c = context.get_admin_context()
        instance1 = self._create_fake_instance({
            'power_state': power_state.SHUTDOWN,
        })
        instance2 = self._create_fake_instance({
            'power_state': power_state.RUNNING,
        })
        instance3 = self._create_fake_instance({
            'power_state': power_state.RUNNING,
        })

        instances = self.compute_api.get_all(c,
                search_opts={'power_state': power_state.SUSPENDED})
        self.assertEqual(len(instances), 0)

        instances = self.compute_api.get_all(c,
                search_opts={'power_state': power_state.SHUTDOWN})
        self.assertEqual(len(instances), 1)
        self.assertEqual(instances[0]['uuid'], instance1['uuid'])

        instances = self.compute_api.get_all(c,
                search_opts={'power_state': power_state.RUNNING})
        self.assertEqual(len(instances), 2)
        instance_uuids = [instance['uuid'] for instance in instances]
        self.assertTrue(instance2['uuid'] in instance_uuids)
        self.assertTrue(instance3['uuid'] in instance_uuids)

        # Test passing a list as search arg
        instances = self.compute_api.get_all(c,
                search_opts={'power_state': [power_state.SHUTDOWN,
                        power_state.RUNNING]})
        self.assertEqual(len(instances), 3)

        db.instance_destroy(c, instance1['uuid'])
        db.instance_destroy(c, instance2['uuid'])
        db.instance_destroy(c, instance3['uuid'])

    def test_get_all_by_metadata(self):
        # Test searching instances by metadata.

        c = context.get_admin_context()
        instance0 = self._create_fake_instance()
        instance1 = self._create_fake_instance({
                'metadata': {'key1': 'value1'}})
        instance2 = self._create_fake_instance({
                'metadata': {'key2': 'value2'}})
        instance3 = self._create_fake_instance({
                'metadata': {'key3': 'value3'}})
        instance4 = self._create_fake_instance({
                'metadata': {'key3': 'value3',
                             'key4': 'value4'}})

        # get all instances
        instances = self.compute_api.get_all(c,
                search_opts={'metadata': {}})
        self.assertEqual(len(instances), 5)

        # wrong key/value combination
        instances = self.compute_api.get_all(c,
                search_opts={'metadata': {'key1': 'value3'}})
        self.assertEqual(len(instances), 0)

        # non-existing keys
        instances = self.compute_api.get_all(c,
                search_opts={'metadata': {'key5': 'value1'}})
        self.assertEqual(len(instances), 0)

        # find existing instance
        instances = self.compute_api.get_all(c,
                search_opts={'metadata': {'key2': 'value2'}})
        self.assertEqual(len(instances), 1)
        self.assertEqual(instances[0]['uuid'], instance2['uuid'])

        instances = self.compute_api.get_all(c,
                search_opts={'metadata': {'key3': 'value3'}})
        self.assertEqual(len(instances), 2)
        instance_uuids = [instance['uuid'] for instance in instances]
        self.assertTrue(instance3['uuid'] in instance_uuids)
        self.assertTrue(instance4['uuid'] in instance_uuids)

        # multiple criteria as a dict
        instances = self.compute_api.get_all(c,
                search_opts={'metadata': {'key3': 'value3',
                                          'key4': 'value4'}})
        self.assertEqual(len(instances), 1)
        self.assertEqual(instances[0]['uuid'], instance4['uuid'])

        # multiple criteria as a list
        instances = self.compute_api.get_all(c,
                search_opts={'metadata': [{'key4': 'value4'},
                                          {'key3': 'value3'}]})
        self.assertEqual(len(instances), 1)
        self.assertEqual(instances[0]['uuid'], instance4['uuid'])

        db.instance_destroy(c, instance0['uuid'])
        db.instance_destroy(c, instance1['uuid'])
        db.instance_destroy(c, instance2['uuid'])
        db.instance_destroy(c, instance3['uuid'])
        db.instance_destroy(c, instance4['uuid'])

    def test_instance_metadata(self):
        meta_changes = [None]
        self.flags(notify_on_any_change=True)

        def fake_change_instance_metadata(inst, ctxt, diff, instance=None,
                                          instance_uuid=None):
            meta_changes[0] = diff
        self.stubs.Set(compute_rpcapi.ComputeAPI, 'change_instance_metadata',
                       fake_change_instance_metadata)

        _context = context.get_admin_context()
        instance = self._create_fake_instance({'metadata': {'key1': 'value1'}})
        instance = dict(instance.iteritems())

        metadata = self.compute_api.get_instance_metadata(_context, instance)
        self.assertEqual(metadata, {'key1': 'value1'})

        self.compute_api.update_instance_metadata(_context, instance,
                                                  {'key2': 'value2'})
        metadata = self.compute_api.get_instance_metadata(_context, instance)
        self.assertEqual(metadata, {'key1': 'value1', 'key2': 'value2'})
        self.assertEqual(meta_changes, [{'key2': ['+', 'value2']}])

        self.assertEquals(len(test_notifier.NOTIFICATIONS), 1)
        msg = test_notifier.NOTIFICATIONS[0]
        payload = msg['payload']
        self.assertTrue('metadata' in payload)
        self.assertEquals(payload['metadata'], metadata)

        new_metadata = {'key2': 'bah', 'key3': 'value3'}
        self.compute_api.update_instance_metadata(_context, instance,
                                                  new_metadata, delete=True)
        metadata = self.compute_api.get_instance_metadata(_context, instance)
        self.assertEqual(metadata, new_metadata)
        self.assertEqual(meta_changes, [{
                    'key1': ['-'],
                    'key2': ['+', 'bah'],
                    'key3': ['+', 'value3'],
                    }])

        self.assertEquals(len(test_notifier.NOTIFICATIONS), 2)
        msg = test_notifier.NOTIFICATIONS[1]
        payload = msg['payload']
        self.assertTrue('metadata' in payload)
        self.assertEquals(payload['metadata'], metadata)

        self.compute_api.delete_instance_metadata(_context, instance, 'key2')
        metadata = self.compute_api.get_instance_metadata(_context, instance)
        self.assertEqual(metadata, {'key3': 'value3'})
        self.assertEqual(meta_changes, [{'key2': ['-']}])

        self.assertEquals(len(test_notifier.NOTIFICATIONS), 3)
        msg = test_notifier.NOTIFICATIONS[2]
        payload = msg['payload']
        self.assertTrue('metadata' in payload)
        self.assertEquals(payload['metadata'], {})

        db.instance_destroy(_context, instance['uuid'])

    def test_disallow_metadata_changes_during_building(self):
        def fake_change_instance_metadata(inst, ctxt, diff, instance=None,
                                          instance_uuid=None):
            pass
        self.stubs.Set(compute_rpcapi.ComputeAPI, 'change_instance_metadata',
                       fake_change_instance_metadata)

        instance = self._create_fake_instance({'vm_state': vm_states.BUILDING})
        instance = dict(instance)

        self.assertRaises(exception.InstanceInvalidState,
                self.compute_api.delete_instance_metadata, self.context,
                instance, "key")

        self.assertRaises(exception.InstanceInvalidState,
                self.compute_api.update_instance_metadata, self.context,
                instance, "key")

    def test_get_instance_faults(self):
        # Get an instances latest fault.
        instance = self._create_fake_instance()

        fault_fixture = {
                'code': 404,
                'instance_uuid': instance['uuid'],
                'message': "HTTPNotFound",
                'details': "Stock details for test",
                'created_at': datetime.datetime(2010, 10, 10, 12, 0, 0),
            }

        def return_fault(_ctxt, instance_uuids):
            return dict.fromkeys(instance_uuids, [fault_fixture])

        self.stubs.Set(nova.db,
                       'instance_fault_get_by_instance_uuids',
                       return_fault)

        _context = context.get_admin_context()
        output = self.compute_api.get_instance_faults(_context, [instance])
        expected = {instance['uuid']: [fault_fixture]}
        self.assertEqual(output, expected)

        db.instance_destroy(_context, instance['uuid'])

    @staticmethod
    def _parse_db_block_device_mapping(bdm_ref):
        attr_list = ('delete_on_termination', 'device_name', 'no_device',
                     'virtual_name', 'volume_id', 'volume_size', 'snapshot_id')
        bdm = {}
        for attr in attr_list:
            val = bdm_ref.get(attr, None)
            if val:
                bdm[attr] = val

        return bdm

    def test_update_block_device_mapping(self):
        swap_size = 1
        instance_type = {'swap': swap_size}
        instance = self._create_fake_instance()
        mappings = [
                {'virtual': 'ami', 'device': 'sda1'},
                {'virtual': 'root', 'device': '/dev/sda1'},

                {'virtual': 'swap', 'device': 'sdb4'},
                {'virtual': 'swap', 'device': 'sdb3'},
                {'virtual': 'swap', 'device': 'sdb2'},
                {'virtual': 'swap', 'device': 'sdb1'},

                {'virtual': 'ephemeral0', 'device': 'sdc1'},
                {'virtual': 'ephemeral1', 'device': 'sdc2'},
                {'virtual': 'ephemeral2', 'device': 'sdc3'}]
        block_device_mapping = [
                # root
                {'device_name': '/dev/sda1',
                 'snapshot_id': '00000000-aaaa-bbbb-cccc-000000000000',
                 'delete_on_termination': False},


                # overwrite swap
                {'device_name': '/dev/sdb2',
                 'snapshot_id': '11111111-aaaa-bbbb-cccc-111111111111',
                 'delete_on_termination': False},
                {'device_name': '/dev/sdb3',
                 'snapshot_id': '22222222-aaaa-bbbb-cccc-222222222222'},
                {'device_name': '/dev/sdb4',
                 'no_device': True},

                # overwrite ephemeral
                {'device_name': '/dev/sdc2',
                 'snapshot_id': '33333333-aaaa-bbbb-cccc-333333333333',
                 'delete_on_termination': False},
                {'device_name': '/dev/sdc3',
                 'snapshot_id': '44444444-aaaa-bbbb-cccc-444444444444'},
                {'device_name': '/dev/sdc4',
                 'no_device': True},

                # volume
                {'device_name': '/dev/sdd1',
                 'snapshot_id': '55555555-aaaa-bbbb-cccc-555555555555',
                 'delete_on_termination': False},
                {'device_name': '/dev/sdd2',
                 'snapshot_id': '66666666-aaaa-bbbb-cccc-666666666666'},
                {'device_name': '/dev/sdd3',
                 'snapshot_id': '77777777-aaaa-bbbb-cccc-777777777777'},
                {'device_name': '/dev/sdd4',
                 'no_device': True}]

        self.compute_api._update_image_block_device_mapping(
            self.context, instance_type, instance['uuid'], mappings)

        bdms = [self._parse_db_block_device_mapping(bdm_ref)
                for bdm_ref in db.block_device_mapping_get_all_by_instance(
                    self.context, instance['uuid'])]
        expected_result = [
            {'virtual_name': 'swap', 'device_name': '/dev/sdb1',
             'volume_size': swap_size},
            {'virtual_name': 'ephemeral0', 'device_name': '/dev/sdc1'},

            # NOTE(yamahata): ATM only ephemeral0 is supported.
            #                 they're ignored for now
            #{'virtual_name': 'ephemeral1', 'device_name': '/dev/sdc2'},
            #{'virtual_name': 'ephemeral2', 'device_name': '/dev/sdc3'}
            ]
        bdms.sort()
        expected_result.sort()
        self.assertThat(bdms, matchers.DictListMatches(expected_result))

        self.compute_api._update_block_device_mapping(
            self.context, instance_types.get_default_instance_type(),
            instance['uuid'], block_device_mapping)
        bdms = [self._parse_db_block_device_mapping(bdm_ref)
                for bdm_ref in db.block_device_mapping_get_all_by_instance(
                    self.context, instance['uuid'])]
        expected_result = [
            {'snapshot_id': '00000000-aaaa-bbbb-cccc-000000000000',
               'device_name': '/dev/sda1'},

            {'virtual_name': 'swap', 'device_name': '/dev/sdb1',
             'volume_size': swap_size},
            {'snapshot_id': '11111111-aaaa-bbbb-cccc-111111111111',
               'device_name': '/dev/sdb2'},
            {'snapshot_id': '22222222-aaaa-bbbb-cccc-222222222222',
                'device_name': '/dev/sdb3'},
            {'no_device': True, 'device_name': '/dev/sdb4'},

            {'virtual_name': 'ephemeral0', 'device_name': '/dev/sdc1'},
            {'snapshot_id': '33333333-aaaa-bbbb-cccc-333333333333',
                'device_name': '/dev/sdc2'},
            {'snapshot_id': '44444444-aaaa-bbbb-cccc-444444444444',
                'device_name': '/dev/sdc3'},
            {'no_device': True, 'device_name': '/dev/sdc4'},

            {'snapshot_id': '55555555-aaaa-bbbb-cccc-555555555555',
                'device_name': '/dev/sdd1'},
            {'snapshot_id': '66666666-aaaa-bbbb-cccc-666666666666',
                'device_name': '/dev/sdd2'},
            {'snapshot_id': '77777777-aaaa-bbbb-cccc-777777777777',
                'device_name': '/dev/sdd3'},
            {'no_device': True, 'device_name': '/dev/sdd4'}]
        bdms.sort()
        expected_result.sort()
        self.assertThat(bdms, matchers.DictListMatches(expected_result))

        for bdm in db.block_device_mapping_get_all_by_instance(
            self.context, instance['uuid']):
            db.block_device_mapping_destroy(self.context, bdm['id'])
        instance = db.instance_get_by_uuid(self.context, instance['uuid'])
        self.compute.terminate_instance(self.context, instance)

    def test_volume_size(self):
        ephemeral_size = 2
        swap_size = 3
        inst_type = {'ephemeral_gb': ephemeral_size, 'swap': swap_size}
        self.assertEqual(self.compute_api._volume_size(inst_type,
                                                       'ephemeral0'),
                         ephemeral_size)
        self.assertEqual(self.compute_api._volume_size(inst_type,
                                                       'ephemeral1'),
                         0)
        self.assertEqual(self.compute_api._volume_size(inst_type,
                                                       'swap'),
                         swap_size)

    def test_reservation_id_one_instance(self):
        """Verify building an instance has a reservation_id that
        matches return value from create"""
        (refs, resv_id) = self.compute_api.create(self.context,
                instance_types.get_default_instance_type(), None)
        try:
            self.assertEqual(len(refs), 1)
            self.assertEqual(refs[0]['reservation_id'], resv_id)
        finally:
            db.instance_destroy(self.context, refs[0]['uuid'])

    def test_reservation_ids_two_instances(self):
        """Verify building 2 instances at once results in a
        reservation_id being returned equal to reservation id set
        in both instances
        """
        (refs, resv_id) = self.compute_api.create(self.context,
                instance_types.get_default_instance_type(), None,
                min_count=2, max_count=2)
        try:
            self.assertEqual(len(refs), 2)
            self.assertNotEqual(resv_id, None)
        finally:
            for instance in refs:
                self.assertEqual(instance['reservation_id'], resv_id)

        db.instance_destroy(self.context, refs[0]['uuid'])

    def test_multi_instance_display_name_template(self):
        self.flags(multi_instance_display_name_template='%(name)s')
        (refs, resv_id) = self.compute_api.create(self.context,
                instance_types.get_default_instance_type(), None,
                min_count=2, max_count=2, display_name='x')
        self.assertEqual(refs[0]['display_name'], 'x')
        self.assertEqual(refs[0]['hostname'], 'x')
        self.assertEqual(refs[1]['display_name'], 'x')
        self.assertEqual(refs[1]['hostname'], 'x')

        self.flags(multi_instance_display_name_template='%(name)s-%(count)s')
        (refs, resv_id) = self.compute_api.create(self.context,
                instance_types.get_default_instance_type(), None,
                min_count=2, max_count=2, display_name='x')
        self.assertEqual(refs[0]['display_name'], 'x-1')
        self.assertEqual(refs[0]['hostname'], 'x-1')
        self.assertEqual(refs[1]['display_name'], 'x-2')
        self.assertEqual(refs[1]['hostname'], 'x-2')

        self.flags(multi_instance_display_name_template='%(name)s-%(uuid)s')
        (refs, resv_id) = self.compute_api.create(self.context,
                instance_types.get_default_instance_type(), None,
                min_count=2, max_count=2, display_name='x')
        self.assertEqual(refs[0]['display_name'], 'x-%s' % refs[0]['uuid'])
        self.assertEqual(refs[0]['hostname'], 'x-%s' % refs[0]['uuid'])
        self.assertEqual(refs[1]['display_name'], 'x-%s' % refs[1]['uuid'])
        self.assertEqual(refs[1]['hostname'], 'x-%s' % refs[1]['uuid'])

    def test_instance_architecture(self):
        # Test the instance architecture.
        i_ref = self._create_fake_instance()
        self.assertEqual(i_ref['architecture'], 'x86_64')
        db.instance_destroy(self.context, i_ref['uuid'])

    def test_instance_unknown_architecture(self):
        # Test if the architecture is unknown.
        instance = jsonutils.to_primitive(self._create_fake_instance(
                        params={'architecture': ''}))
        try:
            self.compute.run_instance(self.context, instance=instance)
            instance = db.instance_get_by_uuid(self.context,
                    instance['uuid'])
            self.assertNotEqual(instance['architecture'], 'Unknown')
        finally:
            db.instance_destroy(self.context, instance['uuid'])

    def test_instance_name_template(self):
        # Test the instance_name template.
        self.flags(instance_name_template='instance-%d')
        i_ref = self._create_fake_instance()
        self.assertEqual(i_ref['name'], 'instance-%d' % i_ref['id'])
        db.instance_destroy(self.context, i_ref['uuid'])

        self.flags(instance_name_template='instance-%(uuid)s')
        i_ref = self._create_fake_instance()
        self.assertEqual(i_ref['name'], 'instance-%s' % i_ref['uuid'])
        db.instance_destroy(self.context, i_ref['uuid'])

        self.flags(instance_name_template='%(id)d-%(uuid)s')
        i_ref = self._create_fake_instance()
        self.assertEqual(i_ref['name'], '%d-%s' %
                (i_ref['id'], i_ref['uuid']))
        db.instance_destroy(self.context, i_ref['uuid'])

        # not allowed.. default is uuid
        self.flags(instance_name_template='%(name)s')
        i_ref = self._create_fake_instance()
        self.assertEqual(i_ref['name'], i_ref['uuid'])
        db.instance_destroy(self.context, i_ref['uuid'])

    def test_add_remove_fixed_ip(self):
        instance = self._create_fake_instance(params={'host': CONF.host})
        self.compute_api.add_fixed_ip(self.context, instance, '1')
        self.compute_api.remove_fixed_ip(self.context, instance, '192.168.1.1')
        self.compute_api.delete(self.context, instance)

    def test_attach_volume_invalid(self):
        self.assertRaises(exception.InvalidDevicePath,
                self.compute_api.attach_volume,
                self.context,
                {'locked': False},
                None,
                '/invalid')

    def test_vnc_console(self):
        # Make sure we can a vnc console for an instance.

        fake_instance = {'uuid': 'fake_uuid',
                         'host': 'fake_compute_host'}
        fake_console_type = "novnc"
        fake_connect_info = {'token': 'fake_token',
                             'console_type': fake_console_type,
                             'host': 'fake_console_host',
                             'port': 'fake_console_port',
                             'internal_access_path': 'fake_access_path',
                             'instance_uuid': fake_instance['uuid']}
        fake_connect_info2 = copy.deepcopy(fake_connect_info)
        fake_connect_info2['access_url'] = 'fake_console_url'

        self.mox.StubOutWithMock(rpc, 'call')

        rpc_msg1 = {'method': 'get_vnc_console',
                    'args': {'instance': fake_instance,
                             'console_type': fake_console_type},
                   'version': compute_rpcapi.ComputeAPI.BASE_RPC_API_VERSION}
        rpc_msg2 = {'method': 'authorize_console',
                    'args': fake_connect_info,
                    'version': '1.2'}

        rpc.call(self.context, 'compute.%s' % fake_instance['host'],
                rpc_msg1, None).AndReturn(fake_connect_info2)
        rpc.call(self.context, CONF.consoleauth_topic,
                rpc_msg2, None).AndReturn(None)

        self.mox.ReplayAll()

        console = self.compute_api.get_vnc_console(self.context,
                fake_instance, fake_console_type)
        self.assertEqual(console, {'url': 'fake_console_url'})

    def test_get_vnc_console_no_host(self):
        instance = self._create_fake_instance(params={'host': ''})

        self.assertRaises(exception.InstanceNotReady,
                          self.compute_api.get_vnc_console,
                          self.context, instance, 'novnc')

        db.instance_destroy(self.context, instance['uuid'])

    def test_spice_console(self):
        # Make sure we can a spice console for an instance.

        fake_instance = {'uuid': 'fake_uuid',
                         'host': 'fake_compute_host'}
        fake_console_type = "spice-html5"
        fake_connect_info = {'token': 'fake_token',
                             'console_type': fake_console_type,
                             'host': 'fake_console_host',
                             'port': 'fake_console_port',
                             'internal_access_path': 'fake_access_path',
                             'instance_uuid': fake_instance['uuid']}
        fake_connect_info2 = copy.deepcopy(fake_connect_info)
        fake_connect_info2['access_url'] = 'fake_console_url'

        self.mox.StubOutWithMock(rpc, 'call')

        rpc_msg1 = {'method': 'get_spice_console',
                    'args': {'instance': fake_instance,
                             'console_type': fake_console_type},
                   'version': '2.24'}
        rpc_msg2 = {'method': 'authorize_console',
                    'args': fake_connect_info,
                    'version': '1.2'}

        rpc.call(self.context, 'compute.%s' % fake_instance['host'],
                rpc_msg1, None).AndReturn(fake_connect_info2)
        rpc.call(self.context, CONF.consoleauth_topic,
                rpc_msg2, None).AndReturn(None)

        self.mox.ReplayAll()

        console = self.compute_api.get_spice_console(self.context,
                fake_instance, fake_console_type)
        self.assertEqual(console, {'url': 'fake_console_url'})

    def test_get_spice_console_no_host(self):
        instance = self._create_fake_instance(params={'host': ''})

        self.assertRaises(exception.InstanceNotReady,
                          self.compute_api.get_spice_console,
                          self.context, instance, 'spice')

        db.instance_destroy(self.context, instance['uuid'])

    def test_get_backdoor_port(self):
        # Test api call to get backdoor_port.
        fake_backdoor_port = 59697

        self.mox.StubOutWithMock(rpc, 'call')

        rpc_msg = {'method': 'get_backdoor_port',
                   'args': {},
                   'version': compute_rpcapi.ComputeAPI.BASE_RPC_API_VERSION}
        rpc.call(self.context, 'compute.fake_host', rpc_msg,
                 None).AndReturn(fake_backdoor_port)

        self.mox.ReplayAll()

        port = self.compute_api.get_backdoor_port(self.context, 'fake_host')
        self.assertEqual(port, fake_backdoor_port)

    def test_console_output(self):
        fake_instance = {'uuid': 'fake_uuid',
                         'host': 'fake_compute_host'}
        fake_tail_length = 699
        fake_console_output = 'fake console output'

        self.mox.StubOutWithMock(rpc, 'call')

        rpc_msg = {'method': 'get_console_output',
                   'args': {'instance': fake_instance,
                            'tail_length': fake_tail_length},
                   'version': compute_rpcapi.ComputeAPI.BASE_RPC_API_VERSION}
        rpc.call(self.context, 'compute.%s' % fake_instance['host'],
                rpc_msg, None).AndReturn(fake_console_output)

        self.mox.ReplayAll()

        output = self.compute_api.get_console_output(self.context,
                fake_instance, tail_length=fake_tail_length)
        self.assertEqual(output, fake_console_output)

    def test_console_output_no_host(self):
        instance = self._create_fake_instance(params={'host': ''})

        self.assertRaises(exception.InstanceNotReady,
                          self.compute_api.get_console_output,
                          self.context, instance)

        db.instance_destroy(self.context, instance['uuid'])

    def test_attach_interface(self):
        instance = {
            'image_ref': 'foo',
            }
        self.mox.StubOutWithMock(compute_manager, '_get_image_meta')
        self.mox.StubOutWithMock(self.compute.network_api,
                                 'allocate_port_for_instance')
        nwinfo = network_model.NetworkInfo()
        nwinfo.append(fake_network_cache_model.new_vif())
        network_id = nwinfo[0]['network']['id']
        port_id = nwinfo[0]['id']
        req_ip = '1.2.3.4'
        self.compute.network_api.allocate_port_for_instance(
            self.context, instance, port_id, network_id, req_ip,
            self.compute.conductor_api).AndReturn(nwinfo)
        compute_manager._get_image_meta(self.context, instance['image_ref'])
        self.mox.ReplayAll()
        network, mapping = self.compute.attach_interface(self.context,
                                                         instance,
                                                         network_id,
                                                         port_id,
                                                         req_ip)
        self.assertEqual(network['id'], network_id)
        return nwinfo, port_id

    def test_detach_interface(self):
        nwinfo, port_id = self.test_attach_interface()
        self.stubs.Set(self.compute.network_api, 'get_instance_nw_info',
                       lambda *a, **k: nwinfo)
        self.stubs.Set(self.compute.network_api,
                       'deallocate_port_for_instance',
                       lambda a, b, c, d: [])
        self.compute.detach_interface(self.context, {}, port_id)
        self.assertEqual(self.compute.driver._interfaces, {})

    def test_attach_volume(self):
        # Ensure instance can be soft rebooted.

        called = {}

        def fake_check_attach(*args, **kwargs):
            called['fake_check_attach'] = True

        def fake_reserve_volume(*args, **kwargs):
            called['fake_reserve_volume'] = True

        def fake_volume_get(self, context, volume_id):
            called['fake_volume_get'] = True
            return {'id': volume_id}

        def fake_rpc_attach_volume(self, context, **kwargs):
            called['fake_rpc_attach_volume'] = True

        self.stubs.Set(cinder.API, 'get', fake_volume_get)
        self.stubs.Set(cinder.API, 'check_attach', fake_check_attach)
        self.stubs.Set(cinder.API, 'reserve_volume',
                       fake_reserve_volume)
        self.stubs.Set(compute_rpcapi.ComputeAPI, 'attach_volume',
                       fake_rpc_attach_volume)

        instance = self._create_fake_instance()
        self.compute_api.attach_volume(self.context, instance, 1, '/dev/vdb')
        self.assertTrue(called.get('fake_check_attach'))
        self.assertTrue(called.get('fake_reserve_volume'))
        self.assertTrue(called.get('fake_reserve_volume'))
        self.assertTrue(called.get('fake_rpc_attach_volume'))

    def test_attach_volume_no_device(self):

        called = {}

        def fake_check_attach(*args, **kwargs):
            called['fake_check_attach'] = True

        def fake_reserve_volume(*args, **kwargs):
            called['fake_reserve_volume'] = True

        def fake_volume_get(self, context, volume_id):
            called['fake_volume_get'] = True
            return {'id': volume_id}

        def fake_rpc_attach_volume(self, context, **kwargs):
            called['fake_rpc_attach_volume'] = True

        self.stubs.Set(cinder.API, 'get', fake_volume_get)
        self.stubs.Set(cinder.API, 'check_attach', fake_check_attach)
        self.stubs.Set(cinder.API, 'reserve_volume',
                       fake_reserve_volume)
        self.stubs.Set(compute_rpcapi.ComputeAPI, 'attach_volume',
                       fake_rpc_attach_volume)

    def test_detach_volume(self):
        # Ensure volume can be detached from instance

        called = {}
        instance = self._create_fake_instance()

        def fake_check_detach(*args, **kwargs):
            called['fake_check_detach'] = True

        def fake_begin_detaching(*args, **kwargs):
            called['fake_begin_detaching'] = True

        def fake_volume_get(self, context, volume_id):
            called['fake_volume_get'] = True
            return {'id': volume_id, 'attach_status': 'in-use',
                    'instance_uuid': instance['uuid']}

        def fake_rpc_detach_volume(self, context, **kwargs):
            called['fake_rpc_detach_volume'] = True

        self.stubs.Set(cinder.API, 'get', fake_volume_get)
        self.stubs.Set(cinder.API, 'check_detach', fake_check_detach)
        self.stubs.Set(cinder.API, 'begin_detaching', fake_begin_detaching)
        self.stubs.Set(compute_rpcapi.ComputeAPI, 'detach_volume',
                       fake_rpc_detach_volume)

        self.compute_api.detach_volume(self.context, 1)
        self.assertTrue(called.get('fake_volume_get'))
        self.assertTrue(called.get('fake_check_detach'))
        self.assertTrue(called.get('fake_begin_detaching'))
        self.assertTrue(called.get('fake_rpc_detach_volume'))

    def test_detach_invalid_volume(self):
        # Ensure exception is raised while detaching an un-attached volume

        def fake_volume_get(self, context, volume_id):
            return {'id': volume_id, 'attach_status': 'detached'}

        self.stubs.Set(cinder.API, 'get', fake_volume_get)
        self.assertRaises(exception.InvalidVolume,
                          self.compute_api.detach_volume, self.context, 1)

    def test_detach_volume_libvirt_is_down(self):
        # Ensure rollback during detach if libvirt goes down

        called = {}
        instance = self._create_fake_instance()

        def fake_get_instance_volume_bdm(*args, **kwargs):
            return {'device_name': '/dev/vdb', 'volume_id': 1,
                    'connection_info': '{"test": "test"}'}

        def fake_libvirt_driver_instance_exists(*args, **kwargs):
            called['fake_libvirt_driver_instance_exists'] = True
            return False

        def fake_libvirt_driver_detach_volume_fails(*args, **kwargs):
            called['fake_libvirt_driver_detach_volume_fails'] = True
            raise AttributeError

        def fake_roll_detaching(*args, **kwargs):
            called['fake_roll_detaching'] = True

        def fake_volume_get(self, context, volume_id):
            called['fake_volume_get'] = True
            return {'id': volume_id, 'attach_status': 'in-use'}

        self.stubs.Set(cinder.API, 'get', fake_volume_get)
        self.stubs.Set(cinder.API, 'roll_detaching', fake_roll_detaching)
        self.stubs.Set(self.compute, "_get_instance_volume_bdm",
                       fake_get_instance_volume_bdm)
        self.stubs.Set(self.compute.driver, "instance_exists",
                       fake_libvirt_driver_instance_exists)
        self.stubs.Set(self.compute.driver, "detach_volume",
                       fake_libvirt_driver_detach_volume_fails)

        self.assertRaises(AttributeError, self.compute.detach_volume,
                          self.context, 1, instance)
        self.assertTrue(called.get('fake_libvirt_driver_instance_exists'))
        self.assertTrue(called.get('fake_volume_get'))
        self.assertTrue(called.get('fake_roll_detaching'))

    def test_terminate_with_volumes(self):
        # Make sure that volumes get detached during instance termination.
        admin = context.get_admin_context()
        instance = self._create_fake_instance()

        volume_id = 'fake'
        values = {'instance_uuid': instance['uuid'],
                  'device_name': '/dev/vdc',
                  'delete_on_termination': False,
                  'volume_id': volume_id,
                  }
        db.block_device_mapping_create(admin, values)

        def fake_volume_get(self, context, volume):
            return {'id': volume_id}
        self.stubs.Set(cinder.API, "get", fake_volume_get)

        # Stub out and record whether it gets detached
        result = {"detached": False}

        def fake_detach(self, context, volume):
            result["detached"] = volume["id"] == volume_id
        self.stubs.Set(cinder.API, "detach", fake_detach)

        def fake_terminate_connection(self, context, volume, connector):
            return {}
        self.stubs.Set(cinder.API, "terminate_connection",
                       fake_terminate_connection)

        # Kill the instance and check that it was detached
        self.compute.terminate_instance(admin, instance=instance)
        self.assertTrue(result["detached"])

    def test_inject_network_info(self):
        instance = self._create_fake_instance(params={'host': CONF.host})
        self.compute.run_instance(self.context,
                instance=jsonutils.to_primitive(instance))
        instance = self.compute_api.get(self.context, instance['uuid'])
        self.compute_api.inject_network_info(self.context, instance)
        self.compute_api.delete(self.context, instance)

    def test_reset_network(self):
        instance = self._create_fake_instance()
        self.compute.run_instance(self.context,
                instance=jsonutils.to_primitive(instance))
        instance = self.compute_api.get(self.context, instance['uuid'])
        self.compute_api.reset_network(self.context, instance)

    def test_lock(self):
        instance = self._create_fake_instance()
        self.compute_api.lock(self.context, instance)
        self.compute_api.delete(self.context, instance)

    def test_unlock(self):
        instance = self._create_fake_instance()
        self.compute_api.unlock(self.context, instance)
        self.compute_api.delete(self.context, instance)

    def test_get_lock(self):
        instance = self._create_fake_instance()
        self.assertFalse(self.compute_api.get_lock(self.context, instance))
        db.instance_update(self.context, instance['uuid'], {'locked': True})
        self.assertTrue(self.compute_api.get_lock(self.context, instance))

    def test_add_remove_security_group(self):
        instance = self._create_fake_instance()

        self.compute.run_instance(self.context,
                instance=jsonutils.to_primitive(instance))
        instance = self.compute_api.get(self.context, instance['uuid'])
        security_group_name = self._create_group()['name']

        self.security_group_api.add_to_instance(self.context,
                                                instance,
                                                security_group_name)
        self.security_group_api.remove_from_instance(self.context,
                                                     instance,
                                                     security_group_name)

    def test_get_diagnostics(self):
        instance = self._create_fake_instance()
        self.compute_api.get_diagnostics(self.context, instance)
        self.compute_api.delete(self.context, instance)

    def test_inject_file(self):
        # Ensure we can write a file to an instance.
        instance = self._create_fake_instance()
        self.compute_api.inject_file(self.context, instance,
                                     "/tmp/test", "File Contents")
        db.instance_destroy(self.context, instance['uuid'])

    def test_secgroup_refresh(self):
        instance = self._create_fake_instance()

        def rule_get(*args, **kwargs):
            mock_rule = db_fakes.FakeModel({'parent_group_id': 1})
            return [mock_rule]

        def group_get(*args, **kwargs):
            mock_group = db_fakes.FakeModel({'instances': [instance]})
            return mock_group

        self.stubs.Set(
                   self.compute_api.db,
                   'security_group_rule_get_by_security_group_grantee',
                   rule_get)
        self.stubs.Set(self.compute_api.db, 'security_group_get', group_get)

        self.mox.StubOutWithMock(rpc, 'cast')
        topic = rpc.queue_get_for(self.context, CONF.compute_topic,
                                  instance['host'])
        rpc.cast(self.context, topic,
                {"method": "refresh_instance_security_rules",
                 "args": {'instance': jsonutils.to_primitive(instance)},
                 "version":
                    compute_rpcapi.SecurityGroupAPI.BASE_RPC_API_VERSION})
        self.mox.ReplayAll()

        self.security_group_api.trigger_members_refresh(self.context, [1])

    def test_secgroup_refresh_once(self):
        instance = self._create_fake_instance()

        def rule_get(*args, **kwargs):
            mock_rule = db_fakes.FakeModel({'parent_group_id': 1})
            return [mock_rule]

        def group_get(*args, **kwargs):
            mock_group = db_fakes.FakeModel({'instances': [instance]})
            return mock_group

        self.stubs.Set(
                   self.compute_api.db,
                   'security_group_rule_get_by_security_group_grantee',
                   rule_get)
        self.stubs.Set(self.compute_api.db, 'security_group_get', group_get)

        self.mox.StubOutWithMock(rpc, 'cast')
        topic = rpc.queue_get_for(self.context, CONF.compute_topic,
                                  instance['host'])
        rpc.cast(self.context, topic,
                {"method": "refresh_instance_security_rules",
                 "args": {'instance': jsonutils.to_primitive(instance)},
                 "version":
                   compute_rpcapi.SecurityGroupAPI.BASE_RPC_API_VERSION})
        self.mox.ReplayAll()

        self.security_group_api.trigger_members_refresh(self.context, [1, 2])

    def test_secgroup_refresh_none(self):
        def rule_get(*args, **kwargs):
            mock_rule = db_fakes.FakeModel({'parent_group_id': 1})
            return [mock_rule]

        def group_get(*args, **kwargs):
            mock_group = db_fakes.FakeModel({'instances': []})
            return mock_group

        self.stubs.Set(
                   self.compute_api.db,
                   'security_group_rule_get_by_security_group_grantee',
                   rule_get)
        self.stubs.Set(self.compute_api.db, 'security_group_get', group_get)

        self.mox.StubOutWithMock(rpc, 'cast')
        self.mox.ReplayAll()

        self.security_group_api.trigger_members_refresh(self.context, [1])

    def test_secrule_refresh(self):
        instance = self._create_fake_instance()

        def group_get(*args, **kwargs):
            mock_group = db_fakes.FakeModel({'instances': [instance]})
            return mock_group

        self.stubs.Set(self.compute_api.db, 'security_group_get', group_get)

        self.mox.StubOutWithMock(rpc, 'cast')
        topic = rpc.queue_get_for(self.context, CONF.compute_topic,
                                  instance['host'])
        rpc.cast(self.context, topic,
                {"method": "refresh_instance_security_rules",
                 "args": {'instance': jsonutils.to_primitive(instance)},
                 "version":
                   compute_rpcapi.SecurityGroupAPI.BASE_RPC_API_VERSION})
        self.mox.ReplayAll()

        self.security_group_api.trigger_rules_refresh(self.context, [1])

    def test_secrule_refresh_once(self):
        instance = self._create_fake_instance()

        def group_get(*args, **kwargs):
            mock_group = db_fakes.FakeModel({'instances': [instance]})
            return mock_group

        self.stubs.Set(self.compute_api.db, 'security_group_get', group_get)

        self.mox.StubOutWithMock(rpc, 'cast')
        topic = rpc.queue_get_for(self.context, CONF.compute_topic,
                                  instance['host'])
        rpc.cast(self.context, topic,
                {"method": "refresh_instance_security_rules",
                 "args": {'instance': jsonutils.to_primitive(instance)},
                 "version":
                   compute_rpcapi.SecurityGroupAPI.BASE_RPC_API_VERSION})
        self.mox.ReplayAll()

        self.security_group_api.trigger_rules_refresh(self.context, [1, 2])

    def test_secrule_refresh_none(self):
        def group_get(*args, **kwargs):
            mock_group = db_fakes.FakeModel({'instances': []})
            return mock_group

        self.stubs.Set(self.compute_api.db, 'security_group_get', group_get)

        self.mox.StubOutWithMock(rpc, 'cast')
        self.mox.ReplayAll()

        self.security_group_api.trigger_rules_refresh(self.context, [1, 2])

    def test_live_migrate(self):
        instance, instance_uuid = self._run_instance()

        self.compute_api.live_migrate(self.context, instance,
                                      block_migration=True,
                                      disk_over_commit=True,
                                      host_name='fake_dest_host')

        instance = db.instance_get_by_uuid(self.context, instance_uuid)
        self.assertEqual(instance['task_state'], task_states.MIGRATING)

        db.instance_destroy(self.context, instance['uuid'])

    def test_evacuate(self):
        instance = jsonutils.to_primitive(self._create_fake_instance())
        instance_uuid = instance['uuid']
        instance = db.instance_get_by_uuid(self.context, instance_uuid)
        self.assertEqual(instance['task_state'], None)

        def fake_service_is_up(*args, **kwargs):
            return False

        self.stubs.Set(self.compute_api.servicegroup_api, 'service_is_up',
                fake_service_is_up)
        self.compute_api.evacuate(self.context.elevated(),
                                  instance,
                                  host='fake_dest_host',
                                  on_shared_storage=True,
                                  admin_password=None)

        instance = db.instance_get_by_uuid(self.context, instance_uuid)
        self.assertEqual(instance['task_state'], task_states.REBUILDING)

        db.instance_destroy(self.context, instance['uuid'])

    def test_fail_evacuate_from_non_existing_host(self):
        inst = {}
        inst['vm_state'] = vm_states.ACTIVE
        inst['image_ref'] = FAKE_IMAGE_REF
        inst['reservation_id'] = 'r-fakeres'
        inst['launch_time'] = '10'
        inst['user_id'] = self.user_id
        inst['project_id'] = self.project_id
        inst['host'] = 'fake_host'
        inst['node'] = NODENAME
        type_id = instance_types.get_instance_type_by_name('m1.tiny')['id']
        inst['instance_type_id'] = type_id
        inst['ami_launch_index'] = 0
        inst['memory_mb'] = 0
        inst['vcpus'] = 0
        inst['root_gb'] = 0
        inst['ephemeral_gb'] = 0
        inst['architecture'] = 'x86_64'
        inst['os_type'] = 'Linux'

        instance = jsonutils.to_primitive(db.instance_create(self.context,
                                                             inst))
        instance_uuid = instance['uuid']
        instance = db.instance_get_by_uuid(self.context, instance_uuid)
        self.assertEqual(instance['task_state'], None)

        self.assertRaises(exception.ComputeHostNotFound,
                self.compute_api.evacuate, self.context.elevated(), instance,
                host='fake_dest_host', on_shared_storage=True,
                admin_password=None)

        db.instance_destroy(self.context, instance['uuid'])

    def test_fail_evacuate_from_running_host(self):
        instance = jsonutils.to_primitive(self._create_fake_instance())
        instance_uuid = instance['uuid']
        instance = db.instance_get_by_uuid(self.context, instance_uuid)
        self.assertEqual(instance['task_state'], None)

        def fake_service_is_up(*args, **kwargs):
            return True

        self.stubs.Set(self.compute_api.servicegroup_api, 'service_is_up',
                fake_service_is_up)

        self.assertRaises(exception.ComputeServiceUnavailable,
                self.compute_api.evacuate, self.context.elevated(), instance,
                host='fake_dest_host', on_shared_storage=True,
                admin_password=None)

        db.instance_destroy(self.context, instance['uuid'])

    def test_fail_evacuate_instance_in_wrong_state(self):
        instances = [
            jsonutils.to_primitive(self._create_fake_instance(
                                    {'vm_state': vm_states.BUILDING})),
            jsonutils.to_primitive(self._create_fake_instance(
                                    {'vm_state': vm_states.PAUSED})),
            jsonutils.to_primitive(self._create_fake_instance(
                                    {'vm_state': vm_states.SUSPENDED})),
            jsonutils.to_primitive(self._create_fake_instance(
                                    {'vm_state': vm_states.RESCUED})),
            jsonutils.to_primitive(self._create_fake_instance(
                                    {'vm_state': vm_states.RESIZED})),
            jsonutils.to_primitive(self._create_fake_instance(
                                    {'vm_state': vm_states.SOFT_DELETED})),
            jsonutils.to_primitive(self._create_fake_instance(
                                    {'vm_state': vm_states.DELETED})),
            jsonutils.to_primitive(self._create_fake_instance(
                                    {'vm_state': vm_states.ERROR}))
        ]

        for instance in instances:
            self.assertRaises(exception.InstanceInvalidState,
                self.compute_api.evacuate, self.context, instance,
                host='fake_dest_host', on_shared_storage=True,
                admin_password=None)
            db.instance_destroy(self.context, instance['uuid'])


def fake_rpc_method(context, topic, msg, do_cast=True):
    pass


def _create_service_entries(context, values={'avail_zone1': ['fake_host1',
                                                             'fake_host2'],
                                             'avail_zone2': ['fake_host3'], }):
    for avail_zone, hosts in values.iteritems():
        for host in hosts:
            db.service_create(context,
                              {'host': host,
                               'binary': 'nova-compute',
                               'topic': 'compute',
                               'report_count': 0})
    return values


class ComputeAPIAggrTestCase(BaseTestCase):
    """This is for unit coverage of aggregate-related methods
    defined in nova.compute.api."""

    def setUp(self):
        super(ComputeAPIAggrTestCase, self).setUp()
        self.api = compute_api.AggregateAPI()
        self.context = context.get_admin_context()
        self.stubs.Set(rpc, 'call', fake_rpc_method)
        self.stubs.Set(rpc, 'cast', fake_rpc_method)

    def test_aggregate_no_zone(self):
        # Ensure we can create an aggregate without an availability  zone
        aggr = self.api.create_aggregate(self.context, 'fake_aggregate',
                                         None)
        self.api.delete_aggregate(self.context, aggr['id'])
        db.aggregate_get(self.context.elevated(read_deleted='yes'),
                         aggr['id'])
        self.assertRaises(exception.AggregateNotFound,
                          self.api.delete_aggregate, self.context, aggr['id'])

    def test_update_aggregate_metadata(self):
        # Ensure metadata can be updated.
        aggr = self.api.create_aggregate(self.context, 'fake_aggregate',
                                         'fake_zone')
        metadata = {'foo_key1': 'foo_value1',
                    'foo_key2': 'foo_value2', }
        aggr = self.api.update_aggregate_metadata(self.context, aggr['id'],
                                                  metadata)
        metadata['foo_key1'] = None
        expected = self.api.update_aggregate_metadata(self.context,
                                             aggr['id'], metadata)
        self.assertThat(expected['metadata'],
                        matchers.DictMatches({'availability_zone': 'fake_zone',
                        'foo_key2': 'foo_value2'}))

    def test_delete_aggregate(self):
        # Ensure we can delete an aggregate.
        aggr = self.api.create_aggregate(self.context, 'fake_aggregate',
                                         'fake_zone')
        self.api.delete_aggregate(self.context, aggr['id'])
        db.aggregate_get(self.context.elevated(read_deleted='yes'),
                         aggr['id'])
        self.assertRaises(exception.AggregateNotFound,
                          self.api.delete_aggregate, self.context, aggr['id'])

    def test_delete_non_empty_aggregate(self):
        # Ensure InvalidAggregateAction is raised when non empty aggregate.
        _create_service_entries(self.context,
                                {'fake_availability_zone': ['fake_host']})
        aggr = self.api.create_aggregate(self.context, 'fake_aggregate',
                                         'fake_availability_zone')
        self.api.add_host_to_aggregate(self.context, aggr['id'], 'fake_host')
        self.assertRaises(exception.InvalidAggregateAction,
                          self.api.delete_aggregate, self.context, aggr['id'])

    def test_add_host_to_aggregate(self):
        # Ensure we can add a host to an aggregate.
        values = _create_service_entries(self.context)
        fake_zone = values.keys()[0]
        fake_host = values[fake_zone][0]
        aggr = self.api.create_aggregate(self.context,
                                         'fake_aggregate', fake_zone)
        aggr = self.api.add_host_to_aggregate(self.context,
                                              aggr['id'], fake_host)
        self.assertEqual(len(aggr['hosts']), 1)

    def test_add_host_to_aggregate_multiple(self):
        # Ensure we can add multiple hosts to an aggregate.
        values = _create_service_entries(self.context)
        fake_zone = values.keys()[0]
        aggr = self.api.create_aggregate(self.context,
                                         'fake_aggregate', fake_zone)
        for host in values[fake_zone]:
            aggr = self.api.add_host_to_aggregate(self.context,
                                                  aggr['id'], host)
        self.assertEqual(len(aggr['hosts']), len(values[fake_zone]))

    def test_add_host_to_aggregate_raise_not_found(self):
        # Ensure ComputeHostNotFound is raised when adding invalid host.
        aggr = self.api.create_aggregate(self.context, 'fake_aggregate',
                                         'fake_zone')
        self.assertRaises(exception.ComputeHostNotFound,
                          self.api.add_host_to_aggregate,
                          self.context, aggr['id'], 'invalid_host')

    def test_remove_host_from_aggregate_active(self):
        # Ensure we can remove a host from an aggregate.
        values = _create_service_entries(self.context)
        fake_zone = values.keys()[0]
        aggr = self.api.create_aggregate(self.context,
                                         'fake_aggregate', fake_zone)
        for host in values[fake_zone]:
            aggr = self.api.add_host_to_aggregate(self.context,
                                                  aggr['id'], host)
        expected = self.api.remove_host_from_aggregate(self.context,
                                                       aggr['id'],
                                                       values[fake_zone][0])
        self.assertEqual(len(aggr['hosts']) - 1, len(expected['hosts']))

    def test_remove_host_from_aggregate_raise_not_found(self):
        # Ensure ComputeHostNotFound is raised when removing invalid host.
        _create_service_entries(self.context, {'fake_zone': ['fake_host']})
        aggr = self.api.create_aggregate(self.context, 'fake_aggregate',
                                         'fake_zone')
        self.assertRaises(exception.ComputeHostNotFound,
                          self.api.remove_host_from_aggregate,
                          self.context, aggr['id'], 'invalid_host')


class ComputeBackdoorPortTestCase(BaseTestCase):
    """This is for unit test coverage of backdoor port rpc."""

    def setUp(self):
        super(ComputeBackdoorPortTestCase, self).setUp()
        self.context = context.get_admin_context()
        self.compute.backdoor_port = 59697

    def test_get_backdoor_port(self):
        port = self.compute.get_backdoor_port(self.context)
        self.assertEqual(port, self.compute.backdoor_port)


class ComputeAggrTestCase(BaseTestCase):
    """This is for unit coverage of aggregate-related methods
    defined in nova.compute.manager."""

    def setUp(self):
        super(ComputeAggrTestCase, self).setUp()
        self.context = context.get_admin_context()
        values = {'name': 'test_aggr'}
        az = {'availability_zone': 'test_zone'}
        self.aggr = db.aggregate_create(self.context, values, metadata=az)

    def test_add_aggregate_host(self):
        def fake_driver_add_to_aggregate(context, aggregate, host, **_ignore):
            fake_driver_add_to_aggregate.called = True
            return {"foo": "bar"}
        self.stubs.Set(self.compute.driver, "add_to_aggregate",
                       fake_driver_add_to_aggregate)

        self.compute.add_aggregate_host(self.context, "host",
                aggregate=jsonutils.to_primitive(self.aggr))
        self.assertTrue(fake_driver_add_to_aggregate.called)

    def test_remove_aggregate_host(self):
        def fake_driver_remove_from_aggregate(context, aggregate, host,
                                              **_ignore):
            fake_driver_remove_from_aggregate.called = True
            self.assertEqual("host", host, "host")
            return {"foo": "bar"}
        self.stubs.Set(self.compute.driver, "remove_from_aggregate",
                       fake_driver_remove_from_aggregate)

        self.compute.remove_aggregate_host(self.context,
                aggregate=jsonutils.to_primitive(self.aggr), host="host")
        self.assertTrue(fake_driver_remove_from_aggregate.called)

    def test_add_aggregate_host_passes_slave_info_to_driver(self):
        def driver_add_to_aggregate(context, aggregate, host, **kwargs):
            self.assertEquals(self.context, context)
            self.assertEquals(aggregate['id'], self.aggr['id'])
            self.assertEquals(host, "the_host")
            self.assertEquals("SLAVE_INFO", kwargs.get("slave_info"))

        self.stubs.Set(self.compute.driver, "add_to_aggregate",
                       driver_add_to_aggregate)

        self.compute.add_aggregate_host(self.context, "the_host",
                slave_info="SLAVE_INFO",
                aggregate=jsonutils.to_primitive(self.aggr))

    def test_remove_from_aggregate_passes_slave_info_to_driver(self):
        def driver_remove_from_aggregate(context, aggregate, host, **kwargs):
            self.assertEquals(self.context, context)
            self.assertEquals(aggregate['id'], self.aggr['id'])
            self.assertEquals(host, "the_host")
            self.assertEquals("SLAVE_INFO", kwargs.get("slave_info"))

        self.stubs.Set(self.compute.driver, "remove_from_aggregate",
                       driver_remove_from_aggregate)

        self.compute.remove_aggregate_host(self.context,
                aggregate=jsonutils.to_primitive(self.aggr), host="the_host",
                slave_info="SLAVE_INFO")


class ComputePolicyTestCase(BaseTestCase):

    def setUp(self):
        super(ComputePolicyTestCase, self).setUp()

        self.compute_api = compute.API()

    def test_actions_are_prefixed(self):
        self.mox.StubOutWithMock(nova.policy, 'enforce')
        nova.policy.enforce(self.context, 'compute:reboot', {})
        self.mox.ReplayAll()
        compute_api.check_policy(self.context, 'reboot', {})

    def test_wrapped_method(self):
        instance = self._create_fake_instance(params={'host': None})

        # force delete to fail
        rules = {"compute:delete": [["false:false"]]}
        self.policy.set_rules(rules)

        self.assertRaises(exception.PolicyNotAuthorized,
                          self.compute_api.delete, self.context, instance)

        # reset rules to allow deletion
        rules = {"compute:delete": []}
        self.policy.set_rules(rules)

        self.compute_api.delete(self.context, instance)

    def test_create_fail(self):
        rules = {"compute:create": [["false:false"]]}
        self.policy.set_rules(rules)

        self.assertRaises(exception.PolicyNotAuthorized,
                          self.compute_api.create, self.context, '1', '1')

    def test_create_attach_volume_fail(self):
        rules = {
            "compute:create": [],
            "compute:create:attach_network": [["false:false"]],
            "compute:create:attach_volume": [],
        }
        self.policy.set_rules(rules)

        self.assertRaises(exception.PolicyNotAuthorized,
                          self.compute_api.create, self.context, '1', '1',
                          requested_networks='blah',
                          block_device_mapping='blah')

    def test_create_attach_network_fail(self):
        rules = {
            "compute:create": [],
            "compute:create:attach_network": [],
            "compute:create:attach_volume": [["false:false"]],
        }
        self.policy.set_rules(rules)

        self.assertRaises(exception.PolicyNotAuthorized,
                          self.compute_api.create, self.context, '1', '1',
                          requested_networks='blah',
                          block_device_mapping='blah')

    def test_get_fail(self):
        instance = self._create_fake_instance()

        rules = {
            "compute:get": [["false:false"]],
        }
        self.policy.set_rules(rules)

        self.assertRaises(exception.PolicyNotAuthorized,
                          self.compute_api.get, self.context, instance['uuid'])

    def test_get_all_fail(self):
        rules = {
            "compute:get_all": [["false:false"]],
        }
        self.policy.set_rules(rules)

        self.assertRaises(exception.PolicyNotAuthorized,
                          self.compute_api.get_all, self.context)

    def test_get_instance_faults(self):
        instance1 = self._create_fake_instance()
        instance2 = self._create_fake_instance()
        instances = [instance1, instance2]

        rules = {
            "compute:get_instance_faults": [["false:false"]],
        }
        self.policy.set_rules(rules)

        self.assertRaises(exception.PolicyNotAuthorized,
                          self.compute_api.get_instance_faults,
                          context.get_admin_context(), instances)

    def test_force_host_fail(self):
        rules = {"compute:create": [],
                 "compute:create:forced_host": [["role:fake"]]}
        self.policy.set_rules(rules)

        self.assertRaises(exception.PolicyNotAuthorized,
                          self.compute_api.create, self.context, None, '1',
                          availability_zone='1:1')

    def test_force_host_pass(self):
        rules = {"compute:create": [],
                 "compute:create:forced_host": []}
        self.policy.set_rules(rules)

        self.compute_api.create(self.context, None, '1',
                                availability_zone='1:1')


class KeypairAPITestCase(BaseTestCase):
    def setUp(self):
        super(KeypairAPITestCase, self).setUp()
        self.keypair_api = compute_api.KeypairAPI()
        self.ctxt = context.RequestContext('fake', 'fake')
        self._keypair_db_call_stubs()
        self.existing_key_name = 'fake existing key name'
        self.pub_key = ('ssh-rsa AAAAB3NzaC1yc2EAAAADAQABAAABAQDLnVkqJu9WVf'
                        '/5StU3JCrBR2r1s1j8K1tux+5XeSvdqaM8lMFNorzbY5iyoBbR'
                        'S56gy1jmm43QsMPJsrpfUZKcJpRENSe3OxIIwWXRoiapZe78u/'
                        'a9xKwj0avFYMcws9Rk9iAB7W4K1nEJbyCPl5lRBoyqeHBqrnnu'
                        'XWEgGxJCK0Ah6wcOzwlEiVjdf4kxzXrwPHyi7Ea1qvnNXTziF8'
                        'yYmUlH4C8UXfpTQckwSwpDyxZUc63P8q+vPbs3Q2kw+/7vvkCK'
                        'HJAXVI+oCiyMMfffoTq16M1xfV58JstgtTqAXG+ZFpicGajREU'
                        'E/E3hO5MGgcHmyzIrWHKpe1n3oEGuz')
        self.fingerprint = '4e:48:c6:a0:4a:f9:dd:b5:4c:85:54:5a:af:43:47:5a'

    def _keypair_db_call_stubs(self):

        def db_key_pair_get_all_by_user(self, user_id):
            return []

        def db_key_pair_create(self, keypair):
            pass

        def db_key_pair_destroy(context, user_id, name):
            pass

        def db_key_pair_get(context, user_id, name):
            if name == self.existing_key_name:
                return {'name': self.existing_key_name,
                        'public_key': self.pub_key,
                        'fingerprint': self.fingerprint}
            else:
                raise exception.KeypairNotFound(user_id=user_id, name=name)

        self.stubs.Set(db, "key_pair_get_all_by_user",
                       db_key_pair_get_all_by_user)
        self.stubs.Set(db, "key_pair_create",
                       db_key_pair_create)
        self.stubs.Set(db, "key_pair_destroy",
                       db_key_pair_destroy)
        self.stubs.Set(db, "key_pair_get",
                       db_key_pair_get)

    def test_create_keypair(self):
        keypair = self.keypair_api.create_key_pair(self.ctxt,
                                                   self.ctxt.user_id, 'foo')
        self.assertEqual('foo', keypair['name'])

    def test_create_keypair_name_too_long(self):
        self.assertRaises(exception.InvalidKeypair,
                          self.keypair_api.create_key_pair,
                          self.ctxt, self.ctxt.user_id, 'x' * 256)

    def test_create_keypair_invalid_chars(self):
        self.assertRaises(exception.InvalidKeypair,
                          self.keypair_api.create_key_pair,
                          self.ctxt, self.ctxt.user_id, '* BAD CHARACTERS! *')

    def test_create_keypair_already_exists(self):
        self.assertRaises(exception.KeyPairExists,
                          self.keypair_api.create_key_pair,
                          self.ctxt, self.ctxt.user_id,
                          self.existing_key_name)

    def test_create_keypair_quota_limit(self):
        def fake_quotas_count(self, context, resource, *args, **kwargs):
            return CONF.quota_key_pairs
        self.stubs.Set(QUOTAS, "count", fake_quotas_count)
        self.assertRaises(exception.KeypairLimitExceeded,
                          self.keypair_api.create_key_pair,
                          self.ctxt, self.ctxt.user_id, 'foo')

    def test_import_keypair(self):
        keypair = self.keypair_api.import_key_pair(self.ctxt,
                                                   self.ctxt.user_id,
                                                   'foo',
                                                   self.pub_key)
        self.assertEqual('foo', keypair['name'])
        self.assertEqual(self.fingerprint, keypair['fingerprint'])
        self.assertEqual(self.pub_key, keypair['public_key'])

    def test_import_keypair_bad_public_key(self):
        self.assertRaises(exception.InvalidKeypair,
                          self.keypair_api.import_key_pair,
                          self.ctxt, self.ctxt.user_id, 'foo', 'bad key data')

    def test_import_keypair_name_too_long(self):
        self.assertRaises(exception.InvalidKeypair,
                          self.keypair_api.import_key_pair,
                          self.ctxt, self.ctxt.user_id, 'x' * 256,
                          self.pub_key)

    def test_import_keypair_invalid_chars(self):
        self.assertRaises(exception.InvalidKeypair,
                          self.keypair_api.import_key_pair,
                          self.ctxt, self.ctxt.user_id,
                          '* BAD CHARACTERS! *', self.pub_key)

    def test_import_keypair_quota_limit(self):
        def fake_quotas_count(self, context, resource, *args, **kwargs):
            return CONF.quota_key_pairs
        self.stubs.Set(QUOTAS, "count", fake_quotas_count)
        self.assertRaises(exception.KeypairLimitExceeded,
                          self.keypair_api.import_key_pair,
                          self.ctxt, self.ctxt.user_id, 'foo', self.pub_key)

    def test_get_keypair(self):
        keypair = self.keypair_api.get_key_pair(self.ctxt,
                                                self.ctxt.user_id,
                                                self.existing_key_name)
        self.assertEqual(self.existing_key_name, keypair['name'])


class DisabledInstanceTypesTestCase(BaseTestCase):
    """
    Some instance-types are marked 'disabled' which means that they will not
    show up in customer-facing listings. We do, however, want those
    instance-types to be available for emergency migrations and for rebuilding
    of existing instances.

    One legitimate use of the 'disabled' field would be when phasing out a
    particular instance-type. We still want customers to be able to use an
    instance that of the old type, and we want Ops to be able perform
    migrations against it, but we *don't* want customers building new slices
    with ths phased-out instance-type.
    """
    def setUp(self):
        super(DisabledInstanceTypesTestCase, self).setUp()
        self.compute_api = compute.API()
        self.inst_type = instance_types.get_default_instance_type()

    def test_can_build_instance_from_visible_instance_type(self):
        self.inst_type['disabled'] = False
        # Assert that exception.InstanceTypeNotFound is not raised
        self.compute_api.create(self.context, self.inst_type, None)

    def test_cannot_build_instance_from_disabled_instance_type(self):
        self.inst_type['disabled'] = True
        self.assertRaises(exception.InstanceTypeNotFound,
            self.compute_api.create, self.context, self.inst_type, None)

    def test_can_rebuild_instance_from_visible_instance_type(self):
        instance = self._create_fake_instance()
        image_href = 'fake-image-id'
        admin_password = 'blah'

        instance['instance_type']['disabled'] = True

        # Assert no errors were raised
        self.compute_api.rebuild(self.context, instance, image_href,
                                 admin_password)

    def test_can_rebuild_instance_from_disabled_instance_type(self):
        """
        A rebuild or a restore should only change the 'image',
        not the 'instance_type'. Therefore, should be allowed even
        when the slice is on disabled type already.
        """
        instance = self._create_fake_instance()
        image_href = 'fake-image-id'
        admin_password = 'blah'

        instance['instance_type']['disabled'] = True

        # Assert no errors were raised
        self.compute_api.rebuild(self.context, instance, image_href,
                                 admin_password)

    def test_can_resize_to_visible_instance_type(self):
        instance = self._create_fake_instance()
        orig_get_instance_type_by_flavor_id =\
                instance_types.get_instance_type_by_flavor_id

        def fake_get_instance_type_by_flavor_id(flavor_id, ctxt=None,
                                                read_deleted="yes"):
            instance_type = orig_get_instance_type_by_flavor_id(flavor_id,
                                                                ctxt,
                                                                read_deleted)
            instance_type['disabled'] = False
            return instance_type

        self.stubs.Set(instance_types, 'get_instance_type_by_flavor_id',
                       fake_get_instance_type_by_flavor_id)

        # FIXME(sirp): for legacy this raises FlavorNotFound instead of
        # InstanceTypeNotFound; we should eventually make it raise
        # InstanceTypeNotFound for consistency.
        self.compute_api.resize(self.context, instance, '4')

    def test_cannot_resize_to_disabled_instance_type(self):
        instance = self._create_fake_instance()
        orig_get_instance_type_by_flavor_id = \
                instance_types.get_instance_type_by_flavor_id

        def fake_get_instance_type_by_flavor_id(flavor_id, ctxt=None,
                                                read_deleted="yes"):
            instance_type = orig_get_instance_type_by_flavor_id(flavor_id,
                                                                ctxt,
                                                                read_deleted)
            instance_type['disabled'] = True
            return instance_type

        self.stubs.Set(instance_types, 'get_instance_type_by_flavor_id',
                       fake_get_instance_type_by_flavor_id)

        # FIXME(sirp): for legacy this raises FlavorNotFound instead of
        # InstanceTypeNot; we should eventually make it raise
        # InstanceTypeNotFound for consistency.
        self.assertRaises(exception.FlavorNotFound,
            self.compute_api.resize, self.context, instance, '4')

    def test_can_migrate_to_visible_instance_type(self):
        instance = self._create_fake_instance()
        instance['instance_type']['disabled'] = False

        # FIXME(sirp): for legacy this raises FlavorNotFound instead of
        # InstanceTypeNotFound; we should eventually make it raise
        # InstanceTypeNotFound for consistency.
        self.compute_api.resize(self.context, instance, None)

    def test_can_migrate_to_disabled_instance_type(self):
        """
        We don't want to require a customers instance-type to change when ops
        is migrating a failed server.
        """
        instance = self._create_fake_instance()
        instance['instance_type']['disabled'] = True

        # FIXME(sirp): for legacy this raises FlavorNotFound instead of
        # InstanceTypeNotFound; we should eventually make it raise
        # InstanceTypeNotFound for consistency.
        self.compute_api.resize(self.context, instance, None)


class ComputeReschedulingTestCase(BaseTestCase):
    """Tests re-scheduling logic for new build requests."""

    def setUp(self):
        super(ComputeReschedulingTestCase, self).setUp()

        self.expected_task_state = task_states.SCHEDULING

        def fake_update(*args, **kwargs):
            self.updated_task_state = kwargs.get('task_state')
        self.stubs.Set(self.compute, '_instance_update', fake_update)

    def _reschedule(self, request_spec=None, filter_properties=None,
                    exc_info=None):
        if not filter_properties:
            filter_properties = {}

        instance_uuid = "12-34-56-78-90"

        admin_password = None
        injected_files = None
        requested_networks = None
        is_first_time = False

        scheduler_method = self.compute.scheduler_rpcapi.run_instance
        method_args = (request_spec, admin_password, injected_files,
                       requested_networks, is_first_time, filter_properties)
        return self.compute._reschedule(self.context, request_spec,
                filter_properties, instance_uuid, scheduler_method,
                method_args, self.expected_task_state, exc_info=exc_info)

    def test_reschedule_no_filter_properties(self):
        # no filter_properties will disable re-scheduling.
        self.assertFalse(self._reschedule())

    def test_reschedule_no_retry_info(self):
        # no retry info will also disable re-scheduling.
        filter_properties = {}
        self.assertFalse(self._reschedule(filter_properties=filter_properties))

    def test_reschedule_no_request_spec(self):
        # no request spec will also disable re-scheduling.
        retry = dict(num_attempts=1)
        filter_properties = dict(retry=retry)
        self.assertFalse(self._reschedule(filter_properties=filter_properties))

    def test_reschedule_success(self):
        retry = dict(num_attempts=1)
        filter_properties = dict(retry=retry)
        request_spec = {'instance_uuids': ['foo', 'bar']}
        try:
            raise test.TestingException("just need an exception")
        except test.TestingException:
            exc_info = sys.exc_info()
            exc_str = traceback.format_exception(*exc_info)

        self.assertTrue(self._reschedule(filter_properties=filter_properties,
            request_spec=request_spec, exc_info=exc_info))
        self.assertEqual(1, len(request_spec['instance_uuids']))
        self.assertEqual(self.updated_task_state, self.expected_task_state)
        self.assertEqual(exc_str, filter_properties['retry']['exc'])


class ComputeReschedulingResizeTestCase(ComputeReschedulingTestCase):
    """Test re-scheduling logic for prep_resize requests."""

    def setUp(self):
        super(ComputeReschedulingResizeTestCase, self).setUp()
        self.expected_task_state = task_states.RESIZE_PREP

    def _reschedule(self, request_spec=None, filter_properties=None,
                    exc_info=None):
        if not filter_properties:
            filter_properties = {}

        instance_uuid = "12-34-56-78-90"

        instance = {'uuid': instance_uuid}
        instance_type = {}
        image = None
        reservations = None

        scheduler_method = self.compute.scheduler_rpcapi.prep_resize
        method_args = (instance, instance_type, image, request_spec,
                filter_properties, reservations)

        return self.compute._reschedule(self.context, request_spec,
                filter_properties, instance_uuid, scheduler_method,
                method_args, self.expected_task_state, exc_info=exc_info)


class InnerTestingException(Exception):
    pass


class ComputeRescheduleOrReraiseTestCase(BaseTestCase):
    """Test logic and exception handling around rescheduling or re-raising
    original exceptions when builds fail.
    """

    def setUp(self):
        super(ComputeRescheduleOrReraiseTestCase, self).setUp()
        self.instance = self._create_fake_instance()

    def test_reschedule_or_reraise_called(self):
        """Basic sanity check to make sure _reschedule_or_reraise is called
        when a build fails.
        """
        self.mox.StubOutWithMock(self.compute, '_spawn')
        self.mox.StubOutWithMock(self.compute, '_reschedule_or_reraise')

        self.compute._spawn(mox.IgnoreArg(), self.instance, None, None, None,
                False, None).AndRaise(test.TestingException("BuildError"))
        self.compute._reschedule_or_reraise(mox.IgnoreArg(), self.instance,
                mox.IgnoreArg(), None, None, None, False, None, {})

        self.mox.ReplayAll()
        self.compute._run_instance(self.context, None, {}, None, None, None,
                False, None, self.instance)

    def test_deallocate_network_fail(self):
        """Test de-allocation of network failing before re-scheduling logic
        can even run.
        """
        instance_uuid = self.instance['uuid']
        self.mox.StubOutWithMock(self.compute, '_deallocate_network')

        try:
            raise test.TestingException("Original")
        except Exception:
            exc_info = sys.exc_info()

            compute_utils.add_instance_fault_from_exc(self.context,
                    self.compute.conductor_api,
                    self.instance, exc_info[0], exc_info=exc_info)
            self.compute._deallocate_network(self.context,
                    self.instance).AndRaise(InnerTestingException("Error"))
            self.compute._log_original_error(exc_info, instance_uuid)

            self.mox.ReplayAll()

            # should raise the deallocation exception, not the original build
            # error:
            self.assertRaises(InnerTestingException,
                    self.compute._reschedule_or_reraise, self.context,
                    self.instance, exc_info, None, None, None, False, None, {})

    def test_reschedule_fail(self):
        # Test handling of exception from _reschedule.
        instance_uuid = self.instance['uuid']
        method_args = (None, None, None, None, False, {})
        self.mox.StubOutWithMock(self.compute, '_deallocate_network')
        self.mox.StubOutWithMock(self.compute, '_reschedule')

        self.compute._deallocate_network(self.context,
                self.instance)
        self.compute._reschedule(self.context, None, instance_uuid,
                {}, self.compute.scheduler_rpcapi.run_instance,
                method_args, task_states.SCHEDULING).AndRaise(
                        InnerTestingException("Inner"))

        self.mox.ReplayAll()

        try:
            raise test.TestingException("Original")
        except Exception:
            # not re-scheduling, should raise the original build error:
            exc_info = sys.exc_info()
            self.assertRaises(test.TestingException,
                    self.compute._reschedule_or_reraise, self.context,
                    self.instance, exc_info, None, None, None, False, None, {})

    def test_reschedule_false(self):
        # Test not-rescheduling, but no nested exception.
        instance_uuid = self.instance['uuid']
        method_args = (None, None, None, None, False, {})
        self.mox.StubOutWithMock(self.compute, '_deallocate_network')
        self.mox.StubOutWithMock(self.compute, '_reschedule')

        try:
            raise test.TestingException("Original")
        except Exception:
            exc_info = sys.exc_info()
            compute_utils.add_instance_fault_from_exc(self.context,
                    self.compute.conductor_api,
                    self.instance, exc_info[0], exc_info=exc_info)
            self.compute._deallocate_network(self.context,
                    self.instance)
            self.compute._reschedule(self.context, None, {}, instance_uuid,
                    self.compute.scheduler_rpcapi.run_instance, method_args,
                    task_states.SCHEDULING, exc_info).AndReturn(False)

            self.mox.ReplayAll()

            # re-scheduling is False, the original build error should be
            # raised here:
            self.assertRaises(test.TestingException,
                    self.compute._reschedule_or_reraise, self.context,
                    self.instance, exc_info, None, None, None, False, None, {})

    def test_reschedule_true(self):
        # Test behavior when re-scheduling happens.
        instance_uuid = self.instance['uuid']
        method_args = (None, None, None, None, False, {})
        self.mox.StubOutWithMock(self.compute, '_deallocate_network')
        self.mox.StubOutWithMock(self.compute, '_reschedule')

        try:
            raise test.TestingException("Original")
        except Exception:
            exc_info = sys.exc_info()

            compute_utils.add_instance_fault_from_exc(self.context,
                    self.compute.conductor_api,
                    self.instance, exc_info[0], exc_info=exc_info)
            self.compute._deallocate_network(self.context,
                    self.instance)
            self.compute._reschedule(self.context, None, {}, instance_uuid,
                    self.compute.scheduler_rpcapi.run_instance,
                    method_args, task_states.SCHEDULING, exc_info).AndReturn(
                            True)
            self.compute._log_original_error(exc_info, instance_uuid)

            self.mox.ReplayAll()

            # re-scheduling is True, original error is logged, but nothing
            # is raised:
            self.compute._reschedule_or_reraise(self.context, self.instance,
                    exc_info, None, None, None, False, None, {})


class ComputeRescheduleResizeOrReraiseTestCase(BaseTestCase):
    """Test logic and exception handling around rescheduling prep resize
    requests
    """
    def setUp(self):
        super(ComputeRescheduleResizeOrReraiseTestCase, self).setUp()
        self.instance = self._create_fake_instance()
        self.instance_uuid = self.instance['uuid']
        self.instance_type = instance_types.get_instance_type_by_name(
                "m1.tiny")

    def test_reschedule_resize_or_reraise_called(self):
        """Verify the rescheduling logic gets called when there is an error
        during prep_resize.
        """
        self.mox.StubOutWithMock(self.compute.db, 'migration_create')
        self.mox.StubOutWithMock(self.compute, '_reschedule_resize_or_reraise')

        self.compute.db.migration_create(mox.IgnoreArg(),
                mox.IgnoreArg()).AndRaise(test.TestingException("Original"))

        self.compute._reschedule_resize_or_reraise(mox.IgnoreArg(), None,
                self.instance, mox.IgnoreArg(), self.instance_type, None, None,
                None)

        self.mox.ReplayAll()

        self.compute.prep_resize(self.context, None, self.instance,
                self.instance_type)

    def test_reschedule_fails_with_exception(self):
        """Original exception should be raised if the _reschedule method
        raises another exception
        """
        method_args = (None, self.instance, self.instance_type, None, None,
                None)
        self.mox.StubOutWithMock(self.compute, "_reschedule")

        self.compute._reschedule(self.context, None, None, self.instance_uuid,
                self.compute.scheduler_rpcapi.prep_resize, method_args,
                task_states.RESIZE_PREP).AndRaise(
                        InnerTestingException("Inner"))
        self.mox.ReplayAll()

        try:
            raise test.TestingException("Original")
        except Exception:
            exc_info = sys.exc_info()
            self.assertRaises(test.TestingException,
                    self.compute._reschedule_resize_or_reraise, self.context,
                    None, self.instance, exc_info, self.instance_type, None,
                    {}, {})

    def test_reschedule_false(self):
        """Original exception should be raised if the resize is not
        rescheduled.
        """
        method_args = (None, self.instance, self.instance_type, None, None,
                None)
        self.mox.StubOutWithMock(self.compute, "_reschedule")

        self.compute._reschedule(self.context, None, None, self.instance_uuid,
                self.compute.scheduler_rpcapi.prep_resize, method_args,
                task_states.RESIZE_PREP).AndReturn(False)
        self.mox.ReplayAll()

        try:
            raise test.TestingException("Original")
        except Exception:
            exc_info = sys.exc_info()
            self.assertRaises(test.TestingException,
                    self.compute._reschedule_resize_or_reraise, self.context,
                    None, self.instance, exc_info, self.instance_type, None,
                    {}, {})

    def test_reschedule_true(self):
        # If rescheduled, the original resize exception should be logged.
        method_args = (self.instance, self.instance_type, None, {}, {}, None)
        try:
            raise test.TestingException("Original")
        except Exception:
            exc_info = sys.exc_info()

            self.mox.StubOutWithMock(self.compute, "_reschedule")
            self.mox.StubOutWithMock(self.compute, "_log_original_error")
            self.compute._reschedule(self.context, {}, {},
                    self.instance_uuid,
                    self.compute.scheduler_rpcapi.prep_resize, method_args,
                    task_states.RESIZE_PREP, exc_info).AndReturn(True)

            self.compute._log_original_error(exc_info, self.instance_uuid)
            self.mox.ReplayAll()

            self.compute._reschedule_resize_or_reraise(self.context, None,
                    self.instance, exc_info, self.instance_type, None, {}, {})


class ComputeInactiveImageTestCase(BaseTestCase):
    def setUp(self):
        super(ComputeInactiveImageTestCase, self).setUp()

        def fake_show(meh, context, id):
            return {'id': id, 'min_disk': None, 'min_ram': None,
                    'name': 'fake_name',
                    'status': 'deleted',
                    'properties': {'kernel_id': 'fake_kernel_id',
                                   'ramdisk_id': 'fake_ramdisk_id',
                                   'something_else': 'meow'}}

        fake_image.stub_out_image_service(self.stubs)
        self.stubs.Set(fake_image._FakeImageService, 'show', fake_show)
        self.compute_api = compute.API()

    def test_create_instance_with_deleted_image(self):
        # Make sure we can't start an instance with a deleted image.
        inst_type = instance_types.get_instance_type_by_name('m1.tiny')
        self.assertRaises(exception.ImageNotActive,
                          self.compute_api.create,
                          self.context, inst_type, 'fake-image-uuid')


class EvacuateHostTestCase(BaseTestCase):
    def setUp(self):
        super(EvacuateHostTestCase, self).setUp()
        self.inst_ref = jsonutils.to_primitive(self._create_fake_instance
                                          ({'host': 'fake_host_2'}))
        db.instance_update(self.context, self.inst_ref['uuid'],
                           {"task_state": task_states.REBUILDING})

    def tearDown(self):
        db.instance_destroy(self.context, self.inst_ref['uuid'])
        super(EvacuateHostTestCase, self).tearDown()

    def _rebuild(self, on_shared_storage=True):
        orig_image_ref = None
        image_ref = None
        injected_files = None
        self.compute.rebuild_instance(
                self.context, self.inst_ref, orig_image_ref, image_ref,
                injected_files, 'newpass', recreate=True,
                on_shared_storage=on_shared_storage)

    def test_rebuild_on_host_updated_target(self):
        """Confirm evacuate scenario updates host."""
        self.stubs.Set(self.compute.driver, 'instance_on_disk', lambda x: True)
        self.mox.ReplayAll()

        self._rebuild()

        # Should be on destination host
        instance = db.instance_get(self.context, self.inst_ref['id'])
        self.assertEqual(instance['host'], self.compute.host)

    def test_rebuild_with_wrong_shared_storage(self):
        """Confirm evacuate scenario does not update host."""
        self.stubs.Set(self.compute.driver, 'instance_on_disk', lambda x: True)
        self.mox.ReplayAll()

        self.assertRaises(exception.InvalidSharedStorage,
                          lambda: self._rebuild(on_shared_storage=False))

        # Should remain on original host
        instance = db.instance_get(self.context, self.inst_ref['id'])
        self.assertEqual(instance['host'], 'fake_host_2')

    def test_rebuild_on_host_with_volumes(self):
        """Confirm evacuate scenario reconnects volumes."""
        values = {'instance_uuid': self.inst_ref['uuid'],
                  'device_name': '/dev/vdc',
                  'delete_on_termination': False,
                  'volume_id': 'fake_volume_id'}

        db.block_device_mapping_create(self.context, values)

        def fake_volume_get(self, context, volume):
            return {'id': 'fake_volume_id'}
        self.stubs.Set(cinder.API, "get", fake_volume_get)

        # Stub out and record whether it gets detached
        result = {"detached": False}

        def fake_detach(self, context, volume):
            result["detached"] = volume["id"] == 'fake_volume_id'
        self.stubs.Set(cinder.API, "detach", fake_detach)

        def fake_terminate_connection(self, context, volume, connector):
            return {}
        self.stubs.Set(cinder.API, "terminate_connection",
                       fake_terminate_connection)

        # make sure volumes attach, detach are called
        self.mox.StubOutWithMock(self.compute.volume_api, 'detach')
        self.compute.volume_api.detach(mox.IsA(self.context), mox.IgnoreArg())

        self.mox.StubOutWithMock(self.compute, '_setup_block_device_mapping')
        self.compute._setup_block_device_mapping(mox.IsA(self.context),
                                                 mox.IsA(self.inst_ref),
                                                 mox.IgnoreArg())

        self.stubs.Set(self.compute.driver, 'instance_on_disk', lambda x: True)
        self.mox.ReplayAll()

        self._rebuild()

        # cleanup
        for bdms in db.block_device_mapping_get_all_by_instance(
            self.context, self.inst_ref['uuid']):
            db.block_device_mapping_destroy(self.context, bdms['id'])

    def test_rebuild_on_host_with_shared_storage(self):
        """Confirm evacuate scenario on shared storage."""
        self.mox.StubOutWithMock(self.compute.driver, 'spawn')
        self.compute.driver.spawn(mox.IsA(self.context),
                mox.IsA(self.inst_ref), {}, mox.IgnoreArg(), 'newpass',
                network_info=mox.IgnoreArg(),
                block_device_info=mox.IgnoreArg())

        self.stubs.Set(self.compute.driver, 'instance_on_disk', lambda x: True)
        self.mox.ReplayAll()

        self._rebuild()

    def test_rebuild_on_host_without_shared_storage(self):
        """Confirm evacuate scenario without shared storage
        (rebuild from image)
        """
        fake_image = {'id': 1,
                      'name': 'fake_name',
                      'properties': {'kernel_id': 'fake_kernel_id',
                                     'ramdisk_id': 'fake_ramdisk_id'}}

        self.mox.StubOutWithMock(self.compute.driver, 'spawn')
        self.compute.driver.spawn(mox.IsA(self.context),
                mox.IsA(self.inst_ref), mox.IsA(fake_image), mox.IgnoreArg(),
                mox.IsA('newpass'), network_info=mox.IgnoreArg(),
                block_device_info=mox.IgnoreArg())

        self.stubs.Set(self.compute.driver, 'instance_on_disk',
                       lambda x: False)
        self.mox.ReplayAll()

        self._rebuild(on_shared_storage=False)

    def test_rebuild_on_host_instance_exists(self):
        """Rebuild if instance exists raises an exception."""
        db.instance_update(self.context, self.inst_ref['uuid'],
                           {"task_state": task_states.SCHEDULING})
        self.compute.run_instance(self.context, instance=self.inst_ref)

        self.stubs.Set(self.compute.driver, 'instance_on_disk', lambda x: True)
        self.assertRaises(exception.InstanceExists,
                          lambda: self._rebuild(on_shared_storage=True))

    def test_driver_doesnt_support_recreate(self):
        with utils.temporary_mutation(self.compute.driver.capabilities,
                                      supports_recreate=False):
            self.stubs.Set(self.compute.driver, 'instance_on_disk',
                           lambda x: True)
            self.assertRaises(exception.InstanceRecreateNotSupported,
                              lambda: self._rebuild(on_shared_storage=True))<|MERGE_RESOLUTION|>--- conflicted
+++ resolved
@@ -3497,24 +3497,6 @@
         instance = self._create_fake_instance(params)
         self.compute._instance_update(self.context, instance['uuid'])
 
-<<<<<<< HEAD
-    def test_startup_conductor_ping(self):
-        timeouts = []
-        calls = dict(count=0)
-
-        def fake_ping(context, message, timeout):
-            timeouts.append(timeout)
-            calls['count'] += 1
-            if calls['count'] < 15:
-                raise rpc_common.Timeout("fake")
-
-        self.stubs.Set(self.compute.conductor_api, 'ping', fake_ping)
-        self.compute._get_instances_at_startup(self.context)
-        self.assertEqual(timeouts.count(10), 10)
-        self.assertTrue(None in timeouts)
-
-=======
->>>>>>> 957b7f88
     def test_destroy_evacuated_instances(self):
         fake_context = context.get_admin_context()
 
@@ -3561,10 +3543,6 @@
         self.compute._destroy_evacuated_instances(fake_context)
 
     def test_init_host(self):
-<<<<<<< HEAD
-
-=======
->>>>>>> 957b7f88
         our_host = self.compute.host
         fake_context = 'fake-context'
         startup_instances = ['inst1', 'inst2', 'inst3']
@@ -3572,13 +3550,8 @@
         def _do_mock_calls(defer_iptables_apply):
             self.compute.driver.init_host(host=our_host)
             context.get_admin_context().AndReturn(fake_context)
-<<<<<<< HEAD
-            self.compute._get_instances_at_startup(fake_context).AndReturn(
-                    startup_instances)
-=======
             self.compute.conductor_api.instance_get_all_by_host(
                     fake_context, our_host).AndReturn(startup_instances)
->>>>>>> 957b7f88
             if defer_iptables_apply:
                 self.compute.driver.filter_defer_apply_on()
             self.compute._destroy_evacuated_instances(fake_context)
@@ -3595,13 +3568,8 @@
                                  'filter_defer_apply_on')
         self.mox.StubOutWithMock(self.compute.driver,
                 'filter_defer_apply_off')
-<<<<<<< HEAD
-        self.mox.StubOutWithMock(self.compute,
-                                 '_get_instances_at_startup')
-=======
         self.mox.StubOutWithMock(self.compute.conductor_api,
                                  'instance_get_all_by_host')
->>>>>>> 957b7f88
         self.mox.StubOutWithMock(context, 'get_admin_context')
         self.mox.StubOutWithMock(self.compute,
                 '_destroy_evacuated_instances')
@@ -3627,9 +3595,6 @@
 
         self.mox.ReplayAll()
         self.compute.init_host()
-<<<<<<< HEAD
-        # VerifyCall done by tearDown
-=======
         # tearDown() uses context.get_admin_context(), so we have
         # to do the verification here and unstub it.
         self.mox.VerifyAll()
@@ -3663,7 +3628,6 @@
                 instance['uuid'])
         self.mox.ReplayAll()
         self.compute._init_instance('fake-context', instance)
->>>>>>> 957b7f88
 
     def test_get_instances_on_driver(self):
         fake_context = context.get_admin_context()
@@ -3721,8 +3685,6 @@
 
         result = self.compute._get_instances_on_driver(fake_context)
         self.assertEqual(driver_instances, result)
-<<<<<<< HEAD
-=======
 
     def test_instance_usage_audit(self):
         instances = [{'uuid': 'foo'}]
@@ -3743,7 +3705,6 @@
             self.context, instances[0], ignore_missing_network_data=False)
         self.mox.ReplayAll()
         self.compute._instance_usage_audit(self.context)
->>>>>>> 957b7f88
 
 
 class ComputeAPITestCase(BaseTestCase):
