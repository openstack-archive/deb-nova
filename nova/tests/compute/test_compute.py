--- conflicted
+++ resolved
@@ -5157,15 +5157,6 @@
 
         # creating testdata
         c = context.get_admin_context()
-<<<<<<< HEAD
-        instance = self._objectify(self._create_fake_instance(
-                                             {'host': srchost,
-                                              'state_description': 'migrating',
-                                              'state': power_state.PAUSED}))
-        instance.update({'task_state': task_states.MIGRATING,
-                         'power_state': power_state.PAUSED})
-        instance.save(c)
-=======
         inst_ref = jsonutils.to_primitive(self._create_fake_instance({
                                 'host': srchost,
                                 'state_description': 'migrating',
@@ -5174,7 +5165,6 @@
         db.instance_update(c, inst_uuid,
                            {'task_state': task_states.MIGRATING,
                             'power_state': power_state.PAUSED})
->>>>>>> 87f57c0a
 
         # creating mocks
         self.mox.StubOutWithMock(self.compute.driver, 'unfilter_instance')
