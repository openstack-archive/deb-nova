--- conflicted
+++ resolved
@@ -330,11 +330,7 @@
         self.assertEquals(payload['user_id'], self.user_id)
         self.assertEquals(payload['instance_id'], instance['uuid'])
         self.assertEquals(payload['instance_type'], 'm1.tiny')
-<<<<<<< HEAD
-        type_id = flavors.get_instance_type_by_name('m1.tiny')['id']
-=======
         type_id = flavors.get_flavor_by_name('m1.tiny')['id']
->>>>>>> 9315de02
         self.assertEquals(str(payload['instance_type_id']), str(type_id))
         for attr in ('display_name', 'created_at', 'launched_at',
                      'state', 'state_description',
