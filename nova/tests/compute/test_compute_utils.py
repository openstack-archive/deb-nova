# vim: tabstop=4 shiftwidth=4 softtabstop=4

# Copyright 2011 OpenStack LLC.
# All Rights Reserved.
#
#    Licensed under the Apache License, Version 2.0 (the "License"); you may
#    not use this file except in compliance with the License. You may obtain
#    a copy of the License at
#
#         http://www.apache.org/licenses/LICENSE-2.0
#
#    Unless required by applicable law or agreed to in writing, software
#    distributed under the License is distributed on an "AS IS" BASIS, WITHOUT
#    WARRANTIES OR CONDITIONS OF ANY KIND, either express or implied. See the
#    License for the specific language governing permissions and limitations
#    under the License.

"""Tests For miscellaneous util methods used with compute."""

import string

from oslo.config import cfg

from nova.compute import instance_types
from nova.compute import utils as compute_utils
from nova import context
from nova import db
from nova import exception
from nova.image import glance
from nova.network import api as network_api
from nova.openstack.common import importutils
from nova.openstack.common import log as logging
from nova.openstack.common.notifier import api as notifier_api
from nova.openstack.common.notifier import test_notifier
from nova import test
from nova.tests import fake_instance_actions
from nova.tests import fake_network
import nova.tests.image.fake

LOG = logging.getLogger(__name__)
CONF = cfg.CONF
CONF.import_opt('compute_manager', 'nova.service')
CONF.import_opt('compute_driver', 'nova.virt.driver')


class ComputeValidateDeviceTestCase(test.TestCase):
    def setUp(self):
        super(ComputeValidateDeviceTestCase, self).setUp()
        self.context = context.RequestContext('fake', 'fake')
        # check if test name includes "xen"
        if 'xen' in self.id():
            self.flags(compute_driver='xenapi.XenAPIDriver')
            self.instance = {
                    'uuid': 'fake',
                    'root_device_name': None,
                    'instance_type_id': 'fake',
            }
        else:
            self.instance = {
                    'uuid': 'fake',
                    'root_device_name': '/dev/vda',
                    'default_ephemeral_device': '/dev/vdb',
                    'instance_type_id': 'fake',
            }
        self.data = []

        def fake_get(instance_type_id, ctxt=None):
            return self.instance_type

        self.stubs.Set(db, 'block_device_mapping_get_all_by_instance',
                       lambda context, instance: self.data)

    def _update_instance_type(self, instance_type_info):
        self.instance_type = {
            'id': 1,
            'name': 'foo',
            'memory_mb': 128,
            'vcpus': 1,
            'root_gb': 10,
            'ephemeral_gb': 10,
            'flavorid': 1,
            'swap': 0,
            'rxtx_factor': 1.0,
            'vcpu_weight': 1,
            }
        self.instance_type.update(instance_type_info)
        self.instance['system_metadata'] = [{'key': 'instance_type_%s' % key,
                                             'value': value}
                                            for key, value in
                                            self.instance_type.items()]

    def _validate_device(self, device=None):
        bdms = db.block_device_mapping_get_all_by_instance(
            self.context, self.instance['uuid'])
        return compute_utils.get_device_name_for_instance(
                self.context, self.instance, bdms, device)

    @staticmethod
    def _fake_bdm(device):
        return {
            'device_name': device,
            'no_device': None,
            'volume_id': 'fake',
            'snapshot_id': None
        }

    def test_wrap(self):
        self.data = []
        for letter in string.ascii_lowercase[2:]:
            self.data.append(self._fake_bdm('/dev/vd' + letter))
        device = self._validate_device()
        self.assertEqual(device, '/dev/vdaa')

    def test_wrap_plus_one(self):
        self.data = []
        for letter in string.ascii_lowercase[2:]:
            self.data.append(self._fake_bdm('/dev/vd' + letter))
        self.data.append(self._fake_bdm('/dev/vdaa'))
        device = self._validate_device()
        self.assertEqual(device, '/dev/vdab')

    def test_later(self):
        self.data = [
            self._fake_bdm('/dev/vdc'),
            self._fake_bdm('/dev/vdd'),
            self._fake_bdm('/dev/vde'),
        ]
        device = self._validate_device()
        self.assertEqual(device, '/dev/vdf')

    def test_gap(self):
        self.data = [
            self._fake_bdm('/dev/vdc'),
            self._fake_bdm('/dev/vde'),
        ]
        device = self._validate_device()
        self.assertEqual(device, '/dev/vdd')

    def test_no_bdms(self):
        self.data = []
        device = self._validate_device()
        self.assertEqual(device, '/dev/vdc')

    def test_lxc_names_work(self):
        self.instance['root_device_name'] = '/dev/a'
        self.instance['ephemeral_device_name'] = '/dev/b'
        self.data = []
        device = self._validate_device()
        self.assertEqual(device, '/dev/c')

    def test_name_conversion(self):
        self.data = []
        device = self._validate_device('/dev/c')
        self.assertEqual(device, '/dev/vdc')
        device = self._validate_device('/dev/sdc')
        self.assertEqual(device, '/dev/vdc')
        device = self._validate_device('/dev/xvdc')
        self.assertEqual(device, '/dev/vdc')

    def test_invalid_bdms(self):
        self.instance['root_device_name'] = "baddata"
        self.assertRaises(exception.InvalidDevicePath,
                          self._validate_device)

    def test_invalid_device_prefix(self):
        self.assertRaises(exception.InvalidDevicePath,
                          self._validate_device, '/baddata/vdc')

    def test_device_in_use(self):
        exc = self.assertRaises(exception.DevicePathInUse,
                          self._validate_device, '/dev/vda')
        self.assertIn('/dev/vda', str(exc))

    def test_swap(self):
        self.instance['default_swap_device'] = "/dev/vdc"
        device = self._validate_device()
        self.assertEqual(device, '/dev/vdd')

    def test_swap_no_ephemeral(self):
        del self.instance['default_ephemeral_device']
        self.instance['default_swap_device'] = "/dev/vdb"
        device = self._validate_device()
        self.assertEqual(device, '/dev/vdc')

    def test_ephemeral_xenapi(self):
        self._update_instance_type({
                'ephemeral_gb': 10,
                'swap': 0,
                })
        self.stubs.Set(instance_types, 'get_instance_type',
                       lambda instance_type_id, ctxt=None: self.instance_type)
        device = self._validate_device()
        self.assertEqual(device, '/dev/xvdc')

    def test_swap_xenapi(self):
        self._update_instance_type({
                'ephemeral_gb': 0,
                'swap': 10,
                })
        self.stubs.Set(instance_types, 'get_instance_type',
                       lambda instance_type_id, ctxt=None: self.instance_type)
        device = self._validate_device()
        self.assertEqual(device, '/dev/xvdb')

    def test_swap_and_ephemeral_xenapi(self):
        self._update_instance_type({
                'ephemeral_gb': 10,
                'swap': 10,
                })
        self.stubs.Set(instance_types, 'get_instance_type',
                       lambda instance_type_id, ctxt=None: self.instance_type)
        device = self._validate_device()
        self.assertEqual(device, '/dev/xvdd')

    def test_swap_and_one_attachment_xenapi(self):
        self._update_instance_type({
                'ephemeral_gb': 0,
                'swap': 10,
                })
        self.stubs.Set(instance_types, 'get_instance_type',
                       lambda instance_type_id, ctxt=None: self.instance_type)
        device = self._validate_device()
        self.assertEqual(device, '/dev/xvdb')
        self.data.append(self._fake_bdm(device))
        device = self._validate_device()
        self.assertEqual(device, '/dev/xvdd')


class UsageInfoTestCase(test.TestCase):

    def setUp(self):
        def fake_get_nw_info(cls, ctxt, instance):
            self.assertTrue(ctxt.is_admin)
            return fake_network.fake_get_instance_nw_info(self.stubs, 1, 1,
                                                          spectacular=True)

        super(UsageInfoTestCase, self).setUp()
        self.stubs.Set(network_api.API, 'get_instance_nw_info',
                       fake_get_nw_info)

        notifier_api._reset_drivers()
        self.addCleanup(notifier_api._reset_drivers)
        self.flags(use_local=True, group='conductor')
        self.flags(compute_driver='nova.virt.fake.FakeDriver',
                   notification_driver=[test_notifier.__name__],
                   network_manager='nova.network.manager.FlatManager')
        self.compute = importutils.import_object(CONF.compute_manager)
        self.user_id = 'fake'
        self.project_id = 'fake'
        self.context = context.RequestContext(self.user_id, self.project_id)
        test_notifier.NOTIFICATIONS = []

        def fake_show(meh, context, id):
            return {'id': 1, 'properties': {'kernel_id': 1, 'ramdisk_id': 1}}

        self.stubs.Set(nova.tests.image.fake._FakeImageService,
                       'show', fake_show)
        fake_network.set_stub_network_methods(self.stubs)
        fake_instance_actions.stub_out_action_events(self.stubs)

    def _create_instance(self, params={}):
        """Create a test instance."""
        inst = {}
        inst['image_ref'] = 1
        inst['reservation_id'] = 'r-fakeres'
        inst['launch_time'] = '10'
        inst['user_id'] = self.user_id
        inst['project_id'] = self.project_id
        type_id = instance_types.get_instance_type_by_name('m1.tiny')['id']
        inst['instance_type_id'] = type_id
        inst['ami_launch_index'] = 0
        inst['root_gb'] = 0
        inst['ephemeral_gb'] = 0
        inst.update(params)
        return db.instance_create(self.context, inst)['id']

    def test_notify_usage_exists(self):
        # Ensure 'exists' notification generates appropriate usage data.
        instance_id = self._create_instance()
        instance = db.instance_get(self.context, instance_id)
        # Set some system metadata
        sys_metadata = {'image_md_key1': 'val1',
                        'image_md_key2': 'val2',
                        'other_data': 'meow'}
        db.instance_system_metadata_update(self.context, instance['uuid'],
                sys_metadata, False)
        instance = db.instance_get(self.context, instance_id)
        compute_utils.notify_usage_exists(self.context, instance)
        self.assertEquals(len(test_notifier.NOTIFICATIONS), 1)
        msg = test_notifier.NOTIFICATIONS[0]
        self.assertEquals(msg['priority'], 'INFO')
        self.assertEquals(msg['event_type'], 'compute.instance.exists')
        payload = msg['payload']
        self.assertEquals(payload['tenant_id'], self.project_id)
        self.assertEquals(payload['user_id'], self.user_id)
        self.assertEquals(payload['instance_id'], instance['uuid'])
        self.assertEquals(payload['instance_type'], 'm1.tiny')
        type_id = instance_types.get_instance_type_by_name('m1.tiny')['id']
        self.assertEquals(str(payload['instance_type_id']), str(type_id))
        for attr in ('display_name', 'created_at', 'launched_at',
                     'state', 'state_description',
                     'bandwidth', 'audit_period_beginning',
                     'audit_period_ending', 'image_meta'):
            self.assertTrue(attr in payload,
                            msg="Key %s not in payload" % attr)
        self.assertEquals(payload['image_meta'],
                {'md_key1': 'val1', 'md_key2': 'val2'})
        image_ref_url = "%s/images/1" % glance.generate_glance_url()
        self.assertEquals(payload['image_ref_url'], image_ref_url)
        self.compute.terminate_instance(self.context, instance)

    def test_notify_usage_exists_deleted_instance(self):
        # Ensure 'exists' notification generates appropriate usage data.
        instance_id = self._create_instance()
        instance = db.instance_get(self.context, instance_id)
        # Set some system metadata
        sys_metadata = {'image_md_key1': 'val1',
                        'image_md_key2': 'val2',
                        'other_data': 'meow'}
        db.instance_system_metadata_update(self.context, instance['uuid'],
                sys_metadata, False)
        self.compute.terminate_instance(self.context, instance)
        instance = db.instance_get(self.context.elevated(read_deleted='yes'),
                                   instance_id)
        compute_utils.notify_usage_exists(self.context, instance)
        msg = test_notifier.NOTIFICATIONS[-1]
        self.assertEquals(msg['priority'], 'INFO')
        self.assertEquals(msg['event_type'], 'compute.instance.exists')
        payload = msg['payload']
        self.assertEquals(payload['tenant_id'], self.project_id)
        self.assertEquals(payload['user_id'], self.user_id)
        self.assertEquals(payload['instance_id'], instance['uuid'])
        self.assertEquals(payload['instance_type'], 'm1.tiny')
        type_id = instance_types.get_instance_type_by_name('m1.tiny')['id']
        self.assertEquals(str(payload['instance_type_id']), str(type_id))
        for attr in ('display_name', 'created_at', 'launched_at',
                     'state', 'state_description',
                     'bandwidth', 'audit_period_beginning',
                     'audit_period_ending', 'image_meta'):
            self.assertTrue(attr in payload,
                            msg="Key %s not in payload" % attr)
        self.assertEquals(payload['image_meta'],
                {'md_key1': 'val1', 'md_key2': 'val2'})
        image_ref_url = "%s/images/1" % glance.generate_glance_url()
        self.assertEquals(payload['image_ref_url'], image_ref_url)

    def test_notify_usage_exists_instance_not_found(self):
        # Ensure 'exists' notification generates appropriate usage data.
        instance_id = self._create_instance()
        instance = db.instance_get(self.context, instance_id)
        self.compute.terminate_instance(self.context, instance)
        compute_utils.notify_usage_exists(self.context, instance)
        msg = test_notifier.NOTIFICATIONS[-1]
        self.assertEquals(msg['priority'], 'INFO')
        self.assertEquals(msg['event_type'], 'compute.instance.exists')
        payload = msg['payload']
        self.assertEquals(payload['tenant_id'], self.project_id)
        self.assertEquals(payload['user_id'], self.user_id)
        self.assertEquals(payload['instance_id'], instance['uuid'])
        self.assertEquals(payload['instance_type'], 'm1.tiny')
        type_id = instance_types.get_instance_type_by_name('m1.tiny')['id']
        self.assertEquals(str(payload['instance_type_id']), str(type_id))
        for attr in ('display_name', 'created_at', 'launched_at',
                     'state', 'state_description',
                     'bandwidth', 'audit_period_beginning',
                     'audit_period_ending', 'image_meta'):
            self.assertTrue(attr in payload,
                            msg="Key %s not in payload" % attr)
        self.assertEquals(payload['image_meta'], {})
        image_ref_url = "%s/images/1" % glance.generate_glance_url()
        self.assertEquals(payload['image_ref_url'], image_ref_url)

    def test_notify_about_instance_usage(self):
        instance_id = self._create_instance()
        instance = db.instance_get(self.context, instance_id)
        # Set some system metadata
        sys_metadata = {'image_md_key1': 'val1',
                        'image_md_key2': 'val2',
                        'other_data': 'meow'}
        extra_usage_info = {'image_name': 'fake_name'}
        db.instance_system_metadata_update(self.context, instance['uuid'],
                sys_metadata, False)
        # NOTE(russellb) Make sure our instance has the latest system_metadata
        # in it.
        instance = db.instance_get(self.context, instance_id)
        compute_utils.notify_about_instance_usage(self.context, instance,
        'create.start', extra_usage_info=extra_usage_info)
        self.assertEquals(len(test_notifier.NOTIFICATIONS), 1)
        msg = test_notifier.NOTIFICATIONS[0]
        self.assertEquals(msg['priority'], 'INFO')
        self.assertEquals(msg['event_type'], 'compute.instance.create.start')
        payload = msg['payload']
        self.assertEquals(payload['tenant_id'], self.project_id)
        self.assertEquals(payload['user_id'], self.user_id)
        self.assertEquals(payload['instance_id'], instance['uuid'])
        self.assertEquals(payload['instance_type'], 'm1.tiny')
        type_id = instance_types.get_instance_type_by_name('m1.tiny')['id']
        self.assertEquals(str(payload['instance_type_id']), str(type_id))
        for attr in ('display_name', 'created_at', 'launched_at',
                     'state', 'state_description', 'image_meta'):
            self.assertTrue(attr in payload,
                            msg="Key %s not in payload" % attr)
        self.assertEquals(payload['image_meta'],
                {'md_key1': 'val1', 'md_key2': 'val2'})
        self.assertEquals(payload['image_name'], 'fake_name')
        image_ref_url = "%s/images/1" % glance.generate_glance_url()
        self.assertEquals(payload['image_ref_url'], image_ref_url)
<<<<<<< HEAD
        self.compute.terminate_instance(self.context, instance)


class MetadataToDictTestCase(test.TestCase):
    def test_metadata_to_dict(self):
        self.assertEqual(compute_utils.metadata_to_dict(
                [{'key': 'foo1', 'value': 'bar'},
                 {'key': 'foo2', 'value': 'baz'}]),
                         {'foo1': 'bar', 'foo2': 'baz'})

    def test_metadata_to_dict_empty(self):
        self.assertEqual(compute_utils.metadata_to_dict([]), {})
=======
        self.compute.terminate_instance(self.context, instance)
>>>>>>> 957b7f88
<|MERGE_RESOLUTION|>--- conflicted
+++ resolved
@@ -405,19 +405,4 @@
         self.assertEquals(payload['image_name'], 'fake_name')
         image_ref_url = "%s/images/1" % glance.generate_glance_url()
         self.assertEquals(payload['image_ref_url'], image_ref_url)
-<<<<<<< HEAD
-        self.compute.terminate_instance(self.context, instance)
-
-
-class MetadataToDictTestCase(test.TestCase):
-    def test_metadata_to_dict(self):
-        self.assertEqual(compute_utils.metadata_to_dict(
-                [{'key': 'foo1', 'value': 'bar'},
-                 {'key': 'foo2', 'value': 'baz'}]),
-                         {'foo1': 'bar', 'foo2': 'baz'})
-
-    def test_metadata_to_dict_empty(self):
-        self.assertEqual(compute_utils.metadata_to_dict([]), {})
-=======
-        self.compute.terminate_instance(self.context, instance)
->>>>>>> 957b7f88
+        self.compute.terminate_instance(self.context, instance)