--- conflicted
+++ resolved
@@ -35,10 +35,7 @@
 from nova import exception as exc
 from nova import notifications
 from nova.objects import base as obj_base
-<<<<<<< HEAD
-=======
 from nova.objects import fields
->>>>>>> 6728c7e3
 from nova.objects import instance as instance_obj
 from nova.objects import migration as migration_obj
 from nova.openstack.common import jsonutils
@@ -833,11 +830,7 @@
 
     def test_object_action_copies_object(self):
         class TestObject(obj_base.NovaObject):
-<<<<<<< HEAD
-            fields = {'dict': dict}
-=======
             fields = {'dict': fields.DictOfStringsField()}
->>>>>>> 6728c7e3
 
             def touch_dict(self, context):
                 self.dict['foo'] = 'bar'
@@ -854,8 +847,6 @@
         self.assertIn('dict', updates)
         self.assertEqual({'foo': 'bar'}, updates['dict'])
 
-<<<<<<< HEAD
-=======
     def test_aggregate_metadata_add(self):
         aggregate = {'name': 'fake aggregate', 'id': 'fake-id'}
         metadata = {'foo': 'bar'}
@@ -898,7 +889,6 @@
             self.context, fake_secgroup)
         self.assertEqual(result, 'it worked')
 
->>>>>>> 6728c7e3
 
 class ConductorRPCAPITestCase(_BaseTestCase, test.TestCase):
     """Conductor RPC API Tests."""
