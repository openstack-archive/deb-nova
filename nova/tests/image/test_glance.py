--- conflicted
+++ resolved
@@ -588,11 +588,6 @@
         fixture = self._make_fixture(name='test image')
         image_id = self.service.create(self.context, fixture)['id']
         image_url = 'http://something-less-likely/%s' % image_id
-<<<<<<< HEAD
-        client, same_id = glance.get_glance_client(self.context, image_url)
-        self.assertEquals(same_id, image_id)
-        self.assertEquals(client.host, 'something-less-likely')
-=======
         (service, same_id) = glance.get_remote_image_service(
                 self.context, image_url)
         self.assertEquals(same_id, image_id)
@@ -781,5 +776,4 @@
         self.flags(glance_protocol="https")
         generated_url = glance.generate_glance_url()
         https_url = "https://%s:%d" % (CONF.glance_host, CONF.glance_port)
-        self.assertEqual(generated_url, https_url)
->>>>>>> f118602f
+        self.assertEqual(generated_url, https_url)