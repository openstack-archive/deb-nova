--- conflicted
+++ resolved
@@ -98,11 +98,7 @@
 
         fake.stub_out_image_service(self.stubs)
         self.image_service = s3.S3ImageService()
-<<<<<<< HEAD
-        self.addCleanup(ec2utils.reset_cache)
-=======
         ec2utils.reset_cache()
->>>>>>> 8ca2724f
 
     def tearDown(self):
         super(TestS3ImageService, self).tearDown()
