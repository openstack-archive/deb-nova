--- conflicted
+++ resolved
@@ -99,171 +99,6 @@
         vol['size'] = size
         return db.volume_create(self.context, vol)['id']
 
-<<<<<<< HEAD
-    def _get_instance_type(self, name):
-        instance_types = {
-            'm1.tiny': dict(memory_mb=512, vcpus=1, root_gb=0, flavorid=1),
-            'm1.small': dict(memory_mb=2048, vcpus=1, root_gb=20, flavorid=2),
-            'm1.medium':
-                dict(memory_mb=4096, vcpus=2, root_gb=40, flavorid=3),
-            'm1.large': dict(memory_mb=8192, vcpus=4, root_gb=80, flavorid=4),
-            'm1.xlarge':
-                dict(memory_mb=16384, vcpus=8, root_gb=160, flavorid=5),
-            'm1.nocpu': dict(memory_mb=512, vcpus=0, root_gb=0, flavorid=6),
-            'm1.nomem': dict(memory_mb=0, vcpus=1, root_gb=0, flavorid=7)}
-        return instance_types[name]
-
-    def test_quota_no_mem_no_cpu(self):
-        num_instances = quota.allowed_instances(self.context, 100,
-            self._get_instance_type('m1.nocpu'))
-        self.assertEqual(num_instances, 2)
-        num_instances = quota.allowed_instances(self.context, 100,
-            self._get_instance_type('m1.nomem'))
-        self.assertEqual(num_instances, 2)
-
-    def test_quota_overrides(self):
-        """Make sure overriding a projects quotas works"""
-        num_instances = quota.allowed_instances(self.context, 100,
-            self._get_instance_type('m1.small'))
-        self.assertEqual(num_instances, 2)
-        db.quota_create(self.context, self.project_id, 'instances', 10)
-        num_instances = quota.allowed_instances(self.context, 100,
-            self._get_instance_type('m1.small'))
-        self.assertEqual(num_instances, 4)
-        db.quota_create(self.context, self.project_id, 'cores', 100)
-        num_instances = quota.allowed_instances(self.context, 100,
-            self._get_instance_type('m1.small'))
-        self.assertEqual(num_instances, 10)
-        db.quota_create(self.context, self.project_id, 'ram', 3 * 2048)
-        num_instances = quota.allowed_instances(self.context, 100,
-            self._get_instance_type('m1.small'))
-        self.assertEqual(num_instances, 3)
-
-        # metadata_items
-        too_many_items = FLAGS.quota_metadata_items + 1000
-        num_metadata_items = quota.allowed_metadata_items(self.context,
-                                                          too_many_items)
-        self.assertEqual(num_metadata_items, FLAGS.quota_metadata_items)
-        db.quota_create(self.context, self.project_id, 'metadata_items', 5)
-        num_metadata_items = quota.allowed_metadata_items(self.context,
-                                                          too_many_items)
-        self.assertEqual(num_metadata_items, 5)
-
-        # Cleanup
-        db.quota_destroy_all_by_project(self.context, self.project_id)
-
-    def test_unlimited_instances(self):
-        self.flags(quota_instances=2, quota_ram=-1, quota_cores=-1)
-        instance_type = self._get_instance_type('m1.small')
-        num_instances = quota.allowed_instances(self.context, 100,
-                                                instance_type)
-        self.assertEqual(num_instances, 2)
-        db.quota_create(self.context, self.project_id, 'instances', -1)
-        num_instances = quota.allowed_instances(self.context, 100,
-                                                instance_type)
-        self.assertEqual(num_instances, 100)
-        num_instances = quota.allowed_instances(self.context, 101,
-                                                instance_type)
-        self.assertEqual(num_instances, 101)
-
-    def test_unlimited_ram(self):
-        self.flags(quota_instances=-1, quota_ram=2 * 2048, quota_cores=-1)
-        instance_type = self._get_instance_type('m1.small')
-        num_instances = quota.allowed_instances(self.context, 100,
-                                                instance_type)
-        self.assertEqual(num_instances, 2)
-        db.quota_create(self.context, self.project_id, 'ram', -1)
-        num_instances = quota.allowed_instances(self.context, 100,
-                                                instance_type)
-        self.assertEqual(num_instances, 100)
-        num_instances = quota.allowed_instances(self.context, 101,
-                                                instance_type)
-        self.assertEqual(num_instances, 101)
-
-    def test_unlimited_cores(self):
-        self.flags(quota_instances=-1, quota_ram=-1, quota_cores=2)
-        instance_type = self._get_instance_type('m1.small')
-        num_instances = quota.allowed_instances(self.context, 100,
-                                                instance_type)
-        self.assertEqual(num_instances, 2)
-        db.quota_create(self.context, self.project_id, 'cores', -1)
-        num_instances = quota.allowed_instances(self.context, 100,
-                                                instance_type)
-        self.assertEqual(num_instances, 100)
-        num_instances = quota.allowed_instances(self.context, 101,
-                                                instance_type)
-        self.assertEqual(num_instances, 101)
-
-    def test_unlimited_volumes(self):
-        self.flags(quota_volumes=10, quota_gigabytes=-1)
-        volumes = quota.allowed_volumes(self.context, 100, 1)
-        self.assertEqual(volumes, 10)
-        db.quota_create(self.context, self.project_id, 'volumes', -1)
-        volumes = quota.allowed_volumes(self.context, 100, 1)
-        self.assertEqual(volumes, 100)
-        volumes = quota.allowed_volumes(self.context, 101, 1)
-        self.assertEqual(volumes, 101)
-
-    def test_unlimited_gigabytes(self):
-        self.flags(quota_volumes=-1, quota_gigabytes=10)
-        volumes = quota.allowed_volumes(self.context, 100, 1)
-        self.assertEqual(volumes, 10)
-        db.quota_create(self.context, self.project_id, 'gigabytes', -1)
-        volumes = quota.allowed_volumes(self.context, 100, 1)
-        self.assertEqual(volumes, 100)
-        volumes = quota.allowed_volumes(self.context, 101, 1)
-        self.assertEqual(volumes, 101)
-
-    def test_unlimited_floating_ips(self):
-        self.flags(quota_floating_ips=10)
-        floating_ips = quota.allowed_floating_ips(self.context, 100)
-        self.assertEqual(floating_ips, 10)
-        db.quota_create(self.context, self.project_id, 'floating_ips', -1)
-        floating_ips = quota.allowed_floating_ips(self.context, 100)
-        self.assertEqual(floating_ips, 100)
-        floating_ips = quota.allowed_floating_ips(self.context, 101)
-        self.assertEqual(floating_ips, 101)
-
-    def test_unlimited_security_groups(self):
-        self.flags(quota_security_groups=10)
-        security_groups = quota.allowed_security_groups(self.context, 100)
-        self.assertEqual(security_groups, 10)
-        db.quota_create(self.context, self.project_id, 'security_groups', None)
-        security_groups = quota.allowed_security_groups(self.context, 100)
-        self.assertEqual(security_groups, 100)
-        security_groups = quota.allowed_security_groups(self.context, 101)
-        self.assertEqual(security_groups, 101)
-
-    def test_unlimited_security_group_rules(self):
-
-        def fake_security_group_rule_count_by_group(context, sec_group_id):
-            return 0
-
-        self.stubs.Set(db, 'security_group_rule_count_by_group',
-                       fake_security_group_rule_count_by_group)
-
-        self.flags(quota_security_group_rules=20)
-        rules = quota.allowed_security_group_rules(self.context, 1234, 100)
-        self.assertEqual(rules, 20)
-        db.quota_create(self.context, self.project_id, 'security_group_rules',
-                        None)
-        rules = quota.allowed_security_group_rules(self.context, 1234, 100)
-        self.assertEqual(rules, 100)
-        rules = quota.allowed_security_group_rules(self.context, 1234, 101)
-        self.assertEqual(rules, 101)
-
-    def test_unlimited_metadata_items(self):
-        self.flags(quota_metadata_items=10)
-        items = quota.allowed_metadata_items(self.context, 100)
-        self.assertEqual(items, 10)
-        db.quota_create(self.context, self.project_id, 'metadata_items', -1)
-        items = quota.allowed_metadata_items(self.context, 100)
-        self.assertEqual(items, 100)
-        items = quota.allowed_metadata_items(self.context, 101)
-        self.assertEqual(items, 101)
-
-=======
->>>>>>> b4872c33
     def test_too_many_instances(self):
         instance_uuids = []
         for i in range(FLAGS.quota_instances):
