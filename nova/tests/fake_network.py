--- conflicted
+++ resolved
@@ -131,11 +131,7 @@
             return {'cidr_v6': '2001:db8:69:%x::/64' % network_id}
 
         def network_get_by_uuid(self, context, network_uuid):
-<<<<<<< HEAD
-            raise exception.NetworkNotFoundForUUID()
-=======
             raise exception.NetworkNotFoundForUUID(uuid=network_uuid)
->>>>>>> f118602f
 
         def network_get_all(self, context):
             raise exception.NoNetworksFound()
