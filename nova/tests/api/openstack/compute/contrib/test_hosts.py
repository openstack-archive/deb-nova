# Copyright (c) 2011 OpenStack Foundation
# All Rights Reserved.
#
#    Licensed under the Apache License, Version 2.0 (the "License"); you may
#    not use this file except in compliance with the License. You may obtain
#    a copy of the License at
#
#         http://www.apache.org/licenses/LICENSE-2.0
#
#    Unless required by applicable law or agreed to in writing, software
#    distributed under the License is distributed on an "AS IS" BASIS, WITHOUT
#    WARRANTIES OR CONDITIONS OF ANY KIND, either express or implied. See the
#    License for the specific language governing permissions and limitations
#    under the License.

from lxml import etree
import testtools
import webob.exc

from nova.api.openstack.compute.contrib import hosts as os_hosts
from nova.compute import power_state
from nova.compute import vm_states
from nova import context as context_maker
from nova import db
from nova import exception
from nova.openstack.common import log as logging
from nova import test
from nova.tests import fake_hosts
from nova.tests import utils

LOG = logging.getLogger(__name__)


def stub_service_get_all(context, disabled=None):
    return fake_hosts.SERVICES_LIST


def stub_service_get_by_host_and_topic(context, host_name, topic):
    for service in stub_service_get_all(context):
        if service['host'] == host_name and service['topic'] == topic:
            return service


def stub_set_host_enabled(context, host_name, enabled):
    """
    Simulates three possible behaviours for VM drivers or compute drivers when
    enabling or disabling a host.

    'enabled' means new instances can go to this host
    'disabled' means they can't
    """
    results = {True: "enabled", False: "disabled"}
    if host_name == "notimplemented":
        # The vm driver for this host doesn't support this feature
        raise NotImplementedError()
    elif host_name == "dummydest":
        # The host does not exist
        raise exception.ComputeHostNotFound(host=host_name)
    elif host_name == "host_c2":
        # Simulate a failure
        return results[not enabled]
    else:
        # Do the right thing
        return results[enabled]


def stub_set_host_maintenance(context, host_name, mode):
    # We'll simulate success and failure by assuming
    # that 'host_c1' always succeeds, and 'host_c2'
    # always fails
    results = {True: "on_maintenance", False: "off_maintenance"}
    if host_name == "notimplemented":
        # The vm driver for this host doesn't support this feature
        raise NotImplementedError()
    elif host_name == "dummydest":
        # The host does not exist
        raise exception.ComputeHostNotFound(host=host_name)
    elif host_name == "host_c2":
        # Simulate a failure
        return results[not mode]
    else:
        # Do the right thing
        return results[mode]


def stub_host_power_action(context, host_name, action):
    if host_name == "notimplemented":
        raise NotImplementedError()
    elif host_name == "dummydest":
        # The host does not exist
        raise exception.ComputeHostNotFound(host=host_name)
    return action


def _create_instance(**kwargs):
    """Create a test instance."""
    ctxt = context_maker.get_admin_context()
    return db.instance_create(ctxt, _create_instance_dict(**kwargs))


def _create_instance_dict(**kwargs):
    """Create a dictionary for a test instance."""
    inst = {}
    inst['image_ref'] = 'cedef40a-ed67-4d10-800e-17455edce175'
    inst['reservation_id'] = 'r-fakeres'
    inst['user_id'] = kwargs.get('user_id', 'admin')
    inst['project_id'] = kwargs.get('project_id', 'fake')
    inst['instance_type_id'] = '1'
    if 'host' in kwargs:
        inst['host'] = kwargs.get('host')
    inst['vcpus'] = kwargs.get('vcpus', 1)
    inst['memory_mb'] = kwargs.get('memory_mb', 20)
    inst['root_gb'] = kwargs.get('root_gb', 30)
    inst['ephemeral_gb'] = kwargs.get('ephemeral_gb', 30)
    inst['vm_state'] = kwargs.get('vm_state', vm_states.ACTIVE)
    inst['power_state'] = kwargs.get('power_state', power_state.RUNNING)
    inst['task_state'] = kwargs.get('task_state', None)
    inst['availability_zone'] = kwargs.get('availability_zone', None)
    inst['ami_launch_index'] = 0
    inst['launched_on'] = kwargs.get('launched_on', 'dummy')
    return inst


class FakeRequest(object):
    environ = {"nova.context": context_maker.get_admin_context()}
    GET = {}


class FakeRequestWithNovaZone(object):
    environ = {"nova.context": context_maker.get_admin_context()}
    GET = {"zone": "nova"}


class HostTestCase(test.TestCase):
    """Test Case for hosts."""

    def setUp(self):
        super(HostTestCase, self).setUp()
        self.controller = os_hosts.HostController()
        self.hosts_api = self.controller.api
        self.req = FakeRequest()

        # Pretend we have fake_hosts.HOST_LIST in the DB
        self.stubs.Set(db, 'service_get_all',
                       stub_service_get_all)
        # Only hosts in our fake DB exist
        self.stubs.Set(db, 'service_get_by_host_and_topic',
                       stub_service_get_by_host_and_topic)
        # 'host_c1' always succeeds, and 'host_c2'
        self.stubs.Set(self.hosts_api, 'set_host_enabled',
                       stub_set_host_enabled)
        # 'host_c1' always succeeds, and 'host_c2'
        self.stubs.Set(self.hosts_api, 'set_host_maintenance',
                       stub_set_host_maintenance)
        self.stubs.Set(self.hosts_api, 'host_power_action',
                       stub_host_power_action)

    def _test_host_update(self, host, key, val, expected_value):
        body = {key: val}
        result = self.controller.update(self.req, host, body)
        self.assertEqual(result[key], expected_value)

    def test_list_hosts(self):
        """Verify that the compute hosts are returned."""
        result = self.controller.index(self.req)
        self.assert_('hosts' in result)
        hosts = result['hosts']
        self.assertEqual(fake_hosts.HOST_LIST, hosts)

    def test_list_hosts_with_zone(self):
        result = self.controller.index(FakeRequestWithNovaZone())
        self.assert_('hosts' in result)
        hosts = result['hosts']
        self.assertEqual(fake_hosts.HOST_LIST_NOVA_ZONE, hosts)

    def test_disable_host(self):
        self._test_host_update('host_c1', 'status', 'disable', 'disabled')
        self._test_host_update('host_c2', 'status', 'disable', 'enabled')

    def test_enable_host(self):
        self._test_host_update('host_c1', 'status', 'enable', 'enabled')
        self._test_host_update('host_c2', 'status', 'enable', 'disabled')

    def test_enable_maintenance(self):
        self._test_host_update('host_c1', 'maintenance_mode',
                               'enable', 'on_maintenance')

    def test_disable_maintenance(self):
        self._test_host_update('host_c1', 'maintenance_mode',
                               'disable', 'off_maintenance')

    def _test_host_update_notimpl(self, key, val):
        def stub_service_get_all_notimpl(self, req):
            return [{'host': 'notimplemented', 'topic': None,
                     'availability_zone': None}]
        self.stubs.Set(db, 'service_get_all',
                       stub_service_get_all_notimpl)
        body = {key: val}
        self.assertRaises(webob.exc.HTTPNotImplemented,
                          self.controller.update,
                          self.req, 'notimplemented', body=body)

    def test_disable_host_notimpl(self):
        self._test_host_update_notimpl('status', 'disable')

    def test_enable_maintenance_notimpl(self):
        self._test_host_update_notimpl('maintenance_mode', 'enable')

    def test_host_startup(self):
        result = self.controller.startup(self.req, "host_c1")
        self.assertEqual(result["power_action"], "startup")

    def test_host_shutdown(self):
        result = self.controller.shutdown(self.req, "host_c1")
        self.assertEqual(result["power_action"], "shutdown")

    def test_host_reboot(self):
        result = self.controller.reboot(self.req, "host_c1")
        self.assertEqual(result["power_action"], "reboot")

    def _test_host_power_action_notimpl(self, method):
        self.assertRaises(webob.exc.HTTPNotImplemented,
                          method, self.req, "notimplemented")

    def test_host_startup_notimpl(self):
        self._test_host_power_action_notimpl(self.controller.startup)

    def test_host_shutdown_notimpl(self):
        self._test_host_power_action_notimpl(self.controller.shutdown)

    def test_host_reboot_notimpl(self):
        self._test_host_power_action_notimpl(self.controller.reboot)

    def test_host_status_bad_host(self):
        # A host given as an argument does not exist.
        self.req.environ["nova.context"].is_admin = True
        dest = 'dummydest'
        with testtools.ExpectedException(webob.exc.HTTPNotFound,
                                         ".*%s.*" % dest):
            self.controller.update(self.req, dest, body={'status': 'enable'})

    def test_host_maintenance_bad_host(self):
        # A host given as an argument does not exist.
        self.req.environ["nova.context"].is_admin = True
        dest = 'dummydest'
        with testtools.ExpectedException(webob.exc.HTTPNotFound,
                                         ".*%s.*" % dest):
            self.controller.update(self.req, dest,
                                   body={'maintenance_mode': 'enable'})

    def test_host_power_action_bad_host(self):
        # A host given as an argument does not exist.
        self.req.environ["nova.context"].is_admin = True
        dest = 'dummydest'
        with testtools.ExpectedException(webob.exc.HTTPNotFound,
                                         ".*%s.*" % dest):
            self.controller.reboot(self.req, dest)

    def test_bad_status_value(self):
        bad_body = {"status": "bad"}
        self.assertRaises(webob.exc.HTTPBadRequest, self.controller.update,
<<<<<<< HEAD
                self.req, "host_c1", body=bad_body)
        bad_body2 = {"status": "disablabc"}
        self.assertRaises(webob.exc.HTTPBadRequest, self.controller.update,
                self.req, "host_c1", body=bad_body2)
=======
                self.req, "host_c1", bad_body)
        bad_body2 = {"status": "disablabc"}
        self.assertRaises(webob.exc.HTTPBadRequest, self.controller.update,
                self.req, "host_c1", bad_body2)
>>>>>>> f118602f

    def test_bad_update_key(self):
        bad_body = {"crazy": "bad"}
        self.assertRaises(webob.exc.HTTPBadRequest, self.controller.update,
                self.req, "host_c1", bad_body)

    def test_bad_update_key_and_correct_update_key(self):
        bad_body = {"status": "disable", "crazy": "bad"}
        self.assertRaises(webob.exc.HTTPBadRequest, self.controller.update,
                self.req, "host_c1", bad_body)

    def test_good_update_keys(self):
        body = {"status": "disable", "maintenance_mode": "enable"}
        result = self.controller.update(self.req, 'host_c1', body)
        self.assertEqual(result["host"], "host_c1")
        self.assertEqual(result["status"], "disabled")
        self.assertEqual(result["maintenance_mode"], "on_maintenance")

    def test_show_forbidden(self):
        self.req.environ["nova.context"].is_admin = False
        dest = 'dummydest'
        self.assertRaises(webob.exc.HTTPForbidden,
                          self.controller.show,
                          self.req, dest)
        self.req.environ["nova.context"].is_admin = True

    def test_show_host_not_exist(self):
        # A host given as an argument does not exist.
        self.req.environ["nova.context"].is_admin = True
        dest = 'dummydest'
        with testtools.ExpectedException(webob.exc.HTTPNotFound,
                                         ".*%s.*" % dest):
            self.controller.show(self.req, dest)

    def _create_compute_service(self):
        """Create compute-manager(ComputeNode and Service record)."""
        ctxt = self.req.environ["nova.context"]
        dic = {'host': 'dummy', 'binary': 'nova-compute', 'topic': 'compute',
               'report_count': 0}
        s_ref = db.service_create(ctxt, dic)

        dic = {'service_id': s_ref['id'],
               'vcpus': 16, 'memory_mb': 32, 'local_gb': 100,
               'vcpus_used': 16, 'memory_mb_used': 32, 'local_gb_used': 10,
               'hypervisor_type': 'qemu', 'hypervisor_version': 12003,
               'cpu_info': '', 'stats': {}}
        db.compute_node_create(ctxt, dic)

        return db.service_get(ctxt, s_ref['id'])

    def test_show_no_project(self):
        """No instances are running on the given host."""
        ctxt = context_maker.get_admin_context()
        s_ref = self._create_compute_service()

        result = self.controller.show(self.req, s_ref['host'])

        proj = ['(total)', '(used_now)', '(used_max)']
        column = ['host', 'project', 'cpu', 'memory_mb', 'disk_gb']
        self.assertEqual(len(result['host']), 3)
        for resource in result['host']:
            self.assertTrue(resource['resource']['project'] in proj)
            self.assertEqual(len(resource['resource']), 5)
            self.assertTrue(set(resource['resource'].keys()) == set(column))
        db.service_destroy(ctxt, s_ref['id'])

    def test_show_works_correctly(self):
        """show() works correctly as expected."""
        ctxt = context_maker.get_admin_context()
        s_ref = self._create_compute_service()
        i_ref1 = _create_instance(project_id='p-01', host=s_ref['host'])
        i_ref2 = _create_instance(project_id='p-02', vcpus=3,
                                       host=s_ref['host'])

        result = self.controller.show(self.req, s_ref['host'])

        proj = ['(total)', '(used_now)', '(used_max)', 'p-01', 'p-02']
        column = ['host', 'project', 'cpu', 'memory_mb', 'disk_gb']
        self.assertEqual(len(result['host']), 5)
        for resource in result['host']:
            self.assertTrue(resource['resource']['project'] in proj)
            self.assertEqual(len(resource['resource']), 5)
            self.assertTrue(set(resource['resource'].keys()) == set(column))
        db.service_destroy(ctxt, s_ref['id'])
        db.instance_destroy(ctxt, i_ref1['uuid'])
        db.instance_destroy(ctxt, i_ref2['uuid'])


class HostSerializerTest(test.TestCase):
    def setUp(self):
        super(HostSerializerTest, self).setUp()
        self.deserializer = os_hosts.HostUpdateDeserializer()

    def test_index_serializer(self):
        serializer = os_hosts.HostIndexTemplate()
        text = serializer.serialize(fake_hosts.OS_API_HOST_LIST)

        tree = etree.fromstring(text)

        self.assertEqual('hosts', tree.tag)
        self.assertEqual(len(fake_hosts.HOST_LIST), len(tree))
        for i in range(len(fake_hosts.HOST_LIST)):
            self.assertEqual('host', tree[i].tag)
            self.assertEqual(fake_hosts.HOST_LIST[i]['host_name'],
                             tree[i].get('host_name'))
            self.assertEqual(fake_hosts.HOST_LIST[i]['service'],
                             tree[i].get('service'))
            self.assertEqual(fake_hosts.HOST_LIST[i]['zone'],
                             tree[i].get('zone'))

    def test_update_serializer_with_status(self):
        exemplar = dict(host='host_c1', status='enabled')
        serializer = os_hosts.HostUpdateTemplate()
        text = serializer.serialize(exemplar)

        tree = etree.fromstring(text)

        self.assertEqual('host', tree.tag)
        for key, value in exemplar.items():
            self.assertEqual(value, tree.get(key))

    def test_update_serializer_with_maintainance_mode(self):
        exemplar = dict(host='host_c1', maintenance_mode='enabled')
        serializer = os_hosts.HostUpdateTemplate()
        text = serializer.serialize(exemplar)

        tree = etree.fromstring(text)

        self.assertEqual('host', tree.tag)
        for key, value in exemplar.items():
            self.assertEqual(value, tree.get(key))

    def test_update_serializer_with_maintainance_mode_and_status(self):
        exemplar = dict(host='host_c1',
                        maintenance_mode='enabled',
                        status='enabled')
        serializer = os_hosts.HostUpdateTemplate()
        text = serializer.serialize(exemplar)

        tree = etree.fromstring(text)

        self.assertEqual('host', tree.tag)
        for key, value in exemplar.items():
            self.assertEqual(value, tree.get(key))

    def test_action_serializer(self):
        exemplar = dict(host='host_c1', power_action='reboot')
        serializer = os_hosts.HostActionTemplate()
        text = serializer.serialize(exemplar)

        tree = etree.fromstring(text)

        self.assertEqual('host', tree.tag)
        for key, value in exemplar.items():
            self.assertEqual(value, tree.get(key))

    def test_update_deserializer(self):
        exemplar = dict(status='enabled', maintenance_mode='disable')
        intext = """<?xml version='1.0' encoding='UTF-8'?>
    <updates>
        <status>enabled</status>
        <maintenance_mode>disable</maintenance_mode>
    </updates>"""
        result = self.deserializer.deserialize(intext)

        self.assertEqual(dict(body=exemplar), result)

    def test_corrupt_xml(self):
        self.assertRaises(
                exception.MalformedRequestBody,
                self.deserializer.deserialize,
                utils.killer_xml_body())<|MERGE_RESOLUTION|>--- conflicted
+++ resolved
@@ -259,17 +259,10 @@
     def test_bad_status_value(self):
         bad_body = {"status": "bad"}
         self.assertRaises(webob.exc.HTTPBadRequest, self.controller.update,
-<<<<<<< HEAD
-                self.req, "host_c1", body=bad_body)
-        bad_body2 = {"status": "disablabc"}
-        self.assertRaises(webob.exc.HTTPBadRequest, self.controller.update,
-                self.req, "host_c1", body=bad_body2)
-=======
                 self.req, "host_c1", bad_body)
         bad_body2 = {"status": "disablabc"}
         self.assertRaises(webob.exc.HTTPBadRequest, self.controller.update,
                 self.req, "host_c1", bad_body2)
->>>>>>> f118602f
 
     def test_bad_update_key(self):
         bad_body = {"crazy": "bad"}
