--- conflicted
+++ resolved
@@ -29,17 +29,8 @@
             'ram': 51200, 'floating_ips': 10, 'fixed_ips': -1,
             'instances': 10, 'injected_files': 5, 'cores': 20,
             'injected_file_content_bytes': 10240,
-<<<<<<< HEAD
-            'security_groups': 10, 'security_group_rules': 20}}
-
-
-def quota_set_list():
-    return {'quota_set_list': [quota_set('1234'), quota_set('5678'),
-                               quota_set('update_me')]}
-=======
             'security_groups': 10, 'security_group_rules': 20,
             'key_pairs': 100, 'injected_file_path_bytes': 255}}
->>>>>>> f118602f
 
 
 class QuotaSetsTest(test.TestCase):
@@ -57,18 +48,11 @@
             'fixed_ips': -1,
             'metadata_items': 128,
             'injected_files': 5,
-<<<<<<< HEAD
-            'injected_file_content_bytes': 10240,
-            'security_groups': 10,
-            'security_group_rules': 20,
-            }
-=======
             'injected_file_path_bytes': 255,
             'injected_file_content_bytes': 10240,
             'security_groups': 10,
             'security_group_rules': 20,
             'key_pairs': 100}
->>>>>>> f118602f
 
         quota_set = self.controller._format_quota_set('1234', raw_quota_set)
         qs = quota_set['quota_set']
@@ -85,10 +69,7 @@
         self.assertEqual(qs['injected_file_content_bytes'], 10240)
         self.assertEqual(qs['security_groups'], 10)
         self.assertEqual(qs['security_group_rules'], 20)
-<<<<<<< HEAD
-=======
         self.assertEqual(qs['key_pairs'], 100)
->>>>>>> f118602f
 
     def test_quotas_defaults(self):
         uri = '/v2/fake_tenant/os-quota-sets/fake_tenant/defaults'
@@ -105,18 +86,11 @@
                     'fixed_ips': -1,
                     'metadata_items': 128,
                     'injected_files': 5,
-<<<<<<< HEAD
-                    'injected_file_content_bytes': 10240,
-                    'security_groups': 10,
-                    'security_group_rules': 20,
-                    }}
-=======
                     'injected_file_path_bytes': 255,
                     'injected_file_content_bytes': 10240,
                     'security_groups': 10,
                     'security_group_rules': 20,
                     'key_pairs': 100}}
->>>>>>> f118602f
 
         self.assertEqual(res_dict, expected)
 
@@ -134,14 +108,6 @@
 
     def test_quotas_update_as_admin(self):
         body = {'quota_set': {'instances': 50, 'cores': 50,
-<<<<<<< HEAD
-                              'ram': 51200, 'volumes': 10,
-                              'gigabytes': 1000, 'floating_ips': 10,
-                              'metadata_items': 128, 'injected_files': 5,
-                              'injected_file_content_bytes': 10240,
-                              'security_groups': 10,
-                              'security_group_rules': 20}}
-=======
                               'ram': 51200, 'floating_ips': 10,
                               'fixed_ips': -1, 'metadata_items': 128,
                               'injected_files': 5,
@@ -150,7 +116,6 @@
                               'security_groups': 10,
                               'security_group_rules': 20,
                               'key_pairs': 100, 'fixed_ips': -1}}
->>>>>>> f118602f
 
         req = fakes.HTTPRequest.blank('/v2/fake4/os-quota-sets/update_me',
                                       use_admin_context=True)
@@ -160,14 +125,6 @@
 
     def test_quotas_update_as_user(self):
         body = {'quota_set': {'instances': 50, 'cores': 50,
-<<<<<<< HEAD
-                              'ram': 51200, 'volumes': 10,
-                              'gigabytes': 1000, 'floating_ips': 10,
-                              'metadata_items': 128, 'injected_files': 5,
-                              'injected_file_content_bytes': 10240,
-                              'security_groups': 10,
-                              'security_group_rules': 20}}
-=======
                               'ram': 51200, 'floating_ips': 10,
                               'fixed_ips': -1, 'metadata_items': 128,
                               'injected_files': 5,
@@ -175,7 +132,6 @@
                               'security_groups': 10,
                               'security_group_rules': 20,
                               'key_pairs': 100}}
->>>>>>> f118602f
 
         req = fakes.HTTPRequest.blank('/v2/fake4/os-quota-sets/update_me')
         self.assertRaises(webob.exc.HTTPForbidden, self.controller.update,
@@ -265,10 +221,7 @@
                 injected_files=80,
                 security_groups=10,
                 security_group_rules=20,
-<<<<<<< HEAD
-=======
                 key_pairs=100,
->>>>>>> f118602f
                 cores=90))
         text = self.serializer.serialize(exemplar)
 
@@ -292,10 +245,7 @@
                 injected_files='80',
                 security_groups='10',
                 security_group_rules='20',
-<<<<<<< HEAD
-=======
                 key_pairs='100',
->>>>>>> f118602f
                 cores='90'))
         intext = ("<?xml version='1.0' encoding='UTF-8'?>\n"
                   '<quota_set>'
@@ -309,10 +259,7 @@
                   '<injected_files>80</injected_files>'
                   '<security_groups>10</security_groups>'
                   '<security_group_rules>20</security_group_rules>'
-<<<<<<< HEAD
-=======
                   '<key_pairs>100</key_pairs>'
->>>>>>> f118602f
                   '<cores>90</cores>'
                   '</quota_set>')
 
