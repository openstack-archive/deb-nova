# vim: tabstop=4 shiftwidth=4 softtabstop=4

# Copyright 2011 OpenStack LLC.
# All Rights Reserved.
#
#    Licensed under the Apache License, Version 2.0 (the "License"); you may
#    not use this file except in compliance with the License. You may obtain
#    a copy of the License at
#
#         http://www.apache.org/licenses/LICENSE-2.0
#
#    Unless required by applicable law or agreed to in writing, software
#    distributed under the License is distributed on an "AS IS" BASIS, WITHOUT
#    WARRANTIES OR CONDITIONS OF ANY KIND, either express or implied. See the
#    License for the specific language governing permissions and limitations
#    under the License.

from lxml import etree
import webob

from nova.api.openstack.compute.contrib import quotas
from nova.api.openstack import wsgi
from nova import test
from nova.tests.api.openstack import fakes


def quota_set(id):
    return {'quota_set': {'id': id, 'metadata_items': 128, 'volumes': 10,
            'gigabytes': 1000, 'ram': 51200, 'floating_ips': 10,
            'instances': 10, 'injected_files': 5, 'cores': 20,
            'injected_file_content_bytes': 10240,
<<<<<<< HEAD
            'security_groups': 10, 'security_group_rules': 20}}
=======
            'security_groups': 10, 'security_group_rules': 20,
            'key_pairs': 100, 'injected_file_path_bytes': 255}}
>>>>>>> b4872c33


class QuotaSetsTest(test.TestCase):

    def setUp(self):
        super(QuotaSetsTest, self).setUp()
        self.controller = quotas.QuotaSetsController()

    def test_format_quota_set(self):
        raw_quota_set = {
            'instances': 10,
            'cores': 20,
            'ram': 51200,
            'volumes': 10,
            'floating_ips': 10,
            'metadata_items': 128,
            'gigabytes': 1000,
            'injected_files': 5,
<<<<<<< HEAD
            'injected_file_content_bytes': 10240,
            'security_groups': 10,
            'security_group_rules': 20,
=======
            'injected_file_path_bytes': 255,
            'injected_file_content_bytes': 10240,
            'security_groups': 10,
            'security_group_rules': 20,
            'key_pairs': 100,
>>>>>>> b4872c33
            }

        quota_set = self.controller._format_quota_set('1234', raw_quota_set)
        qs = quota_set['quota_set']

        self.assertEqual(qs['id'], '1234')
        self.assertEqual(qs['instances'], 10)
        self.assertEqual(qs['cores'], 20)
        self.assertEqual(qs['ram'], 51200)
        self.assertEqual(qs['volumes'], 10)
        self.assertEqual(qs['gigabytes'], 1000)
        self.assertEqual(qs['floating_ips'], 10)
        self.assertEqual(qs['metadata_items'], 128)
        self.assertEqual(qs['injected_files'], 5)
        self.assertEqual(qs['injected_file_path_bytes'], 255)
        self.assertEqual(qs['injected_file_content_bytes'], 10240)
        self.assertEqual(qs['security_groups'], 10)
        self.assertEqual(qs['security_group_rules'], 20)
<<<<<<< HEAD
=======
        self.assertEqual(qs['key_pairs'], 100)
>>>>>>> b4872c33

    def test_quotas_defaults(self):
        uri = '/v2/fake_tenant/os-quota-sets/fake_tenant/defaults'

        req = fakes.HTTPRequest.blank(uri)
        res_dict = self.controller.defaults(req, 'fake_tenant')

        expected = {'quota_set': {
                    'id': 'fake_tenant',
                    'instances': 10,
                    'cores': 20,
                    'ram': 51200,
                    'volumes': 10,
                    'gigabytes': 1000,
                    'floating_ips': 10,
                    'metadata_items': 128,
                    'injected_files': 5,
<<<<<<< HEAD
                    'injected_file_content_bytes': 10240,
                    'security_groups': 10,
                    'security_group_rules': 20,
=======
                    'injected_file_path_bytes': 255,
                    'injected_file_content_bytes': 10240,
                    'security_groups': 10,
                    'security_group_rules': 20,
                    'key_pairs': 100,
>>>>>>> b4872c33
                    }}

        self.assertEqual(res_dict, expected)

    def test_quotas_show_as_admin(self):
        req = fakes.HTTPRequest.blank('/v2/fake4/os-quota-sets/1234',
                                      use_admin_context=True)
        res_dict = self.controller.show(req, 1234)

        self.assertEqual(res_dict, quota_set('1234'))

    def test_quotas_show_as_unauthorized_user(self):
        req = fakes.HTTPRequest.blank('/v2/fake4/os-quota-sets/1234')
        self.assertRaises(webob.exc.HTTPForbidden, self.controller.show,
                          req, 1234)

    def test_quotas_update_as_admin(self):
        body = {'quota_set': {'instances': 50, 'cores': 50,
                              'ram': 51200, 'volumes': 10,
                              'gigabytes': 1000, 'floating_ips': 10,
                              'metadata_items': 128, 'injected_files': 5,
                              'injected_file_content_bytes': 10240,
<<<<<<< HEAD
                              'security_groups': 10,
                              'security_group_rules': 20}}
=======
                              'injected_file_path_bytes': 255,
                              'security_groups': 10,
                              'security_group_rules': 20,
                              'key_pairs': 100}}
>>>>>>> b4872c33

        req = fakes.HTTPRequest.blank('/v2/fake4/os-quota-sets/update_me',
                                      use_admin_context=True)
        res_dict = self.controller.update(req, 'update_me', body)

        self.assertEqual(res_dict, body)

    def test_quotas_update_as_user(self):
        body = {'quota_set': {'instances': 50, 'cores': 50,
                              'ram': 51200, 'volumes': 10,
                              'gigabytes': 1000, 'floating_ips': 10,
                              'metadata_items': 128, 'injected_files': 5,
                              'injected_file_content_bytes': 10240,
                              'security_groups': 10,
<<<<<<< HEAD
                              'security_group_rules': 20}}
=======
                              'security_group_rules': 20,
                              'key_pairs': 100}}
>>>>>>> b4872c33

        req = fakes.HTTPRequest.blank('/v2/fake4/os-quota-sets/update_me')
        self.assertRaises(webob.exc.HTTPForbidden, self.controller.update,
                          req, 'update_me', body)

    def test_quotas_update_invalid_limit(self):
        body = {'quota_set': {'instances': -2, 'cores': -2,
                              'ram': -2, 'volumes': -2,
                              'gigabytes': -2, 'floating_ips': -2,
                              'metadata_items': -2, 'injected_files': -2,
                              'injected_file_content_bytes': -2}}

        req = fakes.HTTPRequest.blank('/v2/fake4/os-quota-sets/update_me',
                                      use_admin_context=True)
        self.assertRaises(webob.exc.HTTPBadRequest, self.controller.update,
                          req, 'update_me', body)


class QuotaXMLSerializerTest(test.TestCase):
    def setUp(self):
        super(QuotaXMLSerializerTest, self).setUp()
        self.serializer = quotas.QuotaTemplate()
        self.deserializer = wsgi.XMLDeserializer()

    def test_serializer(self):
        exemplar = dict(quota_set=dict(
                id='project_id',
                metadata_items=10,
                injected_file_path_bytes=255,
                injected_file_content_bytes=20,
                volumes=30,
                gigabytes=40,
                ram=50,
                floating_ips=60,
                instances=70,
                injected_files=80,
                security_groups=10,
                security_group_rules=20,
<<<<<<< HEAD
=======
                key_pairs=100,
>>>>>>> b4872c33
                cores=90))
        text = self.serializer.serialize(exemplar)

        print text
        tree = etree.fromstring(text)

        self.assertEqual('quota_set', tree.tag)
        self.assertEqual('project_id', tree.get('id'))
        self.assertEqual(len(exemplar['quota_set']) - 1, len(tree))
        for child in tree:
            self.assertTrue(child.tag in exemplar['quota_set'])
            self.assertEqual(int(child.text), exemplar['quota_set'][child.tag])

    def test_deserializer(self):
        exemplar = dict(quota_set=dict(
                metadata_items='10',
                injected_file_content_bytes='20',
                volumes='30',
                gigabytes='40',
                ram='50',
                floating_ips='60',
                instances='70',
                injected_files='80',
                security_groups='10',
                security_group_rules='20',
<<<<<<< HEAD
=======
                key_pairs='100',
>>>>>>> b4872c33
                cores='90'))
        intext = ("<?xml version='1.0' encoding='UTF-8'?>\n"
                  '<quota_set>'
                  '<metadata_items>10</metadata_items>'
                  '<injected_file_content_bytes>20'
                  '</injected_file_content_bytes>'
                  '<volumes>30</volumes>'
                  '<gigabytes>40</gigabytes>'
                  '<ram>50</ram>'
                  '<floating_ips>60</floating_ips>'
                  '<instances>70</instances>'
                  '<injected_files>80</injected_files>'
                  '<security_groups>10</security_groups>'
                  '<security_group_rules>20</security_group_rules>'
<<<<<<< HEAD
=======
                  '<key_pairs>100</key_pairs>'
>>>>>>> b4872c33
                  '<cores>90</cores>'
                  '</quota_set>')

        result = self.deserializer.deserialize(intext)['body']
        self.assertEqual(result, exemplar)<|MERGE_RESOLUTION|>--- conflicted
+++ resolved
@@ -29,12 +29,8 @@
             'gigabytes': 1000, 'ram': 51200, 'floating_ips': 10,
             'instances': 10, 'injected_files': 5, 'cores': 20,
             'injected_file_content_bytes': 10240,
-<<<<<<< HEAD
-            'security_groups': 10, 'security_group_rules': 20}}
-=======
             'security_groups': 10, 'security_group_rules': 20,
             'key_pairs': 100, 'injected_file_path_bytes': 255}}
->>>>>>> b4872c33
 
 
 class QuotaSetsTest(test.TestCase):
@@ -53,17 +49,11 @@
             'metadata_items': 128,
             'gigabytes': 1000,
             'injected_files': 5,
-<<<<<<< HEAD
-            'injected_file_content_bytes': 10240,
-            'security_groups': 10,
-            'security_group_rules': 20,
-=======
             'injected_file_path_bytes': 255,
             'injected_file_content_bytes': 10240,
             'security_groups': 10,
             'security_group_rules': 20,
             'key_pairs': 100,
->>>>>>> b4872c33
             }
 
         quota_set = self.controller._format_quota_set('1234', raw_quota_set)
@@ -82,10 +72,7 @@
         self.assertEqual(qs['injected_file_content_bytes'], 10240)
         self.assertEqual(qs['security_groups'], 10)
         self.assertEqual(qs['security_group_rules'], 20)
-<<<<<<< HEAD
-=======
         self.assertEqual(qs['key_pairs'], 100)
->>>>>>> b4872c33
 
     def test_quotas_defaults(self):
         uri = '/v2/fake_tenant/os-quota-sets/fake_tenant/defaults'
@@ -103,17 +90,11 @@
                     'floating_ips': 10,
                     'metadata_items': 128,
                     'injected_files': 5,
-<<<<<<< HEAD
-                    'injected_file_content_bytes': 10240,
-                    'security_groups': 10,
-                    'security_group_rules': 20,
-=======
                     'injected_file_path_bytes': 255,
                     'injected_file_content_bytes': 10240,
                     'security_groups': 10,
                     'security_group_rules': 20,
                     'key_pairs': 100,
->>>>>>> b4872c33
                     }}
 
         self.assertEqual(res_dict, expected)
@@ -136,15 +117,10 @@
                               'gigabytes': 1000, 'floating_ips': 10,
                               'metadata_items': 128, 'injected_files': 5,
                               'injected_file_content_bytes': 10240,
-<<<<<<< HEAD
-                              'security_groups': 10,
-                              'security_group_rules': 20}}
-=======
                               'injected_file_path_bytes': 255,
                               'security_groups': 10,
                               'security_group_rules': 20,
                               'key_pairs': 100}}
->>>>>>> b4872c33
 
         req = fakes.HTTPRequest.blank('/v2/fake4/os-quota-sets/update_me',
                                       use_admin_context=True)
@@ -159,12 +135,8 @@
                               'metadata_items': 128, 'injected_files': 5,
                               'injected_file_content_bytes': 10240,
                               'security_groups': 10,
-<<<<<<< HEAD
-                              'security_group_rules': 20}}
-=======
                               'security_group_rules': 20,
                               'key_pairs': 100}}
->>>>>>> b4872c33
 
         req = fakes.HTTPRequest.blank('/v2/fake4/os-quota-sets/update_me')
         self.assertRaises(webob.exc.HTTPForbidden, self.controller.update,
@@ -203,10 +175,7 @@
                 injected_files=80,
                 security_groups=10,
                 security_group_rules=20,
-<<<<<<< HEAD
-=======
                 key_pairs=100,
->>>>>>> b4872c33
                 cores=90))
         text = self.serializer.serialize(exemplar)
 
@@ -232,10 +201,7 @@
                 injected_files='80',
                 security_groups='10',
                 security_group_rules='20',
-<<<<<<< HEAD
-=======
                 key_pairs='100',
->>>>>>> b4872c33
                 cores='90'))
         intext = ("<?xml version='1.0' encoding='UTF-8'?>\n"
                   '<quota_set>'
@@ -250,10 +216,7 @@
                   '<injected_files>80</injected_files>'
                   '<security_groups>10</security_groups>'
                   '<security_group_rules>20</security_group_rules>'
-<<<<<<< HEAD
-=======
                   '<key_pairs>100</key_pairs>'
->>>>>>> b4872c33
                   '<cores>90</cores>'
                   '</quota_set>')
 
