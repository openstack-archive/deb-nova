--- conflicted
+++ resolved
@@ -22,15 +22,11 @@
 import webob
 
 from nova.api.openstack.compute.contrib import simple_tenant_usage
-<<<<<<< HEAD
-=======
 from nova import policy
->>>>>>> e6504585
 from nova.common import policy as common_policy
 from nova.compute import api
 from nova import context
 from nova import flags
-from nova import policy
 from nova import test
 from nova.tests.api.openstack import fakes
 
