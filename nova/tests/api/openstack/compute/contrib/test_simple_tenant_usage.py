--- conflicted
+++ resolved
@@ -415,11 +415,7 @@
         class FakeComputeAPI:
             def get_instance_type(self, context, flavor_type):
                 if flavor_type == 1:
-<<<<<<< HEAD
-                    return instance_types.get_default_instance_type()
-=======
                     return flavors.get_default_instance_type()
->>>>>>> 8ca2724f
                 else:
                     raise exception.InstanceTypeNotFound(flavor_type)
 
@@ -433,19 +429,11 @@
                              instance_type_id=1,
                              vm_state='deleted',
                              deleted=0)
-<<<<<<< HEAD
-        basetype = instance_types.get_default_instance_type()
-        sys_meta = utils.dict_to_metadata(
-            instance_types.save_instance_type_info({}, basetype))
-        self.baseinst['system_metadata'] = sys_meta
-        self.basetype = instance_types.extract_instance_type(self.baseinst)
-=======
         basetype = flavors.get_default_instance_type()
         sys_meta = utils.dict_to_metadata(
             flavors.save_instance_type_info({}, basetype))
         self.baseinst['system_metadata'] = sys_meta
         self.basetype = flavors.extract_instance_type(self.baseinst)
->>>>>>> 8ca2724f
 
     def test_get_flavor_from_sys_meta(self):
         # Non-deleted instances get their type information from their
@@ -470,11 +458,7 @@
                                      deleted=1)
         flavor = self.controller._get_flavor(self.context, self.compute_api,
                                              inst_without_sys_meta, {})
-<<<<<<< HEAD
-        self.assertEqual(flavor, instance_types.get_default_instance_type())
-=======
         self.assertEqual(flavor, flavors.get_default_instance_type())
->>>>>>> 8ca2724f
 
     def test_get_flavor_from_deleted_with_id_of_deleted(self):
         # Verify the legacy behavior of instance_type_id pointing to a
