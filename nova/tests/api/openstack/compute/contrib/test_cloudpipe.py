# Copyright 2011 OpenStack Foundation
# All Rights Reserved.
#
#    Licensed under the Apache License, Version 2.0 (the "License"); you may
#    not use this file except in compliance with the License. You may obtain
#    a copy of the License at
#
#         http://www.apache.org/licenses/LICENSE-2.0
#
#    Unless required by applicable law or agreed to in writing, software
#    distributed under the License is distributed on an "AS IS" BASIS, WITHOUT
#    WARRANTIES OR CONDITIONS OF ANY KIND, either express or implied. See the
#    License for the specific language governing permissions and limitations
#    under the License.

from lxml import etree
from oslo.config import cfg

<<<<<<< HEAD
from nova.api.openstack import wsgi
from nova.api.openstack.compute.contrib import cloudpipe
=======
from nova.api.openstack.compute.contrib import cloudpipe
from nova.api.openstack import wsgi
>>>>>>> f118602f
from nova.compute import utils as compute_utils
from nova import db
from nova.openstack.common import timeutils
from nova import test
from nova.tests.api.openstack import fakes
from nova.tests import fake_network
from nova.tests import matchers
from nova import utils

CONF = cfg.CONF
CONF.import_opt('vpn_image_id', 'nova.cloudpipe.pipelib')


def fake_vpn_instance():
<<<<<<< HEAD
    return {'id': 7, 'image_ref': FLAGS.vpn_image_id, 'vm_state': 'active',
            'created_at': utils.parse_strtime('1981-10-20T00:00:00.000000'),
            'uuid': 7777, 'project_id': 'other'}
=======
    return {
        'id': 7, 'image_ref': CONF.vpn_image_id, 'vm_state': 'active',
        'created_at': timeutils.parse_strtime('1981-10-20T00:00:00.000000'),
        'uuid': 7777, 'project_id': 'other',
    }
>>>>>>> f118602f


def compute_api_get_all_empty(context, search_opts=None):
    return []


def compute_api_get_all(context, search_opts=None):
        return [fake_vpn_instance()]


def db_security_group_exists(context, project_id, group_name):
    # used in pipelib
    return True


def utils_vpn_ping(addr, port, timoeout=0.05, session_id=None):
    return True


class CloudpipeTest(test.TestCase):

    def setUp(self):
        super(CloudpipeTest, self).setUp()
        self.controller = cloudpipe.CloudpipeController()
        self.stubs.Set(self.controller.compute_api, "get_all",
                       compute_api_get_all_empty)
        self.stubs.Set(db, "security_group_exists",
                       db_security_group_exists)
        self.stubs.Set(utils, 'vpn_ping', utils_vpn_ping)

    def test_cloudpipe_list_no_network(self):

        def fake_get_nw_info_for_instance(instance):
            return {}

        self.stubs.Set(compute_utils, "get_nw_info_for_instance",
                       fake_get_nw_info_for_instance)
        self.stubs.Set(self.controller.compute_api, "get_all",
                       compute_api_get_all)
        req = fakes.HTTPRequest.blank('/v2/fake/os-cloudpipe')
        res_dict = self.controller.index(req)
        response = {'cloudpipes': [{'project_id': 'other',
                                    'instance_id': 7777,
                                    'created_at': '1981-10-20T00:00:00Z'}]}
        self.assertEqual(res_dict, response)

    def test_cloudpipe_list(self):

        def network_api_get(context, network_id):
            self.assertEqual(context.project_id, 'other')
            return {'vpn_public_address': '127.0.0.1',
                    'vpn_public_port': 22}

        def fake_get_nw_info_for_instance(instance):
            return fake_network.fake_get_instance_nw_info(self.stubs,
                                                          spectacular=True)

        self.stubs.Set(compute_utils, "get_nw_info_for_instance",
                       fake_get_nw_info_for_instance)
        self.stubs.Set(self.controller.network_api, "get",
                       network_api_get)
        self.stubs.Set(self.controller.compute_api, "get_all",
                       compute_api_get_all)
        req = fakes.HTTPRequest.blank('/v2/fake/os-cloudpipe')
        res_dict = self.controller.index(req)
        response = {'cloudpipes': [{'project_id': 'other',
                                    'internal_ip': '192.168.1.100',
                                    'public_ip': '127.0.0.1',
                                    'public_port': 22,
                                    'state': 'running',
                                    'instance_id': 7777,
                                    'created_at': '1981-10-20T00:00:00Z'}]}
        self.assertThat(res_dict, matchers.DictMatches(response))

    def test_cloudpipe_create(self):
        def launch_vpn_instance(context):
            return ([fake_vpn_instance()], 'fake-reservation')

        self.stubs.Set(self.controller.cloudpipe, 'launch_vpn_instance',
                       launch_vpn_instance)
        body = {'cloudpipe': {'project_id': 1}}
        req = fakes.HTTPRequest.blank('/v2/fake/os-cloudpipe')
        res_dict = self.controller.create(req, body)

        response = {'instance_id': 7777}
        self.assertEqual(res_dict, response)

    def test_cloudpipe_create_already_running(self):
        def launch_vpn_instance(*args, **kwargs):
            self.fail("Method should not have been called")

        self.stubs.Set(self.controller.cloudpipe, 'launch_vpn_instance',
                       launch_vpn_instance)
        self.stubs.Set(self.controller.compute_api, "get_all",
                       compute_api_get_all)
        body = {'cloudpipe': {'project_id': 1}}
        req = fakes.HTTPRequest.blank('/v2/fake/os-cloudpipe')
        res_dict = self.controller.create(req, body)
        response = {'instance_id': 7777}
        self.assertEqual(res_dict, response)


class CloudpipesXMLSerializerTest(test.TestCase):
    def test_default_serializer(self):
        serializer = cloudpipe.CloudpipeTemplate()
        exemplar = dict(cloudpipe=dict(instance_id='1234-1234-1234-1234'))
        text = serializer.serialize(exemplar)
        tree = etree.fromstring(text)
        self.assertEqual('cloudpipe', tree.tag)
        for child in tree:
            self.assertTrue(child.tag in exemplar['cloudpipe'])
            self.assertEqual(child.text, exemplar['cloudpipe'][child.tag])

    def test_index_serializer(self):
        serializer = cloudpipe.CloudpipesTemplate()
        exemplar = dict(cloudpipes=[
                dict(
                        project_id='1234',
                        public_ip='1.2.3.4',
                        public_port='321',
                        instance_id='1234-1234-1234-1234',
                        created_at=timeutils.isotime(),
                        state='running'),
                dict(
                        project_id='4321',
                        public_ip='4.3.2.1',
                        public_port='123',
                        state='pending')])
        text = serializer.serialize(exemplar)
        tree = etree.fromstring(text)
        self.assertEqual('cloudpipes', tree.tag)
        self.assertEqual(len(exemplar['cloudpipes']), len(tree))
        for idx, cl_pipe in enumerate(tree):
            kp_data = exemplar['cloudpipes'][idx]
            for child in cl_pipe:
                self.assertTrue(child.tag in kp_data)
                self.assertEqual(child.text, kp_data[child.tag])

    def test_deserializer(self):
        deserializer = wsgi.XMLDeserializer()
        exemplar = dict(cloudpipe=dict(project_id='4321'))
        intext = ("<?xml version='1.0' encoding='UTF-8'?>\n"
                  '<cloudpipe><project_id>4321</project_id></cloudpipe>')
        result = deserializer.deserialize(intext)['body']
        self.assertEqual(result, exemplar)<|MERGE_RESOLUTION|>--- conflicted
+++ resolved
@@ -16,13 +16,8 @@
 from lxml import etree
 from oslo.config import cfg
 
-<<<<<<< HEAD
-from nova.api.openstack import wsgi
-from nova.api.openstack.compute.contrib import cloudpipe
-=======
 from nova.api.openstack.compute.contrib import cloudpipe
 from nova.api.openstack import wsgi
->>>>>>> f118602f
 from nova.compute import utils as compute_utils
 from nova import db
 from nova.openstack.common import timeutils
@@ -37,17 +32,11 @@
 
 
 def fake_vpn_instance():
-<<<<<<< HEAD
-    return {'id': 7, 'image_ref': FLAGS.vpn_image_id, 'vm_state': 'active',
-            'created_at': utils.parse_strtime('1981-10-20T00:00:00.000000'),
-            'uuid': 7777, 'project_id': 'other'}
-=======
     return {
         'id': 7, 'image_ref': CONF.vpn_image_id, 'vm_state': 'active',
         'created_at': timeutils.parse_strtime('1981-10-20T00:00:00.000000'),
         'uuid': 7777, 'project_id': 'other',
     }
->>>>>>> f118602f
 
 
 def compute_api_get_all_empty(context, search_opts=None):
