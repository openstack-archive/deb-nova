# vim: tabstop=4 shiftwidth=4 softtabstop=4

# Copyright 2011 OpenStack Foundation
# Copyright 2012 Justin Santa Barbara
#
#    Licensed under the Apache License, Version 2.0 (the "License"); you may
#    not use this file except in compliance with the License. You may obtain
#    a copy of the License at
#
#         http://www.apache.org/licenses/LICENSE-2.0
#
#    Unless required by applicable law or agreed to in writing, software
#    distributed under the License is distributed on an "AS IS" BASIS, WITHOUT
#    WARRANTIES OR CONDITIONS OF ANY KIND, either express or implied. See the
#    License for the specific language governing permissions and limitations
#    under the License.

from lxml import etree
import mox
from oslo.config import cfg
import webob

from nova.api.openstack.compute.contrib import security_groups
from nova.api.openstack import wsgi
from nova.api.openstack import xmlutil
from nova import compute
import nova.db
from nova import exception
<<<<<<< HEAD
from nova import flags
=======
from nova.openstack.common import jsonutils
from nova import quota
>>>>>>> f118602f
from nova import test
from nova.tests.api.openstack import fakes
from nova.tests import utils

CONF = cfg.CONF
FAKE_UUID = 'a47ae74e-ab08-447f-8eee-ffd43fc46c16'

FLAGS = flags.FLAGS


class AttrDict(dict):
    def __getattr__(self, k):
        return self[k]


def security_group_template(**kwargs):
    sg = kwargs.copy()
    sg.setdefault('tenant_id', '123')
    sg.setdefault('name', 'test')
    sg.setdefault('description', 'test-description')
    return sg


def security_group_db(security_group, id=None):
    attrs = security_group.copy()
    if 'tenant_id' in attrs:
        attrs['project_id'] = attrs.pop('tenant_id')
    if id is not None:
        attrs['id'] = id
    attrs.setdefault('rules', [])
    attrs.setdefault('instances', [])
    return AttrDict(attrs)


def security_group_rule_template(**kwargs):
    rule = kwargs.copy()
    rule.setdefault('ip_protocol', 'tcp')
    rule.setdefault('from_port', 22)
    rule.setdefault('to_port', 22)
    rule.setdefault('parent_group_id', 2)
    return rule


def security_group_rule_db(rule, id=None):
    attrs = rule.copy()
    if 'ip_protocol' in attrs:
        attrs['protocol'] = attrs.pop('ip_protocol')
    return AttrDict(attrs)


def return_server(context, server_id):
    return {'id': int(server_id),
            'power_state': 0x01,
            'host': "localhost",
            'uuid': FAKE_UUID,
            'name': 'asdf'}


def return_server_by_uuid(context, server_uuid):
    return {'id': 1,
            'power_state': 0x01,
            'host': "localhost",
            'uuid': server_uuid,
            'name': 'asdf'}


def return_non_running_server(context, server_id):
    return {'id': server_id, 'power_state': 0x02, 'uuid': FAKE_UUID,
            'host': "localhost", 'name': 'asdf'}


def return_security_group_by_name(context, project_id, group_name):
    return {'id': 1, 'name': group_name,
            "instances": [{'id': 1, 'uuid': FAKE_UUID}]}


def return_security_group_without_instances(context, project_id, group_name):
    return {'id': 1, 'name': group_name}


def return_server_nonexistent(context, server_id):
    raise exception.InstanceNotFound(instance_id=server_id)


class TestSecurityGroups(test.TestCase):
    def setUp(self):
        super(TestSecurityGroups, self).setUp()

        self.controller = security_groups.SecurityGroupController()
        self.server_controller = (
            security_groups.ServerSecurityGroupController())
        self.manager = security_groups.SecurityGroupActionController()

        # This needs to be done here to set fake_id because the derived
        # class needs to be called first if it wants to set
        # 'security_group_api' and this setUp method needs to be called.
        if self.controller.security_group_api.id_is_uuid:
            self.fake_id = '11111111-1111-1111-1111-111111111111'
        else:
            self.fake_id = '11111111'

    def _assert_no_security_groups_reserved(self, context):
        """Check that no reservations are leaked during tests."""
        result = quota.QUOTAS.get_project_quotas(context, context.project_id)
        self.assertEqual(result['security_groups']['reserved'], 0)

    def test_create_security_group(self):
        sg = security_group_template()

        req = fakes.HTTPRequest.blank('/v2/fake/os-security-groups')
        res_dict = self.controller.create(req, {'security_group': sg})
        self.assertEqual(res_dict['security_group']['name'], 'test')
        self.assertEqual(res_dict['security_group']['description'],
                         'test-description')

    def test_create_security_group_with_no_name(self):
        sg = security_group_template()
        del sg['name']

        req = fakes.HTTPRequest.blank('/v2/fake/os-security-groups')
        self.assertRaises(webob.exc.HTTPUnprocessableEntity,
                          self.controller.create, req, sg)

        self._assert_no_security_groups_reserved(req.environ['nova.context'])

    def test_create_security_group_with_no_description(self):
        sg = security_group_template()
        del sg['description']

        req = fakes.HTTPRequest.blank('/v2/fake/os-security-groups')
        self.assertRaises(webob.exc.HTTPBadRequest, self.controller.create,
                          req, {'security_group': sg})

        self._assert_no_security_groups_reserved(req.environ['nova.context'])

    def test_create_security_group_with_blank_name(self):
        sg = security_group_template(name='')

        req = fakes.HTTPRequest.blank('/v2/fake/os-security-groups')
        self.assertRaises(webob.exc.HTTPBadRequest, self.controller.create,
                          req, {'security_group': sg})

        self._assert_no_security_groups_reserved(req.environ['nova.context'])

    def test_create_security_group_with_whitespace_name(self):
        sg = security_group_template(name=' ')

        req = fakes.HTTPRequest.blank('/v2/fake/os-security-groups')
        self.assertRaises(webob.exc.HTTPBadRequest, self.controller.create,
                          req, {'security_group': sg})

        self._assert_no_security_groups_reserved(req.environ['nova.context'])

    def test_create_security_group_with_blank_description(self):
        sg = security_group_template(description='')

        req = fakes.HTTPRequest.blank('/v2/fake/os-security-groups')
        self.assertRaises(webob.exc.HTTPBadRequest, self.controller.create,
                          req, {'security_group': sg})

        self._assert_no_security_groups_reserved(req.environ['nova.context'])

    def test_create_security_group_with_whitespace_description(self):
        sg = security_group_template(description=' ')

        req = fakes.HTTPRequest.blank('/v2/fake/os-security-groups')
        self.assertRaises(webob.exc.HTTPBadRequest, self.controller.create,
                          req, {'security_group': sg})

        self._assert_no_security_groups_reserved(req.environ['nova.context'])

    def test_create_security_group_with_duplicate_name(self):
        sg = security_group_template()

        # FIXME: Stub out _get instead of creating twice
        req = fakes.HTTPRequest.blank('/v2/fake/os-security-groups')
        self.controller.create(req, {'security_group': sg})

        req = fakes.HTTPRequest.blank('/v2/fake/os-security-groups')
        self.assertRaises(webob.exc.HTTPBadRequest, self.controller.create,
                          req, {'security_group': sg})

        self._assert_no_security_groups_reserved(req.environ['nova.context'])

    def test_create_security_group_with_no_body(self):
        req = fakes.HTTPRequest.blank('/v2/fake/os-security-groups')
        self.assertRaises(webob.exc.HTTPUnprocessableEntity,
                          self.controller.create, req, None)

        self._assert_no_security_groups_reserved(req.environ['nova.context'])

    def test_create_security_group_with_no_security_group(self):
        body = {'no-securityGroup': None}

        req = fakes.HTTPRequest.blank('/v2/fake/os-security-groups')
        self.assertRaises(webob.exc.HTTPUnprocessableEntity,
                          self.controller.create, req, body)

        self._assert_no_security_groups_reserved(req.environ['nova.context'])

    def test_create_security_group_above_255_characters_name(self):
        sg = security_group_template(name='1234567890' * 26)

        req = fakes.HTTPRequest.blank('/v2/fake/os-security-groups')
        self.assertRaises(webob.exc.HTTPBadRequest, self.controller.create,
                          req, {'security_group': sg})

        self._assert_no_security_groups_reserved(req.environ['nova.context'])

    def test_create_security_group_above_255_characters_description(self):
        sg = security_group_template(description='1234567890' * 26)

        req = fakes.HTTPRequest.blank('/v2/fake/os-security-groups')
        self.assertRaises(webob.exc.HTTPBadRequest, self.controller.create,
                          req, {'security_group': sg})

        self._assert_no_security_groups_reserved(req.environ['nova.context'])

    def test_create_security_group_non_string_name(self):
        sg = security_group_template(name=12)

        req = fakes.HTTPRequest.blank('/v2/fake/os-security-groups')
        self.assertRaises(webob.exc.HTTPBadRequest, self.controller.create,
                          req, {'security_group': sg})

        self._assert_no_security_groups_reserved(req.environ['nova.context'])

    def test_create_security_group_non_string_description(self):
        sg = security_group_template(description=12)

        req = fakes.HTTPRequest.blank('/v2/fake/os-security-groups')
        self.assertRaises(webob.exc.HTTPBadRequest, self.controller.create,
                          req, {'security_group': sg})

<<<<<<< HEAD
    def test_create_security_group_quota_limit(self):
        req = fakes.HTTPRequest.blank('/v2/fake/os-security-groups')
        for num in range(1, FLAGS.quota_security_groups):
=======
        self._assert_no_security_groups_reserved(req.environ['nova.context'])

    def test_create_security_group_quota_limit(self):
        req = fakes.HTTPRequest.blank('/v2/fake/os-security-groups')
        for num in range(1, CONF.quota_security_groups + 1):
>>>>>>> f118602f
            name = 'test%s' % num
            sg = security_group_template(name=name)
            res_dict = self.controller.create(req, {'security_group': sg})
            self.assertEqual(res_dict['security_group']['name'], name)

        sg = security_group_template()
<<<<<<< HEAD
        self.assertRaises(webob.exc.HTTPBadRequest, self.controller.create,
=======
        self.assertRaises(exception.SecurityGroupLimitExceeded,
                          self.controller.create,
>>>>>>> f118602f
                          req, {'security_group': sg})

    def test_get_security_group_list(self):
        groups = []
        for i, name in enumerate(['default', 'test']):
            sg = security_group_template(id=i + 1,
                                         name=name,
                                         description=name + '-desc',
                                         rules=[])
            groups.append(sg)
        expected = {'security_groups': groups}

        def return_security_groups(context, project_id):
            return [security_group_db(sg) for sg in groups]

        self.stubs.Set(nova.db, 'security_group_get_by_project',
                       return_security_groups)

        req = fakes.HTTPRequest.blank('/v2/fake/os-security-groups')
        res_dict = self.controller.index(req)

        self.assertEquals(res_dict, expected)

    def test_get_security_group_list_all_tenants(self):
        all_groups = []
        tenant_groups = []

        for i, name in enumerate(['default', 'test']):
            sg = security_group_template(id=i + 1,
                                         name=name,
                                         description=name + '-desc',
                                         rules=[])
            all_groups.append(sg)
            if name == 'default':
                tenant_groups.append(sg)

        all = {'security_groups': all_groups}
        tenant_specific = {'security_groups': tenant_groups}

        def return_all_security_groups(context):
            return [security_group_db(sg) for sg in all_groups]

        self.stubs.Set(nova.db, 'security_group_get_all',
                       return_all_security_groups)

        def return_tenant_security_groups(context, project_id):
            return [security_group_db(sg) for sg in tenant_groups]

        self.stubs.Set(nova.db, 'security_group_get_by_project',
                       return_tenant_security_groups)

        path = '/v2/fake/os-security-groups'

        req = fakes.HTTPRequest.blank(path, use_admin_context=True)
        res_dict = self.controller.index(req)
        self.assertEquals(res_dict, tenant_specific)

        req = fakes.HTTPRequest.blank('%s?all_tenants=1' % path,
                                      use_admin_context=True)
        res_dict = self.controller.index(req)
        self.assertEquals(res_dict, all)

    def test_get_security_group_by_instance(self):
        groups = []
        for i, name in enumerate(['default', 'test']):
            sg = security_group_template(id=i + 1,
                                         name=name,
                                         description=name + '-desc',
                                         rules=[])
            groups.append(sg)
        expected = {'security_groups': groups}

        def return_instance(context, server_id):
            self.assertEquals(server_id, FAKE_UUID)
            return return_server_by_uuid(context, server_id)

        self.stubs.Set(nova.db, 'instance_get_by_uuid',
                       return_instance)

        def return_security_groups(context, instance_id):
            self.assertEquals(instance_id, 1)
            return [security_group_db(sg) for sg in groups]

        self.stubs.Set(nova.db, 'security_group_get_by_instance',
                       return_security_groups)

        req = fakes.HTTPRequest.blank('/v2/%s/servers/%s/os-security-groups' %
                                      ('fake', FAKE_UUID))
        res_dict = self.server_controller.index(req, FAKE_UUID)

        self.assertEquals(res_dict, expected)

    def test_get_security_group_by_instance_non_existing(self):
        self.stubs.Set(nova.db, 'instance_get', return_server_nonexistent)
        self.stubs.Set(nova.db, 'instance_get_by_uuid',
                       return_server_nonexistent)
        req = fakes.HTTPRequest.blank('/v2/fake/servers/1/os-security-groups')
        self.assertRaises(webob.exc.HTTPNotFound,
                          self.server_controller.index, req, '1')

    def test_get_security_group_by_instance_invalid_id(self):
        req = fakes.HTTPRequest.blank(
            '/v2/fake/servers/invalid/os-security-groups')
        self.assertRaises(webob.exc.HTTPNotFound,
                          self.server_controller.index, req, 'invalid')

    def test_get_security_group_by_id(self):
        sg = security_group_template(id=2, rules=[])

        def return_security_group(context, group_id):
            self.assertEquals(sg['id'], group_id)
            return security_group_db(sg)

        self.stubs.Set(nova.db, 'security_group_get',
                       return_security_group)

        req = fakes.HTTPRequest.blank('/v2/fake/os-security-groups/2')
        res_dict = self.controller.show(req, '2')

        expected = {'security_group': sg}
        self.assertEquals(res_dict, expected)

    def test_get_security_group_by_invalid_id(self):
        req = fakes.HTTPRequest.blank('/v2/fake/os-security-groups/invalid')
        self.assertRaises(webob.exc.HTTPBadRequest, self.controller.delete,
                          req, 'invalid')

    def test_get_security_group_by_non_existing_id(self):
        req = fakes.HTTPRequest.blank('/v2/fake/os-security-groups/%s' %
                                      self.fake_id)
        self.assertRaises(webob.exc.HTTPNotFound, self.controller.delete,
                          req, self.fake_id)

    def test_delete_security_group_by_id(self):
        sg = security_group_template(id=1, rules=[])

        self.called = False

        def security_group_destroy(context, id):
            self.called = True

        def return_security_group(context, group_id):
            self.assertEquals(sg['id'], group_id)
            return security_group_db(sg)

        self.stubs.Set(nova.db, 'security_group_destroy',
                       security_group_destroy)
        self.stubs.Set(nova.db, 'security_group_get',
                       return_security_group)

        req = fakes.HTTPRequest.blank('/v2/fake/os-security-groups/1')
        self.controller.delete(req, '1')

        self.assertTrue(self.called)

    def test_delete_security_group_by_invalid_id(self):
        req = fakes.HTTPRequest.blank('/v2/fake/os-security-groups/invalid')
        self.assertRaises(webob.exc.HTTPBadRequest, self.controller.delete,
                          req, 'invalid')

    def test_delete_security_group_by_non_existing_id(self):
        req = fakes.HTTPRequest.blank('/v2/fake/os-security-groups/%s'
                                      % self.fake_id)
        self.assertRaises(webob.exc.HTTPNotFound, self.controller.delete,
                          req, self.fake_id)

    def test_delete_security_group_in_use(self):
        sg = security_group_template(id=1, rules=[])

        def security_group_in_use(context, id):
            return True

        def return_security_group(context, group_id):
            self.assertEquals(sg['id'], group_id)
            return security_group_db(sg)

        self.stubs.Set(nova.db, 'security_group_in_use',
                       security_group_in_use)
        self.stubs.Set(nova.db, 'security_group_get',
                       return_security_group)

        req = fakes.HTTPRequest.blank('/v2/fake/os-security-groups/1')
        self.assertRaises(webob.exc.HTTPBadRequest, self.controller.delete,
                          req, '1')

    def test_associate_by_non_existing_security_group_name(self):
        self.stubs.Set(nova.db, 'instance_get', return_server)
        self.assertEquals(return_server(None, '1'),
                          nova.db.instance_get(None, '1'))
        body = dict(addSecurityGroup=dict(name='non-existing'))

        req = fakes.HTTPRequest.blank('/v2/fake/servers/1/action')
        self.assertRaises(webob.exc.HTTPNotFound,
                          self.manager._addSecurityGroup, req, '1', body)

    def test_associate_by_invalid_server_id(self):
        body = dict(addSecurityGroup=dict(name='test'))

        req = fakes.HTTPRequest.blank('/v2/fake/servers/invalid/action')
        self.assertRaises(webob.exc.HTTPNotFound,
                          self.manager._addSecurityGroup, req, 'invalid', body)

    def test_associate_without_body(self):
        self.stubs.Set(nova.db, 'instance_get', return_server)
        body = dict(addSecurityGroup=None)

        req = fakes.HTTPRequest.blank('/v2/fake/servers/1/action')
        self.assertRaises(webob.exc.HTTPBadRequest,
                          self.manager._addSecurityGroup, req, '1', body)

    def test_associate_no_security_group_name(self):
        self.stubs.Set(nova.db, 'instance_get', return_server)
        body = dict(addSecurityGroup=dict())

        req = fakes.HTTPRequest.blank('/v2/fake/servers/1/action')
        self.assertRaises(webob.exc.HTTPBadRequest,
                          self.manager._addSecurityGroup, req, '1', body)

    def test_associate_security_group_name_with_whitespaces(self):
        self.stubs.Set(nova.db, 'instance_get', return_server)
        body = dict(addSecurityGroup=dict(name="   "))

        req = fakes.HTTPRequest.blank('/v2/fake/servers/1/action')
        self.assertRaises(webob.exc.HTTPBadRequest,
                          self.manager._addSecurityGroup, req, '1', body)

    def test_associate_non_existing_instance(self):
        self.stubs.Set(nova.db, 'instance_get', return_server_nonexistent)
        self.stubs.Set(nova.db, 'instance_get_by_uuid',
                       return_server_nonexistent)
        body = dict(addSecurityGroup=dict(name="test"))

        req = fakes.HTTPRequest.blank('/v2/fake/servers/1/action')
        self.assertRaises(webob.exc.HTTPNotFound,
                          self.manager._addSecurityGroup, req, '1', body)

    def test_associate_non_running_instance(self):
        self.stubs.Set(nova.db, 'instance_get', return_non_running_server)
        self.stubs.Set(nova.db, 'instance_get_by_uuid',
                       return_non_running_server)
        self.stubs.Set(nova.db, 'security_group_get_by_name',
                       return_security_group_without_instances)
        body = dict(addSecurityGroup=dict(name="test"))

        req = fakes.HTTPRequest.blank('/v2/fake/servers/1/action')
        self.assertRaises(webob.exc.HTTPBadRequest,
                          self.manager._addSecurityGroup, req, '1', body)

    def test_associate_already_associated_security_group_to_instance(self):
        self.stubs.Set(nova.db, 'instance_get', return_server)
        self.stubs.Set(nova.db, 'instance_get_by_uuid',
                       return_server_by_uuid)
        self.stubs.Set(nova.db, 'security_group_get_by_name',
                       return_security_group_by_name)
        body = dict(addSecurityGroup=dict(name="test"))

        req = fakes.HTTPRequest.blank('/v2/fake/servers/1/action')
        self.assertRaises(webob.exc.HTTPBadRequest,
                          self.manager._addSecurityGroup, req, '1', body)

    def test_associate(self):
        self.stubs.Set(nova.db, 'instance_get', return_server)
        self.stubs.Set(nova.db, 'instance_get_by_uuid',
                       return_server_by_uuid)
        self.mox.StubOutWithMock(nova.db, 'instance_add_security_group')
        nova.db.instance_add_security_group(mox.IgnoreArg(),
                                            mox.IgnoreArg(),
                                            mox.IgnoreArg())
        self.stubs.Set(nova.db, 'security_group_get_by_name',
                       return_security_group_without_instances)
        self.mox.ReplayAll()

        body = dict(addSecurityGroup=dict(name="test"))

        req = fakes.HTTPRequest.blank('/v2/fake/servers/1/action')
        self.manager._addSecurityGroup(req, '1', body)

    def test_disassociate_by_non_existing_security_group_name(self):
        self.stubs.Set(nova.db, 'instance_get', return_server)
        self.assertEquals(return_server(None, '1'),
                          nova.db.instance_get(None, '1'))
        body = dict(removeSecurityGroup=dict(name='non-existing'))

        req = fakes.HTTPRequest.blank('/v2/fake/servers/1/action')
        self.assertRaises(webob.exc.HTTPNotFound,
                          self.manager._removeSecurityGroup, req, '1', body)

    def test_disassociate_by_invalid_server_id(self):
        self.stubs.Set(nova.db, 'security_group_get_by_name',
                       return_security_group_by_name)
        body = dict(removeSecurityGroup=dict(name='test'))

        req = fakes.HTTPRequest.blank('/v2/fake/servers/invalid/action')
        self.assertRaises(webob.exc.HTTPNotFound,
                          self.manager._removeSecurityGroup, req, 'invalid',
                          body)

    def test_disassociate_without_body(self):
        self.stubs.Set(nova.db, 'instance_get', return_server)
        body = dict(removeSecurityGroup=None)

        req = fakes.HTTPRequest.blank('/v2/fake/servers/1/action')
        self.assertRaises(webob.exc.HTTPBadRequest,
                          self.manager._removeSecurityGroup, req, '1', body)

    def test_disassociate_no_security_group_name(self):
        self.stubs.Set(nova.db, 'instance_get', return_server)
        body = dict(removeSecurityGroup=dict())

        req = fakes.HTTPRequest.blank('/v2/fake/servers/1/action')
        self.assertRaises(webob.exc.HTTPBadRequest,
                          self.manager._removeSecurityGroup, req, '1', body)

    def test_disassociate_security_group_name_with_whitespaces(self):
        self.stubs.Set(nova.db, 'instance_get', return_server)
        body = dict(removeSecurityGroup=dict(name="   "))

        req = fakes.HTTPRequest.blank('/v2/fake/servers/1/action')
        self.assertRaises(webob.exc.HTTPBadRequest,
                          self.manager._removeSecurityGroup, req, '1', body)

    def test_disassociate_non_existing_instance(self):
        self.stubs.Set(nova.db, 'instance_get', return_server_nonexistent)
        self.stubs.Set(nova.db, 'security_group_get_by_name',
                       return_security_group_by_name)
        body = dict(removeSecurityGroup=dict(name="test"))

        req = fakes.HTTPRequest.blank('/v2/fake/servers/1/action')
        self.assertRaises(webob.exc.HTTPNotFound,
                          self.manager._removeSecurityGroup, req, '1', body)

    def test_disassociate_non_running_instance(self):
        self.stubs.Set(nova.db, 'instance_get', return_non_running_server)
        self.stubs.Set(nova.db, 'instance_get_by_uuid',
                       return_non_running_server)
        self.stubs.Set(nova.db, 'security_group_get_by_name',
                       return_security_group_by_name)
        body = dict(removeSecurityGroup=dict(name="test"))

        req = fakes.HTTPRequest.blank('/v2/fake/servers/1/action')
        self.assertRaises(webob.exc.HTTPBadRequest,
                          self.manager._removeSecurityGroup, req, '1', body)

    def test_disassociate_already_associated_security_group_to_instance(self):
        self.stubs.Set(nova.db, 'instance_get', return_server)
        self.stubs.Set(nova.db, 'instance_get_by_uuid',
                       return_server_by_uuid)
        self.stubs.Set(nova.db, 'security_group_get_by_name',
                       return_security_group_without_instances)
        body = dict(removeSecurityGroup=dict(name="test"))

        req = fakes.HTTPRequest.blank('/v2/fake/servers/1/action')
        self.assertRaises(webob.exc.HTTPBadRequest,
                          self.manager._removeSecurityGroup, req, '1', body)

    def test_disassociate(self):
        self.stubs.Set(nova.db, 'instance_get', return_server)
        self.stubs.Set(nova.db, 'instance_get_by_uuid',
                       return_server_by_uuid)
        self.mox.StubOutWithMock(nova.db, 'instance_remove_security_group')
        nova.db.instance_remove_security_group(mox.IgnoreArg(),
                                    mox.IgnoreArg(),
                                    mox.IgnoreArg())
        self.stubs.Set(nova.db, 'security_group_get_by_name',
                       return_security_group_by_name)
        self.mox.ReplayAll()

        body = dict(removeSecurityGroup=dict(name="test"))

        req = fakes.HTTPRequest.blank('/v2/fake/servers/1/action')
        self.manager._removeSecurityGroup(req, '1', body)


class TestSecurityGroupRules(test.TestCase):
    def setUp(self):
        super(TestSecurityGroupRules, self).setUp()

        self.controller = security_groups.SecurityGroupController()
        if self.controller.security_group_api.id_is_uuid:
            id1 = '11111111-1111-1111-1111-111111111111'
            id2 = '22222222-2222-2222-2222-222222222222'
            self.invalid_id = '33333333-3333-3333-3333-333333333333'
        else:
            id1 = 1
            id2 = 2
            self.invalid_id = '33333333'

        self.sg1 = security_group_template(id=id1)
        self.sg2 = security_group_template(
            id=id2, name='authorize_revoke',
            description='authorize-revoke testing')

        db1 = security_group_db(self.sg1)
        db2 = security_group_db(self.sg2)

        def return_security_group(context, group_id):
            if group_id == db1['id']:
                return db1
            if group_id == db2['id']:
                return db2
            raise exception.NotFound()

        self.stubs.Set(nova.db, 'security_group_get',
                       return_security_group)

        self.parent_security_group = db2

        self.controller = security_groups.SecurityGroupRulesController()

    def test_create_by_cidr(self):
        rule = security_group_rule_template(cidr='10.2.3.124/24',
                                            parent_group_id=self.sg2['id'])

        req = fakes.HTTPRequest.blank('/v2/fake/os-security-group-rules')
        res_dict = self.controller.create(req, {'security_group_rule': rule})
        security_group_rule = res_dict['security_group_rule']
        self.assertNotEquals(security_group_rule['id'], 0)
        self.assertEquals(security_group_rule['parent_group_id'],
                          self.sg2['id'])
        self.assertEquals(security_group_rule['ip_range']['cidr'],
                          "10.2.3.124/24")

    def test_create_by_group_id(self):
        rule = security_group_rule_template(group_id=self.sg1['id'],
                                            parent_group_id=self.sg2['id'])

        req = fakes.HTTPRequest.blank('/v2/fake/os-security-group-rules')
        res_dict = self.controller.create(req, {'security_group_rule': rule})

        security_group_rule = res_dict['security_group_rule']
        self.assertNotEquals(security_group_rule['id'], 0)
        self.assertEquals(security_group_rule['parent_group_id'],
                          self.sg2['id'])

    def test_create_by_same_group_id(self):
        rule1 = security_group_rule_template(group_id=self.sg1['id'],
                                             from_port=80, to_port=80,
                                             parent_group_id=self.sg2['id'])
        self.parent_security_group['rules'] = [security_group_rule_db(rule1)]

        rule2 = security_group_rule_template(group_id=self.sg1['id'],
                                             from_port=81, to_port=81,
                                             parent_group_id=self.sg2['id'])

        req = fakes.HTTPRequest.blank('/v2/fake/os-security-group-rules')
        res_dict = self.controller.create(req, {'security_group_rule': rule2})

        security_group_rule = res_dict['security_group_rule']
        self.assertNotEquals(security_group_rule['id'], 0)
        self.assertEquals(security_group_rule['parent_group_id'],
                          self.sg2['id'])
        self.assertEquals(security_group_rule['from_port'], 81)
        self.assertEquals(security_group_rule['to_port'], 81)

    def test_create_by_invalid_cidr_json(self):
        rule = security_group_rule_template(
                ip_protocol="tcp",
                from_port=22,
                to_port=22,
                parent_group_id=self.sg2['id'],
                cidr="10.2.3.124/2433")
        req = fakes.HTTPRequest.blank('/v2/fake/os-security-group-rules')
        self.assertRaises(webob.exc.HTTPBadRequest, self.controller.create,
                          req, {'security_group_rule': rule})

    def test_create_by_invalid_tcp_port_json(self):
        rule = security_group_rule_template(
                ip_protocol="tcp",
                from_port=75534,
                to_port=22,
                parent_group_id=self.sg2['id'],
                cidr="10.2.3.124/24")

        req = fakes.HTTPRequest.blank('/v2/fake/os-security-group-rules')
        self.assertRaises(webob.exc.HTTPBadRequest, self.controller.create,
                          req, {'security_group_rule': rule})

    def test_create_by_invalid_icmp_port_json(self):
        rule = security_group_rule_template(
                ip_protocol="icmp",
                from_port=1,
                to_port=256,
                parent_group_id=self.sg2['id'],
                cidr="10.2.3.124/24")
        req = fakes.HTTPRequest.blank('/v2/fake/os-security-group-rules')
        self.assertRaises(webob.exc.HTTPBadRequest, self.controller.create,
                          req, {'security_group_rule': rule})

    def test_create_add_existing_rules_by_cidr(self):
        rule = security_group_rule_template(cidr='10.0.0.0/24',
                                            parent_group_id=self.sg2['id'])

        self.parent_security_group['rules'] = [security_group_rule_db(rule)]

        req = fakes.HTTPRequest.blank('/v2/fake/os-security-group-rules')
        self.assertRaises(webob.exc.HTTPBadRequest, self.controller.create,
                          req, {'security_group_rule': rule})

    def test_create_add_existing_rules_by_group_id(self):
        rule = security_group_rule_template(group_id=1)

        self.parent_security_group['rules'] = [security_group_rule_db(rule)]

        req = fakes.HTTPRequest.blank('/v2/fake/os-security-group-rules')
        self.assertRaises(webob.exc.HTTPBadRequest, self.controller.create,
                          req, {'security_group_rule': rule})

    def test_create_with_no_body(self):
        req = fakes.HTTPRequest.blank('/v2/fake/os-security-group-rules')
        self.assertRaises(webob.exc.HTTPUnprocessableEntity,
                          self.controller.create, req, None)

    def test_create_with_no_security_group_rule_in_body(self):
        rules = {'test': 'test'}
        req = fakes.HTTPRequest.blank('/v2/fake/os-security-group-rules')
        self.assertRaises(webob.exc.HTTPUnprocessableEntity,
                          self.controller.create, req, rules)

    def test_create_with_invalid_parent_group_id(self):
        rule = security_group_rule_template(parent_group_id='invalid')

        req = fakes.HTTPRequest.blank('/v2/fake/os-security-group-rules')
        self.assertRaises(webob.exc.HTTPBadRequest, self.controller.create,
                          req, {'security_group_rule': rule})

    def test_create_with_non_existing_parent_group_id(self):
        rule = security_group_rule_template(group_id='invalid',
                                            parent_group_id=self.invalid_id)

        req = fakes.HTTPRequest.blank('/v2/fake/os-security-group-rules')
        self.assertRaises(webob.exc.HTTPNotFound, self.controller.create,
                          req, {'security_group_rule': rule})

    def test_create_with_invalid_protocol(self):
        rule = security_group_rule_template(ip_protocol='invalid-protocol',
                                            cidr='10.2.2.0/24',
                                            parent_group_id=self.sg2['id'])

        req = fakes.HTTPRequest.blank('/v2/fake/os-security-group-rules')
        self.assertRaises(webob.exc.HTTPBadRequest, self.controller.create,
                          req, {'security_group_rule': rule})

    def test_create_with_no_protocol(self):
        rule = security_group_rule_template(cidr='10.2.2.0/24',
                                            parent_group_id=self.sg2['id'])
        del rule['ip_protocol']

        req = fakes.HTTPRequest.blank('/v2/fake/os-security-group-rules')
        self.assertRaises(webob.exc.HTTPBadRequest, self.controller.create,
                          req, {'security_group_rule': rule})

    def test_create_with_invalid_from_port(self):
        rule = security_group_rule_template(from_port='666666',
                                            cidr='10.2.2.0/24',
                                            parent_group_id=self.sg2['id'])

        req = fakes.HTTPRequest.blank('/v2/fake/os-security-group-rules')
        self.assertRaises(webob.exc.HTTPBadRequest, self.controller.create,
                          req, {'security_group_rule': rule})

    def test_create_with_invalid_to_port(self):
        rule = security_group_rule_template(to_port='666666',
                                            cidr='10.2.2.0/24',
                                            parent_group_id=self.sg2['id'])

        req = fakes.HTTPRequest.blank('/v2/fake/os-security-group-rules')
        self.assertRaises(webob.exc.HTTPBadRequest, self.controller.create,
                          req, {'security_group_rule': rule})

    def test_create_with_non_numerical_from_port(self):
        rule = security_group_rule_template(from_port='invalid',
                                            cidr='10.2.2.0/24',
                                            parent_group_id=self.sg2['id'])

        req = fakes.HTTPRequest.blank('/v2/fake/os-security-group-rules')
        self.assertRaises(webob.exc.HTTPBadRequest, self.controller.create,
                          req, {'security_group_rule': rule})

    def test_create_with_non_numerical_to_port(self):
        rule = security_group_rule_template(to_port='invalid',
                                            cidr='10.2.2.0/24',
                                            parent_group_id=self.sg2['id'])

        req = fakes.HTTPRequest.blank('/v2/fake/os-security-group-rules')
        self.assertRaises(webob.exc.HTTPBadRequest, self.controller.create,
                          req, {'security_group_rule': rule})

    def test_create_with_no_from_port(self):
        rule = security_group_rule_template(cidr='10.2.2.0/24',
                                            parent_group_id=self.sg2['id'])
        del rule['from_port']

        req = fakes.HTTPRequest.blank('/v2/fake/os-security-group-rules')
        self.assertRaises(webob.exc.HTTPBadRequest, self.controller.create,
                          req, {'security_group_rule': rule})

    def test_create_with_no_to_port(self):
        rule = security_group_rule_template(cidr='10.2.2.0/24',
                                            parent_group_id=self.sg2['id'])
        del rule['to_port']

        req = fakes.HTTPRequest.blank('/v2/fake/os-security-group-rules')
        self.assertRaises(webob.exc.HTTPBadRequest, self.controller.create,
                          req, {'security_group_rule': rule})

    def test_create_with_invalid_cidr(self):
        rule = security_group_rule_template(cidr='10.2.2222.0/24',
                                            parent_group_id=self.sg2['id'])

        req = fakes.HTTPRequest.blank('/v2/fake/os-security-group-rules')
        self.assertRaises(webob.exc.HTTPBadRequest, self.controller.create,
                          req, {'security_group_rule': rule})

    def test_create_with_no_cidr_group(self):
        rule = security_group_rule_template(parent_group_id=self.sg2['id'])

        req = fakes.HTTPRequest.blank('/v2/fake/os-security-group-rules')
        res_dict = self.controller.create(req, {'security_group_rule': rule})

        security_group_rule = res_dict['security_group_rule']
        self.assertNotEquals(security_group_rule['id'], 0)
        self.assertEquals(security_group_rule['parent_group_id'],
                          self.parent_security_group['id'])
        self.assertEquals(security_group_rule['ip_range']['cidr'],
                          "0.0.0.0/0")

    def test_create_with_invalid_group_id(self):
        rule = security_group_rule_template(group_id='invalid',
                                            parent_group_id=self.sg2['id'])

        req = fakes.HTTPRequest.blank('/v2/fake/os-security-group-rules')
        self.assertRaises(webob.exc.HTTPBadRequest, self.controller.create,
                          req, {'security_group_rule': rule})

    def test_create_with_empty_group_id(self):
        rule = security_group_rule_template(group_id='',
                                            parent_group_id=self.sg2['id'])

        req = fakes.HTTPRequest.blank('/v2/fake/os-security-group-rules')
        self.assertRaises(webob.exc.HTTPBadRequest, self.controller.create,
                          req, {'security_group_rule': rule})

    def test_create_with_nonexist_group_id(self):
        rule = security_group_rule_template(group_id=self.invalid_id,
                                            parent_group_id=self.sg2['id'])

        req = fakes.HTTPRequest.blank('/v2/fake/os-security-group-rules')
        self.assertRaises(webob.exc.HTTPBadRequest, self.controller.create,
                          req, {'security_group_rule': rule})

    def test_create_with_same_group_parent_id_and_group_id(self):
<<<<<<< HEAD
        rule = security_group_rule_template(group_id=1, parent_group_id=1)

=======
        rule = security_group_rule_template(group_id=self.sg1['id'],
                                            parent_group_id=self.sg1['id'])
>>>>>>> f118602f
        req = fakes.HTTPRequest.blank('/v2/fake/os-security-group-rules')
        res_dict = self.controller.create(req, {'security_group_rule': rule})
        security_group_rule = res_dict['security_group_rule']
        self.assertNotEquals(security_group_rule['id'], 0)
<<<<<<< HEAD
        self.assertEquals(security_group_rule['parent_group_id'], 1)
        self.assertEquals(security_group_rule['id'], 1)
=======
        self.assertEquals(security_group_rule['parent_group_id'],
                          self.sg1['id'])
        self.assertEquals(security_group_rule['group']['name'],
                          self.sg1['name'])
>>>>>>> f118602f

    def _test_create_with_no_ports_and_no_group(self, proto):
        rule = {'ip_protocol': proto, 'parent_group_id': self.sg2['id']}

        req = fakes.HTTPRequest.blank('/v2/fake/os-security-group-rules')
        self.assertRaises(webob.exc.HTTPBadRequest, self.controller.create,
                          req, {'security_group_rule': rule})

    def _test_create_with_no_ports(self, proto):
        rule = {'ip_protocol': proto, 'parent_group_id': self.sg2['id'],
                 'group_id': self.sg1['id']}

        req = fakes.HTTPRequest.blank('/v2/fake/os-security-group-rules')
        res_dict = self.controller.create(req, {'security_group_rule': rule})
        security_group_rule = res_dict['security_group_rule']
        expected_rule = {
            'from_port': 1, 'group': {'tenant_id': '123', 'name': 'test'},
            'ip_protocol': proto, 'to_port': 65535, 'parent_group_id':
             self.sg2['id'], 'ip_range': {}, 'id': security_group_rule['id']
        }
        if proto == 'icmp':
            expected_rule['to_port'] = -1
            expected_rule['from_port'] = -1
        self.assertTrue(security_group_rule == expected_rule)

    def test_create_with_no_ports_icmp(self):
        self._test_create_with_no_ports_and_no_group('icmp')
        self._test_create_with_no_ports('icmp')

    def test_create_with_no_ports_tcp(self):
        self._test_create_with_no_ports_and_no_group('tcp')
        self._test_create_with_no_ports('tcp')

    def test_create_with_no_ports_udp(self):
        self._test_create_with_no_ports_and_no_group('udp')
        self._test_create_with_no_ports('udp')

<<<<<<< HEAD
    def  _test_create_with_ports(self, id_val, proto, from_port, to_port):
        rule = {
            'ip_protocol': proto, 'from_port': from_port, 'to_port': to_port,
            'parent_group_id': '2', 'group_id': '1'
=======
    def _test_create_with_ports(self, proto, from_port, to_port):
        rule = {
            'ip_protocol': proto, 'from_port': from_port, 'to_port': to_port,
            'parent_group_id': self.sg2['id'], 'group_id': self.sg1['id']
>>>>>>> f118602f
        }
        req = fakes.HTTPRequest.blank('/v2/fake/os-security-group-rules')
        res_dict = self.controller.create(req, {'security_group_rule': rule})

        security_group_rule = res_dict['security_group_rule']
        expected_rule = {
            'from_port': from_port,
            'group': {'tenant_id': '123', 'name': 'test'},
<<<<<<< HEAD
            'ip_protocol': proto, 'to_port': to_port, 'parent_group_id': 2,
            'ip_range': {}, 'id': id_val
        }
        self.assertTrue(security_group_rule['ip_protocol'] == proto)
        self.assertTrue(security_group_rule['id'] == id_val)
=======
            'ip_protocol': proto, 'to_port': to_port, 'parent_group_id':
             self.sg2['id'], 'ip_range': {}, 'id': security_group_rule['id']
        }
        self.assertTrue(security_group_rule['ip_protocol'] == proto)
>>>>>>> f118602f
        self.assertTrue(security_group_rule['from_port'] == from_port)
        self.assertTrue(security_group_rule['to_port'] == to_port)
        self.assertTrue(security_group_rule == expected_rule)

    def test_create_with_ports_icmp(self):
<<<<<<< HEAD
        self._test_create_with_ports(1, 'icmp', 0, 1)
        self._test_create_with_ports(2, 'icmp', 0, 0)
        self._test_create_with_ports(3, 'icmp', 1, 0)

    def test_create_with_ports_tcp(self):
        self._test_create_with_ports(1, 'tcp', 1, 1)
        self._test_create_with_ports(2, 'tcp', 1, 65535)
        self._test_create_with_ports(3, 'tcp', 65535, 65535)

    def test_create_with_ports_udp(self):
        self._test_create_with_ports(1, 'udp', 1, 1)
        self._test_create_with_ports(2, 'udp', 1, 65535)
        self._test_create_with_ports(3, 'udp', 65535, 65535)
=======
        self._test_create_with_ports('icmp', 0, 1)
        self._test_create_with_ports('icmp', 0, 0)
        self._test_create_with_ports('icmp', 1, 0)

    def test_create_with_ports_tcp(self):
        self._test_create_with_ports('tcp', 1, 1)
        self._test_create_with_ports('tcp', 1, 65535)
        self._test_create_with_ports('tcp', 65535, 65535)

    def test_create_with_ports_udp(self):
        self._test_create_with_ports('udp', 1, 1)
        self._test_create_with_ports('udp', 1, 65535)
        self._test_create_with_ports('udp', 65535, 65535)
>>>>>>> f118602f

    def test_delete(self):
        rule = security_group_rule_template(id=self.sg2['id'],
                                            parent_group_id=self.sg2['id'])

        def security_group_rule_get(context, id):
            return security_group_rule_db(rule)

        def security_group_rule_destroy(context, id):
            pass

        self.stubs.Set(nova.db, 'security_group_rule_get',
                       security_group_rule_get)
        self.stubs.Set(nova.db, 'security_group_rule_destroy',
                       security_group_rule_destroy)

        req = fakes.HTTPRequest.blank('/v2/fake/os-security-group-rules/%s'
                                      % self.sg2['id'])
        self.controller.delete(req, self.sg2['id'])

    def test_delete_invalid_rule_id(self):
        req = fakes.HTTPRequest.blank('/v2/fake/os-security-group-rules' +
                                      '/invalid')
        self.assertRaises(webob.exc.HTTPBadRequest, self.controller.delete,
                          req, 'invalid')

    def test_delete_non_existing_rule_id(self):
        req = fakes.HTTPRequest.blank('/v2/fake/os-security-group-rules/%s'
                                      % self.invalid_id)
        self.assertRaises(webob.exc.HTTPNotFound, self.controller.delete,
                          req, self.invalid_id)

    def test_create_rule_quota_limit(self):
        req = fakes.HTTPRequest.blank('/v2/fake/os-security-group-rules')
        for num in range(100, 100 + CONF.quota_security_group_rules):
            rule = {
                'ip_protocol': 'tcp', 'from_port': num,
                'to_port': num, 'parent_group_id': self.sg2['id'],
                'group_id': self.sg1['id']
            }
            self.controller.create(req, {'security_group_rule': rule})

        rule = {
            'ip_protocol': 'tcp', 'from_port': '121', 'to_port': '121',
            'parent_group_id': self.sg2['id'], 'group_id': self.sg1['id']
        }
        self.assertRaises(exception.SecurityGroupLimitExceeded,
                          self.controller.create,
                          req, {'security_group_rule': rule})

    def test_create_rule_cidr_allow_all(self):
        rule = security_group_rule_template(cidr='0.0.0.0/0',
                                            parent_group_id=self.sg2['id'])

        req = fakes.HTTPRequest.blank('/v2/fake/os-security-group-rules')
        res_dict = self.controller.create(req, {'security_group_rule': rule})

        security_group_rule = res_dict['security_group_rule']
        self.assertNotEquals(security_group_rule['id'], 0)
        self.assertEquals(security_group_rule['parent_group_id'],
                          self.parent_security_group['id'])
        self.assertEquals(security_group_rule['ip_range']['cidr'],
                          "0.0.0.0/0")

    def test_create_rule_cidr_allow_some(self):
        rule = security_group_rule_template(cidr='15.0.0.0/8',
                                            parent_group_id=self.sg2['id'])

<<<<<<< HEAD
    def test_create_rule_quota_limit(self):
        req = fakes.HTTPRequest.blank('/v2/fake/os-security-group-rules')
        for num in range(100, 100 + FLAGS.quota_security_group_rules):
            rule = {
                'ip_protocol': 'tcp', 'from_port': num,
                'to_port': num, 'parent_group_id': '2', 'group_id': '1'
            }
            self.controller.create(req, {'security_group_rule': rule})

        rule = {
            'ip_protocol': 'tcp', 'from_port': '121', 'to_port': '121',
            'parent_group_id': '2', 'group_id': '1'
        }
        self.assertRaises(webob.exc.HTTPBadRequest, self.controller.create,
                          req, {'security_group_rule': rule})

=======
        req = fakes.HTTPRequest.blank('/v2/fake/os-security-group-rules')
        res_dict = self.controller.create(req, {'security_group_rule': rule})

        security_group_rule = res_dict['security_group_rule']
        self.assertNotEquals(security_group_rule['id'], 0)
        self.assertEquals(security_group_rule['parent_group_id'],
                          self.parent_security_group['id'])
        self.assertEquals(security_group_rule['ip_range']['cidr'],
                          "15.0.0.0/8")

    def test_create_rule_cidr_bad_netmask(self):
        rule = security_group_rule_template(cidr='15.0.0.0/0')
        req = fakes.HTTPRequest.blank('/v2/fake/os-security-group-rules')
        self.assertRaises(webob.exc.HTTPBadRequest, self.controller.create,
                          req, {'security_group_rule': rule})
>>>>>>> f118602f


class TestSecurityGroupRulesXMLDeserializer(test.TestCase):

    def setUp(self):
        super(TestSecurityGroupRulesXMLDeserializer, self).setUp()
        self.deserializer = security_groups.SecurityGroupRulesXMLDeserializer()

    def test_create_request(self):
        serial_request = """
<security_group_rule>
  <parent_group_id>12</parent_group_id>
  <from_port>22</from_port>
  <to_port>22</to_port>
  <group_id></group_id>
  <ip_protocol>tcp</ip_protocol>
  <cidr>10.0.0.0/24</cidr>
</security_group_rule>"""
        request = self.deserializer.deserialize(serial_request)
        expected = {
            "security_group_rule": {
                "parent_group_id": "12",
                "from_port": "22",
                "to_port": "22",
                "ip_protocol": "tcp",
                "group_id": "",
                "cidr": "10.0.0.0/24",
            },
        }
        self.assertEquals(request['body'], expected)

    def test_create_no_protocol_request(self):
        serial_request = """
<security_group_rule>
  <parent_group_id>12</parent_group_id>
  <from_port>22</from_port>
  <to_port>22</to_port>
  <group_id></group_id>
  <cidr>10.0.0.0/24</cidr>
</security_group_rule>"""
        request = self.deserializer.deserialize(serial_request)
        expected = {
            "security_group_rule": {
                "parent_group_id": "12",
                "from_port": "22",
                "to_port": "22",
                "group_id": "",
                "cidr": "10.0.0.0/24",
            },
        }
        self.assertEquals(request['body'], expected)

    def test_corrupt_xml(self):
        """Should throw a 400 error on corrupt xml."""
        self.assertRaises(
                exception.MalformedRequestBody,
                self.deserializer.deserialize,
                utils.killer_xml_body())


class TestSecurityGroupXMLDeserializer(test.TestCase):

    def setUp(self):
        super(TestSecurityGroupXMLDeserializer, self).setUp()
        self.deserializer = security_groups.SecurityGroupXMLDeserializer()

    def test_create_request(self):
        serial_request = """
<security_group name="test">
   <description>test</description>
</security_group>"""
        request = self.deserializer.deserialize(serial_request)
        expected = {
            "security_group": {
                "name": "test",
                "description": "test",
            },
        }
        self.assertEquals(request['body'], expected)

    def test_create_no_description_request(self):
        serial_request = """
<security_group name="test">
</security_group>"""
        request = self.deserializer.deserialize(serial_request)
        expected = {
            "security_group": {
                "name": "test",
            },
        }
        self.assertEquals(request['body'], expected)

    def test_create_no_name_request(self):
        serial_request = """
<security_group>
<description>test</description>
</security_group>"""
        request = self.deserializer.deserialize(serial_request)
        expected = {
            "security_group": {
                "description": "test",
            },
        }
        self.assertEquals(request['body'], expected)

    def test_corrupt_xml(self):
        """Should throw a 400 error on corrupt xml."""
        self.assertRaises(
                exception.MalformedRequestBody,
                self.deserializer.deserialize,
                utils.killer_xml_body())


class TestSecurityGroupXMLSerializer(test.TestCase):
    def setUp(self):
        super(TestSecurityGroupXMLSerializer, self).setUp()
        self.namespace = wsgi.XMLNS_V11
        self.rule_serializer = security_groups.SecurityGroupRuleTemplate()
        self.index_serializer = security_groups.SecurityGroupsTemplate()
        self.default_serializer = security_groups.SecurityGroupTemplate()

    def _tag(self, elem):
        tagname = elem.tag
        self.assertEqual(tagname[0], '{')
        tmp = tagname.partition('}')
        namespace = tmp[0][1:]
        self.assertEqual(namespace, self.namespace)
        return tmp[2]

    def _verify_security_group_rule(self, raw_rule, tree):
        self.assertEqual(raw_rule['id'], tree.get('id'))
        self.assertEqual(raw_rule['parent_group_id'],
                         tree.get('parent_group_id'))

        seen = set()
        expected = set(['ip_protocol', 'from_port', 'to_port',
                        'group', 'group/name', 'group/tenant_id',
                        'ip_range', 'ip_range/cidr'])

        for child in tree:
            child_tag = self._tag(child)
            self.assertTrue(child_tag in raw_rule)
            seen.add(child_tag)
            if child_tag in ('group', 'ip_range'):
                for gr_child in child:
                    gr_child_tag = self._tag(gr_child)
                    self.assertTrue(gr_child_tag in raw_rule[child_tag])
                    seen.add('%s/%s' % (child_tag, gr_child_tag))
                    self.assertEqual(gr_child.text,
                                     raw_rule[child_tag][gr_child_tag])
            else:
                self.assertEqual(child.text, raw_rule[child_tag])
        self.assertEqual(seen, expected)

    def _verify_security_group(self, raw_group, tree):
        rules = raw_group['rules']
        self.assertEqual('security_group', self._tag(tree))
        self.assertEqual(raw_group['id'], tree.get('id'))
        self.assertEqual(raw_group['tenant_id'], tree.get('tenant_id'))
        self.assertEqual(raw_group['name'], tree.get('name'))
        self.assertEqual(2, len(tree))
        for child in tree:
            child_tag = self._tag(child)
            if child_tag == 'rules':
                self.assertEqual(2, len(child))
                for idx, gr_child in enumerate(child):
                    self.assertEqual(self._tag(gr_child), 'rule')
                    self._verify_security_group_rule(rules[idx], gr_child)
            else:
                self.assertEqual('description', child_tag)
                self.assertEqual(raw_group['description'], child.text)

    def test_rule_serializer(self):
        raw_rule = dict(
            id='123',
            parent_group_id='456',
            ip_protocol='tcp',
            from_port='789',
            to_port='987',
            group=dict(name='group', tenant_id='tenant'),
            ip_range=dict(cidr='10.0.0.0/8'))
        rule = dict(security_group_rule=raw_rule)
        text = self.rule_serializer.serialize(rule)

        tree = etree.fromstring(text)

        self.assertEqual('security_group_rule', self._tag(tree))
        self._verify_security_group_rule(raw_rule, tree)

    def test_group_serializer(self):
        rules = [dict(
                id='123',
                parent_group_id='456',
                ip_protocol='tcp',
                from_port='789',
                to_port='987',
                group=dict(name='group1', tenant_id='tenant1'),
                ip_range=dict(cidr='10.55.44.0/24')),
                 dict(
                id='654',
                parent_group_id='321',
                ip_protocol='udp',
                from_port='234',
                to_port='567',
                group=dict(name='group2', tenant_id='tenant2'),
                ip_range=dict(cidr='10.44.55.0/24'))]
        raw_group = dict(
            id='890',
            description='description',
            name='name',
            tenant_id='tenant',
            rules=rules)
        sg_group = dict(security_group=raw_group)
        text = self.default_serializer.serialize(sg_group)

        tree = etree.fromstring(text)

        self._verify_security_group(raw_group, tree)

    def test_groups_serializer(self):
        rules = [dict(
                id='123',
                parent_group_id='1234',
                ip_protocol='tcp',
                from_port='12345',
                to_port='123456',
                group=dict(name='group1', tenant_id='tenant1'),
                ip_range=dict(cidr='10.123.0.0/24')),
                 dict(
                id='234',
                parent_group_id='2345',
                ip_protocol='udp',
                from_port='23456',
                to_port='234567',
                group=dict(name='group2', tenant_id='tenant2'),
                ip_range=dict(cidr='10.234.0.0/24')),
                 dict(
                id='345',
                parent_group_id='3456',
                ip_protocol='tcp',
                from_port='34567',
                to_port='345678',
                group=dict(name='group3', tenant_id='tenant3'),
                ip_range=dict(cidr='10.345.0.0/24')),
                 dict(
                id='456',
                parent_group_id='4567',
                ip_protocol='udp',
                from_port='45678',
                to_port='456789',
                group=dict(name='group4', tenant_id='tenant4'),
                ip_range=dict(cidr='10.456.0.0/24'))]
        groups = [dict(
                id='567',
                description='description1',
                name='name1',
                tenant_id='tenant1',
                rules=rules[0:2]),
                  dict(
                id='678',
                description='description2',
                name='name2',
                tenant_id='tenant2',
                rules=rules[2:4])]
        sg_groups = dict(security_groups=groups)
        text = self.index_serializer.serialize(sg_groups)

        tree = etree.fromstring(text)

        self.assertEqual('security_groups', self._tag(tree))
        self.assertEqual(len(groups), len(tree))
        for idx, child in enumerate(tree):
            self._verify_security_group(groups[idx], child)


UUID1 = '00000000-0000-0000-0000-000000000001'
UUID2 = '00000000-0000-0000-0000-000000000002'
UUID3 = '00000000-0000-0000-0000-000000000003'


def fake_compute_get_all(*args, **kwargs):
    return [
        fakes.stub_instance(1, uuid=UUID1,
                            security_groups=[{'name': 'fake-0-0'},
                                             {'name': 'fake-0-1'}]),
        fakes.stub_instance(2, uuid=UUID2,
                            security_groups=[{'name': 'fake-1-0'},
                                             {'name': 'fake-1-1'}])
    ]


def fake_compute_get(*args, **kwargs):
    return fakes.stub_instance(1, uuid=UUID3,
                               security_groups=[{'name': 'fake-2-0'},
                                                {'name': 'fake-2-1'}])


def fake_compute_create(*args, **kwargs):
    return ([fake_compute_get()], '')


def fake_get_instance_security_groups(inst, req, instance_id):
    if instance_id == UUID1:
        return [{'name': 'fake-0-0'}, {'name': 'fake-0-1'}]

    elif instance_id == UUID2:
        return [{'name': 'fake-1-0'}, {'name': 'fake-1-1'}]


class SecurityGroupsOutputTest(test.TestCase):
    content_type = 'application/json'

    def setUp(self):
        super(SecurityGroupsOutputTest, self).setUp()
        self.controller = security_groups.SecurityGroupController()
        fakes.stub_out_nw_api(self.stubs)
        self.stubs.Set(compute.api.API, 'get', fake_compute_get)
        self.stubs.Set(compute.api.API, 'get_all', fake_compute_get_all)
        self.stubs.Set(compute.api.API, 'create', fake_compute_create)
        self.flags(
            osapi_compute_extension=[
                'nova.api.openstack.compute.contrib.select_extensions'],
            osapi_compute_ext_list=['Security_groups'])

    def _make_request(self, url, body=None):
        req = webob.Request.blank(url)
        if body:
            req.method = 'POST'
            req.body = self._encode_body(body)
        req.content_type = self.content_type
        req.headers['Accept'] = self.content_type
        res = req.get_response(fakes.wsgi_app(init_only=('servers',)))
        return res

    def _encode_body(self, body):
        return jsonutils.dumps(body)

    def _get_server(self, body):
        return jsonutils.loads(body).get('server')

    def _get_servers(self, body):
        return jsonutils.loads(body).get('servers')

    def _get_groups(self, server):
        return server.get('security_groups')

    def test_create(self):
        url = '/v2/fake/servers'
        image_uuid = 'c905cedb-7281-47e4-8a62-f26bc5fc4c77'
        server = dict(name='server_test', imageRef=image_uuid, flavorRef=2)
        res = self._make_request(url, {'server': server})
        self.assertEqual(res.status_int, 202)
        server = self._get_server(res.body)
        for i, group in enumerate(self._get_groups(server)):
            name = 'fake-2-%s' % i
            self.assertEqual(group.get('name'), name)

    def test_show(self):
        url = '/v2/fake/servers/%s' % UUID3
        res = self._make_request(url)

        self.assertEqual(res.status_int, 200)
        server = self._get_server(res.body)
        for i, group in enumerate(self._get_groups(server)):
            name = 'fake-2-%s' % i
            self.assertEqual(group.get('name'), name)

    def test_detail(self):
        url = '/v2/fake/servers/detail'
        res = self._make_request(url)

        self.assertEqual(res.status_int, 200)
        for i, server in enumerate(self._get_servers(res.body)):
            for j, group in enumerate(self._get_groups(server)):
                name = 'fake-%s-%s' % (i, j)
                self.assertEqual(group.get('name'), name)

    def test_no_instance_passthrough_404(self):

        def fake_compute_get(*args, **kwargs):
            raise exception.InstanceNotFound(instance_id='fake')

        self.stubs.Set(compute.api.API, 'get', fake_compute_get)
        url = '/v2/fake/servers/70f6db34-de8d-4fbd-aafb-4065bdfa6115'
        res = self._make_request(url)

        self.assertEqual(res.status_int, 404)


class SecurityGroupsOutputXmlTest(SecurityGroupsOutputTest):
    content_type = 'application/xml'

    class MinimalCreateServerTemplate(xmlutil.TemplateBuilder):
        def construct(self):
            root = xmlutil.TemplateElement('server', selector='server')
            root.set('name')
            root.set('id')
            root.set('imageRef')
            root.set('flavorRef')
            return xmlutil.MasterTemplate(root, 1,
                                          nsmap={None: xmlutil.XMLNS_V11})

    def _encode_body(self, body):
        serializer = self.MinimalCreateServerTemplate()
        return serializer.serialize(body)

    def _get_server(self, body):
        return etree.XML(body)

    def _get_servers(self, body):
        return etree.XML(body).getchildren()

    def _get_groups(self, server):
        # NOTE(vish): we are adding security groups without an extension
        #             namespace so we don't break people using the existing
        #             functionality, but that means we need to use find with
        #             the existing server namespace.
        namespace = server.nsmap[None]
        return server.find('{%s}security_groups' % namespace).getchildren()<|MERGE_RESOLUTION|>--- conflicted
+++ resolved
@@ -26,12 +26,8 @@
 from nova import compute
 import nova.db
 from nova import exception
-<<<<<<< HEAD
-from nova import flags
-=======
 from nova.openstack.common import jsonutils
 from nova import quota
->>>>>>> f118602f
 from nova import test
 from nova.tests.api.openstack import fakes
 from nova.tests import utils
@@ -266,29 +262,19 @@
         self.assertRaises(webob.exc.HTTPBadRequest, self.controller.create,
                           req, {'security_group': sg})
 
-<<<<<<< HEAD
+        self._assert_no_security_groups_reserved(req.environ['nova.context'])
+
     def test_create_security_group_quota_limit(self):
         req = fakes.HTTPRequest.blank('/v2/fake/os-security-groups')
-        for num in range(1, FLAGS.quota_security_groups):
-=======
-        self._assert_no_security_groups_reserved(req.environ['nova.context'])
-
-    def test_create_security_group_quota_limit(self):
-        req = fakes.HTTPRequest.blank('/v2/fake/os-security-groups')
         for num in range(1, CONF.quota_security_groups + 1):
->>>>>>> f118602f
             name = 'test%s' % num
             sg = security_group_template(name=name)
             res_dict = self.controller.create(req, {'security_group': sg})
             self.assertEqual(res_dict['security_group']['name'], name)
 
         sg = security_group_template()
-<<<<<<< HEAD
-        self.assertRaises(webob.exc.HTTPBadRequest, self.controller.create,
-=======
         self.assertRaises(exception.SecurityGroupLimitExceeded,
                           self.controller.create,
->>>>>>> f118602f
                           req, {'security_group': sg})
 
     def test_get_security_group_list(self):
@@ -940,26 +926,16 @@
                           req, {'security_group_rule': rule})
 
     def test_create_with_same_group_parent_id_and_group_id(self):
-<<<<<<< HEAD
-        rule = security_group_rule_template(group_id=1, parent_group_id=1)
-
-=======
         rule = security_group_rule_template(group_id=self.sg1['id'],
                                             parent_group_id=self.sg1['id'])
->>>>>>> f118602f
         req = fakes.HTTPRequest.blank('/v2/fake/os-security-group-rules')
         res_dict = self.controller.create(req, {'security_group_rule': rule})
         security_group_rule = res_dict['security_group_rule']
         self.assertNotEquals(security_group_rule['id'], 0)
-<<<<<<< HEAD
-        self.assertEquals(security_group_rule['parent_group_id'], 1)
-        self.assertEquals(security_group_rule['id'], 1)
-=======
         self.assertEquals(security_group_rule['parent_group_id'],
                           self.sg1['id'])
         self.assertEquals(security_group_rule['group']['name'],
                           self.sg1['name'])
->>>>>>> f118602f
 
     def _test_create_with_no_ports_and_no_group(self, proto):
         rule = {'ip_protocol': proto, 'parent_group_id': self.sg2['id']}
@@ -997,17 +973,10 @@
         self._test_create_with_no_ports_and_no_group('udp')
         self._test_create_with_no_ports('udp')
 
-<<<<<<< HEAD
-    def  _test_create_with_ports(self, id_val, proto, from_port, to_port):
-        rule = {
-            'ip_protocol': proto, 'from_port': from_port, 'to_port': to_port,
-            'parent_group_id': '2', 'group_id': '1'
-=======
     def _test_create_with_ports(self, proto, from_port, to_port):
         rule = {
             'ip_protocol': proto, 'from_port': from_port, 'to_port': to_port,
             'parent_group_id': self.sg2['id'], 'group_id': self.sg1['id']
->>>>>>> f118602f
         }
         req = fakes.HTTPRequest.blank('/v2/fake/os-security-group-rules')
         res_dict = self.controller.create(req, {'security_group_rule': rule})
@@ -1016,38 +985,15 @@
         expected_rule = {
             'from_port': from_port,
             'group': {'tenant_id': '123', 'name': 'test'},
-<<<<<<< HEAD
-            'ip_protocol': proto, 'to_port': to_port, 'parent_group_id': 2,
-            'ip_range': {}, 'id': id_val
-        }
-        self.assertTrue(security_group_rule['ip_protocol'] == proto)
-        self.assertTrue(security_group_rule['id'] == id_val)
-=======
             'ip_protocol': proto, 'to_port': to_port, 'parent_group_id':
              self.sg2['id'], 'ip_range': {}, 'id': security_group_rule['id']
         }
         self.assertTrue(security_group_rule['ip_protocol'] == proto)
->>>>>>> f118602f
         self.assertTrue(security_group_rule['from_port'] == from_port)
         self.assertTrue(security_group_rule['to_port'] == to_port)
         self.assertTrue(security_group_rule == expected_rule)
 
     def test_create_with_ports_icmp(self):
-<<<<<<< HEAD
-        self._test_create_with_ports(1, 'icmp', 0, 1)
-        self._test_create_with_ports(2, 'icmp', 0, 0)
-        self._test_create_with_ports(3, 'icmp', 1, 0)
-
-    def test_create_with_ports_tcp(self):
-        self._test_create_with_ports(1, 'tcp', 1, 1)
-        self._test_create_with_ports(2, 'tcp', 1, 65535)
-        self._test_create_with_ports(3, 'tcp', 65535, 65535)
-
-    def test_create_with_ports_udp(self):
-        self._test_create_with_ports(1, 'udp', 1, 1)
-        self._test_create_with_ports(2, 'udp', 1, 65535)
-        self._test_create_with_ports(3, 'udp', 65535, 65535)
-=======
         self._test_create_with_ports('icmp', 0, 1)
         self._test_create_with_ports('icmp', 0, 0)
         self._test_create_with_ports('icmp', 1, 0)
@@ -1061,7 +1007,6 @@
         self._test_create_with_ports('udp', 1, 1)
         self._test_create_with_ports('udp', 1, 65535)
         self._test_create_with_ports('udp', 65535, 65535)
->>>>>>> f118602f
 
     def test_delete(self):
         rule = security_group_rule_template(id=self.sg2['id'],
@@ -1130,24 +1075,6 @@
         rule = security_group_rule_template(cidr='15.0.0.0/8',
                                             parent_group_id=self.sg2['id'])
 
-<<<<<<< HEAD
-    def test_create_rule_quota_limit(self):
-        req = fakes.HTTPRequest.blank('/v2/fake/os-security-group-rules')
-        for num in range(100, 100 + FLAGS.quota_security_group_rules):
-            rule = {
-                'ip_protocol': 'tcp', 'from_port': num,
-                'to_port': num, 'parent_group_id': '2', 'group_id': '1'
-            }
-            self.controller.create(req, {'security_group_rule': rule})
-
-        rule = {
-            'ip_protocol': 'tcp', 'from_port': '121', 'to_port': '121',
-            'parent_group_id': '2', 'group_id': '1'
-        }
-        self.assertRaises(webob.exc.HTTPBadRequest, self.controller.create,
-                          req, {'security_group_rule': rule})
-
-=======
         req = fakes.HTTPRequest.blank('/v2/fake/os-security-group-rules')
         res_dict = self.controller.create(req, {'security_group_rule': rule})
 
@@ -1163,7 +1090,6 @@
         req = fakes.HTTPRequest.blank('/v2/fake/os-security-group-rules')
         self.assertRaises(webob.exc.HTTPBadRequest, self.controller.create,
                           req, {'security_group_rule': rule})
->>>>>>> f118602f
 
 
 class TestSecurityGroupRulesXMLDeserializer(test.TestCase):
