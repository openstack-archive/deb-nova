# vim: tabstop=4 shiftwidth=4 softtabstop=4

# Copyright 2011 OpenStack LLC
# Copyright 2012 Justin Santa Barbara
#
#    Licensed under the Apache License, Version 2.0 (the "License"); you may
#    not use this file except in compliance with the License. You may obtain
#    a copy of the License at
#
#         http://www.apache.org/licenses/LICENSE-2.0
#
#    Unless required by applicable law or agreed to in writing, software
#    distributed under the License is distributed on an "AS IS" BASIS, WITHOUT
#    WARRANTIES OR CONDITIONS OF ANY KIND, either express or implied. See the
#    License for the specific language governing permissions and limitations
#    under the License.

import unittest

from lxml import etree
import mox
import webob

from nova.api.openstack.compute.contrib import security_groups
from nova.api.openstack import wsgi
from nova.api.openstack import xmlutil
from nova import compute
import nova.db
from nova import exception
from nova import flags
<<<<<<< HEAD
=======
from nova.openstack.common import jsonutils
>>>>>>> b4872c33
from nova import test
from nova.tests.api.openstack import fakes


FAKE_UUID = 'a47ae74e-ab08-447f-8eee-ffd43fc46c16'

FLAGS = flags.FLAGS


class AttrDict(dict):
    def __getattr__(self, k):
        return self[k]


def security_group_template(**kwargs):
    sg = kwargs.copy()
    sg.setdefault('tenant_id', '123')
    sg.setdefault('name', 'test')
    sg.setdefault('description', 'test-description')
    return sg


def security_group_db(security_group, id=None):
    attrs = security_group.copy()
    if 'tenant_id' in attrs:
        attrs['project_id'] = attrs.pop('tenant_id')
    if id is not None:
        attrs['id'] = id
    attrs.setdefault('rules', [])
    attrs.setdefault('instances', [])
    return AttrDict(attrs)


def security_group_rule_template(**kwargs):
    rule = kwargs.copy()
    rule.setdefault('ip_protocol', 'tcp')
    rule.setdefault('from_port', 22)
    rule.setdefault('to_port', 22)
    rule.setdefault('parent_group_id', 2)
    return rule


def security_group_rule_db(rule, id=None):
    attrs = rule.copy()
    if 'ip_protocol' in attrs:
        attrs['protocol'] = attrs.pop('ip_protocol')
    return AttrDict(attrs)


def return_server(context, server_id):
    return {'id': int(server_id),
            'power_state': 0x01,
            'host': "localhost",
            'uuid': FAKE_UUID,
            'name': 'asdf'}


def return_server_by_uuid(context, server_uuid):
    return {'id': 1,
            'power_state': 0x01,
            'host': "localhost",
            'uuid': server_uuid,
            'name': 'asdf'}


def return_non_running_server(context, server_id):
    return {'id': server_id, 'power_state': 0x02, 'uuid': FAKE_UUID,
            'host': "localhost", 'name': 'asdf'}


def return_security_group_by_name(context, project_id, group_name):
    return {'id': 1, 'name': group_name,
            "instances": [{'id': 1, 'uuid': FAKE_UUID}]}


def return_security_group_without_instances(context, project_id, group_name):
    return {'id': 1, 'name': group_name}


def return_server_nonexistent(context, server_id):
    raise exception.InstanceNotFound(instance_id=server_id)


class TestSecurityGroups(test.TestCase):
    def setUp(self):
        super(TestSecurityGroups, self).setUp()

        self.controller = security_groups.SecurityGroupController()
        self.server_controller = (
            security_groups.ServerSecurityGroupController())
        self.manager = security_groups.SecurityGroupActionController()

    def test_create_security_group(self):
        sg = security_group_template()

        req = fakes.HTTPRequest.blank('/v2/fake/os-security-groups')
        res_dict = self.controller.create(req, {'security_group': sg})
        self.assertEqual(res_dict['security_group']['name'], 'test')
        self.assertEqual(res_dict['security_group']['description'],
                         'test-description')

    def test_create_security_group_with_no_name(self):
        sg = security_group_template()
        del sg['name']

        req = fakes.HTTPRequest.blank('/v2/fake/os-security-groups')
        self.assertRaises(webob.exc.HTTPUnprocessableEntity,
                          self.controller.create, req, sg)

    def test_create_security_group_with_no_description(self):
        sg = security_group_template()
        del sg['description']

        req = fakes.HTTPRequest.blank('/v2/fake/os-security-groups')
        self.assertRaises(webob.exc.HTTPBadRequest, self.controller.create,
                          req, {'security_group': sg})

    def test_create_security_group_with_blank_name(self):
        sg = security_group_template(name='')

        req = fakes.HTTPRequest.blank('/v2/fake/os-security-groups')
        self.assertRaises(webob.exc.HTTPBadRequest, self.controller.create,
                          req, {'security_group': sg})

    def test_create_security_group_with_whitespace_name(self):
        sg = security_group_template(name=' ')

        req = fakes.HTTPRequest.blank('/v2/fake/os-security-groups')
        self.assertRaises(webob.exc.HTTPBadRequest, self.controller.create,
                          req, {'security_group': sg})

    def test_create_security_group_with_blank_description(self):
        sg = security_group_template(description='')

        req = fakes.HTTPRequest.blank('/v2/fake/os-security-groups')
        self.assertRaises(webob.exc.HTTPBadRequest, self.controller.create,
                          req, {'security_group': sg})

    def test_create_security_group_with_whitespace_description(self):
        sg = security_group_template(description=' ')

        req = fakes.HTTPRequest.blank('/v2/fake/os-security-groups')
        self.assertRaises(webob.exc.HTTPBadRequest, self.controller.create,
                          req, {'security_group': sg})

    def test_create_security_group_with_duplicate_name(self):
        sg = security_group_template()

        # FIXME: Stub out _get instead of creating twice
        req = fakes.HTTPRequest.blank('/v2/fake/os-security-groups')
        self.controller.create(req, {'security_group': sg})

        req = fakes.HTTPRequest.blank('/v2/fake/os-security-groups')
        self.assertRaises(webob.exc.HTTPBadRequest, self.controller.create,
                          req, {'security_group': sg})

    def test_create_security_group_with_no_body(self):
        req = fakes.HTTPRequest.blank('/v2/fake/os-security-groups')
        self.assertRaises(webob.exc.HTTPUnprocessableEntity,
                          self.controller.create, req, None)

    def test_create_security_group_with_no_security_group(self):
        body = {'no-securityGroup': None}

        req = fakes.HTTPRequest.blank('/v2/fake/os-security-groups')
        self.assertRaises(webob.exc.HTTPUnprocessableEntity,
                          self.controller.create, req, body)

    def test_create_security_group_above_255_characters_name(self):
        sg = security_group_template(name='1234567890' * 26)

        req = fakes.HTTPRequest.blank('/v2/fake/os-security-groups')
        self.assertRaises(webob.exc.HTTPBadRequest, self.controller.create,
                          req, {'security_group': sg})

    def test_create_security_group_above_255_characters_description(self):
        sg = security_group_template(description='1234567890' * 26)

        req = fakes.HTTPRequest.blank('/v2/fake/os-security-groups')
        self.assertRaises(webob.exc.HTTPBadRequest, self.controller.create,
                          req, {'security_group': sg})

    def test_create_security_group_non_string_name(self):
        sg = security_group_template(name=12)

        req = fakes.HTTPRequest.blank('/v2/fake/os-security-groups')
        self.assertRaises(webob.exc.HTTPBadRequest, self.controller.create,
                          req, {'security_group': sg})

    def test_create_security_group_non_string_description(self):
        sg = security_group_template(description=12)

        req = fakes.HTTPRequest.blank('/v2/fake/os-security-groups')
        self.assertRaises(webob.exc.HTTPBadRequest, self.controller.create,
                          req, {'security_group': sg})

    def test_create_security_group_quota_limit(self):
        req = fakes.HTTPRequest.blank('/v2/fake/os-security-groups')
<<<<<<< HEAD
        for num in range(1, FLAGS.quota_security_groups):
=======
        for num in range(1, FLAGS.quota_security_groups + 1):
>>>>>>> b4872c33
            name = 'test%s' % num
            sg = security_group_template(name=name)
            res_dict = self.controller.create(req, {'security_group': sg})
            self.assertEqual(res_dict['security_group']['name'], name)

        sg = security_group_template()
<<<<<<< HEAD
        self.assertRaises(webob.exc.HTTPBadRequest, self.controller.create,
=======
        self.assertRaises(exception.SecurityGroupLimitExceeded,
                          self.controller.create,
>>>>>>> b4872c33
                          req, {'security_group': sg})

    def test_get_security_group_list(self):
        groups = []
        for i, name in enumerate(['default', 'test']):
            sg = security_group_template(id=i + 1,
                                         name=name,
                                         description=name + '-desc',
                                         rules=[])
            groups.append(sg)
        expected = {'security_groups': groups}

        def return_security_groups(context, project_id):
            return [security_group_db(sg) for sg in groups]

        self.stubs.Set(nova.db, 'security_group_get_by_project',
                       return_security_groups)

        req = fakes.HTTPRequest.blank('/v2/fake/os-security-groups')
        res_dict = self.controller.index(req)

        self.assertEquals(res_dict, expected)

    def test_get_security_group_by_instance(self):
        groups = []
        for i, name in enumerate(['default', 'test']):
            sg = security_group_template(id=i + 1,
                                         name=name,
                                         description=name + '-desc',
                                         rules=[])
            groups.append(sg)
        expected = {'security_groups': groups}

        def return_instance(context, server_id):
            self.assertEquals(server_id, FAKE_UUID)
            return return_server_by_uuid(context, server_id)

        self.stubs.Set(nova.db, 'instance_get_by_uuid',
                       return_instance)

        def return_security_groups(context, instance_id):
            self.assertEquals(instance_id, 1)
            return [security_group_db(sg) for sg in groups]

        self.stubs.Set(nova.db, 'security_group_get_by_instance',
                       return_security_groups)

        req = fakes.HTTPRequest.blank('/v2/%s/servers/%s/os-security-groups' %
                                      ('fake', FAKE_UUID))
        res_dict = self.server_controller.index(req, FAKE_UUID)

        self.assertEquals(res_dict, expected)

    def test_get_security_group_by_instance_non_existing(self):
        self.stubs.Set(nova.db, 'instance_get', return_server_nonexistent)
        self.stubs.Set(nova.db, 'instance_get_by_uuid',
                       return_server_nonexistent)
        req = fakes.HTTPRequest.blank('/v2/fake/servers/1/os-security-groups')
        self.assertRaises(webob.exc.HTTPNotFound,
                          self.server_controller.index, req, '1')

    def test_get_security_group_by_instance_invalid_id(self):
        req = fakes.HTTPRequest.blank(
            '/v2/fake/servers/invalid/os-security-groups')
        self.assertRaises(webob.exc.HTTPNotFound,
                          self.server_controller.index, req, 'invalid')

    def test_get_security_group_by_id(self):
        sg = security_group_template(id=2, rules=[])

        def return_security_group(context, group_id):
            self.assertEquals(sg['id'], group_id)
            return security_group_db(sg)

        self.stubs.Set(nova.db, 'security_group_get',
                       return_security_group)

        req = fakes.HTTPRequest.blank('/v2/fake/os-security-groups/2')
        res_dict = self.controller.show(req, '2')

        expected = {'security_group': sg}
        self.assertEquals(res_dict, expected)

    def test_get_security_group_by_invalid_id(self):
        req = fakes.HTTPRequest.blank('/v2/fake/os-security-groups/invalid')
        self.assertRaises(webob.exc.HTTPBadRequest, self.controller.delete,
                          req, 'invalid')

    def test_get_security_group_by_non_existing_id(self):
        req = fakes.HTTPRequest.blank('/v2/fake/os-security-groups/111111111')
        self.assertRaises(webob.exc.HTTPNotFound, self.controller.delete,
                          req, '111111111')

    def test_delete_security_group_by_id(self):
        sg = security_group_template(id=1, rules=[])

        self.called = False

        def security_group_destroy(context, id):
            self.called = True

        def return_security_group(context, group_id):
            self.assertEquals(sg['id'], group_id)
            return security_group_db(sg)

        self.stubs.Set(nova.db, 'security_group_destroy',
                       security_group_destroy)
        self.stubs.Set(nova.db, 'security_group_get',
                       return_security_group)

        req = fakes.HTTPRequest.blank('/v2/fake/os-security-groups/1')
        self.controller.delete(req, '1')

        self.assertTrue(self.called)

    def test_delete_security_group_by_invalid_id(self):
        req = fakes.HTTPRequest.blank('/v2/fake/os-security-groups/invalid')
        self.assertRaises(webob.exc.HTTPBadRequest, self.controller.delete,
                          req, 'invalid')

    def test_delete_security_group_by_non_existing_id(self):
        req = fakes.HTTPRequest.blank('/v2/fake/os-security-groups/11111111')
        self.assertRaises(webob.exc.HTTPNotFound, self.controller.delete,
                          req, '11111111')

    def test_delete_security_group_in_use(self):
        sg = security_group_template(id=1, rules=[])

        def security_group_in_use(context, id):
            return True

        def return_security_group(context, group_id):
            self.assertEquals(sg['id'], group_id)
            return security_group_db(sg)

        self.stubs.Set(nova.db, 'security_group_in_use',
                       security_group_in_use)
        self.stubs.Set(nova.db, 'security_group_get',
                       return_security_group)

        req = fakes.HTTPRequest.blank('/v2/fake/os-security-groups/1')
        self.assertRaises(webob.exc.HTTPBadRequest, self.controller.delete,
                          req, '1')

    def test_associate_by_non_existing_security_group_name(self):
        body = dict(addSecurityGroup=dict(name='non-existing'))

        req = fakes.HTTPRequest.blank('/v2/fake/servers/1/action')
        self.assertRaises(webob.exc.HTTPNotFound,
                          self.manager._addSecurityGroup, req, '1', body)

    def test_associate_by_invalid_server_id(self):
        body = dict(addSecurityGroup=dict(name='test'))

        req = fakes.HTTPRequest.blank('/v2/fake/servers/invalid/action')
        self.assertRaises(webob.exc.HTTPNotFound,
                          self.manager._addSecurityGroup, req, 'invalid', body)

    def test_associate_without_body(self):
        self.stubs.Set(nova.db, 'instance_get', return_server)
        body = dict(addSecurityGroup=None)

        req = fakes.HTTPRequest.blank('/v2/fake/servers/1/action')
        self.assertRaises(webob.exc.HTTPBadRequest,
                          self.manager._addSecurityGroup, req, '1', body)

    def test_associate_no_security_group_name(self):
        self.stubs.Set(nova.db, 'instance_get', return_server)
        body = dict(addSecurityGroup=dict())

        req = fakes.HTTPRequest.blank('/v2/fake/servers/1/action')
        self.assertRaises(webob.exc.HTTPBadRequest,
                          self.manager._addSecurityGroup, req, '1', body)

    def test_associate_security_group_name_with_whitespaces(self):
        self.stubs.Set(nova.db, 'instance_get', return_server)
        body = dict(addSecurityGroup=dict(name="   "))

        req = fakes.HTTPRequest.blank('/v2/fake/servers/1/action')
        self.assertRaises(webob.exc.HTTPBadRequest,
                          self.manager._addSecurityGroup, req, '1', body)

    def test_associate_non_existing_instance(self):
        self.stubs.Set(nova.db, 'instance_get', return_server_nonexistent)
        self.stubs.Set(nova.db, 'instance_get_by_uuid',
                       return_server_nonexistent)
        body = dict(addSecurityGroup=dict(name="test"))

        req = fakes.HTTPRequest.blank('/v2/fake/servers/1/action')
        self.assertRaises(webob.exc.HTTPNotFound,
                          self.manager._addSecurityGroup, req, '1', body)

    def test_associate_non_running_instance(self):
        self.stubs.Set(nova.db, 'instance_get', return_non_running_server)
        self.stubs.Set(nova.db, 'instance_get_by_uuid',
                       return_non_running_server)
        self.stubs.Set(nova.db, 'security_group_get_by_name',
                       return_security_group_without_instances)
        body = dict(addSecurityGroup=dict(name="test"))

        req = fakes.HTTPRequest.blank('/v2/fake/servers/1/action')
        self.assertRaises(webob.exc.HTTPBadRequest,
                          self.manager._addSecurityGroup, req, '1', body)

    def test_associate_already_associated_security_group_to_instance(self):
        self.stubs.Set(nova.db, 'instance_get', return_server)
        self.stubs.Set(nova.db, 'instance_get_by_uuid',
                       return_server_by_uuid)
        self.stubs.Set(nova.db, 'security_group_get_by_name',
                       return_security_group_by_name)
        body = dict(addSecurityGroup=dict(name="test"))

        req = fakes.HTTPRequest.blank('/v2/fake/servers/1/action')
        self.assertRaises(webob.exc.HTTPBadRequest,
                          self.manager._addSecurityGroup, req, '1', body)

    def test_associate(self):
        self.stubs.Set(nova.db, 'instance_get', return_server)
        self.stubs.Set(nova.db, 'instance_get_by_uuid',
                       return_server_by_uuid)
        self.mox.StubOutWithMock(nova.db, 'instance_add_security_group')
        nova.db.instance_add_security_group(mox.IgnoreArg(),
                                            mox.IgnoreArg(),
                                            mox.IgnoreArg())
        self.stubs.Set(nova.db, 'security_group_get_by_name',
                       return_security_group_without_instances)
        self.mox.ReplayAll()

        body = dict(addSecurityGroup=dict(name="test"))

        req = fakes.HTTPRequest.blank('/v2/fake/servers/1/action')
        self.manager._addSecurityGroup(req, '1', body)

    def test_disassociate_by_non_existing_security_group_name(self):
        body = dict(removeSecurityGroup=dict(name='non-existing'))

        req = fakes.HTTPRequest.blank('/v2/fake/servers/1/action')
        self.assertRaises(webob.exc.HTTPNotFound,
                          self.manager._removeSecurityGroup, req, '1', body)

    def test_disassociate_by_invalid_server_id(self):
        self.stubs.Set(nova.db, 'security_group_get_by_name',
                       return_security_group_by_name)
        body = dict(removeSecurityGroup=dict(name='test'))

        req = fakes.HTTPRequest.blank('/v2/fake/servers/invalid/action')
        self.assertRaises(webob.exc.HTTPNotFound,
                          self.manager._removeSecurityGroup, req, 'invalid',
                          body)

    def test_disassociate_without_body(self):
        self.stubs.Set(nova.db, 'instance_get', return_server)
        body = dict(removeSecurityGroup=None)

        req = fakes.HTTPRequest.blank('/v2/fake/servers/1/action')
        self.assertRaises(webob.exc.HTTPBadRequest,
                          self.manager._removeSecurityGroup, req, '1', body)

    def test_disassociate_no_security_group_name(self):
        self.stubs.Set(nova.db, 'instance_get', return_server)
        body = dict(removeSecurityGroup=dict())

        req = fakes.HTTPRequest.blank('/v2/fake/servers/1/action')
        self.assertRaises(webob.exc.HTTPBadRequest,
                          self.manager._removeSecurityGroup, req, '1', body)

    def test_disassociate_security_group_name_with_whitespaces(self):
        self.stubs.Set(nova.db, 'instance_get', return_server)
        body = dict(removeSecurityGroup=dict(name="   "))

        req = fakes.HTTPRequest.blank('/v2/fake/servers/1/action')
        self.assertRaises(webob.exc.HTTPBadRequest,
                          self.manager._removeSecurityGroup, req, '1', body)

    def test_disassociate_non_existing_instance(self):
        self.stubs.Set(nova.db, 'instance_get', return_server_nonexistent)
        self.stubs.Set(nova.db, 'security_group_get_by_name',
                       return_security_group_by_name)
        body = dict(removeSecurityGroup=dict(name="test"))

        req = fakes.HTTPRequest.blank('/v2/fake/servers/1/action')
        self.assertRaises(webob.exc.HTTPNotFound,
                          self.manager._removeSecurityGroup, req, '1', body)

    def test_disassociate_non_running_instance(self):
        self.stubs.Set(nova.db, 'instance_get', return_non_running_server)
        self.stubs.Set(nova.db, 'instance_get_by_uuid',
                       return_non_running_server)
        self.stubs.Set(nova.db, 'security_group_get_by_name',
                       return_security_group_by_name)
        body = dict(removeSecurityGroup=dict(name="test"))

        req = fakes.HTTPRequest.blank('/v2/fake/servers/1/action')
        self.assertRaises(webob.exc.HTTPBadRequest,
                          self.manager._removeSecurityGroup, req, '1', body)

    def test_disassociate_already_associated_security_group_to_instance(self):
        self.stubs.Set(nova.db, 'instance_get', return_server)
        self.stubs.Set(nova.db, 'instance_get_by_uuid',
                       return_server_by_uuid)
        self.stubs.Set(nova.db, 'security_group_get_by_name',
                       return_security_group_without_instances)
        body = dict(removeSecurityGroup=dict(name="test"))

        req = fakes.HTTPRequest.blank('/v2/fake/servers/1/action')
        self.assertRaises(webob.exc.HTTPBadRequest,
                          self.manager._removeSecurityGroup, req, '1', body)

    def test_disassociate(self):
        self.stubs.Set(nova.db, 'instance_get', return_server)
        self.stubs.Set(nova.db, 'instance_get_by_uuid',
                       return_server_by_uuid)
        self.mox.StubOutWithMock(nova.db, 'instance_remove_security_group')
        nova.db.instance_remove_security_group(mox.IgnoreArg(),
                                    mox.IgnoreArg(),
                                    mox.IgnoreArg())
        self.stubs.Set(nova.db, 'security_group_get_by_name',
                       return_security_group_by_name)
        self.mox.ReplayAll()

        body = dict(removeSecurityGroup=dict(name="test"))

        req = fakes.HTTPRequest.blank('/v2/fake/servers/1/action')
        self.manager._removeSecurityGroup(req, '1', body)


class TestSecurityGroupRules(test.TestCase):
    def setUp(self):
        super(TestSecurityGroupRules, self).setUp()

        sg1 = security_group_template(id=1)
        sg2 = security_group_template(id=2,
                                      name='authorize_revoke',
                                      description='authorize-revoke testing')
        db1 = security_group_db(sg1)
        db2 = security_group_db(sg2)

        def return_security_group(context, group_id):
            if group_id == db1['id']:
                return db1
            if group_id == db2['id']:
                return db2
            raise exception.NotFound()

        self.stubs.Set(nova.db, 'security_group_get',
                       return_security_group)

        self.parent_security_group = db2

        self.controller = security_groups.SecurityGroupRulesController()

    def test_create_by_cidr(self):
        rule = security_group_rule_template(cidr='10.2.3.124/24')

        req = fakes.HTTPRequest.blank('/v2/fake/os-security-group-rules')
        res_dict = self.controller.create(req, {'security_group_rule': rule})

        security_group_rule = res_dict['security_group_rule']
        self.assertNotEquals(security_group_rule['id'], 0)
        self.assertEquals(security_group_rule['parent_group_id'], 2)
        self.assertEquals(security_group_rule['ip_range']['cidr'],
                          "10.2.3.124/24")

    def test_create_by_group_id(self):
        rule = security_group_rule_template(group_id=1)

        req = fakes.HTTPRequest.blank('/v2/fake/os-security-group-rules')
        res_dict = self.controller.create(req, {'security_group_rule': rule})

        security_group_rule = res_dict['security_group_rule']
        self.assertNotEquals(security_group_rule['id'], 0)
        self.assertEquals(security_group_rule['parent_group_id'], 2)

    def test_create_by_same_group_id(self):
        rule1 = security_group_rule_template(group_id=1, from_port=80,
                                             to_port=80)
        self.parent_security_group['rules'] = [security_group_rule_db(rule1)]

        rule2 = security_group_rule_template(group_id=1, from_port=81,
                                             to_port=81)

        req = fakes.HTTPRequest.blank('/v2/fake/os-security-group-rules')
        res_dict = self.controller.create(req, {'security_group_rule': rule2})

        security_group_rule = res_dict['security_group_rule']
        self.assertNotEquals(security_group_rule['id'], 0)
        self.assertEquals(security_group_rule['parent_group_id'], 2)
        self.assertEquals(security_group_rule['from_port'], 81)
        self.assertEquals(security_group_rule['to_port'], 81)

    def test_create_by_invalid_cidr_json(self):
        rules = {
                  "security_group_rule": {
                        "ip_protocol": "tcp",
                        "from_port": "22",
                        "to_port": "22",
                        "parent_group_id": 2,
                        "cidr": "10.2.3.124/2433"}}
        rule = security_group_rule_template(
                ip_protocol="tcp",
                from_port=22,
                to_port=22,
                parent_group_id=2,
                cidr="10.2.3.124/2433")
        req = fakes.HTTPRequest.blank('/v2/fake/os-security-group-rules')
        self.assertRaises(webob.exc.HTTPBadRequest, self.controller.create,
                          req, {'security_group_rule': rule})

    def test_create_by_invalid_tcp_port_json(self):
        rule = security_group_rule_template(
                ip_protocol="tcp",
                from_port=75534,
                to_port=22,
                parent_group_id=2,
                cidr="10.2.3.124/24")

        req = fakes.HTTPRequest.blank('/v2/fake/os-security-group-rules')
        self.assertRaises(webob.exc.HTTPBadRequest, self.controller.create,
                          req, {'security_group_rule': rule})

    def test_create_by_invalid_icmp_port_json(self):
        rule = security_group_rule_template(
                ip_protocol="icmp",
                from_port=1,
                to_port=256,
                parent_group_id=2,
                cidr="10.2.3.124/24")
        req = fakes.HTTPRequest.blank('/v2/fake/os-security-group-rules')
        self.assertRaises(webob.exc.HTTPBadRequest, self.controller.create,
                          req, {'security_group_rule': rule})

    def test_create_add_existing_rules_by_cidr(self):
        rule = security_group_rule_template(cidr='10.0.0.0/24')

        self.parent_security_group['rules'] = [security_group_rule_db(rule)]

        req = fakes.HTTPRequest.blank('/v2/fake/os-security-group-rules')
        self.assertRaises(webob.exc.HTTPBadRequest, self.controller.create,
                          req, {'security_group_rule': rule})

    def test_create_add_existing_rules_by_group_id(self):
        rule = security_group_rule_template(group_id=1)

        self.parent_security_group['rules'] = [security_group_rule_db(rule)]

        req = fakes.HTTPRequest.blank('/v2/fake/os-security-group-rules')
        self.assertRaises(webob.exc.HTTPBadRequest, self.controller.create,
                          req, {'security_group_rule': rule})

    def test_create_with_no_body(self):
        req = fakes.HTTPRequest.blank('/v2/fake/os-security-group-rules')
        self.assertRaises(webob.exc.HTTPUnprocessableEntity,
                          self.controller.create, req, None)

    def test_create_with_no_security_group_rule_in_body(self):
        rules = {'test': 'test'}
        req = fakes.HTTPRequest.blank('/v2/fake/os-security-group-rules')
        self.assertRaises(webob.exc.HTTPUnprocessableEntity,
                          self.controller.create, req, rules)

    def test_create_with_invalid_parent_group_id(self):
        rule = security_group_rule_template(parent_group_id='invalid')

        req = fakes.HTTPRequest.blank('/v2/fake/os-security-group-rules')
        self.assertRaises(webob.exc.HTTPBadRequest, self.controller.create,
                          req, {'security_group_rule': rule})

    def test_create_with_non_existing_parent_group_id(self):
        rule = security_group_rule_template(group_id='invalid',
                                            parent_group_id='1111111111111')

        req = fakes.HTTPRequest.blank('/v2/fake/os-security-group-rules')
        self.assertRaises(webob.exc.HTTPNotFound, self.controller.create,
                          req, {'security_group_rule': rule})

    def test_create_with_invalid_protocol(self):
        rule = security_group_rule_template(ip_protocol='invalid-protocol',
                                            cidr='10.2.2.0/24')

        req = fakes.HTTPRequest.blank('/v2/fake/os-security-group-rules')
        self.assertRaises(webob.exc.HTTPBadRequest, self.controller.create,
                          req, {'security_group_rule': rule})

    def test_create_with_no_protocol(self):
        rule = security_group_rule_template(cidr='10.2.2.0/24')
        del rule['ip_protocol']

        req = fakes.HTTPRequest.blank('/v2/fake/os-security-group-rules')
        self.assertRaises(webob.exc.HTTPBadRequest, self.controller.create,
                          req, {'security_group_rule': rule})

    def test_create_with_invalid_from_port(self):
        rule = security_group_rule_template(from_port='666666',
                                            cidr='10.2.2.0/24')

        req = fakes.HTTPRequest.blank('/v2/fake/os-security-group-rules')
        self.assertRaises(webob.exc.HTTPBadRequest, self.controller.create,
                          req, {'security_group_rule': rule})

    def test_create_with_invalid_to_port(self):
        rule = security_group_rule_template(to_port='666666',
                                            cidr='10.2.2.0/24')

        req = fakes.HTTPRequest.blank('/v2/fake/os-security-group-rules')
        self.assertRaises(webob.exc.HTTPBadRequest, self.controller.create,
                          req, {'security_group_rule': rule})

    def test_create_with_non_numerical_from_port(self):
        rule = security_group_rule_template(from_port='invalid',
                                            cidr='10.2.2.0/24')

        req = fakes.HTTPRequest.blank('/v2/fake/os-security-group-rules')
        self.assertRaises(webob.exc.HTTPBadRequest, self.controller.create,
                          req, {'security_group_rule': rule})

    def test_create_with_non_numerical_to_port(self):
        rule = security_group_rule_template(to_port='invalid',
                                            cidr='10.2.2.0/24')

        req = fakes.HTTPRequest.blank('/v2/fake/os-security-group-rules')
        self.assertRaises(webob.exc.HTTPBadRequest, self.controller.create,
                          req, {'security_group_rule': rule})

    def test_create_with_no_from_port(self):
        rule = security_group_rule_template(cidr='10.2.2.0/24')
        del rule['from_port']

        req = fakes.HTTPRequest.blank('/v2/fake/os-security-group-rules')
        self.assertRaises(webob.exc.HTTPBadRequest, self.controller.create,
                          req, {'security_group_rule': rule})

    def test_create_with_no_to_port(self):
        rule = security_group_rule_template(cidr='10.2.2.0/24')
        del rule['to_port']

        req = fakes.HTTPRequest.blank('/v2/fake/os-security-group-rules')
        self.assertRaises(webob.exc.HTTPBadRequest, self.controller.create,
                          req, {'security_group_rule': rule})

    def test_create_with_invalid_cidr(self):
        rule = security_group_rule_template(cidr='10.2.2222.0/24')

        req = fakes.HTTPRequest.blank('/v2/fake/os-security-group-rules')
        self.assertRaises(webob.exc.HTTPBadRequest, self.controller.create,
                          req, {'security_group_rule': rule})

    def test_create_with_no_cidr_group(self):
        rule = security_group_rule_template()

        req = fakes.HTTPRequest.blank('/v2/fake/os-security-group-rules')
        res_dict = self.controller.create(req, {'security_group_rule': rule})

        security_group_rule = res_dict['security_group_rule']
        self.assertNotEquals(security_group_rule['id'], 0)
        self.assertEquals(security_group_rule['parent_group_id'],
                          self.parent_security_group['id'])
        self.assertEquals(security_group_rule['ip_range']['cidr'],
                          "0.0.0.0/0")

    def test_create_with_invalid_group_id(self):
        rule = security_group_rule_template(group_id='invalid')

        req = fakes.HTTPRequest.blank('/v2/fake/os-security-group-rules')
        self.assertRaises(webob.exc.HTTPBadRequest, self.controller.create,
                          req, {'security_group_rule': rule})

    def test_create_with_empty_group_id(self):
        rule = security_group_rule_template(group_id='')

        req = fakes.HTTPRequest.blank('/v2/fake/os-security-group-rules')
        self.assertRaises(webob.exc.HTTPBadRequest, self.controller.create,
                          req, {'security_group_rule': rule})

    def test_create_with_nonexist_group_id(self):
        rule = security_group_rule_template(group_id='222222')

        req = fakes.HTTPRequest.blank('/v2/fake/os-security-group-rules')
        self.assertRaises(webob.exc.HTTPBadRequest, self.controller.create,
                          req, {'security_group_rule': rule})

    def test_create_with_same_group_parent_id_and_group_id(self):
        rule = security_group_rule_template(group_id=1, parent_group_id=1)

        req = fakes.HTTPRequest.blank('/v2/fake/os-security-group-rules')
        res_dict = self.controller.create(req, {'security_group_rule': rule})
        security_group_rule = res_dict['security_group_rule']
        self.assertNotEquals(security_group_rule['id'], 0)
        self.assertEquals(security_group_rule['parent_group_id'], 1)
        self.assertEquals(security_group_rule['id'], 1)

    def _test_create_with_no_ports_and_no_group(self, proto):
        rule = {'ip_protocol': proto, 'parent_group_id': '2'}

        req = fakes.HTTPRequest.blank('/v2/fake/os-security-group-rules')
        self.assertRaises(webob.exc.HTTPBadRequest, self.controller.create,
                          req, {'security_group_rule': rule})

    def _test_create_with_no_ports(self, proto):
        rule = {'ip_protocol': proto, 'parent_group_id': '2', 'group_id': '1'}

        req = fakes.HTTPRequest.blank('/v2/fake/os-security-group-rules')
        res_dict = self.controller.create(req, {'security_group_rule': rule})

        security_group_rule = res_dict['security_group_rule']
        expected_rule = {
            'from_port': 1, 'group': {'tenant_id': '123', 'name': 'test'},
            'ip_protocol': proto, 'to_port': 65535, 'parent_group_id': 2,
            'ip_range': {}, 'id': 1
        }
        if proto == 'icmp':
            expected_rule['to_port'] = -1
            expected_rule['from_port'] = -1
        self.assertTrue(security_group_rule == expected_rule)

    def test_create_with_no_ports_icmp(self):
        self._test_create_with_no_ports_and_no_group('icmp')
        self._test_create_with_no_ports('icmp')

    def test_create_with_no_ports_tcp(self):
        self._test_create_with_no_ports_and_no_group('tcp')
        self._test_create_with_no_ports('tcp')

    def test_create_with_no_ports_udp(self):
        self._test_create_with_no_ports_and_no_group('udp')
        self._test_create_with_no_ports('udp')

    def _test_create_with_ports(self, id_val, proto, from_port, to_port):
        rule = {
            'ip_protocol': proto, 'from_port': from_port, 'to_port': to_port,
            'parent_group_id': '2', 'group_id': '1'
        }
        req = fakes.HTTPRequest.blank('/v2/fake/os-security-group-rules')
        res_dict = self.controller.create(req, {'security_group_rule': rule})

        security_group_rule = res_dict['security_group_rule']
        expected_rule = {
            'from_port': from_port,
            'group': {'tenant_id': '123', 'name': 'test'},
            'ip_protocol': proto, 'to_port': to_port, 'parent_group_id': 2,
            'ip_range': {}, 'id': id_val
        }
        self.assertTrue(security_group_rule['ip_protocol'] == proto)
        self.assertTrue(security_group_rule['id'] == id_val)
        self.assertTrue(security_group_rule['from_port'] == from_port)
        self.assertTrue(security_group_rule['to_port'] == to_port)
        self.assertTrue(security_group_rule == expected_rule)

    def test_create_with_ports_icmp(self):
        self._test_create_with_ports(1, 'icmp', 0, 1)
        self._test_create_with_ports(2, 'icmp', 0, 0)
        self._test_create_with_ports(3, 'icmp', 1, 0)

    def test_create_with_ports_tcp(self):
        self._test_create_with_ports(1, 'tcp', 1, 1)
        self._test_create_with_ports(2, 'tcp', 1, 65535)
        self._test_create_with_ports(3, 'tcp', 65535, 65535)

    def test_create_with_ports_udp(self):
        self._test_create_with_ports(1, 'udp', 1, 1)
        self._test_create_with_ports(2, 'udp', 1, 65535)
        self._test_create_with_ports(3, 'udp', 65535, 65535)

    def test_delete(self):
        rule = security_group_rule_template(id=10)

        def security_group_rule_get(context, id):
            return security_group_rule_db(rule)

        def security_group_rule_destroy(context, id):
            pass

        self.stubs.Set(nova.db, 'security_group_rule_get',
                       security_group_rule_get)
        self.stubs.Set(nova.db, 'security_group_rule_destroy',
                       security_group_rule_destroy)

        req = fakes.HTTPRequest.blank('/v2/fake/os-security-group-rules/10')
        self.controller.delete(req, '10')

    def test_delete_invalid_rule_id(self):
        req = fakes.HTTPRequest.blank('/v2/fake/os-security-group-rules' +
                                      '/invalid')
        self.assertRaises(webob.exc.HTTPBadRequest, self.controller.delete,
                          req, 'invalid')

    def test_delete_non_existing_rule_id(self):
        req = fakes.HTTPRequest.blank('/v2/fake/os-security-group-rules' +
                                      '/22222222222222')
        self.assertRaises(webob.exc.HTTPNotFound, self.controller.delete,
                          req, '22222222222222')

    def test_create_rule_quota_limit(self):
        req = fakes.HTTPRequest.blank('/v2/fake/os-security-group-rules')
        for num in range(100, 100 + FLAGS.quota_security_group_rules):
            rule = {
                'ip_protocol': 'tcp', 'from_port': num,
                'to_port': num, 'parent_group_id': '2', 'group_id': '1'
            }
            self.controller.create(req, {'security_group_rule': rule})

        rule = {
            'ip_protocol': 'tcp', 'from_port': '121', 'to_port': '121',
            'parent_group_id': '2', 'group_id': '1'
        }
<<<<<<< HEAD
        self.assertRaises(webob.exc.HTTPBadRequest, self.controller.create,
=======
        self.assertRaises(exception.SecurityGroupLimitExceeded,
                          self.controller.create,
>>>>>>> b4872c33
                          req, {'security_group_rule': rule})


class TestSecurityGroupRulesXMLDeserializer(unittest.TestCase):

    def setUp(self):
        self.deserializer = security_groups.SecurityGroupRulesXMLDeserializer()

    def test_create_request(self):
        serial_request = """
<security_group_rule>
  <parent_group_id>12</parent_group_id>
  <from_port>22</from_port>
  <to_port>22</to_port>
  <group_id></group_id>
  <ip_protocol>tcp</ip_protocol>
  <cidr>10.0.0.0/24</cidr>
</security_group_rule>"""
        request = self.deserializer.deserialize(serial_request)
        expected = {
            "security_group_rule": {
                "parent_group_id": "12",
                "from_port": "22",
                "to_port": "22",
                "ip_protocol": "tcp",
                "group_id": "",
                "cidr": "10.0.0.0/24",
            },
        }
        self.assertEquals(request['body'], expected)

    def test_create_no_protocol_request(self):
        serial_request = """
<security_group_rule>
  <parent_group_id>12</parent_group_id>
  <from_port>22</from_port>
  <to_port>22</to_port>
  <group_id></group_id>
  <cidr>10.0.0.0/24</cidr>
</security_group_rule>"""
        request = self.deserializer.deserialize(serial_request)
        expected = {
            "security_group_rule": {
                "parent_group_id": "12",
                "from_port": "22",
                "to_port": "22",
                "group_id": "",
                "cidr": "10.0.0.0/24",
            },
        }
        self.assertEquals(request['body'], expected)


class TestSecurityGroupXMLDeserializer(unittest.TestCase):

    def setUp(self):
        self.deserializer = security_groups.SecurityGroupXMLDeserializer()

    def test_create_request(self):
        serial_request = """
<security_group name="test">
   <description>test</description>
</security_group>"""
        request = self.deserializer.deserialize(serial_request)
        expected = {
            "security_group": {
                "name": "test",
                "description": "test",
            },
        }
        self.assertEquals(request['body'], expected)

    def test_create_no_description_request(self):
        serial_request = """
<security_group name="test">
</security_group>"""
        request = self.deserializer.deserialize(serial_request)
        expected = {
            "security_group": {
                "name": "test",
            },
        }
        self.assertEquals(request['body'], expected)

    def test_create_no_name_request(self):
        serial_request = """
<security_group>
<description>test</description>
</security_group>"""
        request = self.deserializer.deserialize(serial_request)
        expected = {
            "security_group": {
                "description": "test",
            },
        }
        self.assertEquals(request['body'], expected)


class TestSecurityGroupXMLSerializer(unittest.TestCase):
    def setUp(self):
        self.namespace = wsgi.XMLNS_V11
        self.rule_serializer = security_groups.SecurityGroupRuleTemplate()
        self.index_serializer = security_groups.SecurityGroupsTemplate()
        self.default_serializer = security_groups.SecurityGroupTemplate()

    def _tag(self, elem):
        tagname = elem.tag
        self.assertEqual(tagname[0], '{')
        tmp = tagname.partition('}')
        namespace = tmp[0][1:]
        self.assertEqual(namespace, self.namespace)
        return tmp[2]

    def _verify_security_group_rule(self, raw_rule, tree):
        self.assertEqual(raw_rule['id'], tree.get('id'))
        self.assertEqual(raw_rule['parent_group_id'],
                         tree.get('parent_group_id'))

        seen = set()
        expected = set(['ip_protocol', 'from_port', 'to_port',
                        'group', 'group/name', 'group/tenant_id',
                        'ip_range', 'ip_range/cidr'])

        for child in tree:
            child_tag = self._tag(child)
            self.assertTrue(child_tag in raw_rule)
            seen.add(child_tag)
            if child_tag in ('group', 'ip_range'):
                for gr_child in child:
                    gr_child_tag = self._tag(gr_child)
                    self.assertTrue(gr_child_tag in raw_rule[child_tag])
                    seen.add('%s/%s' % (child_tag, gr_child_tag))
                    self.assertEqual(gr_child.text,
                                     raw_rule[child_tag][gr_child_tag])
            else:
                self.assertEqual(child.text, raw_rule[child_tag])
        self.assertEqual(seen, expected)

    def _verify_security_group(self, raw_group, tree):
        rules = raw_group['rules']
        self.assertEqual('security_group', self._tag(tree))
        self.assertEqual(raw_group['id'], tree.get('id'))
        self.assertEqual(raw_group['tenant_id'], tree.get('tenant_id'))
        self.assertEqual(raw_group['name'], tree.get('name'))
        self.assertEqual(2, len(tree))
        for child in tree:
            child_tag = self._tag(child)
            if child_tag == 'rules':
                self.assertEqual(2, len(child))
                for idx, gr_child in enumerate(child):
                    self.assertEqual(self._tag(gr_child), 'rule')
                    self._verify_security_group_rule(rules[idx], gr_child)
            else:
                self.assertEqual('description', child_tag)
                self.assertEqual(raw_group['description'], child.text)

    def test_rule_serializer(self):
        raw_rule = dict(
            id='123',
            parent_group_id='456',
            ip_protocol='tcp',
            from_port='789',
            to_port='987',
            group=dict(name='group', tenant_id='tenant'),
            ip_range=dict(cidr='10.0.0.0/8'))
        rule = dict(security_group_rule=raw_rule)
        text = self.rule_serializer.serialize(rule)

        print text
        tree = etree.fromstring(text)

        self.assertEqual('security_group_rule', self._tag(tree))
        self._verify_security_group_rule(raw_rule, tree)

    def test_group_serializer(self):
        rules = [dict(
                id='123',
                parent_group_id='456',
                ip_protocol='tcp',
                from_port='789',
                to_port='987',
                group=dict(name='group1', tenant_id='tenant1'),
                ip_range=dict(cidr='10.55.44.0/24')),
                 dict(
                id='654',
                parent_group_id='321',
                ip_protocol='udp',
                from_port='234',
                to_port='567',
                group=dict(name='group2', tenant_id='tenant2'),
                ip_range=dict(cidr='10.44.55.0/24'))]
        raw_group = dict(
            id='890',
            description='description',
            name='name',
            tenant_id='tenant',
            rules=rules)
        sg_group = dict(security_group=raw_group)
        text = self.default_serializer.serialize(sg_group)

        print text
        tree = etree.fromstring(text)

        self._verify_security_group(raw_group, tree)

    def test_groups_serializer(self):
        rules = [dict(
                id='123',
                parent_group_id='1234',
                ip_protocol='tcp',
                from_port='12345',
                to_port='123456',
                group=dict(name='group1', tenant_id='tenant1'),
                ip_range=dict(cidr='10.123.0.0/24')),
                 dict(
                id='234',
                parent_group_id='2345',
                ip_protocol='udp',
                from_port='23456',
                to_port='234567',
                group=dict(name='group2', tenant_id='tenant2'),
                ip_range=dict(cidr='10.234.0.0/24')),
                 dict(
                id='345',
                parent_group_id='3456',
                ip_protocol='tcp',
                from_port='34567',
                to_port='345678',
                group=dict(name='group3', tenant_id='tenant3'),
                ip_range=dict(cidr='10.345.0.0/24')),
                 dict(
                id='456',
                parent_group_id='4567',
                ip_protocol='udp',
                from_port='45678',
                to_port='456789',
                group=dict(name='group4', tenant_id='tenant4'),
                ip_range=dict(cidr='10.456.0.0/24'))]
        groups = [dict(
                id='567',
                description='description1',
                name='name1',
                tenant_id='tenant1',
                rules=rules[0:2]),
                  dict(
                id='678',
                description='description2',
                name='name2',
                tenant_id='tenant2',
                rules=rules[2:4])]
        sg_groups = dict(security_groups=groups)
        text = self.index_serializer.serialize(sg_groups)

        print text
        tree = etree.fromstring(text)

        self.assertEqual('security_groups', self._tag(tree))
        self.assertEqual(len(groups), len(tree))
        for idx, child in enumerate(tree):
            self._verify_security_group(groups[idx], child)


UUID1 = '00000000-0000-0000-0000-000000000001'
UUID2 = '00000000-0000-0000-0000-000000000002'
UUID3 = '00000000-0000-0000-0000-000000000003'


def fake_compute_get_all(*args, **kwargs):
    return [
        fakes.stub_instance(1, uuid=UUID1,
                            security_groups=[{'name': 'fake-0-0'},
                                             {'name': 'fake-0-1'}]),
        fakes.stub_instance(2, uuid=UUID2,
                            security_groups=[{'name': 'fake-1-0'},
                                             {'name': 'fake-1-1'}])
    ]


def fake_compute_get(*args, **kwargs):
    return fakes.stub_instance(1, uuid=UUID3,
                               security_groups=[{'name': 'fake-2-0'},
                                                {'name': 'fake-2-1'}])


def fake_compute_create(*args, **kwargs):
    return ([fake_compute_get()], '')


class SecurityGroupsOutputTest(test.TestCase):
    content_type = 'application/json'

    def setUp(self):
        super(SecurityGroupsOutputTest, self).setUp()
        fakes.stub_out_nw_api(self.stubs)
        self.stubs.Set(compute.api.API, 'get', fake_compute_get)
        self.stubs.Set(compute.api.API, 'get_all', fake_compute_get_all)
        self.stubs.Set(compute.api.API, 'create', fake_compute_create)

    def _make_request(self, url, body=None):
        req = webob.Request.blank(url)
        if body:
            req.method = 'POST'
            req.body = self._encode_body(body)
        req.content_type = self.content_type
        req.headers['Accept'] = self.content_type
        res = req.get_response(fakes.wsgi_app())
        return res

    def _encode_body(self, body):
        return jsonutils.dumps(body)

    def _get_server(self, body):
        return jsonutils.loads(body).get('server')

    def _get_servers(self, body):
        return jsonutils.loads(body).get('servers')

    def _get_groups(self, server):
        return server.get('security_groups')

    def test_create(self):
        url = '/v2/fake/servers'
        image_uuid = 'c905cedb-7281-47e4-8a62-f26bc5fc4c77'
        server = dict(name='server_test', imageRef=image_uuid, flavorRef=2)
        res = self._make_request(url, {'server': server})
        self.assertEqual(res.status_int, 202)
        server = self._get_server(res.body)
        for i, group in enumerate(self._get_groups(server)):
            name = 'fake-2-%s' % i
            self.assertEqual(group.get('name'), name)

    def test_show(self):
        url = '/v2/fake/servers/%s' % UUID3
        res = self._make_request(url)

        self.assertEqual(res.status_int, 200)
        server = self._get_server(res.body)
        for i, group in enumerate(self._get_groups(server)):
            name = 'fake-2-%s' % i
            self.assertEqual(group.get('name'), name)

    def test_detail(self):
        url = '/v2/fake/servers/detail'
        res = self._make_request(url)

        self.assertEqual(res.status_int, 200)
        for i, server in enumerate(self._get_servers(res.body)):
            for j, group in enumerate(self._get_groups(server)):
                name = 'fake-%s-%s' % (i, j)
                self.assertEqual(group.get('name'), name)

    def test_no_instance_passthrough_404(self):

        def fake_compute_get(*args, **kwargs):
            raise exception.InstanceNotFound()

        self.stubs.Set(compute.api.API, 'get', fake_compute_get)
        url = '/v2/fake/servers/70f6db34-de8d-4fbd-aafb-4065bdfa6115'
        res = self._make_request(url)

        self.assertEqual(res.status_int, 404)


class SecurityGroupsOutputXmlTest(SecurityGroupsOutputTest):
    content_type = 'application/xml'

    class MinimalCreateServerTemplate(xmlutil.TemplateBuilder):
        def construct(self):
            root = xmlutil.TemplateElement('server', selector='server')
            root.set('name')
            root.set('id')
            root.set('imageRef')
            root.set('flavorRef')
            return xmlutil.MasterTemplate(root, 1,
                                          nsmap={None: xmlutil.XMLNS_V11})

    def _encode_body(self, body):
        serializer = self.MinimalCreateServerTemplate()
        return serializer.serialize(body)

    def _get_server(self, body):
        return etree.XML(body)

    def _get_servers(self, body):
        return etree.XML(body).getchildren()

    def _get_groups(self, server):
        # NOTE(vish): we are adding security groups without an extension
        #             namespace so we don't break people using the existing
        #             functionality, but that means we need to use find with
        #             the existing server namespace.
        namespace = server.nsmap[None]
        return server.find('{%s}security_groups' % namespace).getchildren()<|MERGE_RESOLUTION|>--- conflicted
+++ resolved
@@ -28,10 +28,7 @@
 import nova.db
 from nova import exception
 from nova import flags
-<<<<<<< HEAD
-=======
 from nova.openstack.common import jsonutils
->>>>>>> b4872c33
 from nova import test
 from nova.tests.api.openstack import fakes
 
@@ -230,23 +227,15 @@
 
     def test_create_security_group_quota_limit(self):
         req = fakes.HTTPRequest.blank('/v2/fake/os-security-groups')
-<<<<<<< HEAD
-        for num in range(1, FLAGS.quota_security_groups):
-=======
         for num in range(1, FLAGS.quota_security_groups + 1):
->>>>>>> b4872c33
             name = 'test%s' % num
             sg = security_group_template(name=name)
             res_dict = self.controller.create(req, {'security_group': sg})
             self.assertEqual(res_dict['security_group']['name'], name)
 
         sg = security_group_template()
-<<<<<<< HEAD
-        self.assertRaises(webob.exc.HTTPBadRequest, self.controller.create,
-=======
         self.assertRaises(exception.SecurityGroupLimitExceeded,
                           self.controller.create,
->>>>>>> b4872c33
                           req, {'security_group': sg})
 
     def test_get_security_group_list(self):
@@ -951,12 +940,8 @@
             'ip_protocol': 'tcp', 'from_port': '121', 'to_port': '121',
             'parent_group_id': '2', 'group_id': '1'
         }
-<<<<<<< HEAD
-        self.assertRaises(webob.exc.HTTPBadRequest, self.controller.create,
-=======
         self.assertRaises(exception.SecurityGroupLimitExceeded,
                           self.controller.create,
->>>>>>> b4872c33
                           req, {'security_group_rule': rule})
 
 
