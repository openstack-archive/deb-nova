--- conflicted
+++ resolved
@@ -95,13 +95,8 @@
 
 
 def return_non_running_server(context, server_id):
-<<<<<<< HEAD
-    return {'id': server_id, 'power_state': 0x02, 'uuid': FAKE_UUID1,
-            'host': "localhost", 'name': 'asdf'}
-=======
     return {'id': server_id, 'power_state': power_state.SHUTDOWN,
             'uuid': FAKE_UUID1, 'host': "localhost", 'name': 'asdf'}
->>>>>>> 8ca2724f
 
 
 def return_security_group_by_name(context, project_id, group_name):
