--- conflicted
+++ resolved
@@ -1084,21 +1084,13 @@
         self.assertEqual(res_dict['server']['name'], 'server_test')
 
     def test_update_server_name_too_long(self):
-<<<<<<< HEAD
-        self.stubs.Set(nova.db, 'instance_get',
-=======
         self.stubs.Set(db, 'instance_get',
->>>>>>> f118602f
                 fakes.fake_instance_get(name='server_test'))
         req = fakes.HTTPRequest.blank('/v2/fake/servers/%s' % FAKE_UUID)
         req.method = 'PUT'
         req.content_type = 'application/json'
         body = {'server': {'name': 'x' * 256}}
-<<<<<<< HEAD
-        req.body = json.dumps(body)
-=======
-        req.body = jsonutils.dumps(body)
->>>>>>> f118602f
+        req.body = jsonutils.dumps(body)
         self.assertRaises(webob.exc.HTTPBadRequest, self.controller.update,
                             req, FAKE_UUID, body)
 
