# vim: tabstop=4 shiftwidth=4 softtabstop=4

# Copyright 2010 United States Government as represented by the
# Administrator of the National Aeronautics and Space Administration.
# All Rights Reserved.
#
#    Licensed under the Apache License, Version 2.0 (the "License"); you may
#    not use this file except in compliance with the License. You may obtain
#    a copy of the License at
#
#         http://www.apache.org/licenses/LICENSE-2.0
#
#    Unless required by applicable law or agreed to in writing, software
#    distributed under the License is distributed on an "AS IS" BASIS, WITHOUT
#    WARRANTIES OR CONDITIONS OF ANY KIND, either express or implied. See the
#    License for the specific language governing permissions and limitations
#    under the License.

"""Unit tests for the API endpoint."""

import random
import re
import StringIO

import boto
import boto.connection
from boto.ec2 import regioninfo
from boto import exception as boto_exc
# newer versions of boto use their own wrapper on top of httplib.HTTPResponse
if hasattr(boto.connection, 'HTTPResponse'):
    httplib = boto.connection
else:
    import httplib
import fixtures
import webob

from nova.api import auth
from nova.api import ec2
from nova.api.ec2 import apirequest
from nova.api.ec2 import ec2utils
from nova import block_device
from nova import context
from nova import exception
from nova.openstack.common import timeutils
from nova.openstack.common import versionutils
from nova import test
from nova.tests import matchers


class FakeHttplibSocket(object):
    """a fake socket implementation for httplib.HTTPResponse, trivial."""
    def __init__(self, response_string):
        self.response_string = response_string
        self._buffer = StringIO.StringIO(response_string)

    def makefile(self, _mode, _other):
        """Returns the socket's internal buffer."""
        return self._buffer


class FakeHttplibConnection(object):
    """A fake httplib.HTTPConnection for boto to use

    requests made via this connection actually get translated and routed into
    our WSGI app, we then wait for the response and turn it back into
    the HTTPResponse that boto expects.
    """
    def __init__(self, app, host, is_secure=False):
        self.app = app
        self.host = host

    def request(self, method, path, data, headers):
        req = webob.Request.blank(path)
        req.method = method
        req.body = data
        req.headers = headers
        req.headers['Accept'] = 'text/html'
        req.host = self.host
        # Call the WSGI app, get the HTTP response
        resp = str(req.get_response(self.app))
        # For some reason, the response doesn't have "HTTP/1.0 " prepended; I
        # guess that's a function the web server usually provides.
        resp = "HTTP/1.0 %s" % resp
        self.sock = FakeHttplibSocket(resp)
        self.http_response = httplib.HTTPResponse(self.sock)
        # NOTE(vish): boto is accessing private variables for some reason
        self._HTTPConnection__response = self.http_response
        self.http_response.begin()

    def getresponse(self):
        return self.http_response

    def getresponsebody(self):
        return self.sock.response_string

    def close(self):
        """Required for compatibility with boto/tornado."""
        pass


class XmlConversionTestCase(test.TestCase):
    """Unit test api xml conversion."""
    def test_number_conversion(self):
        conv = ec2utils._try_convert
        self.assertIsNone(conv('None'))
        self.assertEqual(conv('True'), True)
        self.assertEqual(conv('TRUE'), True)
        self.assertEqual(conv('true'), True)
        self.assertEqual(conv('False'), False)
        self.assertEqual(conv('FALSE'), False)
        self.assertEqual(conv('false'), False)
        self.assertEqual(conv('0'), 0)
        self.assertEqual(conv('42'), 42)
        self.assertEqual(conv('3.14'), 3.14)
        self.assertEqual(conv('-57.12'), -57.12)
        self.assertEqual(conv('0x57'), 0x57)
        self.assertEqual(conv('-0x57'), -0x57)
        self.assertEqual(conv('-'), '-')
        self.assertEqual(conv('-0'), 0)
        self.assertEqual(conv('0.0'), 0.0)
        self.assertEqual(conv('1e-8'), 0.0)
        self.assertEqual(conv('-1e-8'), 0.0)
        self.assertEqual(conv('0xDD8G'), '0xDD8G')
        self.assertEqual(conv('0XDD8G'), '0XDD8G')
        self.assertEqual(conv('-stringy'), '-stringy')
        self.assertEqual(conv('stringy'), 'stringy')
        self.assertEqual(conv('add'), 'add')
        self.assertEqual(conv('remove'), 'remove')
        self.assertEqual(conv(''), '')


class Ec2utilsTestCase(test.TestCase):
    def test_ec2_id_to_id(self):
        self.assertEqual(ec2utils.ec2_id_to_id('i-0000001e'), 30)
        self.assertEqual(ec2utils.ec2_id_to_id('ami-1d'), 29)
        self.assertEqual(ec2utils.ec2_id_to_id('snap-0000001c'), 28)
        self.assertEqual(ec2utils.ec2_id_to_id('vol-0000001b'), 27)

    def test_bad_ec2_id(self):
        self.assertRaises(exception.InvalidEc2Id,
                          ec2utils.ec2_id_to_id,
                          'badone')

    def test_id_to_ec2_id(self):
        self.assertEqual(ec2utils.id_to_ec2_id(30), 'i-0000001e')
        self.assertEqual(ec2utils.id_to_ec2_id(29, 'ami-%08x'), 'ami-0000001d')
        self.assertEqual(ec2utils.id_to_ec2_snap_id(28), 'snap-0000001c')
        self.assertEqual(ec2utils.id_to_ec2_vol_id(27), 'vol-0000001b')

    def test_dict_from_dotted_str(self):
        in_str = [('BlockDeviceMapping.1.DeviceName', '/dev/sda1'),
                  ('BlockDeviceMapping.1.Ebs.SnapshotId', 'snap-0000001c'),
                  ('BlockDeviceMapping.1.Ebs.VolumeSize', '80'),
                  ('BlockDeviceMapping.1.Ebs.DeleteOnTermination', 'false'),
                  ('BlockDeviceMapping.2.DeviceName', '/dev/sdc'),
                  ('BlockDeviceMapping.2.VirtualName', 'ephemeral0')]
        expected_dict = {
            'block_device_mapping': {
            '1': {'device_name': '/dev/sda1',
                  'ebs': {'snapshot_id': 'snap-0000001c',
                          'volume_size': 80,
                          'delete_on_termination': False}},
            '2': {'device_name': '/dev/sdc',
                  'virtual_name': 'ephemeral0'}}}
        out_dict = ec2utils.dict_from_dotted_str(in_str)

        self.assertThat(out_dict, matchers.DictMatches(expected_dict))

    def test_properties_root_defice_name(self):
        mappings = [{"device": "/dev/sda1", "virtual": "root"}]
        properties0 = {'mappings': mappings}
        properties1 = {'root_device_name': '/dev/sdb', 'mappings': mappings}

        root_device_name = block_device.properties_root_device_name(
            properties0)
        self.assertEqual(root_device_name, '/dev/sda1')

        root_device_name = block_device.properties_root_device_name(
            properties1)
        self.assertEqual(root_device_name, '/dev/sdb')

    def test_regex_from_ec2_regex(self):
        def _test_re(ec2_regex, expected, literal, match=True):
            regex = ec2utils.regex_from_ec2_regex(ec2_regex)
            self.assertEqual(regex, expected)
            if match:
                self.assertIsNotNone(re.match(regex, literal))
            else:
                self.assertIsNone(re.match(regex, literal))

        # wildcards
        _test_re('foo', '\Afoo\Z(?s)', 'foo')
        _test_re('foo', '\Afoo\Z(?s)', 'baz', match=False)
        _test_re('foo?bar', '\Afoo.bar\Z(?s)', 'foo bar')
        _test_re('foo?bar', '\Afoo.bar\Z(?s)', 'foo   bar', match=False)
        _test_re('foo*bar', '\Afoo.*bar\Z(?s)', 'foo QUUX bar')

        # backslashes and escaped wildcards
        _test_re('foo\\', '\Afoo\\\\\Z(?s)', 'foo\\')
        _test_re('foo*bar', '\Afoo.*bar\Z(?s)', 'zork QUUX bar', match=False)
        _test_re('foo\\?bar', '\Afoo[?]bar\Z(?s)', 'foo?bar')
        _test_re('foo\\?bar', '\Afoo[?]bar\Z(?s)', 'foo bar', match=False)
        _test_re('foo\\*bar', '\Afoo[*]bar\Z(?s)', 'foo*bar')
        _test_re('foo\\*bar', '\Afoo[*]bar\Z(?s)', 'foo bar', match=False)

        # analog to the example given in the EC2 API docs
        ec2_regex = '\*nova\?\\end'
        expected = r'\A[*]nova[?]\\end\Z(?s)'
        literal = r'*nova?\end'
        _test_re(ec2_regex, expected, literal)

    def test_mapping_prepend_dev(self):
        mappings = [
            {'virtual': 'ami',
             'device': 'sda1'},
            {'virtual': 'root',
             'device': '/dev/sda1'},

            {'virtual': 'swap',
             'device': 'sdb1'},
            {'virtual': 'swap',
             'device': '/dev/sdb2'},

            {'virtual': 'ephemeral0',
            'device': 'sdc1'},
            {'virtual': 'ephemeral1',
             'device': '/dev/sdc1'}]
        expected_result = [
            {'virtual': 'ami',
             'device': 'sda1'},
            {'virtual': 'root',
             'device': '/dev/sda1'},

            {'virtual': 'swap',
             'device': '/dev/sdb1'},
            {'virtual': 'swap',
             'device': '/dev/sdb2'},

            {'virtual': 'ephemeral0',
             'device': '/dev/sdc1'},
            {'virtual': 'ephemeral1',
             'device': '/dev/sdc1'}]
        self.assertThat(block_device.mappings_prepend_dev(mappings),
                        matchers.DictListMatches(expected_result))


class ApiEc2TestCase(test.TestCase):
    """Unit test for the cloud controller on an EC2 API."""
    def setUp(self):
        super(ApiEc2TestCase, self).setUp()
        self.host = '127.0.0.1'
        # NOTE(vish): skipping the Authorizer
        roles = ['sysadmin', 'netadmin']
        ctxt = context.RequestContext('fake', 'fake', roles=roles)
        self.app = auth.InjectContext(ctxt, ec2.FaultWrapper(
                ec2.RequestLogging(ec2.Requestify(ec2.Authorizer(ec2.Executor()
                               ), 'nova.api.ec2.cloud.CloudController'))))
        self.useFixture(fixtures.FakeLogger('boto'))

    def expect_http(self, host=None, is_secure=False, api_version=None):
        """Returns a new EC2 connection."""
        self.ec2 = boto.connect_ec2(
                aws_access_key_id='fake',
                aws_secret_access_key='fake',
                is_secure=False,
                region=regioninfo.RegionInfo(None, 'test', self.host),
                port=8773,
                path='/services/Cloud')
        if api_version:
            self.ec2.APIVersion = api_version

        self.mox.StubOutWithMock(self.ec2, 'new_http_connection')
        self.http = FakeHttplibConnection(
                self.app, '%s:8773' % (self.host), False)
        # pylint: disable=E1103
<<<<<<< HEAD
        if boto.Version >= '2.14':
            self.ec2.new_http_connection(host or self.host, 8773,
                is_secure).AndReturn(self.http)
        elif boto.Version >= '2':
=======
        if versionutils.is_compatible('2.14', boto.Version, same_major=False):
            self.ec2.new_http_connection(host or self.host, 8773,
                is_secure).AndReturn(self.http)
        elif versionutils.is_compatible('2', boto.Version, same_major=False):
>>>>>>> 6728c7e3
            self.ec2.new_http_connection(host or '%s:8773' % (self.host),
                is_secure).AndReturn(self.http)
        else:
            self.ec2.new_http_connection(host, is_secure).AndReturn(self.http)
        return self.http

    def test_return_valid_isoformat(self):
        """
            Ensure that the ec2 api returns datetime in xs:dateTime
            (which apparently isn't datetime.isoformat())
            NOTE(ken-pepple): https://bugs.launchpad.net/nova/+bug/721297
        """
        conv = apirequest._database_to_isoformat
        # sqlite database representation with microseconds
        time_to_convert = timeutils.parse_strtime("2011-02-21 20:14:10.634276",
                                                  "%Y-%m-%d %H:%M:%S.%f")
        self.assertEqual(conv(time_to_convert), '2011-02-21T20:14:10.634Z')
        # mysqlite database representation
        time_to_convert = timeutils.parse_strtime("2011-02-21 19:56:18",
                                                  "%Y-%m-%d %H:%M:%S")
        self.assertEqual(conv(time_to_convert), '2011-02-21T19:56:18.000Z')

    def test_xmlns_version_matches_request_version(self):
        self.expect_http(api_version='2010-10-30')
        self.mox.ReplayAll()

        # Any request should be fine
        self.ec2.get_all_instances()
        self.assertTrue(self.ec2.APIVersion in self.http.getresponsebody(),
                        'The version in the xmlns of the response does '
                        'not match the API version given in the request.')

    def test_describe_instances(self):
        """Test that, after creating a user and a project, the describe
        instances call to the API works properly.
        """
        self.expect_http()
        self.mox.ReplayAll()
        self.assertEqual(self.ec2.get_all_instances(), [])

    def test_terminate_invalid_instance(self):
        # Attempt to terminate an invalid instance.
        self.expect_http()
        self.mox.ReplayAll()
        self.assertRaises(boto_exc.EC2ResponseError,
                self.ec2.terminate_instances, "i-00000005")

    def test_get_all_key_pairs(self):
        """Test that, after creating a user and project and generating
         a key pair, that the API call to list key pairs works properly.
         """
        keyname = "".join(random.choice("sdiuisudfsdcnpaqwertasd")
                          for x in range(random.randint(4, 8)))
        self.expect_http()
        self.mox.ReplayAll()
        self.ec2.create_key_pair(keyname)
        rv = self.ec2.get_all_key_pairs()
        results = [k for k in rv if k.name == keyname]
        self.assertEqual(len(results), 1)

    def test_create_duplicate_key_pair(self):
        """Test that, after successfully generating a keypair,
        requesting a second keypair with the same name fails sanely.
        """
        self.expect_http()
        self.mox.ReplayAll()
        self.ec2.create_key_pair('test')

        try:
            self.ec2.create_key_pair('test')
        except boto_exc.EC2ResponseError as e:
            if e.code == 'InvalidKeyPair.Duplicate':
                pass
            else:
                self.assertEqual('InvalidKeyPair.Duplicate', e.code)
        else:
            self.fail('Exception not raised.')

    def test_get_all_security_groups(self):
        # Test that we can retrieve security groups.
        self.expect_http()
        self.mox.ReplayAll()

        rv = self.ec2.get_all_security_groups()

        self.assertEqual(len(rv), 1)
        self.assertEqual(rv[0].name, 'default')

    def test_create_delete_security_group(self):
        # Test that we can create a security group.
        self.expect_http()
        self.mox.ReplayAll()

        security_group_name = "".join(random.choice("sdiuisudfsdcnpaqwertasd")
                                      for x in range(random.randint(4, 8)))

        self.ec2.create_security_group(security_group_name, 'test group')

        self.expect_http()
        self.mox.ReplayAll()

        rv = self.ec2.get_all_security_groups()
        self.assertEqual(len(rv), 2)
        self.assertIn(security_group_name, [group.name for group in rv])

        self.expect_http()
        self.mox.ReplayAll()

        self.ec2.delete_security_group(security_group_name)

    def test_group_name_valid_chars_security_group(self):
        """Test that we sanely handle invalid security group names.

         EC2 API Spec states we should only accept alphanumeric characters,
         spaces, dashes, and underscores. Amazon implementation
         accepts more characters - so, [:print:] is ok.
         """
        bad_strict_ec2 = "aa \t\x01\x02\x7f"
        bad_amazon_ec2 = "aa #^% -=99"
        test_raise = [
            (True, bad_amazon_ec2, "test desc"),
            (True, "test name", bad_amazon_ec2),
            (False, bad_strict_ec2, "test desc"),
        ]
        for test in test_raise:
            self.expect_http()
            self.mox.ReplayAll()
            self.flags(ec2_strict_validation=test[0])
            self.assertRaises(boto_exc.EC2ResponseError,
                              self.ec2.create_security_group,
                              test[1],
                              test[2])
        test_accept = [
            (False, bad_amazon_ec2, "test desc"),
            (False, "test name", bad_amazon_ec2),
        ]
        for test in test_accept:
            self.expect_http()
            self.mox.ReplayAll()
            self.flags(ec2_strict_validation=test[0])
            self.ec2.create_security_group(test[1], test[2])
            self.expect_http()
            self.mox.ReplayAll()
            self.ec2.delete_security_group(test[1])

    def test_group_name_valid_length_security_group(self):
        """Test that we sanely handle invalid security group names.

         API Spec states that the length should not exceed 255 char.
        """
        self.expect_http()
        self.mox.ReplayAll()

        # Test block group_name > 255 chars
        security_group_name = "".join(random.choice("poiuytrewqasdfghjklmnbvc")
                                      for x in range(random.randint(256, 266)))

        self.assertRaises(boto_exc.EC2ResponseError,
                self.ec2.create_security_group,
                security_group_name,
                'test group')

    def test_authorize_revoke_security_group_cidr(self):
        """
        Test that we can add and remove CIDR based rules
        to a security group
        """
        self.expect_http()
        self.mox.ReplayAll()

        security_group_name = "".join(random.choice("sdiuisudfsdcnpaqwertasd")
                                      for x in range(random.randint(4, 8)))

        group = self.ec2.create_security_group(security_group_name,
                                               'test group')

        self.expect_http()
        self.mox.ReplayAll()
        group.connection = self.ec2

        group.authorize('tcp', 80, 81, '0.0.0.0/0')
        group.authorize('icmp', -1, -1, '0.0.0.0/0')
        group.authorize('udp', 80, 81, '0.0.0.0/0')
        group.authorize('tcp', 1, 65535, '0.0.0.0/0')
        group.authorize('udp', 1, 65535, '0.0.0.0/0')
        group.authorize('icmp', 1, 0, '0.0.0.0/0')
        group.authorize('icmp', 0, 1, '0.0.0.0/0')
        group.authorize('icmp', 0, 0, '0.0.0.0/0')

        def _assert(message, *args):
            try:
                group.authorize(*args)
            except boto_exc.EC2ResponseError as e:
                self.assertEqual(e.status, 400, 'Expected status to be 400')
                self.assertIn(message, e.error_message)
            else:
                raise self.failureException, 'EC2ResponseError not raised'

        # Invalid CIDR address
        _assert('Invalid CIDR', 'tcp', 80, 81, '0.0.0.0/0444')
        # Missing ports
        _assert('Not enough parameters', 'tcp', '0.0.0.0/0')
        # from port cannot be greater than to port
        _assert('Invalid port range', 'tcp', 100, 1, '0.0.0.0/0')
        # For tcp, negative values are not allowed
        _assert('Invalid port range', 'tcp', -1, 1, '0.0.0.0/0')
        # For tcp, valid port range 1-65535
        _assert('Invalid port range', 'tcp', 1, 65599, '0.0.0.0/0')
        # Invalid Cidr for ICMP type
        _assert('Invalid CIDR', 'icmp', -1, -1, '0.0.444.0/4')
        # Invalid protocol
        _assert('Invalid IP protocol', 'xyz', 1, 14, '0.0.0.0/0')
        # Invalid port
        _assert('Invalid input received: To and From ports must be integers',
                'tcp', " ", "81", '0.0.0.0/0')
        # Invalid icmp port
        _assert('Invalid input received: '
                'Type and Code must be integers for ICMP protocol type',
                'icmp', " ", "81", '0.0.0.0/0')
        # Invalid CIDR Address
        _assert('Invalid CIDR', 'icmp', -1, -1, '0.0.0.0')
        # Invalid CIDR Address
        _assert('Invalid CIDR', 'icmp', -1, -1, '0.0.0.0/')
        # Invalid Cidr ports
        _assert('Invalid port range', 'icmp', 1, 256, '0.0.0.0/0')

        self.expect_http()
        self.mox.ReplayAll()

        rv = self.ec2.get_all_security_groups()

        group = [grp for grp in rv if grp.name == security_group_name][0]

        self.assertEqual(len(group.rules), 8)
        self.assertEqual(int(group.rules[0].from_port), 80)
        self.assertEqual(int(group.rules[0].to_port), 81)
        self.assertEqual(len(group.rules[0].grants), 1)
        self.assertEqual(str(group.rules[0].grants[0]), '0.0.0.0/0')

        self.expect_http()
        self.mox.ReplayAll()
        group.connection = self.ec2

        group.revoke('tcp', 80, 81, '0.0.0.0/0')
        group.revoke('icmp', -1, -1, '0.0.0.0/0')
        group.revoke('udp', 80, 81, '0.0.0.0/0')
        group.revoke('tcp', 1, 65535, '0.0.0.0/0')
        group.revoke('udp', 1, 65535, '0.0.0.0/0')
        group.revoke('icmp', 1, 0, '0.0.0.0/0')
        group.revoke('icmp', 0, 1, '0.0.0.0/0')
        group.revoke('icmp', 0, 0, '0.0.0.0/0')

        self.expect_http()
        self.mox.ReplayAll()

        self.ec2.delete_security_group(security_group_name)

        self.expect_http()
        self.mox.ReplayAll()
        group.connection = self.ec2

        rv = self.ec2.get_all_security_groups()

        self.assertEqual(len(rv), 1)
        self.assertEqual(rv[0].name, 'default')

    def test_authorize_revoke_security_group_cidr_v6(self):
        """
        Test that we can add and remove CIDR based rules
        to a security group for IPv6
        """
        self.expect_http()
        self.mox.ReplayAll()

        security_group_name = "".join(random.choice("sdiuisudfsdcnpaqwertasd")
                                      for x in range(random.randint(4, 8)))

        group = self.ec2.create_security_group(security_group_name,
                                               'test group')

        self.expect_http()
        self.mox.ReplayAll()
        group.connection = self.ec2

        group.authorize('tcp', 80, 81, '::/0')

        self.expect_http()
        self.mox.ReplayAll()

        rv = self.ec2.get_all_security_groups()

        group = [grp for grp in rv if grp.name == security_group_name][0]
        self.assertEqual(len(group.rules), 1)
        self.assertEqual(int(group.rules[0].from_port), 80)
        self.assertEqual(int(group.rules[0].to_port), 81)
        self.assertEqual(len(group.rules[0].grants), 1)
        self.assertEqual(str(group.rules[0].grants[0]), '::/0')

        self.expect_http()
        self.mox.ReplayAll()
        group.connection = self.ec2

        group.revoke('tcp', 80, 81, '::/0')

        self.expect_http()
        self.mox.ReplayAll()

        self.ec2.delete_security_group(security_group_name)

        self.expect_http()
        self.mox.ReplayAll()
        group.connection = self.ec2

        rv = self.ec2.get_all_security_groups()

        self.assertEqual(len(rv), 1)
        self.assertEqual(rv[0].name, 'default')

    def test_authorize_revoke_security_group_foreign_group(self):
        """
        Test that we can grant and revoke another security group access
        to a security group
        """
        self.expect_http()
        self.mox.ReplayAll()

        rand_string = 'sdiuisudfsdcnpaqwertasd'
        security_group_name = "".join(random.choice(rand_string)
                                      for x in range(random.randint(4, 8)))
        other_security_group_name = "".join(random.choice(rand_string)
                                      for x in range(random.randint(4, 8)))

        group = self.ec2.create_security_group(security_group_name,
                                               'test group')

        self.expect_http()
        self.mox.ReplayAll()

        other_group = self.ec2.create_security_group(other_security_group_name,
                                                     'some other group')

        self.expect_http()
        self.mox.ReplayAll()
        group.connection = self.ec2

        group.authorize(src_group=other_group)

        self.expect_http()
        self.mox.ReplayAll()

        rv = self.ec2.get_all_security_groups()

        # I don't bother checkng that we actually find it here,
        # because the create/delete unit test further up should
        # be good enough for that.
        for group in rv:
            if group.name == security_group_name:
                self.assertEqual(len(group.rules), 3)
                self.assertEqual(len(group.rules[0].grants), 1)
                self.assertEqual(str(group.rules[0].grants[0]),
                                 '%s-%s' % (other_security_group_name, 'fake'))

        self.expect_http()
        self.mox.ReplayAll()

        rv = self.ec2.get_all_security_groups()

        for group in rv:
            if group.name == security_group_name:
                self.expect_http()
                self.mox.ReplayAll()
                group.connection = self.ec2
                group.revoke(src_group=other_group)

        self.expect_http()
        self.mox.ReplayAll()

        self.ec2.delete_security_group(security_group_name)
        self.ec2.delete_security_group(other_security_group_name)<|MERGE_RESOLUTION|>--- conflicted
+++ resolved
@@ -273,17 +273,10 @@
         self.http = FakeHttplibConnection(
                 self.app, '%s:8773' % (self.host), False)
         # pylint: disable=E1103
-<<<<<<< HEAD
-        if boto.Version >= '2.14':
-            self.ec2.new_http_connection(host or self.host, 8773,
-                is_secure).AndReturn(self.http)
-        elif boto.Version >= '2':
-=======
         if versionutils.is_compatible('2.14', boto.Version, same_major=False):
             self.ec2.new_http_connection(host or self.host, 8773,
                 is_secure).AndReturn(self.http)
         elif versionutils.is_compatible('2', boto.Version, same_major=False):
->>>>>>> 6728c7e3
             self.ec2.new_http_connection(host or '%s:8773' % (self.host),
                 is_secure).AndReturn(self.http)
         else:
