# Copyright (c) 2011 X.commerce, a business unit of eBay Inc.
# Copyright 2010 United States Government as represented by the
# Administrator of the National Aeronautics and Space Administration.
# All Rights Reserved.
# Copyright 2013 Red Hat, Inc.
#
#    Licensed under the Apache License, Version 2.0 (the "License"); you may
#    not use this file except in compliance with the License. You may obtain
#    a copy of the License at
#
#         http://www.apache.org/licenses/LICENSE-2.0
#
#    Unless required by applicable law or agreed to in writing, software
#    distributed under the License is distributed on an "AS IS" BASIS, WITHOUT
#    WARRANTIES OR CONDITIONS OF ANY KIND, either express or implied. See the
#    License for the specific language governing permissions and limitations
#    under the License.

import base64
import copy
import datetime
import functools
import iso8601
import mock
import os
import string
import tempfile

import fixtures
import mock
from oslo.config import cfg

from nova.api.ec2 import cloud
from nova.api.ec2 import ec2utils
from nova.api.ec2 import inst_state
from nova.api.metadata import password
from nova.compute import api as compute_api
from nova.compute import flavors
from nova.compute import power_state
from nova.compute import rpcapi as compute_rpcapi
from nova.compute import utils as compute_utils
from nova.compute import vm_states
from nova import context
from nova import db
from nova import exception
from nova.image import s3
from nova.network import api as network_api
from nova.network import base_api as base_network_api
from nova.network import model
from nova.network import neutronv2
from nova.objects import instance as instance_obj
from nova.objects import instance_info_cache as instance_info_cache_obj
from nova.objects import security_group as security_group_obj
from nova.openstack.common import log as logging
from nova.openstack.common import policy as common_policy
from nova.openstack.common import timeutils
from nova.openstack.common import uuidutils
<<<<<<< HEAD
=======
from nova import policy
>>>>>>> 34c02de7
from nova import test
from nova.tests.api.openstack.compute.contrib import (
    test_neutron_security_groups as test_neutron)
from nova.tests import cast_as_call
from nova.tests import fake_block_device
from nova.tests import fake_network
from nova.tests import fake_utils
from nova.tests.image import fake
from nova.tests import matchers
from nova import utils
from nova.virt import fake as fake_virt
from nova import volume

CONF = cfg.CONF
CONF.import_opt('compute_driver', 'nova.virt.driver')
CONF.import_opt('default_flavor', 'nova.compute.flavors')
CONF.import_opt('use_ipv6', 'nova.netconf')
LOG = logging.getLogger(__name__)

HOST = "testhost"


def get_fake_cache(get_floating):
    def _ip(ip, fixed=True, floats=None):
        ip_dict = {'address': ip, 'type': 'fixed'}
        if not fixed:
            ip_dict['type'] = 'floating'
        if fixed and floats:
            ip_dict['floating_ips'] = [_ip(f, fixed=False) for f in floats]
        return ip_dict

    if get_floating:
        ip_info = [_ip('192.168.0.3',
                  floats=['1.2.3.4', '5.6.7.8']),
                  _ip('192.168.0.4')]
    else:
        ip_info = [_ip('192.168.0.3'),
                   _ip('192.168.0.4')]

    info = [{'address': 'aa:bb:cc:dd:ee:ff',
             'id': 1,
             'network': {'bridge': 'br0',
                         'id': 1,
                         'label': 'private',
                         'subnets': [{'cidr': '192.168.0.0/24',
                                      'ips': ip_info}]}}]

    if CONF.use_ipv6:
        ipv6_addr = 'fe80:b33f::a8bb:ccff:fedd:eeff'
        info[0]['network']['subnets'].append({'cidr': 'fe80:b33f::/64',
                                              'ips': [_ip(ipv6_addr)]})

    return model.NetworkInfo.hydrate(info)


def get_instances_with_cached_ips(orig_func, get_floating,
                                  *args, **kwargs):
    """Kludge the cache into instance(s) without having to create DB
    entries
    """
    instances = orig_func(*args, **kwargs)

    if kwargs.get('want_objects', False):
        info_cache = instance_info_cache_obj.InstanceInfoCache()
        info_cache.network_info = get_fake_cache(get_floating)
        info_cache.obj_reset_changes()
    else:
        info_cache = {'network_info': get_fake_cache(get_floating)}

    if isinstance(instances, (list, instance_obj.InstanceList)):
        for instance in instances:
            instance['info_cache'] = info_cache
    else:
        instances['info_cache'] = info_cache
    return instances


class CloudTestCase(test.TestCase):
    def setUp(self):
        super(CloudTestCase, self).setUp()
        self.useFixture(test.SampleNetworks())
        ec2utils.reset_cache()
        self.flags(compute_driver='nova.virt.fake.FakeDriver',
                   volume_api_class='nova.tests.fake_volume.API')
        self.useFixture(fixtures.FakeLogger('boto'))
        fake_utils.stub_out_utils_spawn_n(self.stubs)

        def fake_show(meh, context, id):
            return {'id': id,
                    'name': 'fake_name',
                    'container_format': 'ami',
                    'status': 'active',
                    'properties': {
                        'kernel_id': 'cedef40a-ed67-4d10-800e-17455edce175',
                        'ramdisk_id': 'cedef40a-ed67-4d10-800e-17455edce175',
                        'type': 'machine',
                        'image_state': 'available'}}

        def fake_detail(_self, context, **kwargs):
            image = fake_show(None, context, None)
            image['name'] = kwargs.get('filters', {}).get('name')
            return [image]

        self.stubs.Set(fake._FakeImageService, 'show', fake_show)
        self.stubs.Set(fake._FakeImageService, 'detail', fake_detail)
        fake.stub_out_image_service(self.stubs)

        def dumb(*args, **kwargs):
            pass

        self.stubs.Set(compute_utils, 'notify_about_instance_usage', dumb)
        fake_network.set_stub_network_methods(self.stubs)

        # set up our cloud
        self.cloud = cloud.CloudController()
        self.flags(scheduler_driver='nova.scheduler.chance.ChanceScheduler')

        # Short-circuit the conductor service
        self.flags(use_local=True, group='conductor')

        # set up services
        self.conductor = self.start_service('conductor',
                manager=CONF.conductor.manager)
        self.compute = self.start_service('compute')
        self.scheduler = self.start_service('scheduler')
        self.network = self.start_service('network')
        self.consoleauth = self.start_service('consoleauth')

        self.user_id = 'fake'
        self.project_id = 'fake'
        self.context = context.RequestContext(self.user_id,
                                              self.project_id,
                                              is_admin=True)
        self.volume_api = volume.API()

        self.useFixture(cast_as_call.CastAsCall(self.stubs))

        # make sure we can map ami-00000001/2 to a uuid in FakeImageService
        db.s3_image_create(self.context,
                               'cedef40a-ed67-4d10-800e-17455edce175')
        db.s3_image_create(self.context,
                               '76fa36fc-c930-4bf3-8c8a-ea2a2420deb6')

    def tearDown(self):
        self.volume_api.reset_fake_api(self.context)
        super(CloudTestCase, self).tearDown()
        fake.FakeImageService_reset()

    def fake_get_target(obj, iqn):
        return 1

    def fake_remove_iscsi_target(obj, tid, lun, vol_id, **kwargs):
        pass

    def _stub_instance_get_with_fixed_ips(self,
                                          func_name, get_floating=True):
        orig_func = getattr(self.cloud.compute_api, func_name)

        def fake_get(*args, **kwargs):
            return get_instances_with_cached_ips(orig_func, get_floating,
                                                 *args, **kwargs)
        self.stubs.Set(self.cloud.compute_api, func_name, fake_get)

    def _create_key(self, name):
        # NOTE(vish): create depends on pool, so just call helper directly
        keypair_api = compute_api.KeypairAPI()
        return keypair_api.create_key_pair(self.context, self.context.user_id,
                                           name)

    def test_describe_regions(self):
        # Makes sure describe regions runs without raising an exception.
        result = self.cloud.describe_regions(self.context)
        self.assertEqual(len(result['regionInfo']), 1)
        self.flags(region_list=["one=test_host1", "two=test_host2"])
        result = self.cloud.describe_regions(self.context)
        self.assertEqual(len(result['regionInfo']), 2)

    def test_describe_addresses(self):
        # Makes sure describe addresses runs without raising an exception.
        address = "10.10.10.10"
        db.floating_ip_create(self.context,
                              {'address': address,
                               'pool': 'nova'})
        self.flags(network_api_class='nova.network.api.API')
        self.cloud.allocate_address(self.context)
        self.cloud.describe_addresses(self.context)
        self.cloud.release_address(self.context,
                                  public_ip=address)
        db.floating_ip_destroy(self.context, address)

    def test_describe_addresses_in_neutron(self):
        # Makes sure describe addresses runs without raising an exception.
        address = "10.10.10.10"
        self.flags(network_api_class='nova.network.neutronv2.api.API')
        db.floating_ip_create(self.context,
                              {'address': address,
                               'pool': 'nova'})
        self.cloud.allocate_address(self.context)
        self.cloud.describe_addresses(self.context)
        self.cloud.release_address(self.context,
                                  public_ip=address)
        db.floating_ip_destroy(self.context, address)

    def test_describe_specific_address(self):
        # Makes sure describe specific address works.
        addresses = ["10.10.10.10", "10.10.10.11"]
        for address in addresses:
            db.floating_ip_create(self.context,
                                  {'address': address,
                                   'pool': 'nova'})
            self.cloud.allocate_address(self.context)
        result = self.cloud.describe_addresses(self.context)
        self.assertEqual(len(result['addressesSet']), 2)
        result = self.cloud.describe_addresses(self.context,
                                               public_ip=['10.10.10.10'])
        self.assertEqual(len(result['addressesSet']), 1)
        for address in addresses:
            self.cloud.release_address(self.context,
                                       public_ip=address)
            db.floating_ip_destroy(self.context, address)

    def test_allocate_address(self):
        address = "10.10.10.10"
        allocate = self.cloud.allocate_address
        db.floating_ip_create(self.context,
                              {'address': address,
                               'pool': 'nova'})
        self.assertEqual(allocate(self.context)['publicIp'], address)
        db.floating_ip_destroy(self.context, address)
        self.assertRaises(exception.NoMoreFloatingIps,
                          allocate,
                          self.context)

    def test_release_address(self):
        address = "10.10.10.10"
        db.floating_ip_create(self.context,
                              {'address': address,
                               'pool': 'nova',
                               'project_id': self.project_id})
        result = self.cloud.release_address(self.context, address)
        self.assertEqual(result.get('return', None), 'true')

    def test_associate_disassociate_address(self):
        # Verifies associate runs cleanly without raising an exception.
        address = "10.10.10.10"
        db.floating_ip_create(self.context,
                              {'address': address,
                               'pool': 'nova'})
        self.cloud.allocate_address(self.context)
        # TODO(jkoelker) Probably need to query for instance_type_id and
        #                make sure we get a valid one
        inst = db.instance_create(self.context, {'host': self.compute.host,
                                                 'display_name': HOST,
                                                 'instance_type_id': 1})
        networks = db.network_get_all(self.context)
        for network in networks:
            db.network_update(self.context, network['id'],
                              {'host': self.network.host})
        project_id = self.context.project_id
        nw_info = self.network.allocate_for_instance(self.context,
                                                 instance_id=inst['id'],
                                                 instance_uuid=inst['uuid'],
                                                 host=inst['host'],
                                                 vpn=None,
                                                 rxtx_factor=3,
                                                 project_id=project_id,
                                                 macs=None)

        fixed_ips = nw_info.fixed_ips()
        ec2_id = ec2utils.id_to_ec2_inst_id(inst['uuid'])

        self.stubs.Set(ec2utils, 'get_ip_info_for_instance',
                       lambda *args: {'fixed_ips': ['10.0.0.1'],
                                      'fixed_ip6s': [],
                                      'floating_ips': []})
        self.stubs.Set(network_api.API, 'get_instance_id_by_floating_address',
                       lambda *args: 1)

        def fake_update_instance_cache_with_nw_info(api, context, instance,
                                                    nw_info=None,
                                                    update_cells=True):

            return

        self.stubs.Set(base_network_api, "update_instance_cache_with_nw_info",
                       fake_update_instance_cache_with_nw_info)

        self.cloud.associate_address(self.context,
                                     instance_id=ec2_id,
                                     public_ip=address)
        self.cloud.disassociate_address(self.context,
                                        public_ip=address)
        self.cloud.release_address(self.context,
                                  public_ip=address)
        self.network.deallocate_fixed_ip(self.context, fixed_ips[0]['address'],
                                         inst['host'])
        db.instance_destroy(self.context, inst['uuid'])
        db.floating_ip_destroy(self.context, address)

    def test_disassociate_auto_assigned_address(self):
        """Verifies disassociating auto assigned floating IP
        raises an exception
        """
        address = "10.10.10.10"

        def fake_get(*args, **kwargs):
            pass

        def fake_disassociate_floating_ip(*args, **kwargs):
            raise exception.CannotDisassociateAutoAssignedFloatingIP()

        self.stubs.Set(network_api.API, 'get_instance_id_by_floating_address',
                       lambda *args: 1)
        self.stubs.Set(self.cloud.compute_api, 'get', fake_get)
        self.stubs.Set(network_api.API, 'disassociate_floating_ip',
                                    fake_disassociate_floating_ip)

        self.assertRaises(exception.CannotDisassociateAutoAssignedFloatingIP,
                          self.cloud.disassociate_address,
                          self.context, public_ip=address)

    def test_disassociate_unassociated_address(self):
        address = "10.10.10.10"
        db.floating_ip_create(self.context,
                              {'address': address,
                               'pool': 'nova'})
        self.cloud.allocate_address(self.context)
        self.cloud.describe_addresses(self.context)
        result = self.cloud.disassociate_address(self.context,
                                                 public_ip=address)
        self.assertEqual(result['return'], 'true')
        db.floating_ip_destroy(self.context, address)

    def test_describe_security_groups(self):
        # Makes sure describe_security_groups works and filters results.
        sec = db.security_group_create(self.context,
                                       {'project_id': self.context.project_id,
                                        'name': 'test'})
        result = self.cloud.describe_security_groups(self.context)
        # NOTE(vish): should have the default group as well
        self.assertEqual(len(result['securityGroupInfo']), 2)
        result = self.cloud.describe_security_groups(self.context,
                      group_name=[sec['name']])
        self.assertEqual(len(result['securityGroupInfo']), 1)
        self.assertEqual(
                result['securityGroupInfo'][0]['groupName'],
                sec['name'])
        db.security_group_destroy(self.context, sec['id'])

    def test_describe_security_groups_all_tenants(self):
        # Makes sure describe_security_groups works and filters results.
        sec = db.security_group_create(self.context,
                                       {'project_id': 'foobar',
                                        'name': 'test'})

        def _check_name(result, i, expected):
            self.assertEqual(result['securityGroupInfo'][i]['groupName'],
                             expected)

        # include all tenants
        filter = [{'name': 'all-tenants', 'value': {'1': 1}}]
        result = self.cloud.describe_security_groups(self.context,
                                                     filter=filter)
        self.assertEqual(len(result['securityGroupInfo']), 2)
        _check_name(result, 0, 'default')
        _check_name(result, 1, sec['name'])

        # exclude all tenants
        filter = [{'name': 'all-tenants', 'value': {'1': 0}}]
        result = self.cloud.describe_security_groups(self.context,
                                                     filter=filter)
        self.assertEqual(len(result['securityGroupInfo']), 1)
        _check_name(result, 0, 'default')

        # default all tenants
        result = self.cloud.describe_security_groups(self.context)
        self.assertEqual(len(result['securityGroupInfo']), 1)
        _check_name(result, 0, 'default')

        db.security_group_destroy(self.context, sec['id'])

    def test_describe_security_groups_by_id(self):
        sec = db.security_group_create(self.context,
                                       {'project_id': self.context.project_id,
                                        'name': 'test'})
        result = self.cloud.describe_security_groups(self.context,
                      group_id=[sec['id']])
        self.assertEqual(len(result['securityGroupInfo']), 1)
        self.assertEqual(
                result['securityGroupInfo'][0]['groupName'],
                sec['name'])
        default = db.security_group_get_by_name(self.context,
                                                self.context.project_id,
                                                'default')
        result = self.cloud.describe_security_groups(self.context,
                      group_id=[default['id']])
        self.assertEqual(len(result['securityGroupInfo']), 1)
        self.assertEqual(
                result['securityGroupInfo'][0]['groupName'],
                'default')
        db.security_group_destroy(self.context, sec['id'])

    def test_create_delete_security_group(self):
        descript = 'test description'
        create = self.cloud.create_security_group
        result = create(self.context, 'testgrp', descript)
        group_descript = result['securityGroupSet'][0]['groupDescription']
        self.assertEqual(descript, group_descript)
        delete = self.cloud.delete_security_group
        self.assertTrue(delete(self.context, 'testgrp'))

    def test_security_group_quota_limit(self):
        self.flags(quota_security_groups=10)
        for i in range(1, CONF.quota_security_groups):
            name = 'test name %i' % i
            descript = 'test description %i' % i
            create = self.cloud.create_security_group
            create(self.context, name, descript)

        # 11'th group should fail
        self.assertRaises(exception.SecurityGroupLimitExceeded,
                          create, self.context, 'foo', 'bar')

    def test_delete_security_group_by_id(self):
        sec = db.security_group_create(self.context,
                                       {'project_id': self.context.project_id,
                                        'name': 'test'})
        delete = self.cloud.delete_security_group
        self.assertTrue(delete(self.context, group_id=sec['id']))

    def test_delete_security_group_with_bad_name(self):
        delete = self.cloud.delete_security_group
        notfound = exception.SecurityGroupNotFound
        self.assertRaises(notfound, delete, self.context, 'badname')

    def test_delete_security_group_with_bad_group_id(self):
        delete = self.cloud.delete_security_group
        notfound = exception.SecurityGroupNotFound
        self.assertRaises(notfound, delete, self.context, group_id=999)

    def test_delete_security_group_no_params(self):
        delete = self.cloud.delete_security_group
        self.assertRaises(exception.MissingParameter, delete, self.context)

    def test_delete_security_group_policy_not_allowed(self):
<<<<<<< HEAD
        rules = common_policy.Rules(
                {'compute_extension:security_groups':
                    common_policy.parse_rule('project_id:%(project_id)s')})
        common_policy.set_rules(rules)
=======
        rules = {'compute_extension:security_groups':
                    common_policy.parse_rule('project_id:%(project_id)s')}
        policy.set_rules(rules)
>>>>>>> 34c02de7

        with mock.patch.object(self.cloud.security_group_api,
                'get') as get:
            get.return_value = {'project_id': 'invalid'}

            self.assertRaises(exception.PolicyNotAuthorized,
                    self.cloud.delete_security_group, self.context,
                    'fake-name', 'fake-id')

    def test_authorize_security_group_ingress_policy_not_allowed(self):
<<<<<<< HEAD
        rules = common_policy.Rules(
                {'compute_extension:security_groups':
                    common_policy.parse_rule('project_id:%(project_id)s')})
        common_policy.set_rules(rules)
=======
        rules = {'compute_extension:security_groups':
                    common_policy.parse_rule('project_id:%(project_id)s')}
        policy.set_rules(rules)
>>>>>>> 34c02de7

        with mock.patch.object(self.cloud.security_group_api,
                'get') as get:
            get.return_value = {'project_id': 'invalid'}

            self.assertRaises(exception.PolicyNotAuthorized,
                    self.cloud.authorize_security_group_ingress, self.context,
                    'fake-name', 'fake-id')

    def test_authorize_security_group_ingress(self):
        kwargs = {'project_id': self.context.project_id, 'name': 'test'}
        sec = db.security_group_create(self.context, kwargs)
        authz = self.cloud.authorize_security_group_ingress
        kwargs = {'to_port': '999', 'from_port': '999', 'ip_protocol': 'tcp'}
        self.assertTrue(authz(self.context, group_name=sec['name'], **kwargs))

    def test_authorize_security_group_ingress_ip_permissions_ip_ranges(self):
        kwargs = {'project_id': self.context.project_id, 'name': 'test'}
        sec = db.security_group_create(self.context, kwargs)
        authz = self.cloud.authorize_security_group_ingress
        kwargs = {'ip_permissions': [{'to_port': 81, 'from_port': 81,
                                      'ip_ranges':
                                         {'1': {'cidr_ip': u'0.0.0.0/0'},
                                          '2': {'cidr_ip': u'10.10.10.10/32'}},
                                      'ip_protocol': u'tcp'}]}
        self.assertTrue(authz(self.context, group_name=sec['name'], **kwargs))

    def test_authorize_security_group_fail_missing_source_group(self):
        kwargs = {'project_id': self.context.project_id, 'name': 'test'}
        sec = db.security_group_create(self.context, kwargs)
        authz = self.cloud.authorize_security_group_ingress
        kwargs = {'ip_permissions': [{'to_port': 81, 'from_port': 81,
                  'ip_ranges': {'1': {'cidr_ip': u'0.0.0.0/0'},
                                '2': {'cidr_ip': u'10.10.10.10/32'}},
                  'groups': {'1': {'user_id': u'someuser',
                                   'group_name': u'somegroup1'}},
                  'ip_protocol': u'tcp'}]}
        self.assertRaises(exception.SecurityGroupNotFound, authz,
                          self.context, group_name=sec['name'], **kwargs)

    def test_authorize_security_group_ingress_ip_permissions_groups(self):
        kwargs = {
            'project_id': self.context.project_id,
            'user_id': self.context.user_id,
            'name': 'test'
        }
        sec = db.security_group_create(self.context,
                                       {'project_id': 'someuser',
                                        'user_id': 'someuser',
                                        'description': '',
                                        'name': 'somegroup1'})
        sec = db.security_group_create(self.context,
                                       {'project_id': 'someuser',
                                        'user_id': 'someuser',
                                        'description': '',
                                        'name': 'othergroup2'})
        sec = db.security_group_create(self.context, kwargs)
        authz = self.cloud.authorize_security_group_ingress
        kwargs = {'ip_permissions': [{'to_port': 81, 'from_port': 81,
                  'groups': {'1': {'user_id': u'someuser',
                                   'group_name': u'somegroup1'},
                             '2': {'user_id': u'someuser',
                                   'group_name': u'othergroup2'}},
                  'ip_protocol': u'tcp'}]}
        self.assertTrue(authz(self.context, group_name=sec['name'], **kwargs))

    def test_describe_security_group_ingress_groups(self):
        kwargs = {
            'project_id': self.context.project_id,
            'user_id': self.context.user_id,
            'name': 'test'
        }
        sec1 = db.security_group_create(self.context, kwargs)
        sec2 = db.security_group_create(self.context,
                                       {'project_id': 'someuser',
                                        'user_id': 'someuser',
                                        'description': '',
                                        'name': 'somegroup1'})
        sec3 = db.security_group_create(self.context,
                                       {'project_id': 'someuser',
                                        'user_id': 'someuser',
                                        'description': '',
                                        'name': 'othergroup2'})
        authz = self.cloud.authorize_security_group_ingress
        kwargs = {'ip_permissions': [
                  {'groups': {'1': {'user_id': u'someuser',
                                    'group_name': u'somegroup1'}}},
                  {'ip_protocol': 'tcp',
                   'from_port': 80,
                   'to_port': 80,
                   'groups': {'1': {'user_id': u'someuser',
                                    'group_name': u'othergroup2'}}}]}
        self.assertTrue(authz(self.context, group_name=sec1['name'], **kwargs))
        describe = self.cloud.describe_security_groups
        groups = describe(self.context, group_name=['test'])
        self.assertEqual(len(groups['securityGroupInfo']), 1)
        actual_rules = groups['securityGroupInfo'][0]['ipPermissions']
        self.assertEqual(len(actual_rules), 4)
        expected_rules = [{'fromPort': -1,
                           'groups': [{'groupName': 'somegroup1',
                                       'userId': 'someuser'}],
                           'ipProtocol': 'icmp',
                           'ipRanges': [],
                           'toPort': -1},
                          {'fromPort': 1,
                           'groups': [{'groupName': u'somegroup1',
                                       'userId': u'someuser'}],
                           'ipProtocol': 'tcp',
                           'ipRanges': [],
                           'toPort': 65535},
                          {'fromPort': 1,
                           'groups': [{'groupName': u'somegroup1',
                                       'userId': u'someuser'}],
                           'ipProtocol': 'udp',
                           'ipRanges': [],
                           'toPort': 65535},
                          {'fromPort': 80,
                           'groups': [{'groupName': u'othergroup2',
                                       'userId': u'someuser'}],
                           'ipProtocol': u'tcp',
                           'ipRanges': [],
                           'toPort': 80}]
        for rule in expected_rules:
            self.assertIn(rule, actual_rules)

        db.security_group_destroy(self.context, sec3['id'])
        db.security_group_destroy(self.context, sec2['id'])
        db.security_group_destroy(self.context, sec1['id'])

    def test_revoke_security_group_ingress_policy_not_allowed(self):
<<<<<<< HEAD
        rules = common_policy.Rules(
                {'compute_extension:security_groups':
                    common_policy.parse_rule('project_id:%(project_id)s')})
        common_policy.set_rules(rules)
=======
        rules = {'compute_extension:security_groups':
                    common_policy.parse_rule('project_id:%(project_id)s')}
        policy.set_rules(rules)
>>>>>>> 34c02de7

        with mock.patch.object(self.cloud.security_group_api,
                'get') as get:
            get.return_value = {'project_id': 'invalid'}

            self.assertRaises(exception.PolicyNotAuthorized,
                    self.cloud.revoke_security_group_ingress, self.context,
                    'fake-name', 'fake-id')

    def test_revoke_security_group_ingress(self):
        kwargs = {'project_id': self.context.project_id, 'name': 'test'}
        sec = db.security_group_create(self.context, kwargs)
        authz = self.cloud.authorize_security_group_ingress
        kwargs = {'to_port': '999', 'from_port': '999', 'ip_protocol': 'tcp'}
        authz(self.context, group_id=sec['id'], **kwargs)
        revoke = self.cloud.revoke_security_group_ingress
        self.assertTrue(revoke(self.context, group_name=sec['name'], **kwargs))

    def test_authorize_revoke_security_group_ingress_by_id(self):
        sec = db.security_group_create(self.context,
                                       {'project_id': self.context.project_id,
                                        'name': 'test'})
        authz = self.cloud.authorize_security_group_ingress
        kwargs = {'to_port': '999', 'from_port': '999', 'ip_protocol': 'tcp'}
        authz(self.context, group_id=sec['id'], **kwargs)
        revoke = self.cloud.revoke_security_group_ingress
        self.assertTrue(revoke(self.context, group_id=sec['id'], **kwargs))

    def test_authorize_security_group_ingress_missing_protocol_params(self):
        kwargs = {'project_id': self.context.project_id, 'name': 'test'}
        db.security_group_create(self.context, kwargs)
        authz = self.cloud.authorize_security_group_ingress
        self.assertRaises(exception.MissingParameter, authz, self.context,
                          'test')

    def test_authorize_security_group_ingress_missing_group_name_or_id(self):
        kwargs = {'project_id': self.context.project_id, 'name': 'test'}
        authz = self.cloud.authorize_security_group_ingress
        self.assertRaises(exception.MissingParameter, authz, self.context,
                          **kwargs)

    def test_authorize_security_group_ingress_already_exists(self):
        kwargs = {'project_id': self.context.project_id, 'name': 'test'}
        sec = db.security_group_create(self.context, kwargs)
        authz = self.cloud.authorize_security_group_ingress
        kwargs = {'to_port': '999', 'from_port': '999', 'ip_protocol': 'tcp'}
        authz(self.context, group_name=sec['name'], **kwargs)
        self.assertRaises(exception.SecurityGroupRuleExists, authz,
                          self.context, group_name=sec['name'], **kwargs)

    def test_security_group_ingress_quota_limit(self):
        self.flags(quota_security_group_rules=20)
        kwargs = {'project_id': self.context.project_id, 'name': 'test'}
        sec_group = db.security_group_create(self.context, kwargs)
        authz = self.cloud.authorize_security_group_ingress
        for i in range(100, 120):
            kwargs = {'to_port': i, 'from_port': i, 'ip_protocol': 'tcp'}
            authz(self.context, group_id=sec_group['id'], **kwargs)

        kwargs = {'to_port': 121, 'from_port': 121, 'ip_protocol': 'tcp'}
        self.assertRaises(exception.SecurityGroupLimitExceeded, authz,
                          self.context, group_id=sec_group['id'], **kwargs)

    def _test_authorize_security_group_no_ports_with_source_group(self, proto):
        kwargs = {
            'project_id': self.context.project_id,
            'user_id': self.context.user_id,
            'description': '',
            'name': 'test'
        }
        sec = db.security_group_create(self.context, kwargs)

        authz = self.cloud.authorize_security_group_ingress
        auth_kwargs = {'ip_protocol': proto,
                       'groups': {'1': {'user_id': self.context.user_id,
                                        'group_name': u'test'}}}
        self.assertTrue(authz(self.context, group_name=sec['name'],
                        **auth_kwargs))

        describe = self.cloud.describe_security_groups
        groups = describe(self.context, group_name=['test'])
        self.assertEqual(len(groups['securityGroupInfo']), 1)
        actual_rules = groups['securityGroupInfo'][0]['ipPermissions']
        expected_rules = [{'groups': [{'groupName': 'test',
                                       'userId': self.context.user_id}],
                           'ipProtocol': proto,
                           'ipRanges': []}]
        if proto == 'icmp':
            expected_rules[0]['fromPort'] = -1
            expected_rules[0]['toPort'] = -1
        else:
            expected_rules[0]['fromPort'] = 1
            expected_rules[0]['toPort'] = 65535
        self.assertTrue(expected_rules == actual_rules)
        describe = self.cloud.describe_security_groups
        groups = describe(self.context, group_name=['test'])

        db.security_group_destroy(self.context, sec['id'])

    def _test_authorize_security_group_no_ports_no_source_group(self, proto):
        kwargs = {
            'project_id': self.context.project_id,
            'user_id': self.context.user_id,
            'description': '',
            'name': 'test'
        }
        sec = db.security_group_create(self.context, kwargs)

        authz = self.cloud.authorize_security_group_ingress
        auth_kwargs = {'ip_protocol': proto}
        self.assertRaises(exception.MissingParameter, authz, self.context,
                          group_name=sec['name'], **auth_kwargs)

        db.security_group_destroy(self.context, sec['id'])

    def test_authorize_security_group_no_ports_icmp(self):
        self._test_authorize_security_group_no_ports_with_source_group('icmp')
        self._test_authorize_security_group_no_ports_no_source_group('icmp')

    def test_authorize_security_group_no_ports_tcp(self):
        self._test_authorize_security_group_no_ports_with_source_group('tcp')
        self._test_authorize_security_group_no_ports_no_source_group('tcp')

    def test_authorize_security_group_no_ports_udp(self):
        self._test_authorize_security_group_no_ports_with_source_group('udp')
        self._test_authorize_security_group_no_ports_no_source_group('udp')

    def test_revoke_security_group_ingress_missing_group_name_or_id(self):
        kwargs = {'to_port': '999', 'from_port': '999', 'ip_protocol': 'tcp'}
        revoke = self.cloud.revoke_security_group_ingress
        self.assertRaises(exception.MissingParameter, revoke,
                self.context, **kwargs)

    def test_delete_security_group_in_use_by_group(self):
        self.cloud.create_security_group(self.context, 'testgrp1',
                                         "test group 1")
        self.cloud.create_security_group(self.context, 'testgrp2',
                                         "test group 2")
        kwargs = {'groups': {'1': {'user_id': u'%s' % self.context.user_id,
                                   'group_name': u'testgrp2'}},
                 }
        self.cloud.authorize_security_group_ingress(self.context,
                group_name='testgrp1', **kwargs)

        group1 = db.security_group_get_by_name(self.context,
                                               self.project_id, 'testgrp1')
        get_rules = db.security_group_rule_get_by_security_group

        self.assertTrue(get_rules(self.context, group1['id']))
        self.cloud.delete_security_group(self.context, 'testgrp2')
        self.assertFalse(get_rules(self.context, group1['id']))

    def test_delete_security_group_in_use_by_instance(self):
        # Ensure that a group can not be deleted if in use by an instance.
        image_uuid = 'cedef40a-ed67-4d10-800e-17455edce175'
        args = {'reservation_id': 'a',
                 'image_ref': image_uuid,
                 'instance_type_id': 1,
                 'host': 'host1',
                 'vm_state': 'active'}
        inst = db.instance_create(self.context, args)

        args = {'user_id': self.context.user_id,
                'project_id': self.context.project_id,
                'name': 'testgrp',
                'description': 'Test group'}
        group = db.security_group_create(self.context, args)

        db.instance_add_security_group(self.context, inst['uuid'], group['id'])

        self.assertRaises(exception.InvalidGroup,
                          self.cloud.delete_security_group,
                          self.context, 'testgrp')

        db.instance_destroy(self.context, inst['uuid'])

        self.cloud.delete_security_group(self.context, 'testgrp')

    def test_describe_availability_zones(self):
        # Makes sure describe_availability_zones works and filters results.
        service1 = db.service_create(self.context, {'host': 'host1_zones',
                                         'binary': "nova-compute",
                                         'topic': 'compute',
                                         'report_count': 0})
        service2 = db.service_create(self.context, {'host': 'host2_zones',
                                         'binary': "nova-compute",
                                         'topic': 'compute',
                                         'report_count': 0})
        # Aggregate based zones
        agg = db.aggregate_create(self.context,
                {'name': 'agg1'}, {'availability_zone': 'zone1'})
        db.aggregate_host_add(self.context, agg['id'], 'host1_zones')
        agg = db.aggregate_create(self.context,
                {'name': 'agg2'}, {'availability_zone': 'zone2'})
        db.aggregate_host_add(self.context, agg['id'], 'host2_zones')
        result = self.cloud.describe_availability_zones(self.context)
        self.assertEqual(len(result['availabilityZoneInfo']), 3)
        admin_ctxt = context.get_admin_context(read_deleted="no")
        result = self.cloud.describe_availability_zones(admin_ctxt,
                zone_name='verbose')
        self.assertEqual(len(result['availabilityZoneInfo']), 18)
        db.service_destroy(self.context, service1['id'])
        db.service_destroy(self.context, service2['id'])

    def test_describe_availability_zones_verbose(self):
        # Makes sure describe_availability_zones works and filters results.
        service1 = db.service_create(self.context, {'host': 'host1_zones',
                                         'binary': "nova-compute",
                                         'topic': 'compute',
                                         'report_count': 0})
        service2 = db.service_create(self.context, {'host': 'host2_zones',
                                         'binary': "nova-compute",
                                         'topic': 'compute',
                                         'report_count': 0})
        agg = db.aggregate_create(self.context,
                {'name': 'agg1'}, {'availability_zone': 'second_zone'})
        db.aggregate_host_add(self.context, agg['id'], 'host2_zones')

        admin_ctxt = context.get_admin_context(read_deleted="no")
        result = self.cloud.describe_availability_zones(admin_ctxt,
                                                        zone_name='verbose')

        self.assertEqual(len(result['availabilityZoneInfo']), 17)
        db.service_destroy(self.context, service1['id'])
        db.service_destroy(self.context, service2['id'])

    def assertEqualSorted(self, x, y):
        self.assertEqual(sorted(x), sorted(y))

    def test_describe_instances(self):
        # Makes sure describe_instances works and filters results.
        self.flags(use_ipv6=True)

        self._stub_instance_get_with_fixed_ips('get_all')
        self._stub_instance_get_with_fixed_ips('get')

        image_uuid = 'cedef40a-ed67-4d10-800e-17455edce175'
        sys_meta = flavors.save_flavor_info(
            {}, flavors.get_flavor(1))

        sys_meta['EC2_client_token'] = "client-token-1"
        inst1 = db.instance_create(self.context, {'reservation_id': 'a',
                                                  'image_ref': image_uuid,
                                                  'instance_type_id': 1,
                                                  'host': 'host1',
                                                  'hostname': 'server-1234',
                                                  'vm_state': 'active',
                                                  'system_metadata': sys_meta})

        sys_meta['EC2_client_token'] = "client-token-2"
        inst2 = db.instance_create(self.context, {'reservation_id': 'a',
                                                  'image_ref': image_uuid,
                                                  'instance_type_id': 1,
                                                  'host': 'host2',
                                                  'hostname': 'server-4321',
                                                  'vm_state': 'active',
                                                  'system_metadata': sys_meta})
        comp1 = db.service_create(self.context, {'host': 'host1',
                                                 'topic': "compute"})
        agg = db.aggregate_create(self.context,
                {'name': 'agg1'}, {'availability_zone': 'zone1'})
        db.aggregate_host_add(self.context, agg['id'], 'host1')

        comp2 = db.service_create(self.context, {'host': 'host2',
                                                 'topic': "compute"})
        agg2 = db.aggregate_create(self.context,
                {'name': 'agg2'}, {'availability_zone': 'zone2'})
        db.aggregate_host_add(self.context, agg2['id'], 'host2')

        result = self.cloud.describe_instances(self.context)
        result = result['reservationSet'][0]
        self.assertEqual(len(result['instancesSet']), 2)

        # Now try filtering.
        instance_id = ec2utils.id_to_ec2_inst_id(inst2['uuid'])
        result = self.cloud.describe_instances(self.context,
                                             instance_id=[instance_id])
        result = result['reservationSet'][0]
        self.assertEqual(len(result['instancesSet']), 1)
        instance = result['instancesSet'][0]
        self.assertEqual(instance['instanceId'], instance_id)
        self.assertEqual(instance['placement']['availabilityZone'], 'zone2')
        self.assertEqual(instance['ipAddress'], '1.2.3.4')
        self.assertEqual(instance['dnsName'], '1.2.3.4')
        self.assertEqual(instance['tagSet'], [])
        self.assertEqual(instance['privateDnsName'], 'server-4321')
        self.assertEqual(instance['privateIpAddress'], '192.168.0.3')
        self.assertEqual(instance['dnsNameV6'],
                'fe80:b33f::a8bb:ccff:fedd:eeff')
        self.assertEqual(instance['clientToken'], 'client-token-2')

        # A filter with even one invalid id should cause an exception to be
        # raised
        self.assertRaises(exception.InstanceNotFound,
                          self.cloud.describe_instances, self.context,
                          instance_id=[instance_id, '435679'])

        db.instance_destroy(self.context, inst1['uuid'])
        db.instance_destroy(self.context, inst2['uuid'])
        db.service_destroy(self.context, comp1['id'])
        db.service_destroy(self.context, comp2['id'])

    def test_describe_instances_all_invalid(self):
        # Makes sure describe_instances works and filters results.
        self.flags(use_ipv6=True)

        self._stub_instance_get_with_fixed_ips('get_all')
        self._stub_instance_get_with_fixed_ips('get')

        instance_id = ec2utils.id_to_ec2_inst_id('435679')
        self.assertRaises(exception.InstanceNotFound,
                          self.cloud.describe_instances, self.context,
                          instance_id=[instance_id])

    def test_describe_instances_with_filters(self):
        # Makes sure describe_instances works and filters results.
        filters = {'filter': [{'name': 'test',
                               'value': ['a', 'b']},
                              {'name': 'another_test',
                               'value': 'a string'}]}

        self._stub_instance_get_with_fixed_ips('get_all')
        self._stub_instance_get_with_fixed_ips('get')

        result = self.cloud.describe_instances(self.context, **filters)
        self.assertEqual(result, {'reservationSet': []})

    def test_describe_instances_with_filters_tags(self):
        # Makes sure describe_instances works and filters tag results.

        # We need to stub network calls
        self._stub_instance_get_with_fixed_ips('get_all')
        self._stub_instance_get_with_fixed_ips('get')

        # We need to stub out the MQ call - it won't succeed.  We do want
        # to check that the method is called, though
        meta_changes = [None]

        def fake_change_instance_metadata(inst, ctxt, diff, instance=None,
                                          instance_uuid=None):
            meta_changes[0] = diff

        self.stubs.Set(compute_rpcapi.ComputeAPI, 'change_instance_metadata',
                       fake_change_instance_metadata)

        utc = iso8601.iso8601.Utc()

        # Create some test images
        sys_meta = flavors.save_flavor_info(
            {}, flavors.get_flavor(1))
        image_uuid = 'cedef40a-ed67-4d10-800e-17455edce175'
        inst1_kwargs = {
                'reservation_id': 'a',
                'image_ref': image_uuid,
                'instance_type_id': 1,
                'host': 'host1',
                'vm_state': 'active',
                'launched_at': timeutils.utcnow(),
                'hostname': 'server-1111',
                'created_at': datetime.datetime(2012, 5, 1, 1, 1, 1,
                                                tzinfo=utc),
                'system_metadata': sys_meta
        }

        inst2_kwargs = {
                'reservation_id': 'b',
                'image_ref': image_uuid,
                'instance_type_id': 1,
                'host': 'host2',
                'vm_state': 'active',
                'launched_at': timeutils.utcnow(),
                'hostname': 'server-1112',
                'created_at': datetime.datetime(2012, 5, 1, 1, 1, 2,
                                                tzinfo=utc),
                'system_metadata': sys_meta
        }

        inst1 = db.instance_create(self.context, inst1_kwargs)
        ec2_id1 = ec2utils.id_to_ec2_inst_id(inst1['uuid'])

        inst2 = db.instance_create(self.context, inst2_kwargs)
        ec2_id2 = ec2utils.id_to_ec2_inst_id(inst2['uuid'])

        # Create some tags
        # We get one overlapping pair, one overlapping key, and a
        # disparate pair
        # inst1 : {'foo': 'bar', 'baz': 'wibble', 'bax': 'wobble'}
        # inst2 : {'foo': 'bar', 'baz': 'quux', 'zog': 'bobble'}

        md = {'key': 'foo', 'value': 'bar'}
        self.cloud.create_tags(self.context, resource_id=[ec2_id1, ec2_id2],
                tag=[md])

        md2 = {'key': 'baz', 'value': 'wibble'}
        md3 = {'key': 'bax', 'value': 'wobble'}
        self.cloud.create_tags(self.context, resource_id=[ec2_id1],
                tag=[md2, md3])

        md4 = {'key': 'baz', 'value': 'quux'}
        md5 = {'key': 'zog', 'value': 'bobble'}
        self.cloud.create_tags(self.context, resource_id=[ec2_id2],
                tag=[md4, md5])
        # We should be able to search by:

        inst1_ret = {
            'groupSet': None,
            'instancesSet': [{'amiLaunchIndex': None,
                              'dnsName': '1.2.3.4',
                              'dnsNameV6': 'fe80:b33f::a8bb:ccff:fedd:eeff',
                              'imageId': 'ami-00000001',
                              'instanceId': 'i-00000001',
                              'instanceState': {'code': 16,
                                                'name': 'running'},
                              'instanceType': u'm1.medium',
                              'ipAddress': '1.2.3.4',
                              'keyName': 'None (None, host1)',
                              'launchTime':
                                  datetime.datetime(2012, 5, 1, 1, 1, 1,
                                                    tzinfo=utc),
                              'placement': {
                                  'availabilityZone': 'nova'},
                              'privateDnsName': u'server-1111',
                              'privateIpAddress': '192.168.0.3',
                              'productCodesSet': None,
                              'rootDeviceName': '/dev/sda1',
                              'rootDeviceType': 'instance-store',
                              'tagSet': [{'key': u'foo',
                                          'value': u'bar'},
                                         {'key': u'baz',
                                          'value': u'wibble'},
                                         {'key': u'bax',
                                          'value': u'wobble'}]}],
            'ownerId': None,
            'reservationId': u'a'}

        inst2_ret = {
             'groupSet': None,
             'instancesSet': [{'amiLaunchIndex': None,
                               'dnsName': '1.2.3.4',
                               'dnsNameV6': 'fe80:b33f::a8bb:ccff:fedd:eeff',
                               'imageId': 'ami-00000001',
                               'instanceId': 'i-00000002',
                               'instanceState': {'code': 16,
                                                 'name': 'running'},
                               'instanceType': u'm1.medium',
                               'ipAddress': '1.2.3.4',
                               'keyName': u'None (None, host2)',
                               'launchTime':
                                   datetime.datetime(2012, 5, 1, 1, 1, 2,
                                                     tzinfo=utc),
                               'placement': {
                                   'availabilityZone': 'nova'},
                               'privateDnsName': u'server-1112',
                               'privateIpAddress': '192.168.0.3',
                               'productCodesSet': None,
                               'rootDeviceName': '/dev/sda1',
                               'rootDeviceType': 'instance-store',
                               'tagSet': [{'key': u'foo',
                                           'value': u'bar'},
                                          {'key': u'baz',
                                           'value': u'quux'},
                                          {'key': u'zog',
                                           'value': u'bobble'}]}],
             'ownerId': None,
             'reservationId': u'b'}

        # No filter
        result = self.cloud.describe_instances(self.context)
        self.assertEqual(result, {'reservationSet': [inst1_ret, inst2_ret]})

        # Key search
        # Both should have tags with key 'foo' and value 'bar'
        filters = {'filter': [{'name': 'tag:foo',
                               'value': ['bar']}]}
        result = self.cloud.describe_instances(self.context, **filters)
        self.assertEqual(result, {'reservationSet': [inst1_ret, inst2_ret]})

        # Both should have tags with key 'foo'
        filters = {'filter': [{'name': 'tag-key',
                               'value': ['foo']}]}
        result = self.cloud.describe_instances(self.context, **filters)
        self.assertEqual(result, {'reservationSet': [inst1_ret, inst2_ret]})

        # Value search
        # Only inst2 should have tags with key 'baz' and value 'quux'
        filters = {'filter': [{'name': 'tag:baz',
                               'value': ['quux']}]}
        result = self.cloud.describe_instances(self.context, **filters)
        self.assertEqual(result, {'reservationSet': [inst2_ret]})

        # Only inst2 should have tags with value 'quux'
        filters = {'filter': [{'name': 'tag-value',
                               'value': ['quux']}]}
        result = self.cloud.describe_instances(self.context, **filters)
        self.assertEqual(result, {'reservationSet': [inst2_ret]})

        # Multiple values
        # Both should have tags with key 'baz' and values in the set
        # ['quux', 'wibble']
        filters = {'filter': [{'name': 'tag:baz',
                               'value': ['quux', 'wibble']}]}
        result = self.cloud.describe_instances(self.context, **filters)
        self.assertEqual(result, {'reservationSet': [inst1_ret, inst2_ret]})

        # Both should have tags with key 'baz' or tags with value 'bar'
        filters = {'filter': [{'name': 'tag-key',
                               'value': ['baz']},
                              {'name': 'tag-value',
                               'value': ['bar']}]}
        result = self.cloud.describe_instances(self.context, **filters)
        self.assertEqual(result, {'reservationSet': [inst1_ret, inst2_ret]})

        # Confirm deletion of tags
        # Check for format 'tag:'
        self.cloud.delete_tags(self.context, resource_id=[ec2_id1], tag=[md])
        filters = {'filter': [{'name': 'tag:foo',
                              'value': ['bar']}]}
        result = self.cloud.describe_instances(self.context, **filters)
        self.assertEqual(result, {'reservationSet': [inst2_ret]})

        # Check for format 'tag-'
        filters = {'filter': [{'name': 'tag-key',
                              'value': ['foo']}]}
        result = self.cloud.describe_instances(self.context, **filters)
        self.assertEqual(result, {'reservationSet': [inst2_ret]})
        filters = {'filter': [{'name': 'tag-value',
                              'value': ['bar']}]}
        result = self.cloud.describe_instances(self.context, **filters)
        self.assertEqual(result, {'reservationSet': [inst2_ret]})

        # destroy the test instances
        db.instance_destroy(self.context, inst1['uuid'])
        db.instance_destroy(self.context, inst2['uuid'])

    def test_describe_instances_sorting(self):
        # Makes sure describe_instances works and is sorted as expected.
        self.flags(use_ipv6=True)

        self._stub_instance_get_with_fixed_ips('get_all')
        self._stub_instance_get_with_fixed_ips('get')

        image_uuid = 'cedef40a-ed67-4d10-800e-17455edce175'
        sys_meta = flavors.save_flavor_info(
            {}, flavors.get_flavor(1))
        inst_base = {
                'reservation_id': 'a',
                'image_ref': image_uuid,
                'instance_type_id': 1,
                'vm_state': 'active',
                'system_metadata': sys_meta,
        }

        utc = iso8601.iso8601.Utc()

        inst1_kwargs = {}
        inst1_kwargs.update(inst_base)
        inst1_kwargs['host'] = 'host1'
        inst1_kwargs['hostname'] = 'server-1111'
        inst1_kwargs['created_at'] = datetime.datetime(2012, 5, 1, 1, 1, 1,
                                                       tzinfo=utc)
        inst1 = db.instance_create(self.context, inst1_kwargs)

        inst2_kwargs = {}
        inst2_kwargs.update(inst_base)
        inst2_kwargs['host'] = 'host2'
        inst2_kwargs['hostname'] = 'server-2222'
        inst2_kwargs['created_at'] = datetime.datetime(2012, 2, 1, 1, 1, 1,
                                                       tzinfo=utc)
        inst2 = db.instance_create(self.context, inst2_kwargs)

        inst3_kwargs = {}
        inst3_kwargs.update(inst_base)
        inst3_kwargs['host'] = 'host3'
        inst3_kwargs['hostname'] = 'server-3333'
        inst3_kwargs['created_at'] = datetime.datetime(2012, 2, 5, 1, 1, 1,
                                                       tzinfo=utc)
        inst3 = db.instance_create(self.context, inst3_kwargs)

        comp1 = db.service_create(self.context, {'host': 'host1',
                                                 'topic': "compute"})

        comp2 = db.service_create(self.context, {'host': 'host2',
                                                 'topic': "compute"})

        result = self.cloud.describe_instances(self.context)
        result = result['reservationSet'][0]['instancesSet']
        self.assertEqual(result[0]['launchTime'], inst2_kwargs['created_at'])
        self.assertEqual(result[1]['launchTime'], inst3_kwargs['created_at'])
        self.assertEqual(result[2]['launchTime'], inst1_kwargs['created_at'])

        db.instance_destroy(self.context, inst1['uuid'])
        db.instance_destroy(self.context, inst2['uuid'])
        db.instance_destroy(self.context, inst3['uuid'])
        db.service_destroy(self.context, comp1['id'])
        db.service_destroy(self.context, comp2['id'])

    def test_describe_instance_state(self):
        # Makes sure describe_instances for instanceState works.

        def test_instance_state(expected_code, expected_name,
                                power_state_, vm_state_, values=None):
            image_uuid = 'cedef40a-ed67-4d10-800e-17455edce175'
            sys_meta = flavors.save_flavor_info(
                {}, flavors.get_flavor(1))
            values = values or {}
            values.update({'image_ref': image_uuid, 'instance_type_id': 1,
                           'power_state': power_state_, 'vm_state': vm_state_,
                           'system_metadata': sys_meta})
            inst = db.instance_create(self.context, values)

            instance_id = ec2utils.id_to_ec2_inst_id(inst['uuid'])
            result = self.cloud.describe_instances(self.context,
                                                 instance_id=[instance_id])
            result = result['reservationSet'][0]
            result = result['instancesSet'][0]['instanceState']

            name = result['name']
            code = result['code']
            self.assertEqual(code, expected_code)
            self.assertEqual(name, expected_name)

            db.instance_destroy(self.context, inst['uuid'])

        test_instance_state(inst_state.RUNNING_CODE, inst_state.RUNNING,
                            power_state.RUNNING, vm_states.ACTIVE)
        test_instance_state(inst_state.STOPPED_CODE, inst_state.STOPPED,
                            power_state.NOSTATE, vm_states.STOPPED,
                            {'shutdown_terminate': False})

    def test_describe_instances_no_ipv6(self):
        # Makes sure describe_instances w/ no ipv6 works.
        self.flags(use_ipv6=False)

        self._stub_instance_get_with_fixed_ips('get_all')
        self._stub_instance_get_with_fixed_ips('get')

        image_uuid = 'cedef40a-ed67-4d10-800e-17455edce175'
        sys_meta = flavors.save_flavor_info(
            {}, flavors.get_flavor(1))
        inst1 = db.instance_create(self.context, {'reservation_id': 'a',
                                                  'image_ref': image_uuid,
                                                  'instance_type_id': 1,
                                                  'hostname': 'server-1234',
                                                  'vm_state': 'active',
                                                  'system_metadata': sys_meta})
        comp1 = db.service_create(self.context, {'host': 'host1',
                                                 'topic': "compute"})
        result = self.cloud.describe_instances(self.context)
        result = result['reservationSet'][0]
        self.assertEqual(len(result['instancesSet']), 1)
        instance = result['instancesSet'][0]
        instance_id = ec2utils.id_to_ec2_inst_id(inst1['uuid'])
        self.assertEqual(instance['instanceId'], instance_id)
        self.assertEqual(instance['ipAddress'], '1.2.3.4')
        self.assertEqual(instance['dnsName'], '1.2.3.4')
        self.assertEqual(instance['privateDnsName'], 'server-1234')
        self.assertEqual(instance['privateIpAddress'], '192.168.0.3')
        self.assertNotIn('dnsNameV6', instance)
        db.instance_destroy(self.context, inst1['uuid'])
        db.service_destroy(self.context, comp1['id'])

    def test_describe_instances_deleted(self):
        image_uuid = 'cedef40a-ed67-4d10-800e-17455edce175'
        sys_meta = flavors.save_flavor_info(
            {}, flavors.get_flavor(1))
        args1 = {'reservation_id': 'a',
                 'image_ref': image_uuid,
                 'instance_type_id': 1,
                 'host': 'host1',
                 'vm_state': 'active',
                 'system_metadata': sys_meta}
        inst1 = db.instance_create(self.context, args1)
        args2 = {'reservation_id': 'b',
                 'image_ref': image_uuid,
                 'instance_type_id': 1,
                 'host': 'host1',
                 'vm_state': 'active',
                 'system_metadata': sys_meta}
        inst2 = db.instance_create(self.context, args2)
        db.instance_destroy(self.context, inst1['uuid'])
        result = self.cloud.describe_instances(self.context)
        self.assertEqual(len(result['reservationSet']), 1)
        result1 = result['reservationSet'][0]['instancesSet']
        self.assertEqual(result1[0]['instanceId'],
                         ec2utils.id_to_ec2_inst_id(inst2['uuid']))

    def test_describe_instances_with_image_deleted(self):
        image_uuid = 'aebef54a-ed67-4d10-912f-14455edce176'
        sys_meta = flavors.save_flavor_info(
            {}, flavors.get_flavor(1))
        args1 = {'reservation_id': 'a',
                 'image_ref': image_uuid,
                 'instance_type_id': 1,
                 'host': 'host1',
                 'vm_state': 'active',
                 'system_metadata': sys_meta}
        db.instance_create(self.context, args1)
        args2 = {'reservation_id': 'b',
                 'image_ref': image_uuid,
                 'instance_type_id': 1,
                 'host': 'host1',
                 'vm_state': 'active',
                 'system_metadata': sys_meta}
        db.instance_create(self.context, args2)
        result = self.cloud.describe_instances(self.context)
        self.assertEqual(len(result['reservationSet']), 2)

    def test_describe_instances_dnsName_set(self):
        # Verifies dnsName doesn't get set if floating IP is set.
        self._stub_instance_get_with_fixed_ips('get_all', get_floating=False)
        self._stub_instance_get_with_fixed_ips('get', get_floating=False)

        image_uuid = 'cedef40a-ed67-4d10-800e-17455edce175'
        sys_meta = flavors.save_flavor_info(
                            {}, flavors.get_flavor(1))
        db.instance_create(self.context, {'reservation_id': 'a',
                                          'image_ref': image_uuid,
                                          'instance_type_id': 1,
                                          'host': 'host1',
                                          'hostname': 'server-1234',
                                          'vm_state': 'active',
                                          'system_metadata': sys_meta})
        result = self.cloud.describe_instances(self.context)
        result = result['reservationSet'][0]
        instance = result['instancesSet'][0]
        self.assertIsNone(instance['dnsName'])

    def test_describe_instances_booting_from_a_volume(self):
        sys_meta = flavors.save_flavor_info(
            {}, flavors.get_flavor(1))
        inst = instance_obj.Instance()
        inst.reservation_id = 'a'
        inst.image_ref = ''
        inst.root_device_name = '/dev/sdh'
        inst.instance_type_id = 1
        inst.vm_state = vm_states.ACTIVE
        inst.host = 'host1'
        inst.system_metadata = sys_meta
        inst.create(self.context)
        result = self.cloud.describe_instances(self.context)
        result = result['reservationSet'][0]
        instance = result['instancesSet'][0]
        self.assertIsNone(instance['imageId'])

    def test_describe_images(self):
        describe_images = self.cloud.describe_images

        def fake_detail(meh, context, **kwargs):
            return [{'id': 'cedef40a-ed67-4d10-800e-17455edce175',
                     'name': 'fake_name',
                     'container_format': 'ami',
                     'status': 'active',
                     'properties': {
                        'kernel_id': 'cedef40a-ed67-4d10-800e-17455edce175',
                        'ramdisk_id': 'cedef40a-ed67-4d10-800e-17455edce175',
                    'type': 'machine'}}]

        def fake_show_none(meh, context, id):
            raise exception.ImageNotFound(image_id='bad_image_id')

        def fake_detail_none(self, context, **kwargs):
            return []

        self.stubs.Set(fake._FakeImageService, 'detail', fake_detail)
        # list all
        result1 = describe_images(self.context)
        result1 = result1['imagesSet'][0]
        self.assertEqual(result1['imageId'], 'ami-00000001')
        # provided a valid image_id
        result2 = describe_images(self.context, ['ami-00000001'])
        self.assertEqual(1, len(result2['imagesSet']))
        # provide more than 1 valid image_id
        result3 = describe_images(self.context, ['ami-00000001',
                                                 'ami-00000002'])
        self.assertEqual(2, len(result3['imagesSet']))
        # provide a non-existing image_id
        self.stubs.UnsetAll()
        self.stubs.Set(fake._FakeImageService, 'show', fake_show_none)
        self.stubs.Set(fake._FakeImageService, 'detail', fake_detail_none)
        self.assertRaises(exception.ImageNotFound, describe_images,
                          self.context, ['ami-fake'])

    def assertDictListUnorderedMatch(self, L1, L2, key):
        self.assertEqual(len(L1), len(L2))
        for d1 in L1:
            self.assertIn(key, d1)
            for d2 in L2:
                self.assertIn(key, d2)
                if d1[key] == d2[key]:
                    self.assertThat(d1, matchers.DictMatches(d2))

    def _setUpImageSet(self, create_volumes_and_snapshots=False):
        self.flags(max_local_block_devices=-1)
        mappings1 = [
            {'device': '/dev/sda1', 'virtual': 'root'},

            {'device': 'sdb0', 'virtual': 'ephemeral0'},
            {'device': 'sdb1', 'virtual': 'ephemeral1'},
            {'device': 'sdb2', 'virtual': 'ephemeral2'},
            {'device': 'sdb3', 'virtual': 'ephemeral3'},
            {'device': 'sdb4', 'virtual': 'ephemeral4'},

            {'device': 'sdc0', 'virtual': 'swap'},
            {'device': 'sdc1', 'virtual': 'swap'},
            {'device': 'sdc2', 'virtual': 'swap'},
            {'device': 'sdc3', 'virtual': 'swap'},
            {'device': 'sdc4', 'virtual': 'swap'}]
        block_device_mapping1 = [
            {'device_name': '/dev/sdb1',
             'snapshot_id': 'ccec42a2-c220-4806-b762-6b12fbb592e3'},
            {'device_name': '/dev/sdb2',
             'volume_id': 'ccec42a2-c220-4806-b762-6b12fbb592e4'},
            {'device_name': '/dev/sdb3', 'virtual_name': 'ephemeral5'},
            {'device_name': '/dev/sdb4', 'no_device': True},

            {'device_name': '/dev/sdc1',
             'snapshot_id': 'ccec42a2-c220-4806-b762-6b12fbb592e5'},
            {'device_name': '/dev/sdc2',
             'volume_id': 'ccec42a2-c220-4806-b762-6b12fbb592e6'},
            {'device_name': '/dev/sdc3', 'virtual_name': 'ephemeral6'},
            {'device_name': '/dev/sdc4', 'no_device': True}]
        image1 = {
            'id': 'cedef40a-ed67-4d10-800e-17455edce175',
            'name': 'fake_name',
            'status': 'active',
            'properties': {
                'kernel_id': 'cedef40a-ed67-4d10-800e-17455edce175',
                'type': 'machine',
                'image_state': 'available',
                'mappings': mappings1,
                'block_device_mapping': block_device_mapping1,
                }
            }

        mappings2 = [{'device': '/dev/sda1', 'virtual': 'root'}]
        block_device_mapping2 = [{'device_name': '/dev/sdb1',
                'snapshot_id': 'ccec42a2-c220-4806-b762-6b12fbb592e7'}]
        image2 = {
            'id': '76fa36fc-c930-4bf3-8c8a-ea2a2420deb6',
            'name': 'fake_name',
            'status': 'active',
            'properties': {
                'kernel_id': '76fa36fc-c930-4bf3-8c8a-ea2a2420deb6',
                'type': 'machine',
                'root_device_name': '/dev/sdb1',
                'mappings': mappings2,
                'block_device_mapping': block_device_mapping2}}

        def fake_show(meh, context, image_id):
            _images = [copy.deepcopy(image1), copy.deepcopy(image2)]
            for i in _images:
                if str(i['id']) == str(image_id):
                    return i
            raise exception.ImageNotFound(image_id=image_id)

        def fake_detail(meh, context, **kwargs):
            return [copy.deepcopy(image1), copy.deepcopy(image2)]

        self.stubs.Set(fake._FakeImageService, 'show', fake_show)
        self.stubs.Set(fake._FakeImageService, 'detail', fake_detail)

        volumes = []
        snapshots = []
        if create_volumes_and_snapshots:
            for bdm in block_device_mapping1:
                if 'volume_id' in bdm:
                    vol = self._volume_create(bdm['volume_id'])
                    volumes.append(vol['id'])
                if 'snapshot_id' in bdm:
                    snap = self._snapshot_create(bdm['snapshot_id'])
                    snapshots.append(snap['id'])
        return (volumes, snapshots)

    def _assertImageSet(self, result, root_device_type, root_device_name):
        self.assertEqual(1, len(result['imagesSet']))
        result = result['imagesSet'][0]
        self.assertIn('rootDeviceType', result)
        self.assertEqual(result['rootDeviceType'], root_device_type)
        self.assertIn('rootDeviceName', result)
        self.assertEqual(result['rootDeviceName'], root_device_name)
        self.assertIn('blockDeviceMapping', result)

        return result

    _expected_root_device_name1 = '/dev/sda1'
    # NOTE(yamahata): noDevice doesn't make sense when returning mapping
    #                 It makes sense only when user overriding existing
    #                 mapping.
    _expected_bdms1 = [
        {'deviceName': '/dev/sdb0', 'virtualName': 'ephemeral0'},
        {'deviceName': '/dev/sdb1', 'ebs': {'snapshotId':
                                            'snap-00000001'}},
        {'deviceName': '/dev/sdb2', 'ebs': {'snapshotId':
                                            'vol-00000001'}},
        {'deviceName': '/dev/sdb3', 'virtualName': 'ephemeral5'},
        # {'deviceName': '/dev/sdb4', 'noDevice': True},

        {'deviceName': '/dev/sdc0', 'virtualName': 'swap'},
        {'deviceName': '/dev/sdc1', 'ebs': {'snapshotId':
                                            'snap-00000002'}},
        {'deviceName': '/dev/sdc2', 'ebs': {'snapshotId':
                                            'vol-00000002'}},
        {'deviceName': '/dev/sdc3', 'virtualName': 'ephemeral6'},
        # {'deviceName': '/dev/sdc4', 'noDevice': True}
        ]

    _expected_root_device_name2 = '/dev/sdb1'
    _expected_bdms2 = [{'deviceName': '/dev/sdb1',
                       'ebs': {'snapshotId': 'snap-00000003'}}]

    # NOTE(yamahata):
    # InstanceBlockDeviceMappingItemType
    # rootDeviceType
    # rootDeviceName
    # blockDeviceMapping
    #  deviceName
    #  virtualName
    #  ebs
    #    snapshotId
    #    volumeSize
    #    deleteOnTermination
    #  noDevice
    def test_describe_image_mapping(self):
        # test for rootDeviceName and blockDeviceMapping.
        describe_images = self.cloud.describe_images
        self._setUpImageSet()

        result = describe_images(self.context, ['ami-00000001'])
        result = self._assertImageSet(result, 'instance-store',
                                      self._expected_root_device_name1)

        self.assertDictListUnorderedMatch(result['blockDeviceMapping'],
                                          self._expected_bdms1, 'deviceName')

        result = describe_images(self.context, ['ami-00000002'])
        result = self._assertImageSet(result, 'ebs',
                                      self._expected_root_device_name2)

        self.assertDictListUnorderedMatch(result['blockDeviceMapping'],
                                          self._expected_bdms2, 'deviceName')

    def test_describe_image_attribute(self):
        describe_image_attribute = self.cloud.describe_image_attribute

        def fake_show(meh, context, id):
            return {'id': 'cedef40a-ed67-4d10-800e-17455edce175',
                    'name': 'fake_name',
                    'status': 'active',
                    'properties': {
                        'kernel_id': 'cedef40a-ed67-4d10-800e-17455edce175',
                        'ramdisk_id': 'cedef40a-ed67-4d10-800e-17455edce175',
                        'type': 'machine'},
                    'container_format': 'ami',
                    'is_public': True}

        def fake_detail(self, context, **kwargs):
            image = fake_show(None, context, None)
            image['name'] = kwargs.get('filters', {}).get('name')
            return [image]

        self.stubs.Set(fake._FakeImageService, 'show', fake_show)
        self.stubs.Set(fake._FakeImageService, 'detail', fake_detail)
        result = describe_image_attribute(self.context, 'ami-00000001',
                                          'launchPermission')
        self.assertEqual([{'group': 'all'}], result['launchPermission'])
        result = describe_image_attribute(self.context, 'ami-00000001',
                                          'kernel')
        self.assertEqual('aki-00000001', result['kernel']['value'])
        result = describe_image_attribute(self.context, 'ami-00000001',
                                          'ramdisk')
        self.assertEqual('ari-00000001', result['ramdisk']['value'])

    def test_describe_image_attribute_root_device_name(self):
        describe_image_attribute = self.cloud.describe_image_attribute
        self._setUpImageSet()

        result = describe_image_attribute(self.context, 'ami-00000001',
                                          'rootDeviceName')
        self.assertEqual(result['rootDeviceName'],
                         self._expected_root_device_name1)
        result = describe_image_attribute(self.context, 'ami-00000002',
                                          'rootDeviceName')
        self.assertEqual(result['rootDeviceName'],
                         self._expected_root_device_name2)

    def test_describe_image_attribute_block_device_mapping(self):
        describe_image_attribute = self.cloud.describe_image_attribute
        self._setUpImageSet()

        result = describe_image_attribute(self.context, 'ami-00000001',
                                          'blockDeviceMapping')
        self.assertDictListUnorderedMatch(result['blockDeviceMapping'],
                                          self._expected_bdms1, 'deviceName')
        result = describe_image_attribute(self.context, 'ami-00000002',
                                          'blockDeviceMapping')
        self.assertDictListUnorderedMatch(result['blockDeviceMapping'],
                                          self._expected_bdms2, 'deviceName')

    def test_modify_image_attribute(self):
        modify_image_attribute = self.cloud.modify_image_attribute

        fake_metadata = {
            'id': 'cedef40a-ed67-4d10-800e-17455edce175',
            'name': 'fake_name',
            'container_format': 'ami',
            'status': 'active',
            'properties': {
                'kernel_id': 'cedef40a-ed67-4d10-800e-17455edce175',
                'ramdisk_id': 'cedef40a-ed67-4d10-800e-17455edce175',
                'type': 'machine'},
            'is_public': False}

        def fake_show(meh, context, id):
            return copy.deepcopy(fake_metadata)

        def fake_detail(self, context, **kwargs):
            image = fake_show(None, context, None)
            image['name'] = kwargs.get('filters', {}).get('name')
            return [image]

        def fake_update(meh, context, image_id, metadata, data=None):
            self.assertEqual(metadata['properties']['kernel_id'],
                             fake_metadata['properties']['kernel_id'])
            self.assertEqual(metadata['properties']['ramdisk_id'],
                             fake_metadata['properties']['ramdisk_id'])
            self.assertTrue(metadata['is_public'])
            image = copy.deepcopy(fake_metadata)
            image.update(metadata)
            return image

        self.stubs.Set(fake._FakeImageService, 'show', fake_show)
        self.stubs.Set(fake._FakeImageService, 'detail', fake_detail)
        self.stubs.Set(fake._FakeImageService, 'update', fake_update)
        result = modify_image_attribute(self.context, 'ami-00000001',
                                          'launchPermission', 'add',
                                           user_group=['all'])
        self.assertTrue(result['is_public'])

    def test_register_image(self):
        register_image = self.cloud.register_image

        def fake_create(*args, **kwargs):
            # NOTE(vish): We are mocking s3 so make sure we have converted
            #             to ids instead of uuids.
            return {'id': 1,
                    'name': 'fake_name',
                    'container_format': 'ami',
                    'properties': {'kernel_id': 1,
                                   'ramdisk_id': 1,
                                   'type': 'machine'
                                   },
                    'is_public': False
                    }

        self.stubs.Set(s3.S3ImageService, 'create', fake_create)
        image_location = 'fake_bucket/fake.img.manifest.xml'
        result = register_image(self.context, image_location)
        self.assertEqual(result['imageId'], 'ami-00000001')

    def test_register_image_empty(self):
        register_image = self.cloud.register_image
        self.assertRaises(exception.MissingParameter, register_image,
                          self.context, image_location=None)

    def test_register_image_name(self):
        register_image = self.cloud.register_image

        def fake_create(_self, context, metadata, data=None):
            self.assertEqual(metadata['name'], self.expected_name)
            metadata['id'] = 1
            metadata['container_format'] = 'ami'
            metadata['is_public'] = False
            return metadata

        self.stubs.Set(s3.S3ImageService, 'create', fake_create)
        self.expected_name = 'fake_bucket/fake.img.manifest.xml'
        register_image(self.context,
                       image_location=self.expected_name,
                       name=None)
        self.expected_name = 'an image name'
        register_image(self.context,
                       image_location='some_location',
                       name=self.expected_name)

    def test_format_image(self):
        image = {
            'id': 1,
            'container_format': 'ami',
            'name': 'name',
            'owner': 'someone',
            'properties': {
                'image_location': 'location',
                'kernel_id': 1,
                'ramdisk_id': 1,
                'type': 'machine'},
            'is_public': False}
        expected = {'name': 'name',
                    'imageOwnerId': 'someone',
                    'isPublic': False,
                    'imageId': 'ami-00000001',
                    'imageState': None,
                    'rootDeviceType': 'instance-store',
                    'architecture': None,
                    'imageLocation': 'location',
                    'kernelId': 'aki-00000001',
                    'ramdiskId': 'ari-00000001',
                    'rootDeviceName': '/dev/sda1',
                    'imageType': 'machine',
                    'description': None}
        result = self.cloud._format_image(image)
        self.assertThat(result, matchers.DictMatches(expected))
        image['properties']['image_location'] = None
        expected['imageLocation'] = 'None (name)'
        result = self.cloud._format_image(image)
        self.assertThat(result, matchers.DictMatches(expected))
        image['name'] = None
        image['properties']['image_location'] = 'location'
        expected['imageLocation'] = 'location'
        expected['name'] = 'location'
        result = self.cloud._format_image(image)
        self.assertThat(result, matchers.DictMatches(expected))

    def test_deregister_image(self):
        deregister_image = self.cloud.deregister_image

        def fake_delete(self, context, id):
            return None

        self.stubs.Set(fake._FakeImageService, 'delete', fake_delete)
        # valid image
        result = deregister_image(self.context, 'ami-00000001')
        self.assertTrue(result)
        # invalid image
        self.stubs.UnsetAll()

        def fake_detail_empty(self, context, **kwargs):
            return []

        self.stubs.Set(fake._FakeImageService, 'detail', fake_detail_empty)
        self.assertRaises(exception.ImageNotFound, deregister_image,
                          self.context, 'ami-bad001')

    def test_deregister_image_wrong_container_type(self):
        deregister_image = self.cloud.deregister_image

        def fake_delete(self, context, id):
            return None

        self.stubs.Set(fake._FakeImageService, 'delete', fake_delete)
        self.assertRaises(exception.NotFound, deregister_image, self.context,
                          'aki-00000001')

    def _run_instance(self, **kwargs):
        rv = self.cloud.run_instances(self.context, **kwargs)
        instance_id = rv['instancesSet'][0]['instanceId']
        return instance_id

    def test_get_password_data(self):
        instance_id = self._run_instance(
            image_id='ami-1',
            instance_type=CONF.default_flavor,
            max_count=1)
        self.stubs.Set(password, 'extract_password', lambda i: 'fakepass')
        output = self.cloud.get_password_data(context=self.context,
                                              instance_id=[instance_id])
        self.assertEqual(output['passwordData'], 'fakepass')
        self.cloud.terminate_instances(self.context, [instance_id])

    def test_console_output(self):
        instance_id = self._run_instance(
            image_id='ami-1',
            instance_type=CONF.default_flavor,
            max_count=1)
        output = self.cloud.get_console_output(context=self.context,
                                               instance_id=[instance_id])
        self.assertEqual(base64.b64decode(output['output']),
                'FAKE CONSOLE OUTPUT\nANOTHER\nLAST LINE')
        # TODO(soren): We need this until we can stop polling in the rpc code
        #              for unit tests.
        self.cloud.terminate_instances(self.context, [instance_id])

    def test_key_generation(self):
        result, private_key = self._create_key('test')

        expected = db.key_pair_get(self.context,
                                    self.context.user_id,
                                    'test')['public_key']

        (fd, fname) = tempfile.mkstemp()
        os.write(fd, private_key)

        public_key, err = utils.execute('ssh-keygen', '-e', '-f', fname)

        os.unlink(fname)

        # assert key fields are equal
        self.assertEqual(''.join(public_key.split("\n")[2:-2]),
                         expected.split(" ")[1].strip())

    def test_describe_key_pairs(self):
        self._create_key('test1')
        self._create_key('test2')
        result = self.cloud.describe_key_pairs(self.context)
        keys = result["keySet"]
        self.assertTrue(filter(lambda k: k['keyName'] == 'test1', keys))
        self.assertTrue(filter(lambda k: k['keyName'] == 'test2', keys))

    def test_describe_bad_key_pairs(self):
        self.assertRaises(exception.KeypairNotFound,
            self.cloud.describe_key_pairs, self.context,
            key_name=['DoesNotExist'])

    def test_import_key_pair(self):
        pubkey_path = os.path.join(os.path.dirname(__file__), 'public_key')
        with open(pubkey_path + '/dummy.pub') as f:
            dummypub = f.readline().rstrip()
        with open(pubkey_path + '/dummy.fingerprint') as f:
            dummyfprint = f.readline().rstrip()
        key_name = 'testimportkey'
        public_key_material = base64.b64encode(dummypub)
        result = self.cloud.import_key_pair(self.context,
                                            key_name,
                                            public_key_material)
        self.assertEqual(result['keyName'], key_name)
        self.assertEqual(result['keyFingerprint'], dummyfprint)
        keydata = db.key_pair_get(self.context,
                                  self.context.user_id,
                                  key_name)
        self.assertEqual(dummypub, keydata['public_key'])
        self.assertEqual(dummyfprint, keydata['fingerprint'])

    def test_import_key_pair_quota_limit(self):
        self.flags(quota_key_pairs=0)
        pubkey_path = os.path.join(os.path.dirname(__file__), 'public_key')
        f = open(pubkey_path + '/dummy.pub', 'r')
        dummypub = f.readline().rstrip()
        f.close
        f = open(pubkey_path + '/dummy.fingerprint', 'r')
        f.readline().rstrip()
        f.close
        key_name = 'testimportkey'
        public_key_material = base64.b64encode(dummypub)
        self.assertRaises(exception.KeypairLimitExceeded,
            self.cloud.import_key_pair, self.context, key_name,
            public_key_material)

    def test_create_key_pair(self):
        good_names = ('a', 'a' * 255, string.ascii_letters + ' -_')
        bad_names = ('', 'a' * 256, '*', '/')

        for key_name in good_names:
            result = self.cloud.create_key_pair(self.context,
                                                key_name)
            self.assertEqual(result['keyName'], key_name)

        for key_name in bad_names:
            self.assertRaises(exception.InvalidKeypair,
                              self.cloud.create_key_pair,
                              self.context,
                              key_name)

    def test_create_key_pair_quota_limit(self):
        self.flags(quota_key_pairs=10)
        for i in range(0, 10):
            key_name = 'key_%i' % i
            result = self.cloud.create_key_pair(self.context,
                                                key_name)
            self.assertEqual(result['keyName'], key_name)

        # 11'th group should fail
        self.assertRaises(exception.KeypairLimitExceeded,
                          self.cloud.create_key_pair,
                          self.context,
                          'foo')

    def test_delete_key_pair(self):
        self._create_key('test')
        self.cloud.delete_key_pair(self.context, 'test')

    def test_run_instances(self):
        kwargs = {'image_id': 'ami-00000001',
                  'instance_type': CONF.default_flavor,
                  'max_count': 1}
        run_instances = self.cloud.run_instances

        def fake_show(self, context, id):
            return {'id': 'cedef40a-ed67-4d10-800e-17455edce175',
                    'name': 'fake_name',
                    'properties': {
                        'kernel_id': 'cedef40a-ed67-4d10-800e-17455edce175',
                        'type': 'machine'},
                    'container_format': 'ami',
                    'status': 'active'}

        self.stubs.Set(fake._FakeImageService, 'show', fake_show)

        def dumb(*args, **kwargs):
            pass

        self.stubs.Set(compute_utils, 'notify_about_instance_usage', dumb)

        self.useFixture(cast_as_call.CastAsCall(self.stubs))

        result = run_instances(self.context, **kwargs)
        instance = result['instancesSet'][0]
        self.assertEqual(instance['imageId'], 'ami-00000001')
        self.assertEqual(instance['instanceId'], 'i-00000001')
        self.assertEqual(instance['instanceState']['name'], 'running')
        self.assertEqual(instance['instanceType'], 'm1.small')

    def test_run_instances_invalid_maxcount(self):
        kwargs = {'image_id': 'ami-00000001',
                  'instance_type': CONF.default_flavor,
                  'max_count': 0}
        run_instances = self.cloud.run_instances

        def fake_show(self, context, id):
            return {'id': 'cedef40a-ed67-4d10-800e-17455edce175',
                    'name': 'fake_name',
                    'container_format': 'ami',
                    'status': 'active',
                    'properties': {
                    'kernel_id': 'cedef40a-ed67-4d10-800e-17455edce175',
                    'ramdisk_id': 'cedef40a-ed67-4d10-800e-17455edce175',
                    'type': 'machine'},
                    'status': 'active'}
        self.stubs.UnsetAll()
        self.stubs.Set(fake._FakeImageService, 'show', fake_show)
        self.assertRaises(exception.InvalidInput, run_instances,
                          self.context, **kwargs)

    def test_run_instances_invalid_mincount(self):
        kwargs = {'image_id': 'ami-00000001',
                  'instance_type': CONF.default_flavor,
                  'min_count': 0}
        run_instances = self.cloud.run_instances

        def fake_show(self, context, id):
            return {'id': 'cedef40a-ed67-4d10-800e-17455edce175',
                    'name': 'fake_name',
                    'container_format': 'ami',
                    'status': 'active',
                    'properties': {
                    'kernel_id': 'cedef40a-ed67-4d10-800e-17455edce175',
                    'ramdisk_id': 'cedef40a-ed67-4d10-800e-17455edce175',
                    'type': 'machine'},
                    'status': 'active'}
        self.stubs.UnsetAll()
        self.stubs.Set(fake._FakeImageService, 'show', fake_show)
        self.assertRaises(exception.InvalidInput, run_instances,
                          self.context, **kwargs)

    def test_run_instances_invalid_count(self):
        kwargs = {'image_id': 'ami-00000001',
                  'instance_type': CONF.default_flavor,
                  'max_count': 1,
                  'min_count': 2}
        run_instances = self.cloud.run_instances

        def fake_show(self, context, id):
            return {'id': 'cedef40a-ed67-4d10-800e-17455edce175',
                    'name': 'fake_name',
                    'container_format': 'ami',
                    'status': 'active',
                    'properties': {
                    'kernel_id': 'cedef40a-ed67-4d10-800e-17455edce175',
                    'ramdisk_id': 'cedef40a-ed67-4d10-800e-17455edce175',
                    'type': 'machine'},
                    'status': 'active'}
        self.stubs.UnsetAll()
        self.stubs.Set(fake._FakeImageService, 'show', fake_show)
        self.assertRaises(exception.InvalidInput, run_instances,
                          self.context, **kwargs)

    def test_run_instances_availability_zone(self):
        kwargs = {'image_id': 'ami-00000001',
                  'instance_type': CONF.default_flavor,
                  'max_count': 1,
                  'placement': {'availability_zone': 'fake'},
                 }
        run_instances = self.cloud.run_instances

        def fake_show(self, context, id):
            return {'id': 'cedef40a-ed67-4d10-800e-17455edce175',
                    'name': 'fake_name',
                    'properties': {
                        'kernel_id': 'cedef40a-ed67-4d10-800e-17455edce175',
                        'type': 'machine'},
                    'container_format': 'ami',
                    'status': 'active'}

        self.stubs.Set(fake._FakeImageService, 'show', fake_show)

        self.useFixture(cast_as_call.CastAsCall(self.stubs))

        def fake_format(*args, **kwargs):
            pass

        self.stubs.Set(self.cloud, '_format_run_instances', fake_format)

        def fake_create(*args, **kwargs):
            self.assertEqual(kwargs['availability_zone'], 'fake')
            return ({'id': 'fake-instance'}, 'fake-res-id')

        self.stubs.Set(self.cloud.compute_api, 'create', fake_create)

        # NOTE(vish) the assert for this call is in the fake_create method.
        run_instances(self.context, **kwargs)

    def test_empty_reservation_id_from_token(self):
        client_token = 'client-token-1'

        def fake_get_all_system_metadata(context, search_filts):
            reference = [{'key': ['EC2_client_token']},
                         {'value': ['client-token-1']}]
            self.assertEqual(search_filts, reference)
            return []

        self.stubs.Set(self.cloud.compute_api, 'get_all_system_metadata',
                       fake_get_all_system_metadata)
        resv_id = self.cloud._resv_id_from_token(self.context, client_token)
        self.assertIsNone(resv_id)

    def test_run_instances_idempotent(self):
        # Ensure subsequent run_instances calls with same client token
        # are idempotent and that ones with different client_token are not

        kwargs = {'image_id': 'ami-00000001',
                  'instance_type': CONF.default_flavor,
                  'max_count': 1}

        run_instances = self.cloud.run_instances

        def fake_show(self, context, id):
            return {'id': 'cedef40a-ed67-4d10-800e-17455edce175',
                    'name': 'fake_name',
                    'properties': {
                        'kernel_id': 'cedef40a-ed67-4d10-800e-17455edce175',
                        'type': 'machine'},
                    'container_format': 'ami',
                    'status': 'active'}

        self.stubs.Set(fake._FakeImageService, 'show', fake_show)

        def dumb(*args, **kwargs):
            pass

        self.stubs.Set(compute_utils, 'notify_about_instance_usage', dumb)

        self.useFixture(cast_as_call.CastAsCall(self.stubs))

        kwargs['client_token'] = 'client-token-1'
        result = run_instances(self.context, **kwargs)
        instance = result['instancesSet'][0]
        self.assertEqual(instance['instanceId'], 'i-00000001')

        kwargs['client_token'] = 'client-token-2'
        result = run_instances(self.context, **kwargs)
        instance = result['instancesSet'][0]
        self.assertEqual(instance['instanceId'], 'i-00000002')

        kwargs['client_token'] = 'client-token-2'
        result = run_instances(self.context, **kwargs)
        instance = result['instancesSet'][0]
        self.assertEqual(instance['instanceId'], 'i-00000002')

        kwargs['client_token'] = 'client-token-1'
        result = run_instances(self.context, **kwargs)
        instance = result['instancesSet'][0]
        self.assertEqual(instance['instanceId'], 'i-00000001')

        kwargs['client_token'] = 'client-token-3'
        result = run_instances(self.context, **kwargs)
        instance = result['instancesSet'][0]
        self.assertEqual(instance['instanceId'], 'i-00000003')

        # make sure terminated instances lose their client tokens
        self.cloud.stop_instances(self.context,
                                  instance_id=[instance['instanceId']])
        self.cloud.terminate_instances(self.context,
                                       instance_id=[instance['instanceId']])

        kwargs['client_token'] = 'client-token-3'
        result = run_instances(self.context, **kwargs)
        instance = result['instancesSet'][0]
        self.assertEqual(instance['instanceId'], 'i-00000004')

    def test_run_instances_image_state_none(self):
        kwargs = {'image_id': 'ami-00000001',
                  'instance_type': CONF.default_flavor,
                  'max_count': 1}
        run_instances = self.cloud.run_instances

        def fake_show_no_state(self, context, id):
            return {'id': 'cedef40a-ed67-4d10-800e-17455edce175',
                    'name': 'fake_name',
                    'properties': {
                        'kernel_id': 'cedef40a-ed67-4d10-800e-17455edce175',
                        'ramdisk_id': 'cedef40a-ed67-4d10-800e-17455edce175',
                    'type': 'machine'}, 'container_format': 'ami'}

        self.stubs.UnsetAll()
        self.stubs.Set(fake._FakeImageService, 'show', fake_show_no_state)
        self.assertRaises(exception.ImageNotActive, run_instances,
                          self.context, **kwargs)

    def test_run_instances_image_state_invalid(self):
        kwargs = {'image_id': 'ami-00000001',
                  'instance_type': CONF.default_flavor,
                  'max_count': 1}
        run_instances = self.cloud.run_instances

        def fake_show_decrypt(self, context, id):
            return {'id': 'cedef40a-ed67-4d10-800e-17455edce175',
                    'name': 'fake_name',
                    'container_format': 'ami',
                    'status': 'active',
                    'properties': {
                        'kernel_id': 'cedef40a-ed67-4d10-800e-17455edce175',
                        'ramdisk_id': 'cedef40a-ed67-4d10-800e-17455edce175',
                    'type': 'machine', 'image_state': 'decrypting'}}

        self.stubs.UnsetAll()
        self.stubs.Set(fake._FakeImageService, 'show', fake_show_decrypt)
        self.assertRaises(exception.ImageNotActive, run_instances,
                          self.context, **kwargs)

    def test_run_instances_image_status_active(self):
        kwargs = {'image_id': 'ami-00000001',
                  'instance_type': CONF.default_flavor,
                  'max_count': 1}
        run_instances = self.cloud.run_instances

        def fake_show_stat_active(self, context, id):
            return {'id': 'cedef40a-ed67-4d10-800e-17455edce175',
                    'name': 'fake_name',
                    'container_format': 'ami',
                    'status': 'active',
                    'properties': {
                        'kernel_id': 'cedef40a-ed67-4d10-800e-17455edce175',
                        'ramdisk_id': 'cedef40a-ed67-4d10-800e-17455edce175',
                        'type': 'machine'},
                    'status': 'active'}

        def fake_id_to_glance_id(context, id):
            return 'cedef40a-ed67-4d10-800e-17455edce175'

        self.stubs.Set(fake._FakeImageService, 'show', fake_show_stat_active)
        self.stubs.Set(ec2utils, 'id_to_glance_id', fake_id_to_glance_id)

        result = run_instances(self.context, **kwargs)
        self.assertEqual(len(result['instancesSet']), 1)

    def _restart_compute_service(self, periodic_interval_max=None):
        """restart compute service. NOTE: fake driver forgets all instances."""
        self.compute.kill()
        if periodic_interval_max:
            self.compute = self.start_service(
                'compute', periodic_interval_max=periodic_interval_max)
        else:
            self.compute = self.start_service('compute')

    def test_stop_start_instance(self):
        # Makes sure stop/start instance works.
        # enforce periodic tasks run in short time to avoid wait for 60s.
        self._restart_compute_service(periodic_interval_max=0.3)

        kwargs = {'image_id': 'ami-1',
                  'instance_type': CONF.default_flavor,
                  'max_count': 1, }
        instance_id = self._run_instance(**kwargs)

        # a running instance can't be started.
        self.assertRaises(exception.InstanceInvalidState,
                          self.cloud.start_instances,
                          self.context, [instance_id])

        result = self.cloud.stop_instances(self.context, [instance_id])
        self.assertTrue(result)

        result = self.cloud.start_instances(self.context, [instance_id])
        self.assertTrue(result)

        result = self.cloud.stop_instances(self.context, [instance_id])
        self.assertTrue(result)

        expected = {'instancesSet': [
                        {'instanceId': 'i-00000001',
                         'previousState': {'code': 80,
                                           'name': 'stopped'},
                         'currentState': {'code': 48,
                                           'name': 'terminated'}}]}
        result = self.cloud.terminate_instances(self.context, [instance_id])
        self.assertEqual(result, expected)

    def test_start_instances(self):
        kwargs = {'image_id': 'ami-1',
                  'instance_type': CONF.default_flavor,
                  'max_count': 1, }
        instance_id = self._run_instance(**kwargs)

        result = self.cloud.stop_instances(self.context, [instance_id])
        self.assertTrue(result)

        result = self.cloud.start_instances(self.context, [instance_id])
        self.assertTrue(result)

        expected = {'instancesSet': [
                        {'instanceId': 'i-00000001',
                         'previousState': {'code': 16,
                                           'name': 'running'},
                         'currentState': {'code': 48,
                                           'name': 'terminated'}}]}
        result = self.cloud.terminate_instances(self.context, [instance_id])
        self.assertEqual(result, expected)
        self._restart_compute_service()

    def test_start_instances_policy_failed(self):
        kwargs = {'image_id': 'ami-1',
                  'instance_type': CONF.default_flavor,
                  'max_count': 1, }
        instance_id = self._run_instance(**kwargs)
        rules = {
            "compute:start":
                common_policy.parse_rule("project_id:non_fake"),
        }
        policy.set_rules(rules)
        exc = self.assertRaises(exception.PolicyNotAuthorized,
                                self.cloud.start_instances,
                                self.context, [instance_id])
        self.assertIn("compute:start", exc.format_message())
        self._restart_compute_service()

    def test_stop_instances(self):
        kwargs = {'image_id': 'ami-1',
                  'instance_type': CONF.default_flavor,
                  'max_count': 1, }
        instance_id = self._run_instance(**kwargs)

        result = self.cloud.stop_instances(self.context, [instance_id])
        self.assertTrue(result)

        expected = {'instancesSet': [
                        {'instanceId': 'i-00000001',
                         'previousState': {'code': 80,
                                           'name': 'stopped'},
                         'currentState': {'code': 48,
                                           'name': 'terminated'}}]}
        result = self.cloud.terminate_instances(self.context, [instance_id])
        self.assertEqual(result, expected)
        self._restart_compute_service()

    def test_stop_instances_policy_failed(self):
        kwargs = {'image_id': 'ami-1',
                  'instance_type': CONF.default_flavor,
                  'max_count': 1, }
        instance_id = self._run_instance(**kwargs)
        rules = {
            "compute:stop":
                common_policy.parse_rule("project_id:non_fake")
        }
        policy.set_rules(rules)
        exc = self.assertRaises(exception.PolicyNotAuthorized,
                                self.cloud.stop_instances,
                                self.context, [instance_id])
        self.assertIn("compute:stop", exc.format_message())
        self._restart_compute_service()

    def test_terminate_instances(self):
        kwargs = {'image_id': 'ami-1',
                  'instance_type': CONF.default_flavor,
                  'max_count': 1, }
        instance_id = self._run_instance(**kwargs)

        # a running instance can't be started.
        self.assertRaises(exception.InstanceInvalidState,
                          self.cloud.start_instances,
                          self.context, [instance_id])

        expected = {'instancesSet': [
                        {'instanceId': 'i-00000001',
                         'previousState': {'code': 16,
                                           'name': 'running'},
                         'currentState': {'code': 48,
                                           'name': 'terminated'}}]}
        result = self.cloud.terminate_instances(self.context, [instance_id])
        self.assertEqual(result, expected)
        self._restart_compute_service()

    def test_terminate_instances_invalid_instance_id(self):
        kwargs = {'image_id': 'ami-1',
                  'instance_type': CONF.default_flavor,
                  'max_count': 1, }
        self._run_instance(**kwargs)

        self.assertRaises(exception.InstanceNotFound,
                          self.cloud.terminate_instances,
                          self.context, ['i-2'])
        self._restart_compute_service()

    def test_terminate_instances_disable_terminate(self):
        kwargs = {'image_id': 'ami-1',
                  'instance_type': CONF.default_flavor,
                  'max_count': 1, }
        instance_id = self._run_instance(**kwargs)

        internal_uuid = db.get_instance_uuid_by_ec2_id(self.context,
                    ec2utils.ec2_id_to_id(instance_id))
        db.instance_update(self.context, internal_uuid,
                           {'disable_terminate': True})

        expected = {'instancesSet': [
                        {'instanceId': 'i-00000001',
                         'previousState': {'code': 16,
                                           'name': 'running'},
                         'currentState': {'code': 16,
                                           'name': 'running'}}]}
        result = self.cloud.terminate_instances(self.context, [instance_id])
        self.assertEqual(result, expected)

        db.instance_update(self.context, internal_uuid,
                           {'disable_terminate': False})

        expected = {'instancesSet': [
                        {'instanceId': 'i-00000001',
                         'previousState': {'code': 16,
                                           'name': 'running'},
                         'currentState': {'code': 48,
                                           'name': 'terminated'}}]}
        result = self.cloud.terminate_instances(self.context, [instance_id])
        self.assertEqual(result, expected)
        self._restart_compute_service()

    def test_terminate_instances_two_instances(self):
        kwargs = {'image_id': 'ami-1',
                  'instance_type': CONF.default_flavor,
                  'max_count': 1, }
        inst1 = self._run_instance(**kwargs)
        inst2 = self._run_instance(**kwargs)

        result = self.cloud.stop_instances(self.context, [inst1])
        self.assertTrue(result)

        expected = {'instancesSet': [
                        {'instanceId': 'i-00000001',
                         'previousState': {'code': 80,
                                           'name': 'stopped'},
                         'currentState': {'code': 48,
                                           'name': 'terminated'}},
                        {'instanceId': 'i-00000002',
                         'previousState': {'code': 16,
                                           'name': 'running'},
                         'currentState': {'code': 48,
                                           'name': 'terminated'}}]}
        result = self.cloud.terminate_instances(self.context, [inst1, inst2])
        self.assertEqual(result, expected)
        self._restart_compute_service()

    def test_reboot_instances(self):
        kwargs = {'image_id': 'ami-1',
                  'instance_type': CONF.default_flavor,
                  'max_count': 1, }
        instance_id = self._run_instance(**kwargs)

        # a running instance can't be started.
        self.assertRaises(exception.InstanceInvalidState,
                          self.cloud.start_instances,
                          self.context, [instance_id])

        result = self.cloud.reboot_instances(self.context, [instance_id])
        self.assertTrue(result)

    def _volume_create(self, volume_id=None):
        kwargs = {'name': 'test-volume',
                  'description': 'test volume description',
                  'status': 'available',
                  'host': 'fake',
                  'size': 1,
                  'attach_status': 'detached'}
        if volume_id:
            kwargs['volume_id'] = volume_id
        return self.volume_api.create_with_kwargs(self.context, **kwargs)

    def _snapshot_create(self, snapshot_id=None):
        kwargs = {'volume_id': 'ccec42a2-c220-4806-b762-6b12fbb592e4',
                  'status': "available",
                  'volume_size': 1}
        if snapshot_id:
            kwargs['snap_id'] = snapshot_id
        return self.volume_api.create_snapshot_with_kwargs(self.context,
                                                           **kwargs)

    def _create_snapshot(self, ec2_volume_id):
        result = self.cloud.create_snapshot(self.context,
                                            volume_id=ec2_volume_id)
        return result['snapshotId']

    def _do_test_create_image(self, no_reboot):
        """Make sure that CreateImage works."""
        # enforce periodic tasks run in short time to avoid wait for 60s.
        self._restart_compute_service(periodic_interval_max=0.3)

        (volumes, snapshots) = self._setUpImageSet(
            create_volumes_and_snapshots=True)

        kwargs = {'image_id': 'ami-1',
                  'instance_type': CONF.default_flavor,
                  'max_count': 1}
        ec2_instance_id = self._run_instance(**kwargs)

        def fake_show(meh, context, id):
            bdm = [dict(snapshot_id=snapshots[0],
                        volume_size=1,
                        device_name='sda1',
                        delete_on_termination=False)]
            props = dict(kernel_id='cedef40a-ed67-4d10-800e-17455edce175',
                         ramdisk_id='76fa36fc-c930-4bf3-8c8a-ea2a2420deb6',
                         root_device_name='/dev/sda1',
                         block_device_mapping=bdm)
            return dict(id=id,
                        properties=props,
                        container_format='ami',
                        status='active',
                        is_public=True)

        self.stubs.Set(fake._FakeImageService, 'show', fake_show)

        def fake_block_device_mapping_get_all_by_instance(context, inst_id,
                                                          use_slave=False):
            return [fake_block_device.FakeDbBlockDeviceDict(
                        {'volume_id': volumes[0],
                         'snapshot_id': snapshots[0],
                         'source_type': 'snapshot',
                         'destination_type': 'volume',
                         'volume_size': 1,
                         'device_name': 'sda1',
                         'boot_index': 0,
                         'delete_on_termination': False,
                         'connection_info': '{"foo":"bar"}',
                         'no_device': None})]

        self.stubs.Set(db, 'block_device_mapping_get_all_by_instance',
                       fake_block_device_mapping_get_all_by_instance)

        virt_driver = {}

        def fake_power_on(self, context, instance, network_info,
                          block_device_info):
            virt_driver['powered_on'] = True

        self.stubs.Set(fake_virt.FakeDriver, 'power_on', fake_power_on)

        def fake_power_off(self, instance):
            virt_driver['powered_off'] = True

        self.stubs.Set(fake_virt.FakeDriver, 'power_off', fake_power_off)

        result = self.cloud.create_image(self.context, ec2_instance_id,
                                         no_reboot=no_reboot)
        ec2_ids = [result['imageId']]
        created_image = self.cloud.describe_images(self.context,
                                                   ec2_ids)['imagesSet'][0]

        self.assertIn('blockDeviceMapping', created_image)
        bdm = created_image['blockDeviceMapping'][0]
        self.assertEqual(bdm.get('deviceName'), 'sda1')
        self.assertIn('ebs', bdm)
        self.assertEqual(bdm['ebs'].get('snapshotId'),
                         ec2utils.id_to_ec2_snap_id(snapshots[0]))
        self.assertEqual(created_image.get('kernelId'), 'aki-00000001')
        self.assertEqual(created_image.get('ramdiskId'), 'ari-00000002')
        self.assertEqual(created_image.get('rootDeviceType'), 'ebs')
        self.assertNotEqual(virt_driver.get('powered_on'), no_reboot)
        self.assertNotEqual(virt_driver.get('powered_off'), no_reboot)

        self.cloud.terminate_instances(self.context, [ec2_instance_id])

        self._restart_compute_service()

    def test_create_image_no_reboot(self):
        # Make sure that CreateImage works.
        self._do_test_create_image(True)

    def test_create_image_with_reboot(self):
        # Make sure that CreateImage works.
        self._do_test_create_image(False)

    def test_create_image_instance_store(self):
        """Ensure CreateImage fails as expected for an instance-store-backed
        instance
        """
        # enforce periodic tasks run in short time to avoid wait for 60s.
        self._restart_compute_service(periodic_interval_max=0.3)

        (volumes, snapshots) = self._setUpImageSet(
            create_volumes_and_snapshots=True)

        kwargs = {'image_id': 'ami-1',
                  'instance_type': CONF.default_flavor,
                  'max_count': 1}
        ec2_instance_id = self._run_instance(**kwargs)

        def fake_block_device_mapping_get_all_by_instance(context, inst_id,
                                                          use_slave=False):
            return [fake_block_device.FakeDbBlockDeviceDict(
                        {'volume_id': volumes[0],
                         'snapshot_id': snapshots[0],
                         'source_type': 'snapshot',
                         'destination_type': 'volume',
                         'volume_size': 1,
                         'device_name': 'vda',
                         'delete_on_termination': False,
                         'no_device': None})]

        self.stubs.Set(db, 'block_device_mapping_get_all_by_instance',
                       fake_block_device_mapping_get_all_by_instance)

        self.assertRaises(exception.InvalidParameterValue,
                          self.cloud.create_image,
                          self.context,
                          ec2_instance_id,
                          no_reboot=True)

    @staticmethod
    def _fake_bdm_get(ctxt, id, use_slave=False):
        blockdms = [{'volume_id': 87654321,
                     'source_type': 'volume',
                     'destination_type': 'volume',
                     'snapshot_id': None,
                     'no_device': None,
                     'delete_on_termination': True,
                     'device_name': '/dev/sdh'},
                    {'volume_id': None,
                     'snapshot_id': 98765432,
                     'source_type': 'snapshot',
                     'destination_type': 'volume',
                     'no_device': None,
                     'delete_on_termination': True,
                     'device_name': '/dev/sdi'},
                    {'volume_id': None,
                     'snapshot_id': None,
                     'no_device': True,
                     'source_type': 'blank',
                     'destination_type': None,
                     'delete_on_termination': None,
                     'device_name': None},
                    {'volume_id': None,
                     'snapshot_id': None,
                     'no_device': None,
                     'source_type': 'blank',
                     'destination_type': 'local',
                     'guest_format': None,
                     'delete_on_termination': None,
                     'device_name': '/dev/sdb'},
                    {'volume_id': None,
                     'snapshot_id': None,
                     'no_device': None,
                     'source_type': 'blank',
                     'destination_type': 'local',
                     'guest_format': 'swap',
                     'delete_on_termination': None,
                     'device_name': '/dev/sdc'},
                    {'volume_id': None,
                     'snapshot_id': None,
                     'no_device': None,
                     'source_type': 'blank',
                     'destination_type': 'local',
                     'guest_format': None,
                     'delete_on_termination': None,
                     'device_name': '/dev/sdd'},
                    {'volume_id': None,
                     'snapshot_id': None,
                     'no_device': None,
                     'source_type': 'blank',
                     'destination_type': 'local',
                     'guest_format': None,
                     'delete_on_termination': None,
                     'device_name': '/dev/sd3'},
                    ]

        extra = {
            'created_at': None,
            'updated_at': None,
            'deleted_at': None,
            'deleted': 0,
            'id': 0,
            'device_type': None,
            'disk_bus': None,
            'instance_uuid': '',
            'image_id': None,
            'volume_size': None,
            'connection_info': None,
            'boot_index': None,
            'guest_format': None,
        }

        for bdm in blockdms:
            bdm.update(extra)

        return blockdms

    def test_describe_instance_attribute(self):
        # Make sure that describe_instance_attribute works.
        self.stubs.Set(db, 'block_device_mapping_get_all_by_instance',
                       self._fake_bdm_get)

        def fake_get(ctxt, instance_id, want_objects=False):
            self.assertTrue(want_objects)
            inst_type = flavors.get_default_flavor()
            inst_type['name'] = 'fake_type'
            sys_meta = flavors.save_flavor_info({}, inst_type)
            secgroups = security_group_obj.SecurityGroupList()
            secgroups.objects.append(
                security_group_obj.SecurityGroup(name='fake0'))
            secgroups.objects.append(
                security_group_obj.SecurityGroup(name='fake1'))
            instance = instance_obj.Instance()
            instance.id = 0
            instance.uuid = 'e5fe5518-0288-4fa3-b0c4-c79764101b85'
            instance.root_device_name = '/dev/sdh'
            instance.security_groups = secgroups
            instance.vm_state = vm_states.STOPPED
            instance.kernel_id = 'cedef40a-ed67-4d10-800e-17455edce175'
            instance.ramdisk_id = '76fa36fc-c930-4bf3-8c8a-ea2a2420deb6'
            instance.user_data = 'fake-user data'
            instance.shutdown_terminate = False
            instance.disable_terminate = False
            instance.system_metadata = sys_meta
            return instance
        self.stubs.Set(self.cloud.compute_api, 'get', fake_get)

        def fake_get_instance_uuid_by_ec2_id(ctxt, int_id):
            if int_id == 305419896:
                return 'e5fe5518-0288-4fa3-b0c4-c79764101b85'
            raise exception.InstanceNotFound(instance_id=int_id)
        self.stubs.Set(db, 'get_instance_uuid_by_ec2_id',
                        fake_get_instance_uuid_by_ec2_id)

        get_attribute = functools.partial(
            self.cloud.describe_instance_attribute,
            self.context, 'i-12345678')

        bdm = get_attribute('blockDeviceMapping')
        bdm['blockDeviceMapping'].sort()

        expected_bdm = {'instance_id': 'i-12345678',
                        'rootDeviceType': 'ebs',
                        'blockDeviceMapping': [
                            {'deviceName': '/dev/sdh',
                             'ebs': {'status': 'attached',
                                     'deleteOnTermination': True,
                                     'volumeId': 'vol-05397fb1',
                                     'attachTime': '13:56:24'}}]}
        expected_bdm['blockDeviceMapping'].sort()
        self.assertEqual(bdm, expected_bdm)
        groupSet = get_attribute('groupSet')
        groupSet['groupSet'].sort()
        expected_groupSet = {'instance_id': 'i-12345678',
                             'groupSet': [{'groupId': 'fake0'},
                                          {'groupId': 'fake1'}]}
        expected_groupSet['groupSet'].sort()
        self.assertEqual(groupSet, expected_groupSet)
        self.assertEqual(get_attribute('instanceInitiatedShutdownBehavior'),
                         {'instance_id': 'i-12345678',
                          'instanceInitiatedShutdownBehavior': 'stop'})
        self.assertEqual(get_attribute('disableApiTermination'),
                         {'instance_id': 'i-12345678',
                          'disableApiTermination': False})
        self.assertEqual(get_attribute('instanceType'),
                         {'instance_id': 'i-12345678',
                          'instanceType': 'fake_type'})
        self.assertEqual(get_attribute('kernel'),
                         {'instance_id': 'i-12345678',
                          'kernel': 'aki-00000001'})
        self.assertEqual(get_attribute('ramdisk'),
                         {'instance_id': 'i-12345678',
                          'ramdisk': 'ari-00000002'})
        self.assertEqual(get_attribute('rootDeviceName'),
                         {'instance_id': 'i-12345678',
                          'rootDeviceName': '/dev/sdh'})
        # NOTE(yamahata): this isn't supported
        # get_attribute('sourceDestCheck')
        self.assertEqual(get_attribute('userData'),
                         {'instance_id': 'i-12345678',
                          'userData': '}\xa9\x1e\xba\xc7\xabu\xabZ'})

    def test_instance_initiated_shutdown_behavior(self):
        def test_dia_iisb(expected_result, **kwargs):
            """test describe_instance_attribute
            attribute instance_initiated_shutdown_behavior
            """
            kwargs.update({'instance_type': CONF.default_flavor,
                           'max_count': 1})
            instance_id = self._run_instance(**kwargs)

            result = self.cloud.describe_instance_attribute(self.context,
                            instance_id, 'instanceInitiatedShutdownBehavior')
            self.assertEqual(result['instanceInitiatedShutdownBehavior'],
                             expected_result)

            expected = {'instancesSet': [
                            {'instanceId': instance_id,
                             'previousState': {'code': 16,
                                               'name': 'running'},
                             'currentState': {'code': 48,
                                               'name': 'terminated'}}]}
            result = self.cloud.terminate_instances(self.context,
                                                    [instance_id])
            self.assertEqual(result, expected)
            self._restart_compute_service()

        test_dia_iisb('stop', image_id='ami-1')

        block_device_mapping = [{'device_name': '/dev/vdb',
                                 'virtual_name': 'ephemeral0'}]
        test_dia_iisb('stop', image_id='ami-2',
                     block_device_mapping=block_device_mapping)

        def fake_show(self, context, id_):
            LOG.debug("id_ %s", id_)

            prop = {}
            if id_ == 'ami-3':
                pass
            elif id_ == 'ami-4':
                prop = {'mappings': [{'device': 'sdb0',
                                          'virtual': 'ephemeral0'}]}
            elif id_ == 'ami-5':
                prop = {'block_device_mapping':
                        [{'device_name': '/dev/sdb0',
                          'virtual_name': 'ephemeral0'}]}
            elif id_ == 'ami-6':
                prop = {'mappings': [{'device': 'sdb0',
                                          'virtual': 'ephemeral0'}],
                        'block_device_mapping':
                        [{'device_name': '/dev/sdb0',
                          'virtual_name': 'ephemeral0'}]}

            prop_base = {'kernel_id': 'cedef40a-ed67-4d10-800e-17455edce175',
                         'type': 'machine'}
            prop_base.update(prop)

            return {
                'id': id_,
                'name': 'fake_name',
                'properties': prop_base,
                'container_format': 'ami',
                'status': 'active'}

        # NOTE(yamahata): create ami-3 ... ami-6
        # ami-1 and ami-2 is already created by setUp()
        for i in range(3, 7):
            db.s3_image_create(self.context, 'ami-%d' % i)

        self.stubs.Set(fake._FakeImageService, 'show', fake_show)

        test_dia_iisb('stop', image_id='ami-3')
        test_dia_iisb('stop', image_id='ami-4')
        test_dia_iisb('stop', image_id='ami-5')
        test_dia_iisb('stop', image_id='ami-6')

    def test_create_delete_tags(self):

        # We need to stub network calls
        self._stub_instance_get_with_fixed_ips('get_all')
        self._stub_instance_get_with_fixed_ips('get')

        # We need to stub out the MQ call - it won't succeed.  We do want
        # to check that the method is called, though
        meta_changes = [None]

        def fake_change_instance_metadata(inst, ctxt, diff, instance=None,
                                          instance_uuid=None):
            meta_changes[0] = diff

        self.stubs.Set(compute_rpcapi.ComputeAPI, 'change_instance_metadata',
                       fake_change_instance_metadata)

        # Create a test image
        image_uuid = 'cedef40a-ed67-4d10-800e-17455edce175'
        inst1_kwargs = {
                'reservation_id': 'a',
                'image_ref': image_uuid,
                'instance_type_id': 1,
                'vm_state': 'active',
                'launched_at': timeutils.utcnow(),
                'hostname': 'server-1111',
                'created_at': datetime.datetime(2012, 5, 1, 1, 1, 1)
        }

        inst1 = db.instance_create(self.context, inst1_kwargs)
        ec2_id = ec2utils.id_to_ec2_inst_id(inst1['uuid'])

        # Create some tags
        md = {'key': 'foo', 'value': 'bar'}
        md_result = {'foo': 'bar'}
        self.cloud.create_tags(self.context, resource_id=[ec2_id],
                tag=[md])

        metadata = self.cloud.compute_api.get_instance_metadata(self.context,
                inst1)
        self.assertEqual(metadata, md_result)
        self.assertEqual(meta_changes, [{'foo': ['+', 'bar']}])

        # Delete them
        self.cloud.delete_tags(self.context, resource_id=[ec2_id],
                tag=[{'key': 'foo', 'value': 'bar'}])

        metadata = self.cloud.compute_api.get_instance_metadata(self.context,
                inst1)
        self.assertEqual(metadata, {})
        self.assertEqual(meta_changes, [{'foo': ['-']}])

    def test_describe_tags(self):
        # We need to stub network calls
        self._stub_instance_get_with_fixed_ips('get_all')
        self._stub_instance_get_with_fixed_ips('get')

        # We need to stub out the MQ call - it won't succeed.  We do want
        # to check that the method is called, though
        meta_changes = [None]

        def fake_change_instance_metadata(inst, ctxt, diff, instance=None,
                                          instance_uuid=None):
            meta_changes[0] = diff

        self.stubs.Set(compute_rpcapi.ComputeAPI, 'change_instance_metadata',
                       fake_change_instance_metadata)

        # Create some test images
        image_uuid = 'cedef40a-ed67-4d10-800e-17455edce175'
        inst1_kwargs = {
                'reservation_id': 'a',
                'image_ref': image_uuid,
                'instance_type_id': 1,
                'vm_state': 'active',
                'launched_at': timeutils.utcnow(),
                'hostname': 'server-1111',
                'created_at': datetime.datetime(2012, 5, 1, 1, 1, 1)
        }

        inst2_kwargs = {
                'reservation_id': 'b',
                'image_ref': image_uuid,
                'instance_type_id': 1,
                'vm_state': 'active',
                'launched_at': timeutils.utcnow(),
                'hostname': 'server-1112',
                'created_at': datetime.datetime(2012, 5, 1, 1, 1, 2)
        }

        inst1 = db.instance_create(self.context, inst1_kwargs)
        ec2_id1 = ec2utils.id_to_ec2_inst_id(inst1['uuid'])

        inst2 = db.instance_create(self.context, inst2_kwargs)
        ec2_id2 = ec2utils.id_to_ec2_inst_id(inst2['uuid'])

        # Create some tags
        # We get one overlapping pair, and each has a different key value pair
        # inst1 : {'foo': 'bar', 'bax': 'wibble'}
        # inst1 : {'foo': 'bar', 'baz': 'quux'}

        md = {'key': 'foo', 'value': 'bar'}
        md_result = {'foo': 'bar'}
        self.cloud.create_tags(self.context, resource_id=[ec2_id1, ec2_id2],
                tag=[md])

        self.assertEqual(meta_changes, [{'foo': ['+', 'bar']}])

        metadata = self.cloud.compute_api.get_instance_metadata(self.context,
                inst1)
        self.assertEqual(metadata, md_result)

        metadata = self.cloud.compute_api.get_instance_metadata(self.context,
                inst2)
        self.assertEqual(metadata, md_result)

        md2 = {'key': 'baz', 'value': 'quux'}
        md2_result = {'baz': 'quux'}
        md2_result.update(md_result)
        self.cloud.create_tags(self.context, resource_id=[ec2_id2],
                tag=[md2])

        self.assertEqual(meta_changes, [{'baz': ['+', 'quux']}])

        metadata = self.cloud.compute_api.get_instance_metadata(self.context,
                inst2)
        self.assertEqual(metadata, md2_result)

        md3 = {'key': 'bax', 'value': 'wibble'}
        md3_result = {'bax': 'wibble'}
        md3_result.update(md_result)
        self.cloud.create_tags(self.context, resource_id=[ec2_id1],
                tag=[md3])

        self.assertEqual(meta_changes, [{'bax': ['+', 'wibble']}])

        metadata = self.cloud.compute_api.get_instance_metadata(self.context,
                inst1)
        self.assertEqual(metadata, md3_result)

        inst1_key_foo = {'key': u'foo', 'resource_id': 'i-00000001',
                         'resource_type': 'instance', 'value': u'bar'}
        inst1_key_bax = {'key': u'bax', 'resource_id': 'i-00000001',
                         'resource_type': 'instance', 'value': u'wibble'}
        inst2_key_foo = {'key': u'foo', 'resource_id': 'i-00000002',
                         'resource_type': 'instance', 'value': u'bar'}
        inst2_key_baz = {'key': u'baz', 'resource_id': 'i-00000002',
                         'resource_type': 'instance', 'value': u'quux'}

        # We should be able to search by:
        # No filter
        tags = self.cloud.describe_tags(self.context)['tagSet']
        self.assertEqualSorted(tags, [inst1_key_foo, inst2_key_foo,
                                inst2_key_baz, inst1_key_bax])

        # Resource ID
        tags = self.cloud.describe_tags(self.context,
                filter=[{'name': 'resource-id',
                         'value': [ec2_id1]}])['tagSet']
        self.assertEqualSorted(tags, [inst1_key_foo, inst1_key_bax])

        # Resource Type
        tags = self.cloud.describe_tags(self.context,
                filter=[{'name': 'resource-type',
                         'value': ['instance']}])['tagSet']
        self.assertEqualSorted(tags, [inst1_key_foo, inst2_key_foo,
                                inst2_key_baz, inst1_key_bax])

        # Key, either bare or with wildcards
        tags = self.cloud.describe_tags(self.context,
                filter=[{'name': 'key',
                         'value': ['foo']}])['tagSet']
        self.assertEqualSorted(tags, [inst1_key_foo, inst2_key_foo])

        tags = self.cloud.describe_tags(self.context,
                filter=[{'name': 'key',
                         'value': ['baz']}])['tagSet']
        self.assertEqualSorted(tags, [inst2_key_baz])

        tags = self.cloud.describe_tags(self.context,
                filter=[{'name': 'key',
                         'value': ['ba?']}])['tagSet']
        self.assertEqualSorted(tags, [inst1_key_bax, inst2_key_baz])

        tags = self.cloud.describe_tags(self.context,
                filter=[{'name': 'key',
                         'value': ['b*']}])['tagSet']
        self.assertEqualSorted(tags, [inst1_key_bax, inst2_key_baz])

        # Value, either bare or with wildcards
        tags = self.cloud.describe_tags(self.context,
                filter=[{'name': 'value',
                         'value': ['bar']}])['tagSet']
        self.assertEqualSorted(tags, [inst1_key_foo, inst2_key_foo])

        tags = self.cloud.describe_tags(self.context,
                filter=[{'name': 'value',
                         'value': ['wi*']}])['tagSet']
        self.assertEqual(tags, [inst1_key_bax])

        tags = self.cloud.describe_tags(self.context,
                filter=[{'name': 'value',
                         'value': ['quu?']}])['tagSet']
        self.assertEqual(tags, [inst2_key_baz])

        # Multiple values
        tags = self.cloud.describe_tags(self.context,
                filter=[{'name': 'key',
                         'value': ['baz', 'bax']}])['tagSet']
        self.assertEqualSorted(tags, [inst2_key_baz, inst1_key_bax])

        # Multiple filters (AND): no match
        tags = self.cloud.describe_tags(self.context,
                filter=[{'name': 'key',
                         'value': ['baz']},
                        {'name': 'value',
                         'value': ['wibble']}])['tagSet']
        self.assertEqual(tags, [])

        # Multiple filters (AND): match
        tags = self.cloud.describe_tags(self.context,
                filter=[{'name': 'key',
                         'value': ['baz']},
                        {'name': 'value',
                         'value': ['quux']}])['tagSet']
        self.assertEqualSorted(tags, [inst2_key_baz])

        # And we should fail on supported resource types
        self.assertRaises(exception.InvalidParameterValue,
                          self.cloud.describe_tags,
                          self.context,
                          filter=[{'name': 'resource-type',
                                   'value': ['instance', 'volume']}])

    def test_resource_type_from_id(self):
        self.assertEqual(
                ec2utils.resource_type_from_id(self.context, 'i-12345'),
                'instance')
        self.assertEqual(
                ec2utils.resource_type_from_id(self.context, 'r-12345'),
                'reservation')
        self.assertEqual(
                ec2utils.resource_type_from_id(self.context, 'vol-12345'),
                'volume')
        self.assertEqual(
                ec2utils.resource_type_from_id(self.context, 'snap-12345'),
                'snapshot')
        self.assertEqual(
                ec2utils.resource_type_from_id(self.context, 'ami-12345'),
                'image')
        self.assertEqual(
                ec2utils.resource_type_from_id(self.context, 'ari-12345'),
                'image')
        self.assertEqual(
                ec2utils.resource_type_from_id(self.context, 'aki-12345'),
                'image')
        self.assertIsNone(
                ec2utils.resource_type_from_id(self.context, 'x-12345'))

    @mock.patch.object(ec2utils, 'ec2_vol_id_to_uuid',
                       side_effect=lambda
                               ec2_volume_id: uuidutils.generate_uuid())
    def test_detach_volume_unattched_error(self, mock_ec2_vol_id_to_uuid):
        # Validates that VolumeUnattached is raised if the volume doesn't
        # have an instance_uuid value.
        ec2_volume_id = 'vol-987654321'

        with mock.patch.object(self.cloud.volume_api, 'get',
                               side_effect=lambda context, volume_id:
                               {'id': volume_id}) as mock_get:
            self.assertRaises(exception.VolumeUnattached,
                              self.cloud.detach_volume,
                              self.context,
                              ec2_volume_id)
            mock_get.assert_called_once_with(self.context, mock.ANY)
            mock_ec2_vol_id_to_uuid.assert_called_once_with(ec2_volume_id)


class CloudTestCaseNeutronProxy(test.TestCase):
    def setUp(self):
        super(CloudTestCaseNeutronProxy, self).setUp()
        cfg.CONF.set_override('security_group_api', 'neutron')
        self.cloud = cloud.CloudController()
        self.original_client = neutronv2.get_client
        neutronv2.get_client = test_neutron.get_client
        self.user_id = 'fake'
        self.project_id = 'fake'
        self.context = context.RequestContext(self.user_id,
                                              self.project_id,
                                              is_admin=True)

    def tearDown(self):
        neutronv2.get_client = self.original_client
        test_neutron.get_client()._reset()
        super(CloudTestCaseNeutronProxy, self).tearDown()

    def test_describe_security_groups(self):
        # Makes sure describe_security_groups works and filters results.
        group_name = 'test'
        description = 'test'
        self.cloud.create_security_group(self.context, group_name,
                                         description)
        result = self.cloud.describe_security_groups(self.context)
        # NOTE(vish): should have the default group as well
        self.assertEqual(len(result['securityGroupInfo']), 2)
        result = self.cloud.describe_security_groups(self.context,
                      group_name=[group_name])
        self.assertEqual(len(result['securityGroupInfo']), 1)
        self.assertEqual(result['securityGroupInfo'][0]['groupName'],
                         group_name)
        self.cloud.delete_security_group(self.context, group_name)

    def test_describe_security_groups_by_id(self):
        group_name = 'test'
        description = 'test'
        self.cloud.create_security_group(self.context, group_name,
                                         description)
        neutron = test_neutron.get_client()
        # Get id from neutron since cloud.create_security_group
        # does not expose it.
        search_opts = {'name': group_name}
        groups = neutron.list_security_groups(
            **search_opts)['security_groups']
        result = self.cloud.describe_security_groups(self.context,
                      group_id=[groups[0]['id']])
        self.assertEqual(len(result['securityGroupInfo']), 1)
        self.assertEqual(
                result['securityGroupInfo'][0]['groupName'],
                group_name)
        self.cloud.delete_security_group(self.context, group_name)

    def test_create_delete_security_group(self):
        descript = 'test description'
        create = self.cloud.create_security_group
        result = create(self.context, 'testgrp', descript)
        group_descript = result['securityGroupSet'][0]['groupDescription']
        self.assertEqual(descript, group_descript)
        delete = self.cloud.delete_security_group
        self.assertTrue(delete(self.context, 'testgrp'))<|MERGE_RESOLUTION|>--- conflicted
+++ resolved
@@ -55,10 +55,7 @@
 from nova.openstack.common import policy as common_policy
 from nova.openstack.common import timeutils
 from nova.openstack.common import uuidutils
-<<<<<<< HEAD
-=======
 from nova import policy
->>>>>>> 34c02de7
 from nova import test
 from nova.tests.api.openstack.compute.contrib import (
     test_neutron_security_groups as test_neutron)
@@ -504,16 +501,9 @@
         self.assertRaises(exception.MissingParameter, delete, self.context)
 
     def test_delete_security_group_policy_not_allowed(self):
-<<<<<<< HEAD
-        rules = common_policy.Rules(
-                {'compute_extension:security_groups':
-                    common_policy.parse_rule('project_id:%(project_id)s')})
-        common_policy.set_rules(rules)
-=======
         rules = {'compute_extension:security_groups':
                     common_policy.parse_rule('project_id:%(project_id)s')}
         policy.set_rules(rules)
->>>>>>> 34c02de7
 
         with mock.patch.object(self.cloud.security_group_api,
                 'get') as get:
@@ -524,16 +514,9 @@
                     'fake-name', 'fake-id')
 
     def test_authorize_security_group_ingress_policy_not_allowed(self):
-<<<<<<< HEAD
-        rules = common_policy.Rules(
-                {'compute_extension:security_groups':
-                    common_policy.parse_rule('project_id:%(project_id)s')})
-        common_policy.set_rules(rules)
-=======
         rules = {'compute_extension:security_groups':
                     common_policy.parse_rule('project_id:%(project_id)s')}
         policy.set_rules(rules)
->>>>>>> 34c02de7
 
         with mock.patch.object(self.cloud.security_group_api,
                 'get') as get:
@@ -664,16 +647,9 @@
         db.security_group_destroy(self.context, sec1['id'])
 
     def test_revoke_security_group_ingress_policy_not_allowed(self):
-<<<<<<< HEAD
-        rules = common_policy.Rules(
-                {'compute_extension:security_groups':
-                    common_policy.parse_rule('project_id:%(project_id)s')})
-        common_policy.set_rules(rules)
-=======
         rules = {'compute_extension:security_groups':
                     common_policy.parse_rule('project_id:%(project_id)s')}
         policy.set_rules(rules)
->>>>>>> 34c02de7
 
         with mock.patch.object(self.cloud.security_group_api,
                 'get') as get:
