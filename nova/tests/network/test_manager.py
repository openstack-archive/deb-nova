--- conflicted
+++ resolved
@@ -24,17 +24,8 @@
 from nova import db
 from nova.db.sqlalchemy import models
 from nova import exception
-<<<<<<< HEAD
-from nova import flags
-from nova import log as logging
-import nova.policy
-from nova import rpc
-from nova import test
-from nova import utils
-=======
 from nova import ipv6
 from nova.network import floating_ips
->>>>>>> f118602f
 from nova.network import linux_net
 from nova.network import manager as network_manager
 from nova.network import model as net_model
@@ -833,8 +824,6 @@
                                                  mox.IgnoreArg())
         self.assertTrue(self.local)
 
-<<<<<<< HEAD
-=======
     def test_add_floating_ip_nat_before_bind(self):
         # Tried to verify order with documented mox record/verify
         # functionality, but it doesn't seem to work since I can't make it
@@ -871,7 +860,6 @@
                                               'fakeiface',
                                               'fakenet')
 
->>>>>>> f118602f
     def test_floating_ip_init_host(self):
 
         def get_all_by_host(_context, _host):
@@ -886,20 +874,6 @@
         self.stubs.Set(self.network.db, 'floating_ip_get_all_by_host',
                        get_all_by_host)
 
-<<<<<<< HEAD
-        def fixed_ip_get(_context, fixed_ip_id):
-            if fixed_ip_id == 1:
-                return {'address': 'fakefixed'}
-            raise exception.FixedIpNotFound()
-        self.stubs.Set(self.network.db, 'fixed_ip_get', fixed_ip_get)
-
-        self.mox.StubOutWithMock(self.network.l3driver, 'add_floating_ip')
-        self.network.l3driver.add_floating_ip('fakefloat',
-                                              'fakefixed',
-                                              'fakeiface')
-        self.mox.ReplayAll()
-        self.network.init_host_floating_ips()
-=======
         def fixed_ip_get(_context, fixed_ip_id, get_network):
             if fixed_ip_id == 1:
                 return {'address': 'fakefixed', 'network': 'fakenet'}
@@ -927,7 +901,6 @@
         self.network.init_host_floating_ips()
         self.mox.UnsetStubs()
         self.mox.VerifyAll()
->>>>>>> f118602f
 
     def test_disassociate_floating_ip(self):
         ctxt = context.RequestContext('testuser', 'testproject',
@@ -1112,11 +1085,7 @@
 
         Ensures https://bugs.launchpad.net/nova/+bug/973442 doesn't return"""
 
-<<<<<<< HEAD
-        def network_get(_context, network_id):
-=======
         def network_get(_context, network_id, project_only="allow_none"):
->>>>>>> f118602f
             return networks[network_id]
 
         self.stubs.Set(db, 'network_get', network_get)
@@ -1131,11 +1100,7 @@
                 {'project_id': 'project1'})
 
         elevated = context1.elevated()
-<<<<<<< HEAD
-        fix_addr = db.fixed_ip_associate_pool(elevated, 1, instance['id'])
-=======
         fix_addr = db.fixed_ip_associate_pool(elevated, 1, instance['uuid'])
->>>>>>> f118602f
         values = {'allocated': True,
                   'virtual_interface_id': 3}
         db.fixed_ip_update(elevated, fix_addr, values)
@@ -1150,8 +1115,6 @@
         fixed = db.fixed_ip_get_by_address(elevated, fix_addr)
         self.assertFalse(fixed['allocated'])
 
-<<<<<<< HEAD
-=======
     def test_deallocate_fixed_deleted(self):
         # Verify doesn't deallocate deleted fixed_ip from deleted network.
 
@@ -1188,17 +1151,12 @@
         self.assertRaises(test.TestingException, deallocate, context1,
                           fix_addr, 'fake')
 
->>>>>>> f118602f
     def test_deallocate_fixed_no_vif(self):
         """Verify that deallocate doesn't raise when no vif is returned.
 
         Ensures https://bugs.launchpad.net/nova/+bug/968457 doesn't return"""
 
-<<<<<<< HEAD
-        def network_get(_context, network_id):
-=======
         def network_get(_context, network_id, project_only="allow_none"):
->>>>>>> f118602f
             return networks[network_id]
 
         self.stubs.Set(db, 'network_get', network_get)
@@ -1210,17 +1168,10 @@
         context1 = context.RequestContext('user', 'project1')
 
         instance = db.instance_create(context1,
-<<<<<<< HEAD
-                {'project_id': 'project1'})
-
-        elevated = context1.elevated()
-        fix_addr = db.fixed_ip_associate_pool(elevated, 1, instance['id'])
-=======
                                       {'project_id': 'project1'})
 
         elevated = context1.elevated()
         fix_addr = db.fixed_ip_associate_pool(elevated, 1, instance['uuid'])
->>>>>>> f118602f
         values = {'allocated': True,
                  'virtual_interface_id': 3}
         db.fixed_ip_update(elevated, fix_addr, values)
@@ -1228,8 +1179,6 @@
         self.flags(force_dhcp_release=True)
         self.network.deallocate_fixed_ip(context1, fix_addr, 'fake')
 
-<<<<<<< HEAD
-=======
     def test_fixed_ip_cleanup_fail(self):
         # Verify IP is not deallocated if the security group refresh fails.
         def network_get(_context, network_id, project_only="allow_none"):
@@ -1261,7 +1210,6 @@
         fixed = db.fixed_ip_get_by_address(elevated, fix_addr)
         self.assertTrue(fixed['allocated'])
 
->>>>>>> f118602f
 
 class CommonNetworkTestCase(test.TestCase):
 
@@ -1625,13 +1573,9 @@
         self.mox.StubOutWithMock(manager.db, 'network_get_by_uuid')
         manager.db.network_get_by_uuid(
                 mox.IgnoreArg(),
-<<<<<<< HEAD
-                mox.IgnoreArg()).AndRaise(exception.NetworkNotFoundForUUID)
-=======
                 mox.IgnoreArg()).AndRaise(
                     exception.NetworkNotFoundForUUID(uuid='fake')
                 )
->>>>>>> f118602f
         self.mox.ReplayAll()
         uuid = 'eeeeeeee-eeee-eeee-eeee-eeeeeeeeeeee'
         self.assertRaises(exception.NetworkNotFound,
@@ -1666,13 +1610,9 @@
         self.mox.StubOutWithMock(manager.db, 'network_get_by_uuid')
         manager.db.network_get_by_uuid(
                 mox.IgnoreArg(),
-<<<<<<< HEAD
-                mox.IgnoreArg()).AndRaise(exception.NetworkNotFoundForUUID)
-=======
                 mox.IgnoreArg()).AndRaise(
                     exception.NetworkNotFoundForUUID(uuid='fake')
                 )
->>>>>>> f118602f
         self.mox.ReplayAll()
         uuid = 'eeeeeeee-eeee-eeee-eeee-eeeeeeeeeeee'
         self.assertRaises(exception.NetworkNotFound,
