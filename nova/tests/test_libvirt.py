# vim: tabstop=4 shiftwidth=4 softtabstop=4
#
#    Copyright 2010 OpenStack LLC
#
#    Licensed under the Apache License, Version 2.0 (the "License"); you may
#    not use this file except in compliance with the License. You may obtain
#    a copy of the License at
#
#         http://www.apache.org/licenses/LICENSE-2.0
#
#    Unless required by applicable law or agreed to in writing, software
#    distributed under the License is distributed on an "AS IS" BASIS, WITHOUT
#    WARRANTIES OR CONDITIONS OF ANY KIND, either express or implied. See the
#    License for the specific language governing permissions and limitations
#    under the License.

import copy
import errno
import eventlet
import mox
import os
import re
import shutil
import sys
import tempfile

from xml.etree import ElementTree
from xml.dom import minidom

from nova import context
from nova import db
from nova import exception
from nova import flags
from nova import log as logging
from nova import test
from nova import utils
from nova.api.ec2 import cloud
from nova.compute import instance_types
from nova.compute import power_state
from nova.compute import utils as compute_utils
from nova.compute import vm_states
from nova.virt import images
from nova.virt import driver
from nova.virt import firewall as base_firewall
from nova.virt.libvirt import config
from nova.virt.libvirt import connection
from nova.virt.libvirt import firewall
from nova.virt.libvirt import volume
from nova.volume import driver as volume_driver
from nova.virt.libvirt import utils as libvirt_utils
from nova.tests import fake_network
from nova.tests import fake_libvirt_utils


try:
    import libvirt
    connection.libvirt = libvirt
except ImportError:
    libvirt = None


FLAGS = flags.FLAGS
LOG = logging.getLogger(__name__)

_fake_network_info = fake_network.fake_get_instance_nw_info
_fake_stub_out_get_nw_info = fake_network.stub_out_nw_api_get_instance_nw_info
_ipv4_like = fake_network.ipv4_like


def _concurrency(wait, done, target):
    wait.wait()
    done.send()


class FakeVirDomainSnapshot(object):

    def __init__(self, dom=None):
        self.dom = dom

    def delete(self, flags):
        pass


class FakeVirtDomain(object):

    def __init__(self, fake_xml=None):
        if fake_xml:
            self._fake_dom_xml = fake_xml
        else:
            self._fake_dom_xml = """
                <domain type='kvm'>
                    <devices>
                        <disk type='file'>
                            <source file='filename'/>
                        </disk>
                    </devices>
                </domain>
            """

    def name(self):
        return "fake-domain %s" % self

    def info(self):
        return [power_state.RUNNING, None, None, None, None]

    def create(self):
        pass

    def managedSave(self, *args):
        pass

    def createWithFlags(self, launch_flags):
        pass

    def XMLDesc(self, *args):
        return self._fake_dom_xml


class LibvirtVolumeTestCase(test.TestCase):

    def setUp(self):
        super(LibvirtVolumeTestCase, self).setUp()
        self.executes = []

        def fake_execute(*cmd, **kwargs):
            self.executes.append(cmd)
            return None, None

        self.stubs.Set(utils, 'execute', fake_execute)

        class FakeLibvirtConnection(object):
            def __init__(self, hyperv="QEMU"):
                self.hyperv = hyperv

            def get_hypervisor_type(self):
                return self.hyperv

            def get_all_block_devices(self):
                return []

        self.fake_conn = FakeLibvirtConnection()
        self.connr = {
            'ip': '127.0.0.1',
            'initiator': 'fake_initiator'
        }

    def test_libvirt_iscsi_driver(self):
        # NOTE(vish) exists is to make driver assume connecting worked
        self.stubs.Set(os.path, 'exists', lambda x: True)
        vol_driver = volume_driver.ISCSIDriver()
        libvirt_driver = volume.LibvirtISCSIVolumeDriver(self.fake_conn)
        location = '10.0.2.15:3260'
        name = 'volume-00000001'
        iqn = 'iqn.2010-10.org.openstack:%s' % name
        vol = {'id': 1,
               'name': name,
               'provider_auth': None,
               'provider_location': '%s,fake %s' % (location, iqn)}
        connection_info = vol_driver.initialize_connection(vol, self.connr)
        mount_device = "vde"
        conf = libvirt_driver.connect_volume(connection_info, mount_device)
        tree = conf.format_dom()
        dev_str = '/dev/disk/by-path/ip-%s-iscsi-%s-lun-0' % (location, iqn)
        self.assertEqual(tree.get('type'), 'block')
        self.assertEqual(tree.find('./source').get('dev'), dev_str)
        libvirt_driver.disconnect_volume(connection_info, mount_device)
        connection_info = vol_driver.terminate_connection(vol, self.connr)
        expected_commands = [('iscsiadm', '-m', 'node', '-T', iqn,
                              '-p', location),
                             ('iscsiadm', '-m', 'node', '-T', iqn,
                              '-p', location, '--login'),
                             ('iscsiadm', '-m', 'node', '-T', iqn,
                              '-p', location, '--op', 'update',
                              '-n', 'node.startup', '-v', 'automatic'),
                             ('iscsiadm', '-m', 'node', '-T', iqn,
                              '-p', location, '--op', 'update',
                              '-n', 'node.startup', '-v', 'manual'),
                             ('iscsiadm', '-m', 'node', '-T', iqn,
                              '-p', location, '--logout'),
                             ('iscsiadm', '-m', 'node', '-T', iqn,
                              '-p', location, '--op', 'delete')]
        self.assertEqual(self.executes, expected_commands)

    def test_libvirt_iscsi_driver_still_in_use(self):
        # NOTE(vish) exists is to make driver assume connecting worked
        self.stubs.Set(os.path, 'exists', lambda x: True)
        vol_driver = volume_driver.ISCSIDriver()
        libvirt_driver = volume.LibvirtISCSIVolumeDriver(self.fake_conn)
        location = '10.0.2.15:3260'
        name = 'volume-00000001'
        iqn = 'iqn.2010-10.org.openstack:%s' % name
        devs = ['/dev/disk/by-path/ip-%s-iscsi-%s-lun-1' % (location, iqn)]
        self.stubs.Set(self.fake_conn, 'get_all_block_devices', lambda: devs)
        vol = {'id': 1,
               'name': name,
               'provider_auth': None,
               'provider_location': '%s,fake %s' % (location, iqn)}
        connection_info = vol_driver.initialize_connection(vol, self.connr)
        mount_device = "vde"
        conf = libvirt_driver.connect_volume(connection_info, mount_device)
        tree = conf.format_dom()
        dev_str = '/dev/disk/by-path/ip-%s-iscsi-%s-lun-0' % (location, iqn)
        self.assertEqual(tree.get('type'), 'block')
        self.assertEqual(tree.find('./source').get('dev'), dev_str)
        libvirt_driver.disconnect_volume(connection_info, mount_device)
        connection_info = vol_driver.terminate_connection(vol, self.connr)
        expected_commands = [('iscsiadm', '-m', 'node', '-T', iqn,
                              '-p', location),
                             ('iscsiadm', '-m', 'node', '-T', iqn,
                              '-p', location, '--login'),
                             ('iscsiadm', '-m', 'node', '-T', iqn,
                              '-p', location, '--op', 'update',
                              '-n', 'node.startup', '-v', 'automatic')]
        self.assertEqual(self.executes, expected_commands)

    def test_libvirt_sheepdog_driver(self):
        vol_driver = volume_driver.SheepdogDriver()
        libvirt_driver = volume.LibvirtNetVolumeDriver(self.fake_conn)
        name = 'volume-00000001'
        vol = {'id': 1, 'name': name}
        connection_info = vol_driver.initialize_connection(vol, self.connr)
        mount_device = "vde"
        conf = libvirt_driver.connect_volume(connection_info, mount_device)
        tree = conf.format_dom()
        self.assertEqual(tree.get('type'), 'network')
        self.assertEqual(tree.find('./source').get('protocol'), 'sheepdog')
        self.assertEqual(tree.find('./source').get('name'), name)
        libvirt_driver.disconnect_volume(connection_info, mount_device)
        connection_info = vol_driver.terminate_connection(vol, self.connr)

    def test_libvirt_rbd_driver(self):
        vol_driver = volume_driver.RBDDriver()
        libvirt_driver = volume.LibvirtNetVolumeDriver(self.fake_conn)
        name = 'volume-00000001'
        vol = {'id': 1, 'name': name}
        connection_info = vol_driver.initialize_connection(vol, self.connr)
        mount_device = "vde"
        conf = libvirt_driver.connect_volume(connection_info, mount_device)
        tree = conf.format_dom()
        self.assertEqual(tree.get('type'), 'network')
        self.assertEqual(tree.find('./source').get('protocol'), 'rbd')
        rbd_name = '%s/%s' % (FLAGS.rbd_pool, name)
        self.assertEqual(tree.find('./source').get('name'), rbd_name)
        self.assertEqual(tree.find('./source/auth'), None)
        libvirt_driver.disconnect_volume(connection_info, mount_device)
        connection_info = vol_driver.terminate_connection(vol, self.connr)

    def test_libvirt_rbd_driver_auth_enabled(self):
        vol_driver = volume_driver.RBDDriver()
        libvirt_driver = volume.LibvirtNetVolumeDriver(self.fake_conn)
        name = 'volume-00000001'
        vol = {'id': 1, 'name': name}
        connection_info = vol_driver.initialize_connection(vol, self.connr)
        uuid = '875a8070-d0b9-4949-8b31-104d125c9a64'
        user = 'foo'
        secret_type = 'ceph'
        connection_info['data']['auth_enabled'] = True
        connection_info['data']['auth_username'] = user
        connection_info['data']['secret_type'] = secret_type
        connection_info['data']['secret_uuid'] = uuid

        mount_device = "vde"
        conf = libvirt_driver.connect_volume(connection_info, mount_device)
        tree = conf.format_dom()
        self.assertEqual(tree.get('type'), 'network')
        self.assertEqual(tree.find('./source').get('protocol'), 'rbd')
        rbd_name = '%s/%s' % (FLAGS.rbd_pool, name)
        self.assertEqual(tree.find('./source').get('name'), rbd_name)
        self.assertEqual(tree.find('./auth').get('username'), user)
        self.assertEqual(tree.find('./auth/secret').get('type'), secret_type)
        self.assertEqual(tree.find('./auth/secret').get('uuid'), uuid)
        libvirt_driver.disconnect_volume(connection_info, mount_device)
        connection_info = vol_driver.terminate_connection(vol, self.connr)

    def test_libvirt_rbd_driver_auth_disabled(self):
        vol_driver = volume_driver.RBDDriver()
        libvirt_driver = volume.LibvirtNetVolumeDriver(self.fake_conn)
        name = 'volume-00000001'
        vol = {'id': 1, 'name': name}
        connection_info = vol_driver.initialize_connection(vol, self.connr)
        uuid = '875a8070-d0b9-4949-8b31-104d125c9a64'
        user = 'foo'
        secret_type = 'ceph'
        connection_info['data']['auth_enabled'] = False
        connection_info['data']['auth_username'] = user
        connection_info['data']['secret_type'] = secret_type
        connection_info['data']['secret_uuid'] = uuid

        mount_device = "vde"
        conf = libvirt_driver.connect_volume(connection_info, mount_device)
        tree = conf.format_dom()
        self.assertEqual(tree.get('type'), 'network')
        self.assertEqual(tree.find('./source').get('protocol'), 'rbd')
        rbd_name = '%s/%s' % (FLAGS.rbd_pool, name)
        self.assertEqual(tree.find('./source').get('name'), rbd_name)
<<<<<<< HEAD
=======
        self.assertEqual(tree.find('./source/auth'), None)
        libvirt_driver.disconnect_volume(connection_info, mount_device)
        connection_info = vol_driver.terminate_connection(vol, self.connr)

    def test_libvirt_rbd_driver_auth_enabled(self):
        vol_driver = volume_driver.RBDDriver()
        libvirt_driver = volume.LibvirtNetVolumeDriver(self.fake_conn)
        name = 'volume-00000001'
        vol = {'id': 1, 'name': name}
        connection_info = vol_driver.initialize_connection(vol, self.connr)
        uuid = '875a8070-d0b9-4949-8b31-104d125c9a64'
        user = 'foo'
        secret_type = 'ceph'
        connection_info['data']['auth_enabled'] = True
        connection_info['data']['auth_username'] = user
        connection_info['data']['secret_type'] = secret_type
        connection_info['data']['secret_uuid'] = uuid
        mount_device = "vde"
        xml = libvirt_driver.connect_volume(connection_info, mount_device)
        tree = ElementTree.fromstring(xml)
        self.assertEqual(tree.get('type'), 'network')
        self.assertEqual(tree.find('./source').get('protocol'), 'rbd')
        rbd_name = '%s/%s' % (FLAGS.rbd_pool, name)
        self.assertEqual(tree.find('./source').get('name'), rbd_name)
        self.assertEqual(tree.find('./auth').get('username'), user)
        self.assertEqual(tree.find('./auth/secret').get('type'), secret_type)
        self.assertEqual(tree.find('./auth/secret').get('uuid'), uuid)
        libvirt_driver.disconnect_volume(connection_info, mount_device)
        connection_info = vol_driver.terminate_connection(vol, self.connr)

    def test_libvirt_rbd_driver_auth_disabled(self):
        vol_driver = volume_driver.RBDDriver()
        libvirt_driver = volume.LibvirtNetVolumeDriver(self.fake_conn)
        name = 'volume-00000001'
        vol = {'id': 1, 'name': name}
        connection_info = vol_driver.initialize_connection(vol, self.connr)
        uuid = '875a8070-d0b9-4949-8b31-104d125c9a64'
        user = 'foo'
        secret_type = 'ceph'
        connection_info['data']['auth_enabled'] = False
        connection_info['data']['auth_username'] = user
        connection_info['data']['secret_type'] = secret_type
        connection_info['data']['secret_uuid'] = uuid
        mount_device = "vde"
        xml = libvirt_driver.connect_volume(connection_info, mount_device)
        tree = ElementTree.fromstring(xml)
        self.assertEqual(tree.get('type'), 'network')
        self.assertEqual(tree.find('./source').get('protocol'), 'rbd')
        rbd_name = '%s/%s' % (FLAGS.rbd_pool, name)
        self.assertEqual(tree.find('./source').get('name'), rbd_name)
>>>>>>> cb7989e6
        self.assertEqual(tree.find('./auth'), None)
        libvirt_driver.disconnect_volume(connection_info, mount_device)
        connection_info = vol_driver.terminate_connection(vol, self.connr)

    def test_libvirt_lxc_volume(self):
        self.stubs.Set(os.path, 'exists', lambda x: True)
        vol_driver = volume_driver.ISCSIDriver()
        libvirt_driver = volume.LibvirtISCSIVolumeDriver(self.fake_conn)
        location = '10.0.2.15:3260'
        name = 'volume-00000001'
        iqn = 'iqn.2010-10.org.openstack:%s' % name
        vol = {'id': 1,
               'name': name,
               'provider_auth': None,
               'provider_location': '%s,fake %s' % (location, iqn)}
        connection_info = vol_driver.initialize_connection(vol, self.connr)
        mount_device = "vde"
        conf = libvirt_driver.connect_volume(connection_info, mount_device)
        tree = conf.format_dom()
        dev_str = '/dev/disk/by-path/ip-%s-iscsi-%s-lun-0' % (location, iqn)
        self.assertEqual(tree.get('type'), 'block')
        self.assertEqual(tree.find('./source').get('dev'), dev_str)
        libvirt_driver.disconnect_volume(connection_info, mount_device)
        connection_info = vol_driver.terminate_connection(vol, self.connr)


class CacheConcurrencyTestCase(test.TestCase):
    def setUp(self):
        super(CacheConcurrencyTestCase, self).setUp()
        self.flags(instances_path='nova.compute.manager')

        def fake_exists(fname):
            basedir = os.path.join(FLAGS.instances_path, FLAGS.base_dir_name)
            if fname == basedir:
                return True
            return False

        def fake_execute(*args, **kwargs):
            pass

        def fake_extend(image, size):
            pass

        self.stubs.Set(os.path, 'exists', fake_exists)
        self.stubs.Set(utils, 'execute', fake_execute)
        self.stubs.Set(connection.disk, 'extend', fake_extend)
        connection.libvirt_utils = fake_libvirt_utils

    def tearDown(self):
        connection.libvirt_utils = libvirt_utils
        super(CacheConcurrencyTestCase, self).tearDown()

    def test_same_fname_concurrency(self):
        """Ensures that the same fname cache runs at a sequentially"""
        conn = connection.LibvirtConnection
        wait1 = eventlet.event.Event()
        done1 = eventlet.event.Event()
        eventlet.spawn(conn._cache_image, _concurrency,
                       'target', 'fname', False, None, wait1, done1)
        wait2 = eventlet.event.Event()
        done2 = eventlet.event.Event()
        eventlet.spawn(conn._cache_image, _concurrency,
                       'target', 'fname', False, None, wait2, done2)
        wait2.send()
        eventlet.sleep(0)
        try:
            self.assertFalse(done2.ready())
        finally:
            wait1.send()
        done1.wait()
        eventlet.sleep(0)
        self.assertTrue(done2.ready())

    def test_different_fname_concurrency(self):
        """Ensures that two different fname caches are concurrent"""
        conn = connection.LibvirtConnection
        wait1 = eventlet.event.Event()
        done1 = eventlet.event.Event()
        eventlet.spawn(conn._cache_image, _concurrency,
                       'target', 'fname2', False, None, wait1, done1)
        wait2 = eventlet.event.Event()
        done2 = eventlet.event.Event()
        eventlet.spawn(conn._cache_image, _concurrency,
                       'target', 'fname1', False, None, wait2, done2)
        wait2.send()
        eventlet.sleep(0)
        try:
            self.assertTrue(done2.ready())
        finally:
            wait1.send()
            eventlet.sleep(0)


class FakeVolumeDriver(object):
    def __init__(self, *args, **kwargs):
        pass

    def attach_volume(self, *args):
        pass

    def detach_volume(self, *args):
        pass

    def get_xml(self, *args):
        return ""


def missing_libvirt():
    return libvirt is None


class LibvirtConnTestCase(test.TestCase):

    def setUp(self):
        super(LibvirtConnTestCase, self).setUp()
        connection._late_load_cheetah()
        self.flags(fake_call=True)
        self.user_id = 'fake'
        self.project_id = 'fake'
        self.context = context.get_admin_context()
        self.flags(instances_path='')
        self.call_libvirt_dependant_setup = False
        connection.libvirt_utils = fake_libvirt_utils

        def fake_extend(image, size):
            pass

        self.stubs.Set(connection.disk, 'extend', fake_extend)

    def tearDown(self):
        connection.libvirt_utils = libvirt_utils
        super(LibvirtConnTestCase, self).tearDown()

    test_instance = {'memory_kb': '1024000',
                     'basepath': '/some/path',
                     'bridge_name': 'br100',
                     'vcpus': 2,
                     'project_id': 'fake',
                     'bridge': 'br101',
                     'image_ref': '155d900f-4e14-4e4c-a73d-069cbf4541e6',
                     'root_gb': 10,
                     'ephemeral_gb': 20,
                     'instance_type_id': '5'}  # m1.small

    def create_fake_libvirt_mock(self, **kwargs):
        """Defining mocks for LibvirtConnection(libvirt is not used)."""

        # A fake libvirt.virConnect
        class FakeLibvirtConnection(object):
            def defineXML(self, xml):
                return FakeVirtDomain()

        # Creating mocks
        volume_driver = 'iscsi=nova.tests.test_libvirt.FakeVolumeDriver'
        self.flags(libvirt_volume_drivers=[volume_driver])
        fake = FakeLibvirtConnection()
        # Customizing above fake if necessary
        for key, val in kwargs.items():
            fake.__setattr__(key, val)

        self.flags(image_service='nova.image.fake.FakeImageService')
        self.flags(libvirt_vif_driver="nova.tests.fake_network.FakeVIFDriver")

        self.mox.StubOutWithMock(connection.LibvirtConnection, '_conn')
        connection.LibvirtConnection._conn = fake

    def fake_lookup(self, instance_name):
        return FakeVirtDomain()

    def fake_execute(self, *args):
        open(args[-1], "a").close()

    def create_service(self, **kwargs):
        service_ref = {'host': kwargs.get('host', 'dummy'),
                       'binary': 'nova-compute',
                       'topic': 'compute',
                       'report_count': 0,
                       'availability_zone': 'zone'}

        return db.service_create(context.get_admin_context(), service_ref)

    def test_get_connector(self):
        initiator = 'fake.initiator.iqn'
        ip = 'fakeip'
        self.flags(my_ip=ip)

        conn = connection.LibvirtConnection(True)
        expected = {
            'ip': ip,
            'initiator': initiator
        }
        volume = {
            'id': 'fake'
        }
        result = conn.get_volume_connector(volume)
        self.assertDictMatch(expected, result)

    def test_get_guest_config(self):
        conn = connection.LibvirtConnection(True)
        instance_ref = db.instance_create(self.context, self.test_instance)

        cfg = conn.get_guest_config(instance_ref,
                                    _fake_network_info(self.stubs, 1),
                                    None, False)
        self.assertEquals(cfg.acpi, True)
        self.assertEquals(cfg.memory, 1024 * 1024 * 2)
        self.assertEquals(cfg.vcpus, 1)
        self.assertEquals(cfg.os_type, "hvm")
        self.assertEquals(cfg.os_boot_dev, "hd")
        self.assertEquals(cfg.os_root, None)
        self.assertEquals(len(cfg.devices), 7)
        self.assertEquals(type(cfg.devices[0]),
                          config.LibvirtConfigGuestDisk)
        self.assertEquals(type(cfg.devices[1]),
                          config.LibvirtConfigGuestDisk)
        self.assertEquals(type(cfg.devices[2]),
                          config.LibvirtConfigGuestInterface)
        self.assertEquals(type(cfg.devices[3]),
                          config.LibvirtConfigGuestSerial)
        self.assertEquals(type(cfg.devices[4]),
                          config.LibvirtConfigGuestSerial)
        self.assertEquals(type(cfg.devices[5]),
                          config.LibvirtConfigGuestInput)
        self.assertEquals(type(cfg.devices[6]),
                          config.LibvirtConfigGuestGraphics)

    def test_get_guest_config_with_two_nics(self):
        conn = connection.LibvirtConnection(True)
        instance_ref = db.instance_create(self.context, self.test_instance)

        cfg = conn.get_guest_config(instance_ref,
                                    _fake_network_info(self.stubs, 2),
                                    None, False)
        self.assertEquals(cfg.acpi, True)
        self.assertEquals(cfg.memory, 1024 * 1024 * 2)
        self.assertEquals(cfg.vcpus, 1)
        self.assertEquals(cfg.os_type, "hvm")
        self.assertEquals(cfg.os_boot_dev, "hd")
        self.assertEquals(cfg.os_root, None)
        self.assertEquals(len(cfg.devices), 8)
        self.assertEquals(type(cfg.devices[0]),
                          config.LibvirtConfigGuestDisk)
        self.assertEquals(type(cfg.devices[1]),
                          config.LibvirtConfigGuestDisk)
        self.assertEquals(type(cfg.devices[2]),
                          config.LibvirtConfigGuestInterface)
        self.assertEquals(type(cfg.devices[3]),
                          config.LibvirtConfigGuestInterface)
        self.assertEquals(type(cfg.devices[4]),
                          config.LibvirtConfigGuestSerial)
        self.assertEquals(type(cfg.devices[5]),
                          config.LibvirtConfigGuestSerial)
        self.assertEquals(type(cfg.devices[6]),
                          config.LibvirtConfigGuestInput)
        self.assertEquals(type(cfg.devices[7]),
                          config.LibvirtConfigGuestGraphics)

    def test_get_guest_config_with_root_device_name(self):
        self.flags(libvirt_type='uml')
        conn = connection.LibvirtConnection(True)
        instance_ref = db.instance_create(self.context, self.test_instance)

        cfg = conn.get_guest_config(instance_ref, [], None, False,
                                    {'root_device_name': 'dev/vdb'})
        self.assertEquals(cfg.acpi, False)
        self.assertEquals(cfg.memory, 1024 * 1024 * 2)
        self.assertEquals(cfg.vcpus, 1)
        self.assertEquals(cfg.os_type, "uml")
        self.assertEquals(cfg.os_boot_dev, None)
        self.assertEquals(cfg.os_root, 'dev/vdb')
        self.assertEquals(len(cfg.devices), 3)
        self.assertEquals(type(cfg.devices[0]),
                          config.LibvirtConfigGuestDisk)
        self.assertEquals(type(cfg.devices[1]),
                          config.LibvirtConfigGuestDisk)
        self.assertEquals(type(cfg.devices[2]),
                          config.LibvirtConfigGuestConsole)

    def test_xml_and_uri_no_ramdisk_no_kernel(self):
        instance_data = dict(self.test_instance)
        self._check_xml_and_uri(instance_data,
                                expect_kernel=False, expect_ramdisk=False)

    def test_xml_and_uri_no_ramdisk(self):
        instance_data = dict(self.test_instance)
        instance_data['kernel_id'] = 'aki-deadbeef'
        self._check_xml_and_uri(instance_data,
                                expect_kernel=True, expect_ramdisk=False)

    def test_xml_and_uri_no_kernel(self):
        instance_data = dict(self.test_instance)
        instance_data['ramdisk_id'] = 'ari-deadbeef'
        self._check_xml_and_uri(instance_data,
                                expect_kernel=False, expect_ramdisk=False)

    def test_xml_and_uri(self):
        instance_data = dict(self.test_instance)
        instance_data['ramdisk_id'] = 'ari-deadbeef'
        instance_data['kernel_id'] = 'aki-deadbeef'
        self._check_xml_and_uri(instance_data,
                                expect_kernel=True, expect_ramdisk=True)

    def test_xml_and_uri_rescue(self):
        instance_data = dict(self.test_instance)
        instance_data['ramdisk_id'] = 'ari-deadbeef'
        instance_data['kernel_id'] = 'aki-deadbeef'
        self._check_xml_and_uri(instance_data, expect_kernel=True,
                                expect_ramdisk=True, rescue=True)

    def test_xml_uuid(self):
        instance_data = dict(self.test_instance)
        self._check_xml_and_uuid(instance_data)

    def test_lxc_container_and_uri(self):
        instance_data = dict(self.test_instance)
        self._check_xml_and_container(instance_data)

    def test_xml_disk_prefix(self):
        instance_data = dict(self.test_instance)
        self._check_xml_and_disk_prefix(instance_data)

    def test_xml_disk_driver(self):
        instance_data = dict(self.test_instance)
        self._check_xml_and_disk_driver(instance_data)

    def test_xml_disk_bus_virtio(self):
        self._check_xml_and_disk_bus({"disk_format": "raw"},
                                     "disk", "virtio")

    def test_xml_disk_bus_ide(self):
        self._check_xml_and_disk_bus({"disk_format": "iso"},
                                     "cdrom", "ide")

    def test_list_instances(self):
        self.mox.StubOutWithMock(connection.LibvirtConnection, '_conn')
        connection.LibvirtConnection._conn.lookupByID = self.fake_lookup
        connection.LibvirtConnection._conn.listDomainsID = lambda: [0, 1]

        self.mox.ReplayAll()
        conn = connection.LibvirtConnection(False)
        instances = conn.list_instances()
        # Only one should be listed, since domain with ID 0 must be skiped
        self.assertEquals(len(instances), 1)

    def test_get_all_block_devices(self):
        xml = [
            # NOTE(vish): id 0 is skipped
            None,
            """
                <domain type='kvm'>
                    <devices>
                        <disk type='file'>
                            <source file='filename'/>
                        </disk>
                        <disk type='block'>
                            <source dev='/path/to/dev/1'/>
                        </disk>
                    </devices>
                </domain>
            """,
            """
                <domain type='kvm'>
                    <devices>
                        <disk type='file'>
                            <source file='filename'/>
                        </disk>
                    </devices>
                </domain>
            """,
            """
                <domain type='kvm'>
                    <devices>
                        <disk type='file'>
                            <source file='filename'/>
                        </disk>
                        <disk type='block'>
                            <source dev='/path/to/dev/3'/>
                        </disk>
                    </devices>
                </domain>
            """,
        ]

        def fake_lookup(id):
            return FakeVirtDomain(xml[id])

        self.mox.StubOutWithMock(connection.LibvirtConnection, '_conn')
        connection.LibvirtConnection._conn.listDomainsID = lambda: range(4)
        connection.LibvirtConnection._conn.lookupByID = fake_lookup

        self.mox.ReplayAll()
        conn = connection.LibvirtConnection(False)
        devices = conn.get_all_block_devices()
        self.assertEqual(devices, ['/path/to/dev/1', '/path/to/dev/3'])

    @test.skip_if(missing_libvirt(), "Test requires libvirt")
    def test_snapshot_in_ami_format(self):
        self.flags(image_service='nova.image.fake.FakeImageService')

        # Start test
        image_service = utils.import_object(FLAGS.image_service)

        # Assign different image_ref from nova/images/fakes for testing ami
        test_instance = copy.deepcopy(self.test_instance)
        test_instance["image_ref"] = 'c905cedb-7281-47e4-8a62-f26bc5fc4c77'

        # Assuming that base image already exists in image_service
        instance_ref = db.instance_create(self.context, test_instance)
        properties = {'instance_id': instance_ref['id'],
                      'user_id': str(self.context.user_id)}
        snapshot_name = 'test-snap'
        sent_meta = {'name': snapshot_name, 'is_public': False,
                     'status': 'creating', 'properties': properties}
        # Create new image. It will be updated in snapshot method
        # To work with it from snapshot, the single image_service is needed
        recv_meta = image_service.create(context, sent_meta)

        self.mox.StubOutWithMock(connection.LibvirtConnection, '_conn')
        connection.LibvirtConnection._conn.lookupByName = self.fake_lookup
        self.mox.StubOutWithMock(connection.utils, 'execute')
        connection.utils.execute = self.fake_execute

        self.mox.ReplayAll()

        conn = connection.LibvirtConnection(False)
        conn.snapshot(self.context, instance_ref, recv_meta['id'])

        snapshot = image_service.show(context, recv_meta['id'])
        self.assertEquals(snapshot['properties']['image_state'], 'available')
        self.assertEquals(snapshot['status'], 'active')
        self.assertEquals(snapshot['disk_format'], 'ami')
        self.assertEquals(snapshot['name'], snapshot_name)

    @test.skip_if(missing_libvirt(), "Test requires libvirt")
    def test_snapshot_in_raw_format(self):
        self.flags(image_service='nova.image.fake.FakeImageService')

        # Start test
        image_service = utils.import_object(FLAGS.image_service)

        # Assuming that base image already exists in image_service
        instance_ref = db.instance_create(self.context, self.test_instance)
        properties = {'instance_id': instance_ref['id'],
                      'user_id': str(self.context.user_id)}
        snapshot_name = 'test-snap'
        sent_meta = {'name': snapshot_name, 'is_public': False,
                     'status': 'creating', 'properties': properties}
        # Create new image. It will be updated in snapshot method
        # To work with it from snapshot, the single image_service is needed
        recv_meta = image_service.create(context, sent_meta)

        self.mox.StubOutWithMock(connection.LibvirtConnection, '_conn')
        connection.LibvirtConnection._conn.lookupByName = self.fake_lookup
        self.mox.StubOutWithMock(connection.utils, 'execute')
        connection.utils.execute = self.fake_execute

        self.mox.ReplayAll()

        conn = connection.LibvirtConnection(False)
        conn.snapshot(self.context, instance_ref, recv_meta['id'])

        snapshot = image_service.show(context, recv_meta['id'])
        self.assertEquals(snapshot['properties']['image_state'], 'available')
        self.assertEquals(snapshot['status'], 'active')
        self.assertEquals(snapshot['disk_format'], 'raw')
        self.assertEquals(snapshot['name'], snapshot_name)

    @test.skip_if(missing_libvirt(), "Test requires libvirt")
    def test_snapshot_in_qcow2_format(self):
        self.flags(image_service='nova.image.fake.FakeImageService')
        self.flags(snapshot_image_format='qcow2')

        # Start test
        image_service = utils.import_object(FLAGS.image_service)

        # Assuming that base image already exists in image_service
        instance_ref = db.instance_create(self.context, self.test_instance)
        properties = {'instance_id': instance_ref['id'],
                      'user_id': str(self.context.user_id)}
        snapshot_name = 'test-snap'
        sent_meta = {'name': snapshot_name, 'is_public': False,
                     'status': 'creating', 'properties': properties}
        # Create new image. It will be updated in snapshot method
        # To work with it from snapshot, the single image_service is needed
        recv_meta = image_service.create(context, sent_meta)

        self.mox.StubOutWithMock(connection.LibvirtConnection, '_conn')
        connection.LibvirtConnection._conn.lookupByName = self.fake_lookup
        self.mox.StubOutWithMock(connection.utils, 'execute')
        connection.utils.execute = self.fake_execute

        self.mox.ReplayAll()

        conn = connection.LibvirtConnection(False)
        conn.snapshot(self.context, instance_ref, recv_meta['id'])

        snapshot = image_service.show(context, recv_meta['id'])
        self.assertEquals(snapshot['properties']['image_state'], 'available')
        self.assertEquals(snapshot['status'], 'active')
        self.assertEquals(snapshot['disk_format'], 'qcow2')
        self.assertEquals(snapshot['name'], snapshot_name)

    @test.skip_if(missing_libvirt(), "Test requires libvirt")
    def test_snapshot_no_image_architecture(self):
        self.flags(image_service='nova.image.fake.FakeImageService')

        # Start test
        image_service = utils.import_object(FLAGS.image_service)

        # Assign different image_ref from nova/images/fakes for
        # testing different base image
        test_instance = copy.deepcopy(self.test_instance)
        test_instance["image_ref"] = '76fa36fc-c930-4bf3-8c8a-ea2a2420deb6'

        # Assuming that base image already exists in image_service
        instance_ref = db.instance_create(self.context, test_instance)
        properties = {'instance_id': instance_ref['id'],
                      'user_id': str(self.context.user_id)}
        snapshot_name = 'test-snap'
        sent_meta = {'name': snapshot_name, 'is_public': False,
                     'status': 'creating', 'properties': properties}
        # Create new image. It will be updated in snapshot method
        # To work with it from snapshot, the single image_service is needed
        recv_meta = image_service.create(context, sent_meta)

        self.mox.StubOutWithMock(connection.LibvirtConnection, '_conn')
        connection.LibvirtConnection._conn.lookupByName = self.fake_lookup
        self.mox.StubOutWithMock(connection.utils, 'execute')
        connection.utils.execute = self.fake_execute

        self.mox.ReplayAll()

        conn = connection.LibvirtConnection(False)
        conn.snapshot(self.context, instance_ref, recv_meta['id'])

        snapshot = image_service.show(context, recv_meta['id'])
        self.assertEquals(snapshot['properties']['image_state'], 'available')
        self.assertEquals(snapshot['status'], 'active')
        self.assertEquals(snapshot['name'], snapshot_name)

    @test.skip_if(missing_libvirt(), "Test requires libvirt")
    def test_snapshot_no_original_image(self):
        self.flags(image_service='nova.image.fake.FakeImageService')

        # Start test
        image_service = utils.import_object(FLAGS.image_service)

        # Assign a non-existent image
        test_instance = copy.deepcopy(self.test_instance)
        test_instance["image_ref"] = '661122aa-1234-dede-fefe-babababababa'

        instance_ref = db.instance_create(self.context, test_instance)
        properties = {'instance_id': instance_ref['id'],
                      'user_id': str(self.context.user_id)}
        snapshot_name = 'test-snap'
        sent_meta = {'name': snapshot_name, 'is_public': False,
                     'status': 'creating', 'properties': properties}
        recv_meta = image_service.create(context, sent_meta)

        self.mox.StubOutWithMock(connection.LibvirtConnection, '_conn')
        connection.LibvirtConnection._conn.lookupByName = self.fake_lookup
        self.mox.StubOutWithMock(connection.utils, 'execute')
        connection.utils.execute = self.fake_execute

        self.mox.ReplayAll()

        conn = connection.LibvirtConnection(False)
        conn.snapshot(self.context, instance_ref, recv_meta['id'])

        snapshot = image_service.show(context, recv_meta['id'])
        self.assertEquals(snapshot['properties']['image_state'], 'available')
        self.assertEquals(snapshot['status'], 'active')
        self.assertEquals(snapshot['name'], snapshot_name)

    def test_attach_invalid_volume_type(self):
        self.create_fake_libvirt_mock()
        connection.LibvirtConnection._conn.lookupByName = self.fake_lookup
        self.mox.ReplayAll()
        conn = connection.LibvirtConnection(False)
        self.assertRaises(exception.VolumeDriverNotFound,
                          conn.attach_volume,
                          {"driver_volume_type": "badtype"},
                           "fake",
                           "/dev/fake")

    def test_multi_nic(self):
        instance_data = dict(self.test_instance)
        network_info = _fake_network_info(self.stubs, 2)
        conn = connection.LibvirtConnection(True)
        instance_ref = db.instance_create(self.context, instance_data)
        xml = conn.to_xml(instance_ref, network_info, None, False)
        tree = ElementTree.fromstring(xml)
        interfaces = tree.findall("./devices/interface")
        self.assertEquals(len(interfaces), 2)
        parameters = interfaces[0].findall('./filterref/parameter')
        self.assertEquals(interfaces[0].get('type'), 'bridge')
        self.assertEquals(parameters[0].get('name'), 'IP')
        self.assertTrue(_ipv4_like(parameters[0].get('value'), '192.168'))
        self.assertEquals(parameters[1].get('name'), 'DHCPSERVER')
        self.assertTrue(_ipv4_like(parameters[1].get('value'), '192.168.*.1'))

    def _check_xml_and_container(self, instance):
        user_context = context.RequestContext(self.user_id,
                                              self.project_id)
        instance_ref = db.instance_create(user_context, instance)

        self.flags(libvirt_type='lxc')
        conn = connection.LibvirtConnection(True)

        self.assertEquals(conn.uri, 'lxc:///')

        network_info = _fake_network_info(self.stubs, 1)
        xml = conn.to_xml(instance_ref, network_info)
        tree = ElementTree.fromstring(xml)

        check = [
        (lambda t: t.find('.').get('type'), 'lxc'),
        (lambda t: t.find('./os/type').text, 'exe'),
        (lambda t: t.find('./devices/filesystem/target').get('dir'), '/')]

        for i, (check, expected_result) in enumerate(check):
            self.assertEqual(check(tree),
                             expected_result,
                             '%s failed common check %d' % (xml, i))

        target = tree.find('./devices/filesystem/source').get('dir')
        self.assertTrue(len(target) > 0)

    def _check_xml_and_disk_prefix(self, instance):
        user_context = context.RequestContext(self.user_id,
                                              self.project_id)
        instance_ref = db.instance_create(user_context, instance)

        type_disk_map = {
            'qemu': [
               (lambda t: t.find('.').get('type'), 'qemu'),
               (lambda t: t.find('./devices/disk/target').get('dev'), 'vda')],
            'xen': [
               (lambda t: t.find('.').get('type'), 'xen'),
               (lambda t: t.find('./devices/disk/target').get('dev'), 'sda')],
            'kvm': [
               (lambda t: t.find('.').get('type'), 'kvm'),
               (lambda t: t.find('./devices/disk/target').get('dev'), 'vda')],
            'uml': [
               (lambda t: t.find('.').get('type'), 'uml'),
               (lambda t: t.find('./devices/disk/target').get('dev'), 'ubda')]
            }

        for (libvirt_type, checks) in type_disk_map.iteritems():
            self.flags(libvirt_type=libvirt_type)
            conn = connection.LibvirtConnection(True)

            network_info = _fake_network_info(self.stubs, 1)
            xml = conn.to_xml(instance_ref, network_info)
            tree = ElementTree.fromstring(xml)

            for i, (check, expected_result) in enumerate(checks):
                self.assertEqual(check(tree),
                                 expected_result,
                                 '%s != %s failed check %d' %
                                 (check(tree), expected_result, i))

    def _check_xml_and_disk_driver(self, image_meta):
        os_open = os.open
        directio_supported = True

        def os_open_stub(path, flags, *args, **kwargs):
            if flags & os.O_DIRECT:
                if not directio_supported:
                    raise OSError(errno.EINVAL,
                                  '%s: %s' % (os.strerror(errno.EINVAL), path))
                flags &= ~os.O_DIRECT
            return os_open(path, flags, *args, **kwargs)

        self.stubs.Set(os, 'open', os_open_stub)

        def connection_supports_direct_io_stub(*args, **kwargs):
            return directio_supported

        self.stubs.Set(connection.LibvirtConnection,
<<<<<<< HEAD
            '_supports_direct_io', connection_supports_direct_io_stub)
=======
                       '_supports_direct_io',
                       connection_supports_direct_io_stub)
>>>>>>> cb7989e6

        user_context = context.RequestContext(self.user_id, self.project_id)
        instance_ref = db.instance_create(user_context, self.test_instance)
        network_info = _fake_network_info(self.stubs, 1)

        xml = connection.LibvirtConnection(True).to_xml(instance_ref,
                                                        network_info,
                                                        image_meta)
        tree = ElementTree.fromstring(xml)
        disks = tree.findall('./devices/disk/driver')
        for disk in disks:
            self.assertEqual(disk.get("cache"), "none")

        directio_supported = False

        # The O_DIRECT availability is cached on first use in
        # LibvirtConnection, hence we re-create it here
        xml = connection.LibvirtConnection(True).to_xml(instance_ref,
                                                        network_info,
                                                        image_meta)
        tree = ElementTree.fromstring(xml)
        disks = tree.findall('./devices/disk/driver')
        for disk in disks:
            self.assertEqual(disk.get("cache"), "writethrough")

    def _check_xml_and_disk_bus(self, image_meta, device_type, bus):
        user_context = context.RequestContext(self.user_id, self.project_id)
        instance_ref = db.instance_create(user_context, self.test_instance)
        network_info = _fake_network_info(self.stubs, 1)

        xml = connection.LibvirtConnection(True).to_xml(instance_ref,
                                                        network_info,
                                                        image_meta)
        tree = ElementTree.fromstring(xml)
        self.assertEqual(tree.find('./devices/disk').get('device'),
                         device_type)
        self.assertEqual(tree.find('./devices/disk/target').get('bus'), bus)

    def _check_xml_and_uuid(self, image_meta):
        user_context = context.RequestContext(self.user_id, self.project_id)
        instance_ref = db.instance_create(user_context, self.test_instance)
        network_info = _fake_network_info(self.stubs, 1)

        xml = connection.LibvirtConnection(True).to_xml(instance_ref,
                                                        network_info,
                                                        image_meta)
        tree = ElementTree.fromstring(xml)
        self.assertEqual(tree.find('./uuid').text,
                         instance_ref['uuid'])

    def _check_xml_and_uri(self, instance, expect_ramdisk, expect_kernel,
                           rescue=False):
        user_context = context.RequestContext(self.user_id, self.project_id)
        instance_ref = db.instance_create(user_context, instance)
        network_ref = db.project_get_networks(context.get_admin_context(),
                                             self.project_id)[0]

        type_uri_map = {'qemu': ('qemu:///system',
                             [(lambda t: t.find('.').get('type'), 'qemu'),
                              (lambda t: t.find('./os/type').text, 'hvm'),
                              (lambda t: t.find('./devices/emulator'), None)]),
                        'kvm': ('qemu:///system',
                             [(lambda t: t.find('.').get('type'), 'kvm'),
                              (lambda t: t.find('./os/type').text, 'hvm'),
                              (lambda t: t.find('./devices/emulator'), None)]),
                        'uml': ('uml:///system',
                             [(lambda t: t.find('.').get('type'), 'uml'),
                              (lambda t: t.find('./os/type').text, 'uml')]),
                        'xen': ('xen:///',
                             [(lambda t: t.find('.').get('type'), 'xen'),
                              (lambda t: t.find('./os/type').text, 'linux')]),
                              }

        for hypervisor_type in ['qemu', 'kvm', 'xen']:
            check_list = type_uri_map[hypervisor_type][1]

            if rescue:
                check = (lambda t: t.find('./os/kernel').text.split('/')[1],
                         'kernel.rescue')
                check_list.append(check)
                check = (lambda t: t.find('./os/initrd').text.split('/')[1],
                         'ramdisk.rescue')
                check_list.append(check)
            else:
                if expect_kernel:
                    check = (lambda t: t.find('./os/kernel').text.split(
                        '/')[1], 'kernel')
                else:
                    check = (lambda t: t.find('./os/kernel'), None)
                check_list.append(check)

                if expect_ramdisk:
                    check = (lambda t: t.find('./os/initrd').text.split(
                        '/')[1], 'ramdisk')
                else:
                    check = (lambda t: t.find('./os/initrd'), None)
                check_list.append(check)

            if hypervisor_type in ['qemu', 'kvm']:
                check = (lambda t: t.findall('./devices/serial')[0].get(
                        'type'), 'file')
                check_list.append(check)
                check = (lambda t: t.findall('./devices/serial')[1].get(
                        'type'), 'pty')
                check_list.append(check)
                check = (lambda t: t.findall('./devices/serial/source')[0].get(
                        'path').split('/')[1], 'console.log')
                check_list.append(check)
            else:
                check = (lambda t: t.find('./devices/console').get(
                        'type'), 'pty')
                check_list.append(check)

        parameter = './devices/interface/filterref/parameter'
        common_checks = [
            (lambda t: t.find('.').tag, 'domain'),
            (lambda t: t.find(parameter).get('name'), 'IP'),
            (lambda t: _ipv4_like(t.find(parameter).get('value'), '192.168'),
             True),
            (lambda t: t.findall(parameter)[1].get('name'), 'DHCPSERVER'),
            (lambda t: _ipv4_like(t.findall(parameter)[1].get('value'),
                                  '192.168.*.1'), True),
            (lambda t: t.find('./memory').text, '2097152')]
        if rescue:
            common_checks += [
                (lambda t: t.findall('./devices/disk/source')[0].get(
                    'file').split('/')[1], 'disk.rescue'),
                (lambda t: t.findall('./devices/disk/source')[1].get(
                    'file').split('/')[1], 'disk')]
        else:
            common_checks += [(lambda t: t.findall(
                './devices/disk/source')[0].get('file').split('/')[1],
                               'disk')]
            common_checks += [(lambda t: t.findall(
                './devices/disk/source')[1].get('file').split('/')[1],
                               'disk.local')]

        for (libvirt_type, (expected_uri, checks)) in type_uri_map.iteritems():
            self.flags(libvirt_type=libvirt_type)
            conn = connection.LibvirtConnection(True)

            self.assertEquals(conn.uri, expected_uri)

            network_info = _fake_network_info(self.stubs, 1)
            xml = conn.to_xml(instance_ref, network_info, None, rescue)
            tree = ElementTree.fromstring(xml)
            for i, (check, expected_result) in enumerate(checks):
                self.assertEqual(check(tree),
                                 expected_result,
                                 '%s != %s failed check %d' %
                                 (check(tree), expected_result, i))

            for i, (check, expected_result) in enumerate(common_checks):
                self.assertEqual(check(tree),
                                 expected_result,
                                 '%s != %s failed common check %d' %
                                 (check(tree), expected_result, i))

        # This test is supposed to make sure we don't
        # override a specifically set uri
        #
        # Deliberately not just assigning this string to FLAGS.libvirt_uri and
        # checking against that later on. This way we make sure the
        # implementation doesn't fiddle around with the FLAGS.
        testuri = 'something completely different'
        self.flags(libvirt_uri=testuri)
        for (libvirt_type, (expected_uri, checks)) in type_uri_map.iteritems():
            self.flags(libvirt_type=libvirt_type)
            conn = connection.LibvirtConnection(True)
            self.assertEquals(conn.uri, testuri)
        db.instance_destroy(user_context, instance_ref['id'])

    @test.skip_if(missing_libvirt(), "Test requires libvirt")
    def test_ensure_filtering_rules_for_instance_timeout(self):
        """ensure_filtering_fules_for_instance() finishes with timeout."""
        # Preparing mocks
        def fake_none(self, *args):
            return

        def fake_raise(self):
            raise libvirt.libvirtError('ERR')

        class FakeTime(object):
            def __init__(self):
                self.counter = 0

            def sleep(self, t):
                self.counter += t

        fake_timer = FakeTime()

        # _fake_network_info must be called before create_fake_libvirt_mock(),
        # as _fake_network_info calls utils.import_class() and
        # create_fake_libvirt_mock() mocks utils.import_class().
        network_info = _fake_network_info(self.stubs, 1)
        self.create_fake_libvirt_mock()
        instance_ref = db.instance_create(self.context, self.test_instance)

        # Start test
        self.mox.ReplayAll()
        try:
            conn = connection.LibvirtConnection(False)
            self.stubs.Set(conn.firewall_driver,
                           'setup_basic_filtering',
                           fake_none)
            self.stubs.Set(conn.firewall_driver,
                           'prepare_instance_filter',
                           fake_none)
            self.stubs.Set(conn.firewall_driver,
                           'instance_filter_exists',
                           fake_none)
            conn.ensure_filtering_rules_for_instance(instance_ref,
                                                     network_info,
                                                     time=fake_timer)
        except exception.Error, e:
            c1 = (0 <= e.message.find('Timeout migrating for'))
        self.assertTrue(c1)

        self.assertEqual(29, fake_timer.counter, "Didn't wait the expected "
                                                 "amount of time")

        db.instance_destroy(self.context, instance_ref['id'])

    @test.skip_if(missing_libvirt(), "Test requires libvirt")
    def test_live_migration_raises_exception(self):
        """Confirms recover method is called when exceptions are raised."""
        # Preparing data
        self.compute = utils.import_object(FLAGS.compute_manager)
        instance_dict = {'host': 'fake',
                         'power_state': power_state.RUNNING,
                         'vm_state': vm_states.ACTIVE}
        instance_ref = db.instance_create(self.context, self.test_instance)
        instance_ref = db.instance_update(self.context, instance_ref['id'],
                                          instance_dict)
        vol_dict = {'status': 'migrating', 'size': 1}
        volume_ref = db.volume_create(self.context, vol_dict)
        db.volume_attached(self.context, volume_ref['id'], instance_ref['id'],
                           '/dev/fake')

        # Preparing mocks
        vdmock = self.mox.CreateMock(libvirt.virDomain)
        self.mox.StubOutWithMock(vdmock, "migrateToURI")
        _bandwidth = FLAGS.live_migration_bandwidth
        vdmock.migrateToURI(FLAGS.live_migration_uri % 'dest',
                            mox.IgnoreArg(),
                            None,
                            _bandwidth).AndRaise(libvirt.libvirtError('ERR'))

        def fake_lookup(instance_name):
            if instance_name == instance_ref.name:
                return vdmock

        self.create_fake_libvirt_mock(lookupByName=fake_lookup)
        self.mox.StubOutWithMock(self.compute, "rollback_live_migration")
        self.compute.rollback_live_migration(self.context, instance_ref,
                                            'dest', False)

        #start test
        self.mox.ReplayAll()
        conn = connection.LibvirtConnection(False)
        self.assertRaises(libvirt.libvirtError,
                      conn._live_migration,
                      self.context, instance_ref, 'dest', False,
                      self.compute.rollback_live_migration)

        instance_ref = db.instance_get(self.context, instance_ref['id'])
        self.assertTrue(instance_ref['vm_state'] == vm_states.ACTIVE)
        self.assertTrue(instance_ref['power_state'] == power_state.RUNNING)
        volume_ref = db.volume_get(self.context, volume_ref['id'])
        self.assertTrue(volume_ref['status'] == 'in-use')

        db.volume_destroy(self.context, volume_ref['id'])
        db.instance_destroy(self.context, instance_ref['id'])

    def test_pre_live_migration_works_correctly(self):
        """Confirms pre_block_migration works correctly."""
        # Creating testdata
        vol = {'block_device_mapping': [
                  {'connection_info': 'dummy', 'mount_device': '/dev/sda'},
                  {'connection_info': 'dummy', 'mount_device': '/dev/sdb'}]}
        conn = connection.LibvirtConnection(False)

        # Creating mocks
        self.mox.StubOutWithMock(driver, "block_device_info_get_mapping")
        driver.block_device_info_get_mapping(vol
            ).AndReturn(vol['block_device_mapping'])
        self.mox.StubOutWithMock(conn, "volume_driver_method")
        for v in vol['block_device_mapping']:
            conn.volume_driver_method('connect_volume',
                                     v['connection_info'], v['mount_device'])

        # Starting test
        self.mox.ReplayAll()
        self.assertEqual(conn.pre_live_migration(vol), None)

    @test.skip_if(missing_libvirt(), "Test requires libvirt")
    def test_pre_block_migration_works_correctly(self):
        """Confirms pre_block_migration works correctly."""
        # Replace instances_path since this testcase creates tmpfile
        with utils.tempdir() as tmpdir:
            self.flags(instances_path=tmpdir)

            # Test data
            instance_ref = db.instance_create(self.context, self.test_instance)
            dummyjson = ('[{"path": "%s/disk", "disk_size": "10737418240",'
                         ' "type": "raw", "backing_file": ""}]')

            # Preparing mocks
            # qemu-img should be mockd since test environment might not have
            # large disk space.
            self.mox.ReplayAll()
            conn = connection.LibvirtConnection(False)
            conn.pre_block_migration(self.context, instance_ref,
                                     dummyjson % tmpdir)

            self.assertTrue(os.path.exists('%s/%s/' %
                                           (tmpdir, instance_ref.name)))

        db.instance_destroy(self.context, instance_ref['id'])

    @test.skip_if(missing_libvirt(), "Test requires libvirt")
    def test_get_instance_disk_info_works_correctly(self):
        """Confirms pre_block_migration works correctly."""
        # Test data
        instance_ref = db.instance_create(self.context, self.test_instance)
        dummyxml = ("<domain type='kvm'><name>instance-0000000a</name>"
                    "<devices>"
                    "<disk type='file'><driver name='qemu' type='raw'/>"
                    "<source file='/test/disk'/>"
                    "<target dev='vda' bus='virtio'/></disk>"
                    "<disk type='file'><driver name='qemu' type='qcow2'/>"
                    "<source file='/test/disk.local'/>"
                    "<target dev='vdb' bus='virtio'/></disk>"
                    "</devices></domain>")

        ret = ("image: /test/disk\n"
               "file format: raw\n"
               "virtual size: 20G (21474836480 bytes)\n"
               "disk size: 3.1G\n"
               "cluster_size: 2097152\n"
               "backing file: /test/dummy (actual path: /backing/file)\n")

        # Preparing mocks
        vdmock = self.mox.CreateMock(libvirt.virDomain)
        self.mox.StubOutWithMock(vdmock, "XMLDesc")
        vdmock.XMLDesc(0).AndReturn(dummyxml)

        def fake_lookup(instance_name):
            if instance_name == instance_ref.name:
                return vdmock
        self.create_fake_libvirt_mock(lookupByName=fake_lookup)

        GB = 1024 * 1024 * 1024
        fake_libvirt_utils.disk_sizes['/test/disk'] = 10 * GB
        fake_libvirt_utils.disk_sizes['/test/disk.local'] = 20 * GB
        fake_libvirt_utils.disk_backing_files['/test/disk.local'] = 'file'

        self.mox.StubOutWithMock(os.path, "getsize")
        os.path.getsize('/test/disk').AndReturn((10737418240))

        self.mox.StubOutWithMock(utils, "execute")
        utils.execute('qemu-img', 'info',
                      '/test/disk.local').AndReturn((ret, ''))

        os.path.getsize('/test/disk.local').AndReturn((21474836480))

        self.mox.ReplayAll()
        conn = connection.LibvirtConnection(False)
        info = conn.get_instance_disk_info(instance_ref.name)
        info = utils.loads(info)
        self.assertEquals(info[0]['type'], 'raw')
        self.assertEquals(info[0]['path'], '/test/disk')
        self.assertEquals(info[0]['disk_size'], 10737418240)
        self.assertEquals(info[0]['backing_file'], "")
        self.assertEquals(info[1]['type'], 'qcow2')
        self.assertEquals(info[1]['path'], '/test/disk.local')
        self.assertEquals(info[1]['virt_disk_size'], 21474836480)
        self.assertEquals(info[1]['backing_file'], "file")

        db.instance_destroy(self.context, instance_ref['id'])

    @test.skip_if(missing_libvirt(), "Test requires libvirt")
    def test_spawn_with_network_info(self):
        # Preparing mocks
        def fake_none(self, instance):
            return

        # _fake_network_info must be called before create_fake_libvirt_mock(),
        # as _fake_network_info calls utils.import_class() and
        # create_fake_libvirt_mock() mocks utils.import_class().
        network_info = _fake_network_info(self.stubs, 1)
        self.create_fake_libvirt_mock()

        instance_ref = self.test_instance
        instance_ref['image_ref'] = 123456  # we send an int to test sha1 call
        instance = db.instance_create(self.context, instance_ref)

        # Start test
        self.mox.ReplayAll()
        conn = connection.LibvirtConnection(False)
        self.stubs.Set(conn.firewall_driver,
                       'setup_basic_filtering',
                       fake_none)
        self.stubs.Set(conn.firewall_driver,
                       'prepare_instance_filter',
                       fake_none)

        try:
            conn.spawn(self.context, instance, None, network_info)
        except Exception, e:
            # assert that no exception is raised due to sha1 receiving an int
            self.assertEqual(-1, str(e.message).find('must be string or buffer'
                                                     ', not int'))
            count = (0 <= str(e.message).find('Unexpected method call'))

        path = os.path.join(FLAGS.instances_path, instance.name)
        if os.path.isdir(path):
            shutil.rmtree(path)

        path = os.path.join(FLAGS.instances_path, FLAGS.base_dir_name)
        if os.path.isdir(path):
            shutil.rmtree(os.path.join(FLAGS.instances_path,
                                       FLAGS.base_dir_name))

    @test.skip_if(missing_libvirt(), "Test requires libvirt")
    def test_get_console_output_file(self):

        with utils.tempdir() as tmpdir:
            self.flags(instances_path=tmpdir)

            instance_ref = self.test_instance
            instance_ref['image_ref'] = 123456
            instance = db.instance_create(self.context, instance_ref)

            console_dir = (os.path.join(tmpdir, instance['name']))
            os.mkdir(console_dir)
            console_log = '%s/console.log' % (console_dir)
            f = open(console_log, "w")
            f.write("foo")
            f.close()
            fake_dom_xml = """
                <domain type='kvm'>
                    <devices>
                        <disk type='file'>
                            <source file='filename'/>
                        </disk>
                        <console type='file'>
                            <source path='%s'/>
                            <target port='0'/>
                        </console>
                    </devices>
                </domain>
            """ % console_log

            def fake_lookup(id):
                return FakeVirtDomain(fake_dom_xml)

            self.create_fake_libvirt_mock()
            connection.LibvirtConnection._conn.lookupByName = fake_lookup
            connection.libvirt_utils = libvirt_utils

            conn = connection.LibvirtConnection(False)
            output = conn.get_console_output(instance)
            self.assertEquals("foo", output)

    @test.skip_if(missing_libvirt(), "Test requires libvirt")
    def test_get_console_output_pty(self):

        with utils.tempdir() as tmpdir:
            self.flags(instances_path=tmpdir)

            instance_ref = self.test_instance
            instance_ref['image_ref'] = 123456
            instance = db.instance_create(self.context, instance_ref)

            console_dir = (os.path.join(tmpdir, instance['name']))
            os.mkdir(console_dir)
            pty_file = '%s/fake_pty' % (console_dir)
            f = open(pty_file, "w")
            f.write("foo")
            f.close()
            fake_dom_xml = """
                <domain type='kvm'>
                    <devices>
                        <disk type='file'>
                            <source file='filename'/>
                        </disk>
                        <console type='pty'>
                            <source path='%s'/>
                            <target port='0'/>
                        </console>
                    </devices>
                </domain>
            """ % pty_file

            def fake_lookup(id):
                return FakeVirtDomain(fake_dom_xml)

            self.create_fake_libvirt_mock()
            connection.LibvirtConnection._conn.lookupByName = fake_lookup
            connection.libvirt_utils = libvirt_utils

            conn = connection.LibvirtConnection(False)
            output = conn.get_console_output(instance)
            self.assertEquals("foo", output)

    def test_get_host_ip_addr(self):
        conn = connection.LibvirtConnection(False)
        ip = conn.get_host_ip_addr()
        self.assertEquals(ip, FLAGS.my_ip)

    @test.skip_if(missing_libvirt(), "Test requires libvirt")
    def test_broken_connection(self):
        for (error, domain) in (
                (libvirt.VIR_ERR_SYSTEM_ERROR, libvirt.VIR_FROM_REMOTE),
                (libvirt.VIR_ERR_SYSTEM_ERROR, libvirt.VIR_FROM_RPC)):

            conn = connection.LibvirtConnection(False)

            self.mox.StubOutWithMock(conn, "_wrapped_conn")
            self.mox.StubOutWithMock(conn._wrapped_conn, "getCapabilities")
            self.mox.StubOutWithMock(libvirt.libvirtError, "get_error_code")
            self.mox.StubOutWithMock(libvirt.libvirtError, "get_error_domain")

            conn._wrapped_conn.getCapabilities().AndRaise(
                    libvirt.libvirtError("fake failure"))

            libvirt.libvirtError.get_error_code().AndReturn(error)
            libvirt.libvirtError.get_error_domain().AndReturn(domain)

            self.mox.ReplayAll()

            self.assertFalse(conn._test_connection())

            self.mox.UnsetStubs()

    def test_volume_in_mapping(self):
        conn = connection.LibvirtConnection(False)
        swap = {'device_name': '/dev/sdb',
                'swap_size': 1}
        ephemerals = [{'num': 0,
                       'virtual_name': 'ephemeral0',
                       'device_name': '/dev/sdc1',
                       'size': 1},
                      {'num': 2,
                       'virtual_name': 'ephemeral2',
                       'device_name': '/dev/sdd',
                       'size': 1}]
        block_device_mapping = [{'mount_device': '/dev/sde',
                                 'device_path': 'fake_device'},
                                {'mount_device': '/dev/sdf',
                                 'device_path': 'fake_device'}]
        block_device_info = {
                'root_device_name': '/dev/sda',
                'swap': swap,
                'ephemerals': ephemerals,
                'block_device_mapping': block_device_mapping}

        def _assert_volume_in_mapping(device_name, true_or_false):
            self.assertEquals(conn._volume_in_mapping(device_name,
                                                      block_device_info),
                              true_or_false)

        _assert_volume_in_mapping('sda', False)
        _assert_volume_in_mapping('sdb', True)
        _assert_volume_in_mapping('sdc1', True)
        _assert_volume_in_mapping('sdd', True)
        _assert_volume_in_mapping('sde', True)
        _assert_volume_in_mapping('sdf', True)
        _assert_volume_in_mapping('sdg', False)
        _assert_volume_in_mapping('sdh1', False)

    @test.skip_if(missing_libvirt(), "Test requires libvirt")
    def test_immediate_delete(self):
        conn = connection.LibvirtConnection(False)
        self.mox.StubOutWithMock(connection.LibvirtConnection, '_conn')
        connection.LibvirtConnection._conn.lookupByName = lambda x: None

        instance = db.instance_create(self.context, self.test_instance)
        conn.destroy(instance, {})

    @test.skip_if(missing_libvirt(), "Test requires libvirt")
    def test_destroy_saved(self):
        """Ensure destroy calls managedSaveRemove for saved instance"""
        mock = self.mox.CreateMock(libvirt.virDomain)
        mock.destroy()
        mock.hasManagedSaveImage(0).AndReturn(1)
        mock.managedSaveRemove(0)
        mock.undefine()

        self.mox.ReplayAll()

        def fake_lookup_by_name(instance_name):
            return mock

        conn = connection.LibvirtConnection(False)
        self.stubs.Set(conn, '_lookup_by_name', fake_lookup_by_name)
        instance = {"name": "instancename", "id": "instanceid",
                    "uuid": "875a8070-d0b9-4949-8b31-104d125c9a64"}
        conn.destroy(instance, [])

    def test_available_least_handles_missing(self):
        """Ensure destroy calls managedSaveRemove for saved instance"""
        conn = connection.LibvirtConnection(False)

        def list_instances():
            return ['fake']
        self.stubs.Set(conn, 'list_instances', list_instances)

        def get_info(instance_name):
            raise exception.InstanceNotFound()
        self.stubs.Set(conn, 'get_instance_disk_info', get_info)

        result = conn.get_disk_available_least()
        space = fake_libvirt_utils.get_fs_info(FLAGS.instances_path)['free']
        self.assertEqual(result, space / 1024 ** 3)


class HostStateTestCase(test.TestCase):

    cpu_info = ('{"vendor": "Intel", "model": "pentium", "arch": "i686", '
                 '"features": ["ssse3", "monitor", "pni", "sse2", "sse", '
                 '"fxsr", "clflush", "pse36", "pat", "cmov", "mca", "pge", '
                 '"mtrr", "sep", "apic"], '
                 '"topology": {"cores": "1", "threads": "1", "sockets": "1"}}')

    class FakeConnection(object):
        """Fake connection object"""

        def get_vcpu_total(self):
            return 1

        def get_vcpu_used(self):
            return 0

        def get_cpu_info(self):
            return HostStateTestCase.cpu_info

        def get_local_gb_total(self):
            return 100

        def get_local_gb_used(self):
            return 20

        def get_memory_mb_total(self):
            return 497

        def get_memory_mb_used(self):
            return 88

        def get_hypervisor_type(self):
            return 'QEMU'

        def get_hypervisor_version(self):
            return 13091

        def get_disk_available_least(self):
            return 13091

    def test_update_status(self):
        self.mox.StubOutWithMock(connection, 'get_connection')
        connection.get_connection(True).AndReturn(self.FakeConnection())

        self.mox.ReplayAll()
        hs = connection.HostState(True)
        stats = hs._stats
        self.assertEquals(stats["vcpus"], 1)
        self.assertEquals(stats["vcpus_used"], 0)
        self.assertEquals(stats["cpu_info"],
                {"vendor": "Intel", "model": "pentium", "arch": "i686",
                 "features": ["ssse3", "monitor", "pni", "sse2", "sse",
                              "fxsr", "clflush", "pse36", "pat", "cmov",
                              "mca", "pge", "mtrr", "sep", "apic"],
                 "topology": {"cores": "1", "threads": "1", "sockets": "1"}
                })
        self.assertEquals(stats["disk_total"], 100)
        self.assertEquals(stats["disk_used"], 20)
        self.assertEquals(stats["disk_available"], 80)
        self.assertEquals(stats["host_memory_total"], 497)
        self.assertEquals(stats["host_memory_free"], 409)
        self.assertEquals(stats["hypervisor_type"], 'QEMU')
        self.assertEquals(stats["hypervisor_version"], 13091)


class NWFilterFakes:
    def __init__(self):
        self.filters = {}

    def nwfilterLookupByName(self, name):
        if name in self.filters:
            return self.filters[name]
        raise libvirt.libvirtError('Filter Not Found')

    def filterDefineXMLMock(self, xml):
        class FakeNWFilterInternal:
            def __init__(self, parent, name):
                self.name = name
                self.parent = parent

            def undefine(self):
                del self.parent.filters[self.name]
                pass
        tree = ElementTree.fromstring(xml)
        name = tree.get('name')
        if name not in self.filters:
            self.filters[name] = FakeNWFilterInternal(self, name)
        return True


class IptablesFirewallTestCase(test.TestCase):
    def setUp(self):
        super(IptablesFirewallTestCase, self).setUp()

        self.user_id = 'fake'
        self.project_id = 'fake'
        self.context = context.RequestContext(self.user_id, self.project_id)

        class FakeLibvirtConnection(object):
            def nwfilterDefineXML(*args, **kwargs):
                """setup_basic_rules in nwfilter calls this."""
                pass
        self.fake_libvirt_connection = FakeLibvirtConnection()
        self.fw = firewall.IptablesFirewallDriver(
                      get_connection=lambda: self.fake_libvirt_connection)

    in_nat_rules = [
      '# Generated by iptables-save v1.4.10 on Sat Feb 19 00:03:19 2011',
      '*nat',
      ':PREROUTING ACCEPT [1170:189210]',
      ':INPUT ACCEPT [844:71028]',
      ':OUTPUT ACCEPT [5149:405186]',
      ':POSTROUTING ACCEPT [5063:386098]',
    ]

    in_filter_rules = [
      '# Generated by iptables-save v1.4.4 on Mon Dec  6 11:54:13 2010',
      '*filter',
      ':INPUT ACCEPT [969615:281627771]',
      ':FORWARD ACCEPT [0:0]',
      ':OUTPUT ACCEPT [915599:63811649]',
      ':nova-block-ipv4 - [0:0]',
      '-A INPUT -i virbr0 -p tcp -m tcp --dport 67 -j ACCEPT ',
      '-A FORWARD -d 192.168.122.0/24 -o virbr0 -m state --state RELATED'
      ',ESTABLISHED -j ACCEPT ',
      '-A FORWARD -s 192.168.122.0/24 -i virbr0 -j ACCEPT ',
      '-A FORWARD -i virbr0 -o virbr0 -j ACCEPT ',
      '-A FORWARD -o virbr0 -j REJECT --reject-with icmp-port-unreachable ',
      '-A FORWARD -i virbr0 -j REJECT --reject-with icmp-port-unreachable ',
      'COMMIT',
      '# Completed on Mon Dec  6 11:54:13 2010',
    ]

    in6_filter_rules = [
      '# Generated by ip6tables-save v1.4.4 on Tue Jan 18 23:47:56 2011',
      '*filter',
      ':INPUT ACCEPT [349155:75810423]',
      ':FORWARD ACCEPT [0:0]',
      ':OUTPUT ACCEPT [349256:75777230]',
      'COMMIT',
      '# Completed on Tue Jan 18 23:47:56 2011',
    ]

    def _create_instance_ref(self):
        return db.instance_create(self.context,
                                  {'user_id': 'fake',
                                   'project_id': 'fake',
                                   'instance_type_id': 1})

    def test_static_filters(self):
        instance_ref = self._create_instance_ref()
        src_instance_ref = self._create_instance_ref()

        admin_ctxt = context.get_admin_context()
        secgroup = db.security_group_create(admin_ctxt,
                                            {'user_id': 'fake',
                                             'project_id': 'fake',
                                             'name': 'testgroup',
                                             'description': 'test group'})

        src_secgroup = db.security_group_create(admin_ctxt,
                                                {'user_id': 'fake',
                                                 'project_id': 'fake',
                                                 'name': 'testsourcegroup',
                                                 'description': 'src group'})

        db.security_group_rule_create(admin_ctxt,
                                      {'parent_group_id': secgroup['id'],
                                       'protocol': 'icmp',
                                       'from_port': -1,
                                       'to_port': -1,
                                       'cidr': '192.168.11.0/24'})

        db.security_group_rule_create(admin_ctxt,
                                      {'parent_group_id': secgroup['id'],
                                       'protocol': 'icmp',
                                       'from_port': 8,
                                       'to_port': -1,
                                       'cidr': '192.168.11.0/24'})

        db.security_group_rule_create(admin_ctxt,
                                      {'parent_group_id': secgroup['id'],
                                       'protocol': 'tcp',
                                       'from_port': 80,
                                       'to_port': 81,
                                       'cidr': '192.168.10.0/24'})

        db.security_group_rule_create(admin_ctxt,
                                      {'parent_group_id': secgroup['id'],
                                       'protocol': 'tcp',
                                       'from_port': 80,
                                       'to_port': 81,
                                       'group_id': src_secgroup['id']})

        db.security_group_rule_create(admin_ctxt,
                                      {'parent_group_id': secgroup['id'],
                                       'group_id': src_secgroup['id']})

        db.instance_add_security_group(admin_ctxt, instance_ref['uuid'],
                                       secgroup['id'])
        db.instance_add_security_group(admin_ctxt, src_instance_ref['uuid'],
                                       src_secgroup['id'])
        instance_ref = db.instance_get(admin_ctxt, instance_ref['id'])
        src_instance_ref = db.instance_get(admin_ctxt, src_instance_ref['id'])

#        self.fw.add_instance(instance_ref)
        def fake_iptables_execute(*cmd, **kwargs):
            process_input = kwargs.get('process_input', None)
            if cmd == ('ip6tables-save', '-t', 'filter'):
                return '\n'.join(self.in6_filter_rules), None
            if cmd == ('iptables-save', '-t', 'filter'):
                return '\n'.join(self.in_filter_rules), None
            if cmd == ('iptables-save', '-t', 'nat'):
                return '\n'.join(self.in_nat_rules), None
            if cmd == ('iptables-restore',):
                lines = process_input.split('\n')
                if '*filter' in lines:
                    self.out_rules = lines
                return '', ''
            if cmd == ('ip6tables-restore',):
                lines = process_input.split('\n')
                if '*filter' in lines:
                    self.out6_rules = lines
                return '', ''
            print cmd, kwargs

        network_model = _fake_network_info(self.stubs, 1, spectacular=True)

        from nova.network import linux_net
        linux_net.iptables_manager.execute = fake_iptables_execute

        _fake_stub_out_get_nw_info(self.stubs, lambda *a, **kw: network_model)

        network_info = compute_utils.legacy_network_info(network_model)
        self.fw.prepare_instance_filter(instance_ref, network_info)
        self.fw.apply_instance_filter(instance_ref, network_info)

        in_rules = filter(lambda l: not l.startswith('#'),
                          self.in_filter_rules)
        for rule in in_rules:
            if not 'nova' in rule:
                self.assertTrue(rule in self.out_rules,
                                'Rule went missing: %s' % rule)

        instance_chain = None
        for rule in self.out_rules:
            # This is pretty crude, but it'll do for now
            # last two octets change
            if re.search('-d 192.168.[0-9]{1,3}.[0-9]{1,3} -j', rule):
                instance_chain = rule.split(' ')[-1]
                break
        self.assertTrue(instance_chain, "The instance chain wasn't added")

        security_group_chain = None
        for rule in self.out_rules:
            # This is pretty crude, but it'll do for now
            if '-A %s -j' % instance_chain in rule:
                security_group_chain = rule.split(' ')[-1]
                break
        self.assertTrue(security_group_chain,
                        "The security group chain wasn't added")

        regex = re.compile('-A .* -j ACCEPT -p icmp -s 192.168.11.0/24')
        self.assertTrue(len(filter(regex.match, self.out_rules)) > 0,
                        "ICMP acceptance rule wasn't added")

        regex = re.compile('-A .* -j ACCEPT -p icmp -m icmp --icmp-type 8'
                           ' -s 192.168.11.0/24')
        self.assertTrue(len(filter(regex.match, self.out_rules)) > 0,
                        "ICMP Echo Request acceptance rule wasn't added")

        for ip in network_model.fixed_ips():
            if ip['version'] != 4:
                continue
            regex = re.compile('-A .* -j ACCEPT -p tcp -m multiport '
                               '--dports 80:81 -s %s' % ip['address'])
            self.assertTrue(len(filter(regex.match, self.out_rules)) > 0,
                            "TCP port 80/81 acceptance rule wasn't added")
            regex = re.compile('-A .* -j ACCEPT -s %s' % ip['address'])
            self.assertTrue(len(filter(regex.match, self.out_rules)) > 0,
                            "Protocol/port-less acceptance rule wasn't added")

        regex = re.compile('-A .* -j ACCEPT -p tcp '
                           '-m multiport --dports 80:81 -s 192.168.10.0/24')
        self.assertTrue(len(filter(regex.match, self.out_rules)) > 0,
                        "TCP port 80/81 acceptance rule wasn't added")
        db.instance_destroy(admin_ctxt, instance_ref['id'])

    def test_filters_for_instance_with_ip_v6(self):
        self.flags(use_ipv6=True)
        network_info = _fake_network_info(self.stubs, 1)
        rulesv4, rulesv6 = self.fw._filters_for_instance("fake", network_info)
        self.assertEquals(len(rulesv4), 2)
        self.assertEquals(len(rulesv6), 1)

    def test_filters_for_instance_without_ip_v6(self):
        self.flags(use_ipv6=False)
        network_info = _fake_network_info(self.stubs, 1)
        rulesv4, rulesv6 = self.fw._filters_for_instance("fake", network_info)
        self.assertEquals(len(rulesv4), 2)
        self.assertEquals(len(rulesv6), 0)

    def test_multinic_iptables(self):
        ipv4_rules_per_addr = 1
        ipv4_addr_per_network = 2
        ipv6_rules_per_addr = 1
        ipv6_addr_per_network = 1
        networks_count = 5
        instance_ref = self._create_instance_ref()
        network_info = _fake_network_info(self.stubs, networks_count,
                                                      ipv4_addr_per_network)
        ipv4_len = len(self.fw.iptables.ipv4['filter'].rules)
        ipv6_len = len(self.fw.iptables.ipv6['filter'].rules)
        inst_ipv4, inst_ipv6 = self.fw.instance_rules(instance_ref,
                                                      network_info)
        self.fw.prepare_instance_filter(instance_ref, network_info)
        ipv4 = self.fw.iptables.ipv4['filter'].rules
        ipv6 = self.fw.iptables.ipv6['filter'].rules
        ipv4_network_rules = len(ipv4) - len(inst_ipv4) - ipv4_len
        ipv6_network_rules = len(ipv6) - len(inst_ipv6) - ipv6_len
        self.assertEquals(ipv4_network_rules,
                  ipv4_rules_per_addr * ipv4_addr_per_network * networks_count)
        self.assertEquals(ipv6_network_rules,
                  ipv6_rules_per_addr * ipv6_addr_per_network * networks_count)

    def test_do_refresh_security_group_rules(self):
        instance_ref = self._create_instance_ref()
        self.mox.StubOutWithMock(self.fw,
                                 'add_filters_for_instance',
                                 use_mock_anything=True)
        self.fw.prepare_instance_filter(instance_ref, mox.IgnoreArg())
        self.fw.instances[instance_ref['id']] = instance_ref
        self.mox.ReplayAll()
        self.fw.do_refresh_security_group_rules("fake")

    @test.skip_if(missing_libvirt(), "Test requires libvirt")
    def test_unfilter_instance_undefines_nwfilter(self):
        admin_ctxt = context.get_admin_context()

        fakefilter = NWFilterFakes()
        _xml_mock = fakefilter.filterDefineXMLMock
        self.fw.nwfilter._conn.nwfilterDefineXML = _xml_mock
        _lookup_name = fakefilter.nwfilterLookupByName
        self.fw.nwfilter._conn.nwfilterLookupByName = _lookup_name
        instance_ref = self._create_instance_ref()

        network_info = _fake_network_info(self.stubs, 1)
        self.fw.setup_basic_filtering(instance_ref, network_info)
        self.fw.prepare_instance_filter(instance_ref, network_info)
        self.fw.apply_instance_filter(instance_ref, network_info)
        original_filter_count = len(fakefilter.filters)
        self.fw.unfilter_instance(instance_ref, network_info)

        # should undefine just the instance filter
        self.assertEqual(original_filter_count - len(fakefilter.filters), 1)

        db.instance_destroy(admin_ctxt, instance_ref['id'])

    def test_provider_firewall_rules(self):
        # setup basic instance data
        instance_ref = self._create_instance_ref()
        # FRAGILE: peeks at how the firewall names chains
        chain_name = 'inst-%s' % instance_ref['id']

        # create a firewall via setup_basic_filtering like libvirt_conn.spawn
        # should have a chain with 0 rules
        network_info = _fake_network_info(self.stubs, 1)
        self.fw.setup_basic_filtering(instance_ref, network_info)
        self.assertTrue('provider' in self.fw.iptables.ipv4['filter'].chains)
        rules = [rule for rule in self.fw.iptables.ipv4['filter'].rules
                      if rule.chain == 'provider']
        self.assertEqual(0, len(rules))

        admin_ctxt = context.get_admin_context()
        # add a rule and send the update message, check for 1 rule
        provider_fw0 = db.provider_fw_rule_create(admin_ctxt,
                                                  {'protocol': 'tcp',
                                                   'cidr': '10.99.99.99/32',
                                                   'from_port': 1,
                                                   'to_port': 65535})
        self.fw.refresh_provider_fw_rules()
        rules = [rule for rule in self.fw.iptables.ipv4['filter'].rules
                      if rule.chain == 'provider']
        self.assertEqual(1, len(rules))

        # Add another, refresh, and make sure number of rules goes to two
        provider_fw1 = db.provider_fw_rule_create(admin_ctxt,
                                                  {'protocol': 'udp',
                                                   'cidr': '10.99.99.99/32',
                                                   'from_port': 1,
                                                   'to_port': 65535})
        self.fw.refresh_provider_fw_rules()
        rules = [rule for rule in self.fw.iptables.ipv4['filter'].rules
                      if rule.chain == 'provider']
        self.assertEqual(2, len(rules))

        # create the instance filter and make sure it has a jump rule
        self.fw.prepare_instance_filter(instance_ref, network_info)
        self.fw.apply_instance_filter(instance_ref, network_info)
        inst_rules = [rule for rule in self.fw.iptables.ipv4['filter'].rules
                           if rule.chain == chain_name]
        jump_rules = [rule for rule in inst_rules if '-j' in rule.rule]
        provjump_rules = []
        # IptablesTable doesn't make rules unique internally
        for rule in jump_rules:
            if 'provider' in rule.rule and rule not in provjump_rules:
                provjump_rules.append(rule)
        self.assertEqual(1, len(provjump_rules))

        # remove a rule from the db, cast to compute to refresh rule
        db.provider_fw_rule_destroy(admin_ctxt, provider_fw1['id'])
        self.fw.refresh_provider_fw_rules()
        rules = [rule for rule in self.fw.iptables.ipv4['filter'].rules
                      if rule.chain == 'provider']
        self.assertEqual(1, len(rules))


class NWFilterTestCase(test.TestCase):
    def setUp(self):
        super(NWFilterTestCase, self).setUp()

        class Mock(object):
            pass

        self.user_id = 'fake'
        self.project_id = 'fake'
        self.context = context.RequestContext(self.user_id, self.project_id)

        self.fake_libvirt_connection = Mock()

        self.fw = firewall.NWFilterFirewall(
                                         lambda: self.fake_libvirt_connection)

    def test_cidr_rule_nwfilter_xml(self):
        cloud_controller = cloud.CloudController()
        cloud_controller.create_security_group(self.context,
                                               'testgroup',
                                               'test group description')
        cloud_controller.authorize_security_group_ingress(self.context,
                                                          'testgroup',
                                                          from_port='80',
                                                          to_port='81',
                                                          ip_protocol='tcp',
                                                          cidr_ip='0.0.0.0/0')

        security_group = db.security_group_get_by_name(self.context,
                                                       'fake',
                                                       'testgroup')
        self.teardown_security_group()

    def teardown_security_group(self):
        cloud_controller = cloud.CloudController()
        cloud_controller.delete_security_group(self.context, 'testgroup')

    def setup_and_return_security_group(self):
        cloud_controller = cloud.CloudController()
        cloud_controller.create_security_group(self.context,
                                               'testgroup',
                                               'test group description')
        cloud_controller.authorize_security_group_ingress(self.context,
                                                          'testgroup',
                                                          from_port='80',
                                                          to_port='81',
                                                          ip_protocol='tcp',
                                                          cidr_ip='0.0.0.0/0')

        return db.security_group_get_by_name(self.context, 'fake', 'testgroup')

    def _create_instance(self):
        return db.instance_create(self.context,
                                  {'user_id': 'fake',
                                   'project_id': 'fake',
                                   'instance_type_id': 1})

    def _create_instance_type(self, params=None):
        """Create a test instance"""
        if not params:
            params = {}

        context = self.context.elevated()
        inst = {}
        inst['name'] = 'm1.small'
        inst['memory_mb'] = '1024'
        inst['vcpus'] = '1'
        inst['root_gb'] = '10'
        inst['ephemeral_gb'] = '20'
        inst['flavorid'] = '1'
        inst['swap'] = '2048'
        inst['rxtx_factor'] = 1
        inst.update(params)
        return db.instance_type_create(context, inst)['id']

    def test_creates_base_rule_first(self):
        # These come pre-defined by libvirt
        self.defined_filters = ['no-mac-spoofing',
                                'no-ip-spoofing',
                                'no-arp-spoofing',
                                'allow-dhcp-server']

        self.recursive_depends = {}
        for f in self.defined_filters:
            self.recursive_depends[f] = []

        def _filterDefineXMLMock(xml):
            dom = minidom.parseString(xml)
            name = dom.firstChild.getAttribute('name')
            self.recursive_depends[name] = []
            for f in dom.getElementsByTagName('filterref'):
                ref = f.getAttribute('filter')
                self.assertTrue(ref in self.defined_filters,
                                ('%s referenced filter that does ' +
                                'not yet exist: %s') % (name, ref))
                dependencies = [ref] + self.recursive_depends[ref]
                self.recursive_depends[name] += dependencies

            self.defined_filters.append(name)
            return True

        self.fake_libvirt_connection.nwfilterDefineXML = _filterDefineXMLMock

        instance_ref = self._create_instance()
        inst_id = instance_ref['id']
        inst_uuid = instance_ref['uuid']

        def _ensure_all_called(mac):
            instance_filter = 'nova-instance-%s-%s' % (instance_ref['name'],
                                                   mac.translate(None, ':'))
            for required in ['allow-dhcp-server',
                             'no-arp-spoofing', 'no-ip-spoofing',
                             'no-mac-spoofing']:
                self.assertTrue(required in
                                self.recursive_depends[instance_filter],
                                "Instance's filter does not include %s" %
                                required)

        self.security_group = self.setup_and_return_security_group()

        db.instance_add_security_group(self.context, inst_uuid,
                                       self.security_group.id)
        instance = db.instance_get(self.context, inst_id)

        network_info = _fake_network_info(self.stubs, 1)
        # since there is one (network_info) there is one vif
        # pass this vif's mac to _ensure_all_called()
        # to set the instance_filter properly
        mac = network_info[0][1]['mac']

        self.fw.setup_basic_filtering(instance, network_info)
        _ensure_all_called(mac)
        db.instance_remove_security_group(self.context, inst_uuid,
                                          self.security_group.id)
        self.teardown_security_group()
        db.instance_destroy(context.get_admin_context(), instance_ref['id'])

    def test_unfilter_instance_undefines_nwfilters(self):
        admin_ctxt = context.get_admin_context()

        fakefilter = NWFilterFakes()
        self.fw._conn.nwfilterDefineXML = fakefilter.filterDefineXMLMock
        self.fw._conn.nwfilterLookupByName = fakefilter.nwfilterLookupByName

        instance_ref = self._create_instance()
        inst_id = instance_ref['id']
        inst_uuid = instance_ref['uuid']

        self.security_group = self.setup_and_return_security_group()

        db.instance_add_security_group(self.context, inst_uuid,
                                       self.security_group.id)

        instance = db.instance_get(self.context, inst_id)

        network_info = _fake_network_info(self.stubs, 1)
        self.fw.setup_basic_filtering(instance, network_info)
        original_filter_count = len(fakefilter.filters)
        self.fw.unfilter_instance(instance, network_info)
        self.assertEqual(original_filter_count - len(fakefilter.filters), 1)

        db.instance_destroy(admin_ctxt, instance_ref['id'])


class LibvirtUtilsTestCase(test.TestCase):
    def test_get_iscsi_initiator(self):
        self.mox.StubOutWithMock(utils, 'execute')
        initiator = 'fake.initiator.iqn'
        rval = ("junk\nInitiatorName=%s\njunk\n" % initiator, None)
        utils.execute('cat', '/etc/iscsi/initiatorname.iscsi',
                      run_as_root=True).AndReturn(rval)
        # Start test
        self.mox.ReplayAll()
        result = libvirt_utils.get_iscsi_initiator()
        self.assertEqual(initiator, result)

    def test_create_image(self):
        self.mox.StubOutWithMock(utils, 'execute')
        utils.execute('qemu-img', 'create', '-f', 'raw',
                      '/some/path', '10G')
        utils.execute('qemu-img', 'create', '-f', 'qcow2',
                      '/some/stuff', '1234567891234')
        # Start test
        self.mox.ReplayAll()
        libvirt_utils.create_image('raw', '/some/path', '10G')
        libvirt_utils.create_image('qcow2', '/some/stuff', '1234567891234')

    def test_create_cow_image(self):
        self.mox.StubOutWithMock(utils, 'execute')
        utils.execute('qemu-img', 'create', '-f', 'qcow2',
                      '-o', 'cluster_size=2M,backing_file=/some/path',
                      '/the/new/cow')
        # Start test
        self.mox.ReplayAll()
        libvirt_utils.create_cow_image('/some/path', '/the/new/cow')

    def test_get_disk_size(self):
        self.mox.StubOutWithMock(utils, 'execute')
        utils.execute('qemu-img',
                      'info',
                      '/some/path').AndReturn(('''image: 00000001
file format: raw
virtual size: 4.4M (4592640 bytes)
disk size: 4.4M''', ''))

        # Start test
        self.mox.ReplayAll()
        self.assertEquals(libvirt_utils.get_disk_size('/some/path'), 4592640)

    def test_copy_image(self):
        dst_fd, dst_path = tempfile.mkstemp()
        try:
            os.close(dst_fd)

            src_fd, src_path = tempfile.mkstemp()
            try:
                with os.fdopen(src_fd, 'w') as fp:
                    fp.write('canary')

                libvirt_utils.copy_image(src_path, dst_path)
                with open(dst_path, 'r') as fp:
                    self.assertEquals(fp.read(), 'canary')
            finally:
                os.unlink(src_path)
        finally:
            os.unlink(dst_path)

    def test_mkfs(self):
        self.mox.StubOutWithMock(utils, 'execute')
        utils.execute('mkfs', '-t', 'ext4', '/my/block/dev')
        utils.execute('mkswap', '/my/swap/block/dev')
        self.mox.ReplayAll()

        libvirt_utils.mkfs('ext4', '/my/block/dev')
        libvirt_utils.mkfs('swap', '/my/swap/block/dev')

    def test_ensure_tree(self):
        with utils.tempdir() as tmpdir:
            testdir = '%s/foo/bar/baz' % (tmpdir,)
            libvirt_utils.ensure_tree(testdir)
            self.assertTrue(os.path.isdir(testdir))

    def test_write_to_file(self):
        dst_fd, dst_path = tempfile.mkstemp()
        try:
            os.close(dst_fd)

            libvirt_utils.write_to_file(dst_path, 'hello')
            with open(dst_path, 'r') as fp:
                self.assertEquals(fp.read(), 'hello')
        finally:
            os.unlink(dst_path)

    def test_write_to_file_with_umask(self):
        dst_fd, dst_path = tempfile.mkstemp()
        try:
            os.close(dst_fd)
            os.unlink(dst_path)

            libvirt_utils.write_to_file(dst_path, 'hello', umask=0277)
            with open(dst_path, 'r') as fp:
                self.assertEquals(fp.read(), 'hello')
            mode = os.stat(dst_path).st_mode
            self.assertEquals(mode & 0277, 0)
        finally:
            os.unlink(dst_path)

    def test_chown(self):
        self.mox.StubOutWithMock(utils, 'execute')
        utils.execute('chown', 'soren', '/some/path', run_as_root=True)
        self.mox.ReplayAll()
        libvirt_utils.chown('/some/path', 'soren')

    def test_extract_snapshot(self):
        self.mox.StubOutWithMock(utils, 'execute')
        utils.execute('qemu-img', 'convert', '-f', 'qcow2', '-O', 'raw',
                      '-s', 'snap1', '/path/to/disk/image', '/extracted/snap')

        # Start test
        self.mox.ReplayAll()
        libvirt_utils.extract_snapshot('/path/to/disk/image', 'qcow2',
                                       'snap1', '/extracted/snap', 'raw')

    def test_load_file(self):
        dst_fd, dst_path = tempfile.mkstemp()
        try:
            os.close(dst_fd)

            # We have a test for write_to_file. If that is sound, this suffices
            libvirt_utils.write_to_file(dst_path, 'hello')
            self.assertEquals(libvirt_utils.load_file(dst_path), 'hello')
        finally:
            os.unlink(dst_path)

    def test_file_open(self):
        dst_fd, dst_path = tempfile.mkstemp()
        try:
            os.close(dst_fd)

            # We have a test for write_to_file. If that is sound, this suffices
            libvirt_utils.write_to_file(dst_path, 'hello')
            with libvirt_utils.file_open(dst_path, 'r') as fp:
                self.assertEquals(fp.read(), 'hello')
        finally:
            os.unlink(dst_path)

    def test_get_fs_info(self):

        class FakeStatResult(object):

            def __init__(self):
                self.f_bsize = 4096
                self.f_frsize = 4096
                self.f_blocks = 2000
                self.f_bfree = 1000
                self.f_bavail = 900
                self.f_files = 2000
                self.f_ffree = 1000
                self.f_favail = 900
                self.f_flag = 4096
                self.f_namemax = 255

        self.path = None

        def fake_statvfs(path):
            self.path = path
            return FakeStatResult()

        self.stubs.Set(os, 'statvfs', fake_statvfs)

        fs_info = libvirt_utils.get_fs_info('/some/file/path')
        self.assertEquals('/some/file/path', self.path)
        self.assertEquals(8192000, fs_info['total'])
        self.assertEquals(3686400, fs_info['free'])
        self.assertEquals(4096000, fs_info['used'])

    def test_fetch_image(self):
        self.mox.StubOutWithMock(images, 'fetch_to_raw')

        context = 'opaque context'
        target = '/tmp/targetfile'
        image_id = '4'
        user_id = 'fake'
        project_id = 'fake'
        images.fetch_to_raw(context, image_id, target, user_id, project_id)

        self.mox.ReplayAll()
        libvirt_utils.fetch_image(context, target, image_id,
                                  user_id, project_id)


class LibvirtConnectionTestCase(test.TestCase):
    """Test for nova.virt.libvirt.connection.LibvirtConnection."""
    def setUp(self):
        super(LibvirtConnectionTestCase, self).setUp()
        self.libvirtconnection = connection.LibvirtConnection(read_only=True)

    def _create_instance(self, params=None):
        """Create a test instance"""
        if not params:
            params = {}

        inst = {}
        inst['image_ref'] = '1'
        inst['reservation_id'] = 'r-fakeres'
        inst['launch_time'] = '10'
        inst['user_id'] = 'fake'
        inst['project_id'] = 'fake'
        type_id = instance_types.get_instance_type_by_name('m1.tiny')['id']
        inst['instance_type_id'] = type_id
        inst['ami_launch_index'] = 0
        inst['host'] = 'host1'
        inst['root_gb'] = 10
        inst['ephemeral_gb'] = 20
        inst['config_drive'] = 1
        inst['kernel_id'] = 2
        inst['ramdisk_id'] = 3
        inst['config_drive_id'] = 1
        inst['key_data'] = 'ABCDEFG'

        inst.update(params)
        return db.instance_create(context.get_admin_context(), inst)

    def test_migrate_disk_and_power_off_exception(self):
        """Test for nova.virt.libvirt.connection.LivirtConnection
        .migrate_disk_and_power_off. """

        self.counter = 0

        def fake_get_instance_disk_info(instance):
            return '[]'

        def fake_destroy(instance, network_info, cleanup=True):
            pass

        def fake_get_host_ip_addr():
            return '10.0.0.1'

        def fake_execute(*args, **kwargs):
            self.counter += 1
            if self.counter == 1:
                assert False, "intentional failure"

        def fake_os_path_exists(path):
            return True

        self.stubs.Set(self.libvirtconnection, 'get_instance_disk_info',
                       fake_get_instance_disk_info)
        self.stubs.Set(self.libvirtconnection, '_destroy', fake_destroy)
        self.stubs.Set(self.libvirtconnection, 'get_host_ip_addr',
                       fake_get_host_ip_addr)
        self.stubs.Set(utils, 'execute', fake_execute)
        self.stubs.Set(os.path, 'exists', fake_os_path_exists)

        ins_ref = self._create_instance()

        self.assertRaises(AssertionError,
                          self.libvirtconnection.migrate_disk_and_power_off,
                          None, ins_ref, '10.0.0.2', None, None)

    def test_migrate_disk_and_power_off(self):
        """Test for nova.virt.libvirt.connection.LivirtConnection
        .migrate_disk_and_power_off. """

        disk_info = [{'type': 'qcow2', 'path': '/test/disk',
                      'virt_disk_size': '10737418240',
                      'backing_file': '/base/disk',
                      'disk_size':'83886080'},
                     {'type': 'raw', 'path': '/test/disk.local',
                      'virt_disk_size': '10737418240',
                      'backing_file': '/base/disk.local',
                      'disk_size':'83886080'}]
        disk_info_text = utils.dumps(disk_info)

        def fake_get_instance_disk_info(instance):
            return disk_info_text

        def fake_destroy(instance, network_info, cleanup=True):
            pass

        def fake_get_host_ip_addr():
            return '10.0.0.1'

        def fake_execute(*args, **kwargs):
            pass

        self.stubs.Set(self.libvirtconnection, 'get_instance_disk_info',
                       fake_get_instance_disk_info)
        self.stubs.Set(self.libvirtconnection, '_destroy', fake_destroy)
        self.stubs.Set(self.libvirtconnection, 'get_host_ip_addr',
                       fake_get_host_ip_addr)
        self.stubs.Set(utils, 'execute', fake_execute)

        ins_ref = self._create_instance()
        """ dest is different host case """
        out = self.libvirtconnection.migrate_disk_and_power_off(
               None, ins_ref, '10.0.0.2', None, None)
        self.assertEquals(out, disk_info_text)

        """ dest is same host case """
        out = self.libvirtconnection.migrate_disk_and_power_off(
               None, ins_ref, '10.0.0.1', None, None)
        self.assertEquals(out, disk_info_text)

    def test_wait_for_running(self):
        """Test for nova.virt.libvirt.connection.LivirtConnection
        ._wait_for_running. """

        def fake_get_info(instance):
            if instance['name'] == "not_found":
                raise exception.NotFound
            elif instance['name'] == "running":
                return {'state': power_state.RUNNING}
            else:
                return {'state': power_state.SHUTOFF}

        self.stubs.Set(self.libvirtconnection, 'get_info',
                       fake_get_info)

        """ instance not found case """
        self.assertRaises(utils.LoopingCallDone,
                self.libvirtconnection._wait_for_running,
                    {'name': 'not_found',
                     'uuid': 'not_found_uuid'})

        """ instance is running case """
        self.assertRaises(utils.LoopingCallDone,
                self.libvirtconnection._wait_for_running,
                    {'name': 'running',
                     'uuid': 'running_uuid'})

        """ else case """
        self.libvirtconnection._wait_for_running({'name': 'else',
                                                  'uuid': 'other_uuid'})

    def test_finish_migration(self):
        """Test for nova.virt.libvirt.connection.LivirtConnection
        .finish_migration. """

        disk_info = [{'type': 'qcow2', 'path': '/test/disk',
                      'local_gb': 10, 'backing_file': '/base/disk'},
                     {'type': 'raw', 'path': '/test/disk.local',
                      'local_gb': 10, 'backing_file': '/base/disk.local'}]
        disk_info_text = utils.dumps(disk_info)

        def fake_extend(path, size):
            pass

        def fake_to_xml(instance, network_info):
            return ""

        def fake_plug_vifs(instance, network_info):
            pass

        def fake_create_image(context, inst, libvirt_xml, suffix='',
                      disk_images=None, network_info=None,
                      block_device_info=None):
            pass

        def fake_create_new_domain(xml):
            return None

        def fake_execute(*args, **kwargs):
            pass

        self.flags(use_cow_images=True)
        self.stubs.Set(connection.disk, 'extend', fake_extend)
        self.stubs.Set(self.libvirtconnection, 'to_xml', fake_to_xml)
        self.stubs.Set(self.libvirtconnection, 'plug_vifs', fake_plug_vifs)
        self.stubs.Set(self.libvirtconnection, '_create_image',
                       fake_create_image)
        self.stubs.Set(self.libvirtconnection, '_create_new_domain',
                       fake_create_new_domain)
        self.stubs.Set(utils, 'execute', fake_execute)
        fw = base_firewall.NoopFirewallDriver()
        self.stubs.Set(self.libvirtconnection, 'firewall_driver', fw)

        ins_ref = self._create_instance()

        ref = self.libvirtconnection.finish_migration(
                      context.get_admin_context(), None, ins_ref,
                      disk_info_text, None, None, None)
        self.assertTrue(isinstance(ref, eventlet.event.Event))

    def test_finish_revert_migration(self):
        """Test for nova.virt.libvirt.connection.LivirtConnection
        .finish_revert_migration. """

        def fake_execute(*args, **kwargs):
            pass

        def fake_plug_vifs(instance, network_info):
            pass

        def fake_create_new_domain(xml):
            return None

        self.stubs.Set(self.libvirtconnection, 'plug_vifs', fake_plug_vifs)
        self.stubs.Set(utils, 'execute', fake_execute)
        fw = base_firewall.NoopFirewallDriver()
        self.stubs.Set(self.libvirtconnection, 'firewall_driver', fw)
        self.stubs.Set(self.libvirtconnection, '_create_new_domain',
                       fake_create_new_domain)

        with utils.tempdir() as tmpdir:
            self.flags(instances_path=tmpdir)
            ins_ref = self._create_instance()
            os.mkdir(os.path.join(tmpdir, ins_ref['name']))
            libvirt_xml_path = os.path.join(tmpdir,
                                            ins_ref['name'],
                                            'libvirt.xml')
            f = open(libvirt_xml_path, 'w')
            f.close()

            ref = self.libvirtconnection.finish_revert_migration(ins_ref, None)
            self.assertTrue(isinstance(ref, eventlet.event.Event))
<<<<<<< HEAD


class LibvirtNonblockingTestCase(test.TestCase):
    """Test libvirt_nonblocking option"""

=======


class LibvirtNonblockingTestCase(test.TestCase):
    """Test libvirt_nonblocking option"""

>>>>>>> cb7989e6
    def setUp(self):
        super(LibvirtNonblockingTestCase, self).setUp()
        self.flags(libvirt_nonblocking=True, libvirt_uri="test:///default")

    def tearDown(self):
        super(LibvirtNonblockingTestCase, self).tearDown()

    @test.skip_if(missing_libvirt(), "Test requires libvirt")
    def test_connection_to_primitive(self):
        """Test bug 962840"""
        import nova.virt.libvirt.connection
        connection = nova.virt.libvirt.connection.get_connection('')
        utils.to_primitive(connection._conn, convert_instances=True)<|MERGE_RESOLUTION|>--- conflicted
+++ resolved
@@ -258,60 +258,6 @@
         connection_info['data']['auth_username'] = user
         connection_info['data']['secret_type'] = secret_type
         connection_info['data']['secret_uuid'] = uuid
-
-        mount_device = "vde"
-        conf = libvirt_driver.connect_volume(connection_info, mount_device)
-        tree = conf.format_dom()
-        self.assertEqual(tree.get('type'), 'network')
-        self.assertEqual(tree.find('./source').get('protocol'), 'rbd')
-        rbd_name = '%s/%s' % (FLAGS.rbd_pool, name)
-        self.assertEqual(tree.find('./source').get('name'), rbd_name)
-        self.assertEqual(tree.find('./auth').get('username'), user)
-        self.assertEqual(tree.find('./auth/secret').get('type'), secret_type)
-        self.assertEqual(tree.find('./auth/secret').get('uuid'), uuid)
-        libvirt_driver.disconnect_volume(connection_info, mount_device)
-        connection_info = vol_driver.terminate_connection(vol, self.connr)
-
-    def test_libvirt_rbd_driver_auth_disabled(self):
-        vol_driver = volume_driver.RBDDriver()
-        libvirt_driver = volume.LibvirtNetVolumeDriver(self.fake_conn)
-        name = 'volume-00000001'
-        vol = {'id': 1, 'name': name}
-        connection_info = vol_driver.initialize_connection(vol, self.connr)
-        uuid = '875a8070-d0b9-4949-8b31-104d125c9a64'
-        user = 'foo'
-        secret_type = 'ceph'
-        connection_info['data']['auth_enabled'] = False
-        connection_info['data']['auth_username'] = user
-        connection_info['data']['secret_type'] = secret_type
-        connection_info['data']['secret_uuid'] = uuid
-
-        mount_device = "vde"
-        conf = libvirt_driver.connect_volume(connection_info, mount_device)
-        tree = conf.format_dom()
-        self.assertEqual(tree.get('type'), 'network')
-        self.assertEqual(tree.find('./source').get('protocol'), 'rbd')
-        rbd_name = '%s/%s' % (FLAGS.rbd_pool, name)
-        self.assertEqual(tree.find('./source').get('name'), rbd_name)
-<<<<<<< HEAD
-=======
-        self.assertEqual(tree.find('./source/auth'), None)
-        libvirt_driver.disconnect_volume(connection_info, mount_device)
-        connection_info = vol_driver.terminate_connection(vol, self.connr)
-
-    def test_libvirt_rbd_driver_auth_enabled(self):
-        vol_driver = volume_driver.RBDDriver()
-        libvirt_driver = volume.LibvirtNetVolumeDriver(self.fake_conn)
-        name = 'volume-00000001'
-        vol = {'id': 1, 'name': name}
-        connection_info = vol_driver.initialize_connection(vol, self.connr)
-        uuid = '875a8070-d0b9-4949-8b31-104d125c9a64'
-        user = 'foo'
-        secret_type = 'ceph'
-        connection_info['data']['auth_enabled'] = True
-        connection_info['data']['auth_username'] = user
-        connection_info['data']['secret_type'] = secret_type
-        connection_info['data']['secret_uuid'] = uuid
         mount_device = "vde"
         xml = libvirt_driver.connect_volume(connection_info, mount_device)
         tree = ElementTree.fromstring(xml)
@@ -345,7 +291,6 @@
         self.assertEqual(tree.find('./source').get('protocol'), 'rbd')
         rbd_name = '%s/%s' % (FLAGS.rbd_pool, name)
         self.assertEqual(tree.find('./source').get('name'), rbd_name)
->>>>>>> cb7989e6
         self.assertEqual(tree.find('./auth'), None)
         libvirt_driver.disconnect_volume(connection_info, mount_device)
         connection_info = vol_driver.terminate_connection(vol, self.connr)
@@ -1026,12 +971,8 @@
             return directio_supported
 
         self.stubs.Set(connection.LibvirtConnection,
-<<<<<<< HEAD
-            '_supports_direct_io', connection_supports_direct_io_stub)
-=======
                        '_supports_direct_io',
                        connection_supports_direct_io_stub)
->>>>>>> cb7989e6
 
         user_context = context.RequestContext(self.user_id, self.project_id)
         instance_ref = db.instance_create(user_context, self.test_instance)
@@ -2644,19 +2585,11 @@
 
             ref = self.libvirtconnection.finish_revert_migration(ins_ref, None)
             self.assertTrue(isinstance(ref, eventlet.event.Event))
-<<<<<<< HEAD
 
 
 class LibvirtNonblockingTestCase(test.TestCase):
     """Test libvirt_nonblocking option"""
 
-=======
-
-
-class LibvirtNonblockingTestCase(test.TestCase):
-    """Test libvirt_nonblocking option"""
-
->>>>>>> cb7989e6
     def setUp(self):
         super(LibvirtNonblockingTestCase, self).setUp()
         self.flags(libvirt_nonblocking=True, libvirt_uri="test:///default")
