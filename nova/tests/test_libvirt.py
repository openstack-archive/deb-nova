# vim: tabstop=4 shiftwidth=4 softtabstop=4
#
#    Copyright 2010 OpenStack Foundation
#    Copyright 2012 University Of Minho
#
#    Licensed under the Apache License, Version 2.0 (the "License"); you may
#    not use this file except in compliance with the License. You may obtain
#    a copy of the License at
#
#         http://www.apache.org/licenses/LICENSE-2.0
#
#    Unless required by applicable law or agreed to in writing, software
#    distributed under the License is distributed on an "AS IS" BASIS, WITHOUT
#    WARRANTIES OR CONDITIONS OF ANY KIND, either express or implied. See the
#    License for the specific language governing permissions and limitations
#    under the License.

import copy
import errno
import eventlet
import fixtures
import json
import mox
import os
import re
import shutil
import tempfile

from lxml import etree
from oslo.config import cfg
from xml.dom import minidom

from nova.api.ec2 import cloud
from nova.compute import instance_types
from nova.compute import power_state
from nova.compute import task_states
from nova.compute import vm_mode
from nova.compute import vm_states
from nova import context
from nova import db
from nova import exception
from nova.openstack.common import fileutils
from nova.openstack.common import importutils
from nova.openstack.common import jsonutils
from nova.openstack.common import log as logging
from nova.openstack.common import uuidutils
from nova import test
from nova.tests import fake_libvirt_utils
from nova.tests import fake_network
import nova.tests.image.fake
from nova.tests import matchers
from nova import utils
from nova import version
from nova.virt.disk import api as disk
from nova.virt import driver
from nova.virt import event as virtevent
from nova.virt import fake
from nova.virt import firewall as base_firewall
from nova.virt import images
from nova.virt.libvirt import blockinfo
from nova.virt.libvirt import config as vconfig
from nova.virt.libvirt import driver as libvirt_driver
from nova.virt.libvirt import firewall
from nova.virt.libvirt import imagebackend
from nova.virt.libvirt import utils as libvirt_utils
from nova.virt import netutils

try:
    import libvirt
except ImportError:
    import nova.tests.fakelibvirt as libvirt
libvirt_driver.libvirt = libvirt


CONF = cfg.CONF
CONF.import_opt('compute_manager', 'nova.service')
CONF.import_opt('host', 'nova.netconf')
CONF.import_opt('my_ip', 'nova.netconf')
CONF.import_opt('base_dir_name', 'nova.virt.libvirt.imagecache')
LOG = logging.getLogger(__name__)

_fake_network_info = fake_network.fake_get_instance_nw_info
_fake_stub_out_get_nw_info = fake_network.stub_out_nw_api_get_instance_nw_info
_ipv4_like = fake_network.ipv4_like


def _concurrency(signal, wait, done, target):
    signal.send()
    wait.wait()
    done.send()


class FakeVirDomainSnapshot(object):

    def __init__(self, dom=None):
        self.dom = dom

    def delete(self, flags):
        pass


class FakeVirtDomain(object):

    def __init__(self, fake_xml=None, uuidstr=None):
        self.uuidstr = uuidstr
        if fake_xml:
            self._fake_dom_xml = fake_xml
        else:
            self._fake_dom_xml = """
                <domain type='kvm'>
                    <devices>
                        <disk type='file'>
                            <source file='filename'/>
                        </disk>
                    </devices>
                </domain>
            """

    def name(self):
        return "fake-domain %s" % self

    def info(self):
        return [power_state.RUNNING, None, None, None, None]

    def create(self):
        pass

    def managedSave(self, *args):
        pass

    def createWithFlags(self, launch_flags):
        pass

    def XMLDesc(self, *args):
        return self._fake_dom_xml

<<<<<<< HEAD

class LibvirtVolumeTestCase(test.TestCase):

    def setUp(self):
        super(LibvirtVolumeTestCase, self).setUp()
        self.executes = []

        def fake_execute(*cmd, **kwargs):
            self.executes.append(cmd)
            return None, None

        self.stubs.Set(utils, 'execute', fake_execute)

        class FakeLibvirtConnection(object):
            def __init__(self, hyperv="QEMU"):
                self.hyperv = hyperv

            def get_hypervisor_type(self):
                return self.hyperv

            def get_all_block_devices(self):
                return []

        self.fake_conn = FakeLibvirtConnection()
        self.connr = {
            'ip': '127.0.0.1',
            'initiator': 'fake_initiator'
        }

    def test_libvirt_iscsi_driver(self):
        # NOTE(vish) exists is to make driver assume connecting worked
        self.stubs.Set(os.path, 'exists', lambda x: True)
        vol_driver = volume_driver.ISCSIDriver()
        libvirt_driver = volume.LibvirtISCSIVolumeDriver(self.fake_conn)
        location = '10.0.2.15:3260'
        name = 'volume-00000001'
        iqn = 'iqn.2010-10.org.openstack:%s' % name
        vol = {'id': 1,
               'name': name,
               'provider_auth': None,
               'provider_location': '%s,fake %s' % (location, iqn)}
        connection_info = vol_driver.initialize_connection(vol, self.connr)
        mount_device = "vde"
        xml = libvirt_driver.connect_volume(connection_info, mount_device)
        tree = ElementTree.fromstring(xml)
        dev_str = '/dev/disk/by-path/ip-%s-iscsi-%s-lun-0' % (location, iqn)
        self.assertEqual(tree.get('type'), 'block')
        self.assertEqual(tree.find('./source').get('dev'), dev_str)
        libvirt_driver.disconnect_volume(connection_info, mount_device)
        connection_info = vol_driver.terminate_connection(vol, self.connr)
        expected_commands = [('iscsiadm', '-m', 'node', '-T', iqn,
                              '-p', location),
                             ('iscsiadm', '-m', 'node', '-T', iqn,
                              '-p', location, '--login'),
                             ('iscsiadm', '-m', 'node', '-T', iqn,
                              '-p', location, '--op', 'update',
                              '-n', 'node.startup', '-v', 'automatic'),
                             ('iscsiadm', '-m', 'node', '-T', iqn,
                              '-p', location, '--op', 'update',
                              '-n', 'node.startup', '-v', 'manual'),
                             ('iscsiadm', '-m', 'node', '-T', iqn,
                              '-p', location, '--logout'),
                             ('iscsiadm', '-m', 'node', '-T', iqn,
                              '-p', location, '--op', 'delete')]
        self.assertEqual(self.executes, expected_commands)

    def test_libvirt_iscsi_driver_still_in_use(self):
        # NOTE(vish) exists is to make driver assume connecting worked
        self.stubs.Set(os.path, 'exists', lambda x: True)
        vol_driver = volume_driver.ISCSIDriver()
        libvirt_driver = volume.LibvirtISCSIVolumeDriver(self.fake_conn)
        location = '10.0.2.15:3260'
        name = 'volume-00000001'
        iqn = 'iqn.2010-10.org.openstack:%s' % name
        devs = ['/dev/disk/by-path/ip-%s-iscsi-%s-lun-1' % (location, iqn)]
        self.stubs.Set(self.fake_conn, 'get_all_block_devices', lambda: devs)
        vol = {'id': 1,
               'name': name,
               'provider_auth': None,
               'provider_location': '%s,fake %s' % (location, iqn)}
        connection_info = vol_driver.initialize_connection(vol, self.connr)
        mount_device = "vde"
        xml = libvirt_driver.connect_volume(connection_info, mount_device)
        tree = ElementTree.fromstring(xml)
        dev_str = '/dev/disk/by-path/ip-%s-iscsi-%s-lun-0' % (location, iqn)
        self.assertEqual(tree.get('type'), 'block')
        self.assertEqual(tree.find('./source').get('dev'), dev_str)
        libvirt_driver.disconnect_volume(connection_info, mount_device)
        connection_info = vol_driver.terminate_connection(vol, self.connr)
        expected_commands = [('iscsiadm', '-m', 'node', '-T', iqn,
                              '-p', location),
                             ('iscsiadm', '-m', 'node', '-T', iqn,
                              '-p', location, '--login'),
                             ('iscsiadm', '-m', 'node', '-T', iqn,
                              '-p', location, '--op', 'update',
                              '-n', 'node.startup', '-v', 'automatic')]
        self.assertEqual(self.executes, expected_commands)

    def test_libvirt_sheepdog_driver(self):
        vol_driver = volume_driver.SheepdogDriver()
        libvirt_driver = volume.LibvirtNetVolumeDriver(self.fake_conn)
        name = 'volume-00000001'
        vol = {'id': 1, 'name': name}
        connection_info = vol_driver.initialize_connection(vol, self.connr)
        mount_device = "vde"
        xml = libvirt_driver.connect_volume(connection_info, mount_device)
        tree = ElementTree.fromstring(xml)
        self.assertEqual(tree.get('type'), 'network')
        self.assertEqual(tree.find('./source').get('protocol'), 'sheepdog')
        self.assertEqual(tree.find('./source').get('name'), name)
        libvirt_driver.disconnect_volume(connection_info, mount_device)
        connection_info = vol_driver.terminate_connection(vol, self.connr)

    def test_libvirt_rbd_driver(self):
        vol_driver = volume_driver.RBDDriver()
        libvirt_driver = volume.LibvirtNetVolumeDriver(self.fake_conn)
        name = 'volume-00000001'
        vol = {'id': 1, 'name': name}
        connection_info = vol_driver.initialize_connection(vol, self.connr)
        mount_device = "vde"
        xml = libvirt_driver.connect_volume(connection_info, mount_device)
        tree = ElementTree.fromstring(xml)
        self.assertEqual(tree.get('type'), 'network')
        self.assertEqual(tree.find('./source').get('protocol'), 'rbd')
        rbd_name = '%s/%s' % (FLAGS.rbd_pool, name)
        self.assertEqual(tree.find('./source').get('name'), rbd_name)
        self.assertEqual(tree.find('./source/auth'), None)
        libvirt_driver.disconnect_volume(connection_info, mount_device)
        connection_info = vol_driver.terminate_connection(vol, self.connr)

    def test_libvirt_rbd_driver_auth_enabled(self):
        vol_driver = volume_driver.RBDDriver()
        libvirt_driver = volume.LibvirtNetVolumeDriver(self.fake_conn)
        name = 'volume-00000001'
        vol = {'id': 1, 'name': name}
        connection_info = vol_driver.initialize_connection(vol, self.connr)
        uuid = '875a8070-d0b9-4949-8b31-104d125c9a64'
        user = 'foo'
        secret_type = 'ceph'
        connection_info['data']['auth_enabled'] = True
        connection_info['data']['auth_username'] = user
        connection_info['data']['secret_type'] = secret_type
        connection_info['data']['secret_uuid'] = uuid
        mount_device = "vde"
        xml = libvirt_driver.connect_volume(connection_info, mount_device)
        tree = ElementTree.fromstring(xml)
        self.assertEqual(tree.get('type'), 'network')
        self.assertEqual(tree.find('./source').get('protocol'), 'rbd')
        rbd_name = '%s/%s' % (FLAGS.rbd_pool, name)
        self.assertEqual(tree.find('./source').get('name'), rbd_name)
        self.assertEqual(tree.find('./auth').get('username'), user)
        self.assertEqual(tree.find('./auth/secret').get('type'), secret_type)
        self.assertEqual(tree.find('./auth/secret').get('uuid'), uuid)
        libvirt_driver.disconnect_volume(connection_info, mount_device)
        connection_info = vol_driver.terminate_connection(vol, self.connr)

    def test_libvirt_rbd_driver_auth_disabled(self):
        vol_driver = volume_driver.RBDDriver()
        libvirt_driver = volume.LibvirtNetVolumeDriver(self.fake_conn)
        name = 'volume-00000001'
        vol = {'id': 1, 'name': name}
        connection_info = vol_driver.initialize_connection(vol, self.connr)
        uuid = '875a8070-d0b9-4949-8b31-104d125c9a64'
        user = 'foo'
        secret_type = 'ceph'
        connection_info['data']['auth_enabled'] = False
        connection_info['data']['auth_username'] = user
        connection_info['data']['secret_type'] = secret_type
        connection_info['data']['secret_uuid'] = uuid
        mount_device = "vde"
        xml = libvirt_driver.connect_volume(connection_info, mount_device)
        tree = ElementTree.fromstring(xml)
        self.assertEqual(tree.get('type'), 'network')
        self.assertEqual(tree.find('./source').get('protocol'), 'rbd')
        rbd_name = '%s/%s' % (FLAGS.rbd_pool, name)
        self.assertEqual(tree.find('./source').get('name'), rbd_name)
        self.assertEqual(tree.find('./auth'), None)
        libvirt_driver.disconnect_volume(connection_info, mount_device)
        connection_info = vol_driver.terminate_connection(vol, self.connr)

    def test_libvirt_lxc_volume(self):
        self.stubs.Set(os.path, 'exists', lambda x: True)
        vol_driver = volume_driver.ISCSIDriver()
        libvirt_driver = volume.LibvirtISCSIVolumeDriver(self.fake_conn)
        location = '10.0.2.15:3260'
        name = 'volume-00000001'
        iqn = 'iqn.2010-10.org.openstack:%s' % name
        vol = {'id': 1,
               'name': name,
               'provider_auth': None,
               'provider_location': '%s,fake %s' % (location, iqn)}
        connection_info = vol_driver.initialize_connection(vol, self.connr)
        mount_device = "vde"
        xml = libvirt_driver.connect_volume(connection_info, mount_device)
        tree = ElementTree.fromstring(xml)
        dev_str = '/dev/disk/by-path/ip-%s-iscsi-%s-lun-0' % (location, iqn)
        self.assertEqual(tree.get('type'), 'block')
        self.assertEqual(tree.find('./source').get('dev'), dev_str)
        libvirt_driver.disconnect_volume(connection_info, mount_device)
        connection_info = vol_driver.terminate_connection(vol, self.connr)
=======
    def UUIDString(self):
        return self.uuidstr
>>>>>>> f118602f


class CacheConcurrencyTestCase(test.TestCase):
    def setUp(self):
        super(CacheConcurrencyTestCase, self).setUp()

        self.flags(instances_path=self.useFixture(fixtures.TempDir()).path)

        # utils.synchronized() will create the lock_path for us if it
        # doesn't already exist. It will also delete it when it's done,
        # which can cause race conditions with the multiple threads we
        # use for tests. So, create the path here so utils.synchronized()
        # won't delete it out from under one of the threads.
        self.lock_path = os.path.join(CONF.instances_path, 'locks')
        fileutils.ensure_tree(self.lock_path)

        def fake_exists(fname):
<<<<<<< HEAD
            basedir = os.path.join(FLAGS.instances_path, FLAGS.base_dir_name)
            if fname == basedir:
=======
            basedir = os.path.join(CONF.instances_path, CONF.base_dir_name)
            if fname == basedir or fname == self.lock_path:
>>>>>>> f118602f
                return True
            return False

        def fake_execute(*args, **kwargs):
            pass

        def fake_extend(image, size):
            pass

        self.stubs.Set(os.path, 'exists', fake_exists)
        self.stubs.Set(utils, 'execute', fake_execute)
        self.stubs.Set(imagebackend.disk, 'extend', fake_extend)
        self.useFixture(fixtures.MonkeyPatch(
            'nova.virt.libvirt.imagebackend.libvirt_utils',
            fake_libvirt_utils))

    def test_same_fname_concurrency(self):
        # Ensures that the same fname cache runs at a sequentially.
        uuid = uuidutils.generate_uuid()

        backend = imagebackend.Backend(False)
        wait1 = eventlet.event.Event()
        done1 = eventlet.event.Event()
        sig1 = eventlet.event.Event()
        thr1 = eventlet.spawn(backend.image({'name': 'instance',
                                             'uuid': uuid},
                                            'name').cache,
                _concurrency, 'fname', None,
                signal=sig1, wait=wait1, done=done1)
        eventlet.sleep(0)
        # Thread 1 should run before thread 2.
        sig1.wait()

        wait2 = eventlet.event.Event()
        done2 = eventlet.event.Event()
        sig2 = eventlet.event.Event()
        thr2 = eventlet.spawn(backend.image({'name': 'instance',
                                             'uuid': uuid},
                                            'name').cache,
                _concurrency, 'fname', None,
                signal=sig2, wait=wait2, done=done2)

        wait2.send()
        eventlet.sleep(0)
        try:
            self.assertFalse(done2.ready())
        finally:
            wait1.send()
        done1.wait()
        eventlet.sleep(0)
        self.assertTrue(done2.ready())
        # Wait on greenthreads to assert they didn't raise exceptions
        # during execution
        thr1.wait()
        thr2.wait()

    def test_different_fname_concurrency(self):
        # Ensures that two different fname caches are concurrent.
        uuid = uuidutils.generate_uuid()

        backend = imagebackend.Backend(False)
        wait1 = eventlet.event.Event()
        done1 = eventlet.event.Event()
        sig1 = eventlet.event.Event()
        thr1 = eventlet.spawn(backend.image({'name': 'instance',
                                             'uuid': uuid},
                                            'name').cache,
                _concurrency, 'fname2', None,
                signal=sig1, wait=wait1, done=done1)
        eventlet.sleep(0)
        # Thread 1 should run before thread 2.
        sig1.wait()

        wait2 = eventlet.event.Event()
        done2 = eventlet.event.Event()
        sig2 = eventlet.event.Event()
        thr2 = eventlet.spawn(backend.image({'name': 'instance',
                                             'uuid': uuid},
                                            'name').cache,
                _concurrency, 'fname1', None,
                signal=sig2, wait=wait2, done=done2)
        eventlet.sleep(0)
        # Wait for thread 2 to start.
        sig2.wait()

        wait2.send()
        eventlet.sleep(0)
        try:
            self.assertTrue(done2.ready())
        finally:
            wait1.send()
            eventlet.sleep(0)
        # Wait on greenthreads to assert they didn't raise exceptions
        # during execution
        thr1.wait()
        thr2.wait()


class FakeVolumeDriver(object):
    def __init__(self, *args, **kwargs):
        pass

    def attach_volume(self, *args):
        pass

    def detach_volume(self, *args):
        pass

    def get_xml(self, *args):
        return ""


class FakeConfigGuestDisk(object):
    def __init__(self, *args, **kwargs):
        self.source_type = None
        self.driver_cache = None


class FakeConfigGuest(object):
    def __init__(self, *args, **kwargs):
        self.driver_cache = None


class LibvirtConnTestCase(test.TestCase):

    def setUp(self):
        super(LibvirtConnTestCase, self).setUp()
        self.flags(fake_call=True)
        self.user_id = 'fake'
        self.project_id = 'fake'
        self.context = context.get_admin_context()
        self.flags(instances_path='')
        self.flags(libvirt_snapshots_directory='')
        self.useFixture(fixtures.MonkeyPatch(
            'nova.virt.libvirt.driver.libvirt_utils',
            fake_libvirt_utils))
        self.useFixture(fixtures.MonkeyPatch(
            'nova.virt.libvirt.imagebackend.libvirt_utils',
            fake_libvirt_utils))

        def fake_extend(image, size):
            pass

        self.stubs.Set(libvirt_driver.disk, 'extend', fake_extend)

        instance_type = db.instance_type_get(self.context, 5)
        sys_meta = instance_types.save_instance_type_info({}, instance_type)

        nova.tests.image.fake.stub_out_image_service(self.stubs)
        self.test_instance = {
                'uuid': '32dfcb37-5af1-552b-357c-be8c3aa38310',
                'memory_kb': '1024000',
                'basepath': '/some/path',
                'bridge_name': 'br100',
                'vcpus': 2,
                'project_id': 'fake',
                'bridge': 'br101',
                'image_ref': '155d900f-4e14-4e4c-a73d-069cbf4541e6',
                'root_gb': 10,
                'ephemeral_gb': 20,
                'instance_type_id': '5',  # m1.small
                'extra_specs': {},
                'system_metadata': sys_meta}

    def tearDown(self):
        nova.tests.image.fake.FakeImageService_reset()
        super(LibvirtConnTestCase, self).tearDown()

    def create_fake_libvirt_mock(self, **kwargs):
        """Defining mocks for LibvirtDriver(libvirt is not used)."""

        # A fake libvirt.virConnect
        class FakeLibvirtDriver(object):
            def defineXML(self, xml):
                return FakeVirtDomain()

        # Creating mocks
        volume_driver = 'iscsi=nova.tests.test_libvirt.FakeVolumeDriver'
        self.flags(libvirt_volume_drivers=[volume_driver])
        fake = FakeLibvirtDriver()
        # Customizing above fake if necessary
        for key, val in kwargs.items():
            fake.__setattr__(key, val)

        self.flags(libvirt_vif_driver="nova.tests.fake_network.FakeVIFDriver")

        self.mox.StubOutWithMock(libvirt_driver.LibvirtDriver, '_conn')
        libvirt_driver.LibvirtDriver._conn = fake

    def fake_lookup(self, instance_name):
        return FakeVirtDomain()

    def fake_execute(self, *args, **kwargs):
        open(args[-1], "a").close()

    def create_service(self, **kwargs):
        service_ref = {'host': kwargs.get('host', 'dummy'),
                       'binary': 'nova-compute',
                       'topic': 'compute',
                       'report_count': 0}

        return db.service_create(context.get_admin_context(), service_ref)

    def test_get_connector(self):
        initiator = 'fake.initiator.iqn'
        ip = 'fakeip'
        host = 'fakehost'
        wwpns = ['100010604b019419']
        wwnns = ['200010604b019419']
        self.flags(my_ip=ip)
        self.flags(host=host)

        conn = libvirt_driver.LibvirtDriver(fake.FakeVirtAPI(), True)
        expected = {
            'ip': ip,
            'initiator': initiator,
            'host': host,
            'wwpns': wwpns,
            'wwnns': wwnns
        }
        volume = {
            'id': 'fake'
        }
        result = conn.get_volume_connector(volume)
        self.assertThat(expected, matchers.DictMatches(result))

    def test_get_guest_config(self):
        conn = libvirt_driver.LibvirtDriver(fake.FakeVirtAPI(), True)
        instance_ref = db.instance_create(self.context, self.test_instance)

        disk_info = blockinfo.get_disk_info(CONF.libvirt_type,
                                            instance_ref)
        cfg = conn.get_guest_config(instance_ref,
                                    _fake_network_info(self.stubs, 1),
                                    None, disk_info)
        self.assertEquals(cfg.acpi, True)
        self.assertEquals(cfg.apic, True)
        self.assertEquals(cfg.memory, 1024 * 1024 * 2)
        self.assertEquals(cfg.vcpus, 1)
        self.assertEquals(cfg.os_type, vm_mode.HVM)
        self.assertEquals(cfg.os_boot_dev, "hd")
        self.assertEquals(cfg.os_root, None)
        self.assertEquals(len(cfg.devices), 7)
        self.assertEquals(type(cfg.devices[0]),
                          vconfig.LibvirtConfigGuestDisk)
        self.assertEquals(type(cfg.devices[1]),
                          vconfig.LibvirtConfigGuestDisk)
        self.assertEquals(type(cfg.devices[2]),
                          vconfig.LibvirtConfigGuestInterface)
        self.assertEquals(type(cfg.devices[3]),
                          vconfig.LibvirtConfigGuestSerial)
        self.assertEquals(type(cfg.devices[4]),
                          vconfig.LibvirtConfigGuestSerial)
        self.assertEquals(type(cfg.devices[5]),
                          vconfig.LibvirtConfigGuestInput)
        self.assertEquals(type(cfg.devices[6]),
                          vconfig.LibvirtConfigGuestGraphics)

        self.assertEquals(type(cfg.clock),
                          vconfig.LibvirtConfigGuestClock)
        self.assertEquals(cfg.clock.offset, "utc")
        self.assertEquals(len(cfg.clock.timers), 2)
        self.assertEquals(type(cfg.clock.timers[0]),
                          vconfig.LibvirtConfigGuestTimer)
        self.assertEquals(type(cfg.clock.timers[1]),
                          vconfig.LibvirtConfigGuestTimer)
        self.assertEquals(cfg.clock.timers[0].name, "pit")
        self.assertEquals(cfg.clock.timers[0].tickpolicy,
                          "delay")
        self.assertEquals(cfg.clock.timers[1].name, "rtc")
        self.assertEquals(cfg.clock.timers[1].tickpolicy,
                          "catchup")

    def test_get_guest_config_with_two_nics(self):
        conn = libvirt_driver.LibvirtDriver(fake.FakeVirtAPI(), True)
        instance_ref = db.instance_create(self.context, self.test_instance)

        disk_info = blockinfo.get_disk_info(CONF.libvirt_type,
                                            instance_ref)
        cfg = conn.get_guest_config(instance_ref,
                                    _fake_network_info(self.stubs, 2),
                                    None, disk_info)
        self.assertEquals(cfg.acpi, True)
        self.assertEquals(cfg.memory, 1024 * 1024 * 2)
        self.assertEquals(cfg.vcpus, 1)
        self.assertEquals(cfg.os_type, vm_mode.HVM)
        self.assertEquals(cfg.os_boot_dev, "hd")
        self.assertEquals(cfg.os_root, None)
        self.assertEquals(len(cfg.devices), 8)
        self.assertEquals(type(cfg.devices[0]),
                          vconfig.LibvirtConfigGuestDisk)
        self.assertEquals(type(cfg.devices[1]),
                          vconfig.LibvirtConfigGuestDisk)
        self.assertEquals(type(cfg.devices[2]),
                          vconfig.LibvirtConfigGuestInterface)
        self.assertEquals(type(cfg.devices[3]),
                          vconfig.LibvirtConfigGuestInterface)
        self.assertEquals(type(cfg.devices[4]),
                          vconfig.LibvirtConfigGuestSerial)
        self.assertEquals(type(cfg.devices[5]),
                          vconfig.LibvirtConfigGuestSerial)
        self.assertEquals(type(cfg.devices[6]),
                          vconfig.LibvirtConfigGuestInput)
        self.assertEquals(type(cfg.devices[7]),
                          vconfig.LibvirtConfigGuestGraphics)

    def test_get_guest_config_bug_1118829(self):
        self.flags(libvirt_type='uml')
        conn = libvirt_driver.LibvirtDriver(fake.FakeVirtAPI(), True)
        instance_ref = db.instance_create(self.context, self.test_instance)

        disk_info = {'disk_bus': 'virtio',
                     'cdrom_bus': 'ide',
                     'mapping': {u'vda': {'bus': 'virtio',
                                          'type': 'disk',
                                          'dev': u'vda'},
                                 'root': {'bus': 'virtio',
                                          'type': 'disk',
                                          'dev': 'vda'}}}

        # NOTE(jdg): For this specific test leave this blank
        # This will exercise the failed code path still,
        # and won't require fakes and stubs of the iscsi discovery
        block_device_info = {}
        cfg = conn.get_guest_config(instance_ref, [], None, disk_info,
                                    None, block_device_info)
        instance_ref = db.instance_get(self.context, instance_ref['id'])
        self.assertEquals(instance_ref['root_device_name'], '/dev/vda')

    def test_get_guest_config_with_root_device_name(self):
        self.flags(libvirt_type='uml')
        conn = libvirt_driver.LibvirtDriver(fake.FakeVirtAPI(), True)
        instance_ref = db.instance_create(self.context, self.test_instance)

        block_device_info = {'root_device_name': '/dev/vdb'}
        disk_info = blockinfo.get_disk_info(CONF.libvirt_type,
                                            instance_ref,
                                            block_device_info)
        cfg = conn.get_guest_config(instance_ref, [], None, disk_info,
                                    None, block_device_info)
        self.assertEquals(cfg.acpi, False)
        self.assertEquals(cfg.memory, 1024 * 1024 * 2)
        self.assertEquals(cfg.vcpus, 1)
        self.assertEquals(cfg.os_type, "uml")
        self.assertEquals(cfg.os_boot_dev, None)
        self.assertEquals(cfg.os_root, '/dev/vdb')
        self.assertEquals(len(cfg.devices), 3)
        self.assertEquals(type(cfg.devices[0]),
                          vconfig.LibvirtConfigGuestDisk)
        self.assertEquals(type(cfg.devices[1]),
                          vconfig.LibvirtConfigGuestDisk)
        self.assertEquals(type(cfg.devices[2]),
                          vconfig.LibvirtConfigGuestConsole)

    def test_get_guest_config_with_block_device(self):
        conn = libvirt_driver.LibvirtDriver(fake.FakeVirtAPI(), True)

        instance_ref = db.instance_create(self.context, self.test_instance)
        conn_info = {'driver_volume_type': 'fake'}
        info = {'block_device_mapping': [
                  {'connection_info': conn_info, 'mount_device': '/dev/vdc'},
                  {'connection_info': conn_info, 'mount_device': '/dev/vdd'}]}

        disk_info = blockinfo.get_disk_info(CONF.libvirt_type,
                                            instance_ref, info)
        cfg = conn.get_guest_config(instance_ref, [], None, disk_info,
                                    None, info)
        self.assertEquals(type(cfg.devices[2]),
                          vconfig.LibvirtConfigGuestDisk)
        self.assertEquals(cfg.devices[2].target_dev, 'vdc')
        self.assertEquals(type(cfg.devices[3]),
                          vconfig.LibvirtConfigGuestDisk)
        self.assertEquals(cfg.devices[3].target_dev, 'vdd')

    def test_get_guest_config_with_configdrive(self):
        conn = libvirt_driver.LibvirtDriver(fake.FakeVirtAPI(), True)
        instance_ref = db.instance_create(self.context, self.test_instance)

        # make configdrive.enabled_for() return True
        instance_ref['config_drive'] = 'ANY_ID'

        disk_info = blockinfo.get_disk_info(CONF.libvirt_type,
                                            instance_ref)
        cfg = conn.get_guest_config(instance_ref, [], None, disk_info)

        self.assertEquals(type(cfg.devices[2]),
                          vconfig.LibvirtConfigGuestDisk)
        self.assertEquals(cfg.devices[2].target_dev, 'vdz')

    def test_get_guest_config_with_vnc(self):
        self.flags(libvirt_type='kvm',
                   vnc_enabled=True,
                   use_usb_tablet=False)
        self.flags(enabled=False, group='spice')

        conn = libvirt_driver.LibvirtDriver(fake.FakeVirtAPI(), True)
        instance_ref = db.instance_create(self.context, self.test_instance)

        disk_info = blockinfo.get_disk_info(CONF.libvirt_type,
                                            instance_ref)
        cfg = conn.get_guest_config(instance_ref, [], None, disk_info)
        self.assertEquals(len(cfg.devices), 5)
        self.assertEquals(type(cfg.devices[0]),
                          vconfig.LibvirtConfigGuestDisk)
        self.assertEquals(type(cfg.devices[1]),
                          vconfig.LibvirtConfigGuestDisk)
        self.assertEquals(type(cfg.devices[2]),
                          vconfig.LibvirtConfigGuestSerial)
        self.assertEquals(type(cfg.devices[3]),
                          vconfig.LibvirtConfigGuestSerial)
        self.assertEquals(type(cfg.devices[4]),
                          vconfig.LibvirtConfigGuestGraphics)

        self.assertEquals(cfg.devices[4].type, "vnc")

    def test_get_guest_config_with_vnc_and_tablet(self):
        self.flags(libvirt_type='kvm',
                   vnc_enabled=True,
                   use_usb_tablet=True)
        self.flags(enabled=False, group='spice')

        conn = libvirt_driver.LibvirtDriver(fake.FakeVirtAPI(), True)
        instance_ref = db.instance_create(self.context, self.test_instance)

        disk_info = blockinfo.get_disk_info(CONF.libvirt_type,
                                            instance_ref)
        cfg = conn.get_guest_config(instance_ref, [], None, disk_info)
        self.assertEquals(len(cfg.devices), 6)
        self.assertEquals(type(cfg.devices[0]),
                          vconfig.LibvirtConfigGuestDisk)
        self.assertEquals(type(cfg.devices[1]),
                          vconfig.LibvirtConfigGuestDisk)
        self.assertEquals(type(cfg.devices[2]),
                          vconfig.LibvirtConfigGuestSerial)
        self.assertEquals(type(cfg.devices[3]),
                          vconfig.LibvirtConfigGuestSerial)
        self.assertEquals(type(cfg.devices[4]),
                          vconfig.LibvirtConfigGuestInput)
        self.assertEquals(type(cfg.devices[5]),
                          vconfig.LibvirtConfigGuestGraphics)

        self.assertEquals(cfg.devices[4].type, "tablet")
        self.assertEquals(cfg.devices[5].type, "vnc")

    def test_get_guest_config_with_spice_and_tablet(self):
        self.flags(libvirt_type='kvm',
                   vnc_enabled=False,
                   use_usb_tablet=True)
        self.flags(enabled=True,
                   agent_enabled=False,
                   group='spice')

        conn = libvirt_driver.LibvirtDriver(fake.FakeVirtAPI(), True)
        instance_ref = db.instance_create(self.context, self.test_instance)

        disk_info = blockinfo.get_disk_info(CONF.libvirt_type,
                                            instance_ref)
        cfg = conn.get_guest_config(instance_ref, [], None, disk_info)
        self.assertEquals(len(cfg.devices), 6)
        self.assertEquals(type(cfg.devices[0]),
                          vconfig.LibvirtConfigGuestDisk)
        self.assertEquals(type(cfg.devices[1]),
                          vconfig.LibvirtConfigGuestDisk)
        self.assertEquals(type(cfg.devices[2]),
                          vconfig.LibvirtConfigGuestSerial)
        self.assertEquals(type(cfg.devices[3]),
                          vconfig.LibvirtConfigGuestSerial)
        self.assertEquals(type(cfg.devices[4]),
                          vconfig.LibvirtConfigGuestInput)
        self.assertEquals(type(cfg.devices[5]),
                          vconfig.LibvirtConfigGuestGraphics)

        self.assertEquals(cfg.devices[4].type, "tablet")
        self.assertEquals(cfg.devices[5].type, "spice")

    def test_get_guest_config_with_spice_and_agent(self):
        self.flags(libvirt_type='kvm',
                   vnc_enabled=False,
                   use_usb_tablet=True)
        self.flags(enabled=True,
                   agent_enabled=True,
                   group='spice')

        conn = libvirt_driver.LibvirtDriver(fake.FakeVirtAPI(), True)
        instance_ref = db.instance_create(self.context, self.test_instance)

        disk_info = blockinfo.get_disk_info(CONF.libvirt_type,
                                            instance_ref)
        cfg = conn.get_guest_config(instance_ref, [], None, disk_info)
        self.assertEquals(len(cfg.devices), 6)
        self.assertEquals(type(cfg.devices[0]),
                          vconfig.LibvirtConfigGuestDisk)
        self.assertEquals(type(cfg.devices[1]),
                          vconfig.LibvirtConfigGuestDisk)
        self.assertEquals(type(cfg.devices[2]),
                          vconfig.LibvirtConfigGuestSerial)
        self.assertEquals(type(cfg.devices[3]),
                          vconfig.LibvirtConfigGuestSerial)
        self.assertEquals(type(cfg.devices[4]),
                          vconfig.LibvirtConfigGuestChannel)
        self.assertEquals(type(cfg.devices[5]),
                          vconfig.LibvirtConfigGuestGraphics)

        self.assertEquals(cfg.devices[4].target_name, "com.redhat.spice.0")
        self.assertEquals(cfg.devices[5].type, "spice")

    def test_get_guest_config_with_vnc_and_spice(self):
        self.flags(libvirt_type='kvm',
                   vnc_enabled=True,
                   use_usb_tablet=True)
        self.flags(enabled=True,
                   agent_enabled=True,
                   group='spice')

        conn = libvirt_driver.LibvirtDriver(fake.FakeVirtAPI(), True)
        instance_ref = db.instance_create(self.context, self.test_instance)

        disk_info = blockinfo.get_disk_info(CONF.libvirt_type,
                                            instance_ref)
        cfg = conn.get_guest_config(instance_ref, [], None, disk_info)
        self.assertEquals(len(cfg.devices), 8)
        self.assertEquals(type(cfg.devices[0]),
                          vconfig.LibvirtConfigGuestDisk)
        self.assertEquals(type(cfg.devices[1]),
                          vconfig.LibvirtConfigGuestDisk)
        self.assertEquals(type(cfg.devices[2]),
                          vconfig.LibvirtConfigGuestSerial)
        self.assertEquals(type(cfg.devices[3]),
                          vconfig.LibvirtConfigGuestSerial)
        self.assertEquals(type(cfg.devices[4]),
                          vconfig.LibvirtConfigGuestInput)
        self.assertEquals(type(cfg.devices[5]),
                          vconfig.LibvirtConfigGuestChannel)
        self.assertEquals(type(cfg.devices[6]),
                          vconfig.LibvirtConfigGuestGraphics)
        self.assertEquals(type(cfg.devices[7]),
                          vconfig.LibvirtConfigGuestGraphics)

        self.assertEquals(cfg.devices[4].type, "tablet")
        self.assertEquals(cfg.devices[5].target_name, "com.redhat.spice.0")
        self.assertEquals(cfg.devices[6].type, "vnc")
        self.assertEquals(cfg.devices[7].type, "spice")

    def test_get_guest_cpu_config_none(self):
        self.flags(libvirt_cpu_mode="none")
        conn = libvirt_driver.LibvirtDriver(fake.FakeVirtAPI(), True)
        instance_ref = db.instance_create(self.context, self.test_instance)

        disk_info = blockinfo.get_disk_info(CONF.libvirt_type,
                                            instance_ref)
        conf = conn.get_guest_config(instance_ref,
                                     _fake_network_info(self.stubs, 1),
                                     None, disk_info)
        self.assertEquals(conf.cpu, None)

    def test_get_guest_cpu_config_default_kvm(self):
        self.flags(libvirt_type="kvm",
                   libvirt_cpu_mode=None)

        def get_lib_version_stub(self):
            return (0 * 1000 * 1000) + (9 * 1000) + 11

        self.stubs.Set(libvirt.virConnect,
                       "getLibVersion",
                       get_lib_version_stub)
        conn = libvirt_driver.LibvirtDriver(fake.FakeVirtAPI(), True)
        instance_ref = db.instance_create(self.context, self.test_instance)

        disk_info = blockinfo.get_disk_info(CONF.libvirt_type,
                                            instance_ref)
        conf = conn.get_guest_config(instance_ref,
                                     _fake_network_info(self.stubs, 1),
                                     None, disk_info)
        self.assertEquals(type(conf.cpu),
                          vconfig.LibvirtConfigGuestCPU)
        self.assertEquals(conf.cpu.mode, "host-model")
        self.assertEquals(conf.cpu.model, None)

    def test_get_guest_cpu_config_default_uml(self):
        self.flags(libvirt_type="uml",
                   libvirt_cpu_mode=None)

        conn = libvirt_driver.LibvirtDriver(fake.FakeVirtAPI(), True)
        instance_ref = db.instance_create(self.context, self.test_instance)

        disk_info = blockinfo.get_disk_info(CONF.libvirt_type,
                                            instance_ref)
        conf = conn.get_guest_config(instance_ref,
                                     _fake_network_info(self.stubs, 1),
                                     None, disk_info)
        self.assertEquals(conf.cpu, None)

    def test_get_guest_cpu_config_default_lxc(self):
        self.flags(libvirt_type="lxc",
                   libvirt_cpu_mode=None)

        conn = libvirt_driver.LibvirtDriver(fake.FakeVirtAPI(), True)
        instance_ref = db.instance_create(self.context, self.test_instance)

        disk_info = blockinfo.get_disk_info(CONF.libvirt_type,
                                            instance_ref)
        conf = conn.get_guest_config(instance_ref,
                                     _fake_network_info(self.stubs, 1),
                                     None, disk_info)
        self.assertEquals(conf.cpu, None)

    def test_get_guest_cpu_config_host_passthrough_new(self):
        def get_lib_version_stub(self):
            return (0 * 1000 * 1000) + (9 * 1000) + 11

        self.stubs.Set(libvirt.virConnect,
                       "getLibVersion",
                       get_lib_version_stub)
        conn = libvirt_driver.LibvirtDriver(fake.FakeVirtAPI(), True)
        instance_ref = db.instance_create(self.context, self.test_instance)

        self.flags(libvirt_cpu_mode="host-passthrough")
        disk_info = blockinfo.get_disk_info(CONF.libvirt_type,
                                            instance_ref)
        conf = conn.get_guest_config(instance_ref,
                                     _fake_network_info(self.stubs, 1),
                                     None, disk_info)
        self.assertEquals(type(conf.cpu),
                          vconfig.LibvirtConfigGuestCPU)
        self.assertEquals(conf.cpu.mode, "host-passthrough")
        self.assertEquals(conf.cpu.model, None)

    def test_get_guest_cpu_config_host_model_new(self):
        def get_lib_version_stub(self):
            return (0 * 1000 * 1000) + (9 * 1000) + 11

        self.stubs.Set(libvirt.virConnect,
                       "getLibVersion",
                       get_lib_version_stub)
        conn = libvirt_driver.LibvirtDriver(fake.FakeVirtAPI(), True)
        instance_ref = db.instance_create(self.context, self.test_instance)

        self.flags(libvirt_cpu_mode="host-model")
        disk_info = blockinfo.get_disk_info(CONF.libvirt_type,
                                            instance_ref)
        conf = conn.get_guest_config(instance_ref,
                                     _fake_network_info(self.stubs, 1),
                                     None, disk_info)
        self.assertEquals(type(conf.cpu),
                          vconfig.LibvirtConfigGuestCPU)
        self.assertEquals(conf.cpu.mode, "host-model")
        self.assertEquals(conf.cpu.model, None)

    def test_get_guest_cpu_config_custom_new(self):
        def get_lib_version_stub(self):
            return (0 * 1000 * 1000) + (9 * 1000) + 11

        self.stubs.Set(libvirt.virConnect,
                       "getLibVersion",
                       get_lib_version_stub)
        conn = libvirt_driver.LibvirtDriver(fake.FakeVirtAPI(), True)
        instance_ref = db.instance_create(self.context, self.test_instance)

        self.flags(libvirt_cpu_mode="custom")
        self.flags(libvirt_cpu_model="Penryn")
        disk_info = blockinfo.get_disk_info(CONF.libvirt_type,
                                            instance_ref)
        conf = conn.get_guest_config(instance_ref,
                                     _fake_network_info(self.stubs, 1),
                                     None, disk_info)
        self.assertEquals(type(conf.cpu),
                          vconfig.LibvirtConfigGuestCPU)
        self.assertEquals(conf.cpu.mode, "custom")
        self.assertEquals(conf.cpu.model, "Penryn")

    def test_get_guest_cpu_config_host_passthrough_old(self):
        def get_lib_version_stub(self):
            return (0 * 1000 * 1000) + (9 * 1000) + 7

        self.stubs.Set(libvirt.virConnect, "getLibVersion",
                       get_lib_version_stub)
        conn = libvirt_driver.LibvirtDriver(fake.FakeVirtAPI(), True)
        instance_ref = db.instance_create(self.context, self.test_instance)

        self.flags(libvirt_cpu_mode="host-passthrough")
        disk_info = blockinfo.get_disk_info(CONF.libvirt_type,
                                            instance_ref)
        self.assertRaises(exception.NovaException,
                          conn.get_guest_config,
                          instance_ref,
                          _fake_network_info(self.stubs, 1),
                          None,
                          disk_info)

    def test_get_guest_cpu_config_host_model_old(self):
        def get_lib_version_stub(self):
            return (0 * 1000 * 1000) + (9 * 1000) + 7

        # Ensure we have a predictable host CPU
        def get_host_capabilities_stub(self):
            cpu = vconfig.LibvirtConfigGuestCPU()
            cpu.model = "Opteron_G4"
            cpu.vendor = "AMD"

            cpu.features.append(vconfig.LibvirtConfigGuestCPUFeature("tm2"))
            cpu.features.append(vconfig.LibvirtConfigGuestCPUFeature("ht"))

            caps = vconfig.LibvirtConfigCaps()
            caps.host = vconfig.LibvirtConfigCapsHost()
            caps.host.cpu = cpu
            return caps

        self.stubs.Set(libvirt.virConnect,
                       "getLibVersion",
                       get_lib_version_stub)
        self.stubs.Set(libvirt_driver.LibvirtDriver,
                       "get_host_capabilities",
                       get_host_capabilities_stub)
        conn = libvirt_driver.LibvirtDriver(fake.FakeVirtAPI(), True)
        instance_ref = db.instance_create(self.context, self.test_instance)

        self.flags(libvirt_cpu_mode="host-model")
        disk_info = blockinfo.get_disk_info(CONF.libvirt_type,
                                            instance_ref)
        conf = conn.get_guest_config(instance_ref,
                                     _fake_network_info(self.stubs, 1),
                                     None, disk_info)
        self.assertEquals(type(conf.cpu),
                          vconfig.LibvirtConfigGuestCPU)
        self.assertEquals(conf.cpu.mode, None)
        self.assertEquals(conf.cpu.model, "Opteron_G4")
        self.assertEquals(conf.cpu.vendor, "AMD")
        self.assertEquals(len(conf.cpu.features), 2)
        self.assertEquals(conf.cpu.features[0].name, "tm2")
        self.assertEquals(conf.cpu.features[1].name, "ht")

    def test_get_guest_cpu_config_custom_old(self):
        def get_lib_version_stub(self):
            return (0 * 1000 * 1000) + (9 * 1000) + 7

        self.stubs.Set(libvirt.virConnect,
                       "getLibVersion",
                       get_lib_version_stub)
        conn = libvirt_driver.LibvirtDriver(fake.FakeVirtAPI(), True)
        instance_ref = db.instance_create(self.context, self.test_instance)

        self.flags(libvirt_cpu_mode="custom")
        self.flags(libvirt_cpu_model="Penryn")
        disk_info = blockinfo.get_disk_info(CONF.libvirt_type,
                                            instance_ref)
        conf = conn.get_guest_config(instance_ref,
                                     _fake_network_info(self.stubs, 1),
                                     None, disk_info)
        self.assertEquals(type(conf.cpu),
                          vconfig.LibvirtConfigGuestCPU)
        self.assertEquals(conf.cpu.mode, None)
        self.assertEquals(conf.cpu.model, "Penryn")

    def test_xml_and_uri_no_ramdisk_no_kernel(self):
        instance_data = dict(self.test_instance)
        self._check_xml_and_uri(instance_data,
                                expect_kernel=False, expect_ramdisk=False)

    def test_xml_and_uri_no_ramdisk_no_kernel_xen_hvm(self):
        instance_data = dict(self.test_instance)
        instance_data.update({'vm_mode': vm_mode.HVM})
        self._check_xml_and_uri(instance_data, expect_kernel=False,
                                expect_ramdisk=False, expect_xen_hvm=True)

    def test_xml_and_uri_no_ramdisk_no_kernel_xen_pv(self):
        instance_data = dict(self.test_instance)
        instance_data.update({'vm_mode': vm_mode.XEN})
        self._check_xml_and_uri(instance_data, expect_kernel=False,
                                expect_ramdisk=False, expect_xen_hvm=False,
                                xen_only=True)

    def test_xml_and_uri_no_ramdisk(self):
        instance_data = dict(self.test_instance)
        instance_data['kernel_id'] = 'aki-deadbeef'
        self._check_xml_and_uri(instance_data,
                                expect_kernel=True, expect_ramdisk=False)

    def test_xml_and_uri_no_kernel(self):
        instance_data = dict(self.test_instance)
        instance_data['ramdisk_id'] = 'ari-deadbeef'
        self._check_xml_and_uri(instance_data,
                                expect_kernel=False, expect_ramdisk=False)

    def test_xml_and_uri(self):
        instance_data = dict(self.test_instance)
        instance_data['ramdisk_id'] = 'ari-deadbeef'
        instance_data['kernel_id'] = 'aki-deadbeef'
        self._check_xml_and_uri(instance_data,
                                expect_kernel=True, expect_ramdisk=True)

    def test_xml_and_uri_rescue(self):
        instance_data = dict(self.test_instance)
        instance_data['ramdisk_id'] = 'ari-deadbeef'
        instance_data['kernel_id'] = 'aki-deadbeef'
        self._check_xml_and_uri(instance_data, expect_kernel=True,
                                expect_ramdisk=True, rescue=instance_data)

    def test_xml_and_uri_rescue_no_kernel_no_ramdisk(self):
        instance_data = dict(self.test_instance)
        self._check_xml_and_uri(instance_data, expect_kernel=False,
                                expect_ramdisk=False, rescue=instance_data)

    def test_xml_and_uri_rescue_no_kernel(self):
        instance_data = dict(self.test_instance)
        instance_data['ramdisk_id'] = 'aki-deadbeef'
        self._check_xml_and_uri(instance_data, expect_kernel=False,
                                expect_ramdisk=True, rescue=instance_data)

    def test_xml_and_uri_rescue_no_ramdisk(self):
        instance_data = dict(self.test_instance)
        instance_data['kernel_id'] = 'aki-deadbeef'
        self._check_xml_and_uri(instance_data, expect_kernel=True,
                                expect_ramdisk=False, rescue=instance_data)

    def test_xml_uuid(self):
        self._check_xml_and_uuid({"disk_format": "raw"})

    def test_lxc_container_and_uri(self):
        instance_data = dict(self.test_instance)
        self._check_xml_and_container(instance_data)

    def test_xml_disk_prefix(self):
        instance_data = dict(self.test_instance)
        self._check_xml_and_disk_prefix(instance_data)

    def test_xml_user_specified_disk_prefix(self):
        instance_data = dict(self.test_instance)
        self._check_xml_and_disk_prefix(instance_data, 'sd')

    def test_xml_disk_driver(self):
        instance_data = dict(self.test_instance)
        self._check_xml_and_disk_driver(instance_data)

    def test_xml_disk_bus_virtio(self):
        self._check_xml_and_disk_bus({"disk_format": "raw"},
                                     None,
                                     (("disk", "virtio", "vda"),))

    def test_xml_disk_bus_ide(self):
        self._check_xml_and_disk_bus({"disk_format": "iso"},
                                     None,
                                     (("cdrom", "ide", "hda"),))

    def test_xml_disk_bus_ide_and_virtio(self):
        swap = {'device_name': '/dev/vdc',
                'swap_size': 1}
        ephemerals = [{'num': 0,
                       'virtual_name': 'ephemeral0',
                       'device_name': '/dev/vdb',
                       'size': 1}]
        block_device_info = {
                'swap': swap,
                'ephemerals': ephemerals}

        self._check_xml_and_disk_bus({"disk_format": "iso"},
                                     block_device_info,
                                     (("cdrom", "ide", "hda"),
                                      ("disk", "virtio", "vdb"),
                                      ("disk", "virtio", "vdc")))

    def test_list_instances(self):
        self.mox.StubOutWithMock(libvirt_driver.LibvirtDriver, '_conn')
        libvirt_driver.LibvirtDriver._conn.lookupByID = self.fake_lookup
        libvirt_driver.LibvirtDriver._conn.numOfDomains = lambda: 2
        libvirt_driver.LibvirtDriver._conn.listDomainsID = lambda: [0, 1]
        libvirt_driver.LibvirtDriver._conn.listDefinedDomains = lambda: []

        self.mox.ReplayAll()
        conn = libvirt_driver.LibvirtDriver(fake.FakeVirtAPI(), False)
        instances = conn.list_instances()
        # Only one should be listed, since domain with ID 0 must be skiped
        self.assertEquals(len(instances), 1)

    def test_list_defined_instances(self):
        self.mox.StubOutWithMock(libvirt_driver.LibvirtDriver, '_conn')
        libvirt_driver.LibvirtDriver._conn.lookupByID = self.fake_lookup
        libvirt_driver.LibvirtDriver._conn.numOfDomains = lambda: 1
        libvirt_driver.LibvirtDriver._conn.listDomainsID = lambda: [0]
        libvirt_driver.LibvirtDriver._conn.listDefinedDomains = lambda: [1]

        self.mox.ReplayAll()
        conn = libvirt_driver.LibvirtDriver(fake.FakeVirtAPI(), False)
        instances = conn.list_instances()
        # Only one defined domain should be listed
        self.assertEquals(len(instances), 1)

    def test_list_instances_when_instance_deleted(self):

        def fake_lookup(instance_name):
            raise libvirt.libvirtError("we deleted an instance!")

        self.mox.StubOutWithMock(libvirt_driver.LibvirtDriver, '_conn')
        libvirt_driver.LibvirtDriver._conn.lookupByID = fake_lookup
        libvirt_driver.LibvirtDriver._conn.numOfDomains = lambda: 1
        libvirt_driver.LibvirtDriver._conn.listDomainsID = lambda: [0, 1]
        libvirt_driver.LibvirtDriver._conn.listDefinedDomains = lambda: []

        self.mox.ReplayAll()
        conn = libvirt_driver.LibvirtDriver(fake.FakeVirtAPI(), False)
        instances = conn.list_instances()
        # None should be listed, since we fake deleted the last one
        self.assertEquals(len(instances), 0)

    def test_get_all_block_devices(self):
        xml = [
            # NOTE(vish): id 0 is skipped
            None,
            """
                <domain type='kvm'>
                    <devices>
                        <disk type='file'>
                            <source file='filename'/>
                        </disk>
                        <disk type='block'>
                            <source dev='/path/to/dev/1'/>
                        </disk>
                    </devices>
                </domain>
            """,
            """
                <domain type='kvm'>
                    <devices>
                        <disk type='file'>
                            <source file='filename'/>
                        </disk>
                    </devices>
                </domain>
            """,
            """
                <domain type='kvm'>
                    <devices>
                        <disk type='file'>
                            <source file='filename'/>
                        </disk>
                        <disk type='block'>
                            <source dev='/path/to/dev/3'/>
                        </disk>
                    </devices>
                </domain>
            """,
        ]

        def fake_lookup(id):
            return FakeVirtDomain(xml[id])

        self.mox.StubOutWithMock(libvirt_driver.LibvirtDriver, '_conn')
        libvirt_driver.LibvirtDriver._conn.numOfDomains = lambda: 4
        libvirt_driver.LibvirtDriver._conn.listDomainsID = lambda: range(4)
        libvirt_driver.LibvirtDriver._conn.lookupByID = fake_lookup

        self.mox.ReplayAll()
        conn = libvirt_driver.LibvirtDriver(fake.FakeVirtAPI(), False)
        devices = conn.get_all_block_devices()
        self.assertEqual(devices, ['/path/to/dev/1', '/path/to/dev/3'])

    def test_get_disks(self):
        xml = [
            # NOTE(vish): id 0 is skipped
            None,
            """
                <domain type='kvm'>
                    <devices>
                        <disk type='file'>
                            <source file='filename'/>
                            <target dev='vda' bus='virtio'/>
                        </disk>
                        <disk type='block'>
                            <source dev='/path/to/dev/1'/>
                            <target dev='vdb' bus='virtio'/>
                        </disk>
                    </devices>
                </domain>
            """,
            """
                <domain type='kvm'>
                    <devices>
                        <disk type='file'>
                            <source file='filename'/>
                            <target dev='vda' bus='virtio'/>
                        </disk>
                    </devices>
                </domain>
            """,
            """
                <domain type='kvm'>
                    <devices>
                        <disk type='file'>
                            <source file='filename'/>
                            <target dev='vda' bus='virtio'/>
                        </disk>
                        <disk type='block'>
                            <source dev='/path/to/dev/3'/>
                            <target dev='vdb' bus='virtio'/>
                        </disk>
                    </devices>
                </domain>
            """,
        ]

        def fake_lookup(id):
            return FakeVirtDomain(xml[id])

        def fake_lookup_name(name):
            return FakeVirtDomain(xml[1])

        self.mox.StubOutWithMock(libvirt_driver.LibvirtDriver, '_conn')
        libvirt_driver.LibvirtDriver._conn.numOfDomains = lambda: 4
        libvirt_driver.LibvirtDriver._conn.listDomainsID = lambda: range(4)
        libvirt_driver.LibvirtDriver._conn.lookupByID = fake_lookup
        libvirt_driver.LibvirtDriver._conn.lookupByName = fake_lookup_name
        libvirt_driver.LibvirtDriver._conn.listDefinedDomains = lambda: []

        self.mox.ReplayAll()
        conn = libvirt_driver.LibvirtDriver(fake.FakeVirtAPI(), False)
        devices = conn.get_disks(conn.list_instances()[0])
        self.assertEqual(devices, ['vda', 'vdb'])

    def test_snapshot_in_ami_format(self):
        expected_calls = [
            {'args': (),
             'kwargs':
                 {'task_state': task_states.IMAGE_PENDING_UPLOAD}},
            {'args': (),
             'kwargs':
                 {'task_state': task_states.IMAGE_UPLOADING,
                  'expected_state': task_states.IMAGE_PENDING_UPLOAD}}]
        func_call_matcher = matchers.FunctionCallMatcher(expected_calls)

        self.flags(libvirt_snapshots_directory='./')

        # Start test
        image_service = nova.tests.image.fake.FakeImageService()

        # Assign different image_ref from nova/images/fakes for testing ami
        test_instance = copy.deepcopy(self.test_instance)
        test_instance["image_ref"] = 'c905cedb-7281-47e4-8a62-f26bc5fc4c77'

        # Assuming that base image already exists in image_service
        instance_ref = db.instance_create(self.context, test_instance)
        properties = {'instance_id': instance_ref['id'],
                      'user_id': str(self.context.user_id)}
        snapshot_name = 'test-snap'
        sent_meta = {'name': snapshot_name, 'is_public': False,
                     'status': 'creating', 'properties': properties}
        # Create new image. It will be updated in snapshot method
        # To work with it from snapshot, the single image_service is needed
        recv_meta = image_service.create(context, sent_meta)

        self.mox.StubOutWithMock(libvirt_driver.LibvirtDriver, '_conn')
        libvirt_driver.LibvirtDriver._conn.lookupByName = self.fake_lookup
        self.mox.StubOutWithMock(libvirt_driver.utils, 'execute')
        libvirt_driver.utils.execute = self.fake_execute
        libvirt_driver.libvirt_utils.disk_type = "qcow2"

        self.mox.ReplayAll()

        conn = libvirt_driver.LibvirtDriver(fake.FakeVirtAPI(), False)
        conn.snapshot(self.context, instance_ref, recv_meta['id'],
                      func_call_matcher.call)

        snapshot = image_service.show(context, recv_meta['id'])
        self.assertIsNone(func_call_matcher.match())
        self.assertEquals(snapshot['properties']['image_state'], 'available')
        self.assertEquals(snapshot['properties']['image_state'], 'available')
        self.assertEquals(snapshot['status'], 'active')
        self.assertEquals(snapshot['disk_format'], 'ami')
        self.assertEquals(snapshot['name'], snapshot_name)

    def test_lxc_snapshot_in_ami_format(self):
        expected_calls = [
            {'args': (),
             'kwargs':
                 {'task_state': task_states.IMAGE_PENDING_UPLOAD}},
            {'args': (),
             'kwargs':
                 {'task_state': task_states.IMAGE_UPLOADING,
                  'expected_state': task_states.IMAGE_PENDING_UPLOAD}}]
        func_call_matcher = matchers.FunctionCallMatcher(expected_calls)

        self.flags(libvirt_snapshots_directory='./',
                   libvirt_type='lxc')

        # Start test
        image_service = nova.tests.image.fake.FakeImageService()

        # Assign different image_ref from nova/images/fakes for testing ami
        test_instance = copy.deepcopy(self.test_instance)
        test_instance["image_ref"] = 'c905cedb-7281-47e4-8a62-f26bc5fc4c77'

        # Assuming that base image already exists in image_service
        instance_ref = db.instance_create(self.context, test_instance)
        properties = {'instance_id': instance_ref['id'],
                      'user_id': str(self.context.user_id)}
        snapshot_name = 'test-snap'
        sent_meta = {'name': snapshot_name, 'is_public': False,
                     'status': 'creating', 'properties': properties}
        # Create new image. It will be updated in snapshot method
        # To work with it from snapshot, the single image_service is needed
        recv_meta = image_service.create(context, sent_meta)

        self.mox.StubOutWithMock(libvirt_driver.LibvirtDriver, '_conn')
        libvirt_driver.LibvirtDriver._conn.lookupByName = self.fake_lookup
        self.mox.StubOutWithMock(libvirt_driver.utils, 'execute')
        libvirt_driver.utils.execute = self.fake_execute
        libvirt_driver.libvirt_utils.disk_type = "qcow2"

        self.mox.ReplayAll()

        conn = libvirt_driver.LibvirtDriver(fake.FakeVirtAPI(), False)
        conn.snapshot(self.context, instance_ref, recv_meta['id'],
                      func_call_matcher.call)

        snapshot = image_service.show(context, recv_meta['id'])
        self.assertIsNone(func_call_matcher.match())
        self.assertEquals(snapshot['properties']['image_state'], 'available')
        self.assertEquals(snapshot['status'], 'active')
        self.assertEquals(snapshot['disk_format'], 'ami')
        self.assertEquals(snapshot['name'], snapshot_name)

    def test_snapshot_in_raw_format(self):
        expected_calls = [
            {'args': (),
             'kwargs':
                 {'task_state': task_states.IMAGE_PENDING_UPLOAD}},
            {'args': (),
             'kwargs':
                 {'task_state': task_states.IMAGE_UPLOADING,
                  'expected_state': task_states.IMAGE_PENDING_UPLOAD}}]
        func_call_matcher = matchers.FunctionCallMatcher(expected_calls)

        self.flags(libvirt_snapshots_directory='./')

        # Start test
        image_service = nova.tests.image.fake.FakeImageService()

        # Assuming that base image already exists in image_service
        instance_ref = db.instance_create(self.context, self.test_instance)
        properties = {'instance_id': instance_ref['id'],
                      'user_id': str(self.context.user_id)}
        snapshot_name = 'test-snap'
        sent_meta = {'name': snapshot_name, 'is_public': False,
                     'status': 'creating', 'properties': properties}
        # Create new image. It will be updated in snapshot method
        # To work with it from snapshot, the single image_service is needed
        recv_meta = image_service.create(context, sent_meta)

        self.mox.StubOutWithMock(libvirt_driver.LibvirtDriver, '_conn')
        libvirt_driver.LibvirtDriver._conn.lookupByName = self.fake_lookup
        self.mox.StubOutWithMock(libvirt_driver.utils, 'execute')
        libvirt_driver.utils.execute = self.fake_execute
        self.stubs.Set(libvirt_driver.libvirt_utils, 'disk_type', 'raw')

        def convert_image(source, dest, out_format):
            libvirt_driver.libvirt_utils.files[dest] = ''

        self.stubs.Set(images, 'convert_image', convert_image)

        self.mox.ReplayAll()

        conn = libvirt_driver.LibvirtDriver(fake.FakeVirtAPI(), False)
        conn.snapshot(self.context, instance_ref, recv_meta['id'],
                      func_call_matcher.call)

        snapshot = image_service.show(context, recv_meta['id'])
        self.assertIsNone(func_call_matcher.match())
        self.assertEquals(snapshot['properties']['image_state'], 'available')
        self.assertEquals(snapshot['status'], 'active')
        self.assertEquals(snapshot['disk_format'], 'raw')
        self.assertEquals(snapshot['name'], snapshot_name)

    def test_lxc_snapshot_in_raw_format(self):
        expected_calls = [
            {'args': (),
             'kwargs':
                 {'task_state': task_states.IMAGE_PENDING_UPLOAD}},
            {'args': (),
             'kwargs':
                 {'task_state': task_states.IMAGE_UPLOADING,
                  'expected_state': task_states.IMAGE_PENDING_UPLOAD}}]
        func_call_matcher = matchers.FunctionCallMatcher(expected_calls)

        self.flags(libvirt_snapshots_directory='./',
                   libvirt_type='lxc')

        # Start test
        image_service = nova.tests.image.fake.FakeImageService()

        # Assuming that base image already exists in image_service
        instance_ref = db.instance_create(self.context, self.test_instance)
        properties = {'instance_id': instance_ref['id'],
                      'user_id': str(self.context.user_id)}
        snapshot_name = 'test-snap'
        sent_meta = {'name': snapshot_name, 'is_public': False,
                     'status': 'creating', 'properties': properties}
        # Create new image. It will be updated in snapshot method
        # To work with it from snapshot, the single image_service is needed
        recv_meta = image_service.create(context, sent_meta)

        self.mox.StubOutWithMock(libvirt_driver.LibvirtDriver, '_conn')
        libvirt_driver.LibvirtDriver._conn.lookupByName = self.fake_lookup
        self.mox.StubOutWithMock(libvirt_driver.utils, 'execute')
        libvirt_driver.utils.execute = self.fake_execute
        self.stubs.Set(libvirt_driver.libvirt_utils, 'disk_type', 'raw')

        def convert_image(source, dest, out_format):
            libvirt_driver.libvirt_utils.files[dest] = ''

        self.stubs.Set(images, 'convert_image', convert_image)

        self.mox.ReplayAll()

        conn = libvirt_driver.LibvirtDriver(fake.FakeVirtAPI(), False)
        conn.snapshot(self.context, instance_ref, recv_meta['id'],
                      func_call_matcher.call)

        snapshot = image_service.show(context, recv_meta['id'])
        self.assertIsNone(func_call_matcher.match())
        self.assertEquals(snapshot['properties']['image_state'], 'available')
        self.assertEquals(snapshot['status'], 'active')
        self.assertEquals(snapshot['disk_format'], 'raw')
        self.assertEquals(snapshot['name'], snapshot_name)

<<<<<<< HEAD
    @test.skip_if(missing_libvirt(), "Test requires libvirt")
    def test_snapshot_no_original_image(self):
        self.flags(image_service='nova.image.fake.FakeImageService')

        # Start test
        image_service = utils.import_object(FLAGS.image_service)

        # Assign a non-existent image
        test_instance = copy.deepcopy(self.test_instance)
        test_instance["image_ref"] = '661122aa-1234-dede-fefe-babababababa'

        instance_ref = db.instance_create(self.context, test_instance)
        properties = {'instance_id': instance_ref['id'],
                      'user_id': str(self.context.user_id)}
        snapshot_name = 'test-snap'
        sent_meta = {'name': snapshot_name, 'is_public': False,
                     'status': 'creating', 'properties': properties}
        recv_meta = image_service.create(context, sent_meta)

        self.mox.StubOutWithMock(connection.LibvirtConnection, '_conn')
        connection.LibvirtConnection._conn.lookupByName = self.fake_lookup
        self.mox.StubOutWithMock(connection.utils, 'execute')
        connection.utils.execute = self.fake_execute

        self.mox.ReplayAll()

        conn = connection.LibvirtConnection(False)
        conn.snapshot(self.context, instance_ref, recv_meta['id'])

        snapshot = image_service.show(context, recv_meta['id'])
        self.assertEquals(snapshot['properties']['image_state'], 'available')
        self.assertEquals(snapshot['status'], 'active')
        self.assertEquals(snapshot['name'], snapshot_name)

    def test_attach_invalid_volume_type(self):
        self.create_fake_libvirt_mock()
        connection.LibvirtConnection._conn.lookupByName = self.fake_lookup
        self.mox.ReplayAll()
        conn = connection.LibvirtConnection(False)
        self.assertRaises(exception.VolumeDriverNotFound,
                          conn.attach_volume,
                          {"driver_volume_type": "badtype"},
                           "fake",
                           "/dev/fake")
=======
    def test_snapshot_in_qcow2_format(self):
        expected_calls = [
            {'args': (),
             'kwargs':
                 {'task_state': task_states.IMAGE_PENDING_UPLOAD}},
            {'args': (),
             'kwargs':
                 {'task_state': task_states.IMAGE_UPLOADING,
                  'expected_state': task_states.IMAGE_PENDING_UPLOAD}}]
        func_call_matcher = matchers.FunctionCallMatcher(expected_calls)

        self.flags(snapshot_image_format='qcow2',
                   libvirt_snapshots_directory='./')
>>>>>>> f118602f

        # Start test
        image_service = nova.tests.image.fake.FakeImageService()

        # Assuming that base image already exists in image_service
        instance_ref = db.instance_create(self.context, self.test_instance)
        properties = {'instance_id': instance_ref['id'],
                      'user_id': str(self.context.user_id)}
        snapshot_name = 'test-snap'
        sent_meta = {'name': snapshot_name, 'is_public': False,
                     'status': 'creating', 'properties': properties}
        # Create new image. It will be updated in snapshot method
        # To work with it from snapshot, the single image_service is needed
        recv_meta = image_service.create(context, sent_meta)

        self.mox.StubOutWithMock(libvirt_driver.LibvirtDriver, '_conn')
        libvirt_driver.LibvirtDriver._conn.lookupByName = self.fake_lookup
        self.mox.StubOutWithMock(libvirt_driver.utils, 'execute')
        libvirt_driver.utils.execute = self.fake_execute
        libvirt_driver.libvirt_utils.disk_type = "qcow2"

        self.mox.ReplayAll()

        conn = libvirt_driver.LibvirtDriver(fake.FakeVirtAPI(), False)
        conn.snapshot(self.context, instance_ref, recv_meta['id'],
                      func_call_matcher.call)

        snapshot = image_service.show(context, recv_meta['id'])
        self.assertIsNone(func_call_matcher.match())
        self.assertEquals(snapshot['properties']['image_state'], 'available')
        self.assertEquals(snapshot['status'], 'active')
        self.assertEquals(snapshot['disk_format'], 'qcow2')
        self.assertEquals(snapshot['name'], snapshot_name)

    def test_lxc_snapshot_in_qcow2_format(self):
        expected_calls = [
            {'args': (),
             'kwargs':
                 {'task_state': task_states.IMAGE_PENDING_UPLOAD}},
            {'args': (),
             'kwargs':
                 {'task_state': task_states.IMAGE_UPLOADING,
                  'expected_state': task_states.IMAGE_PENDING_UPLOAD}}]
        func_call_matcher = matchers.FunctionCallMatcher(expected_calls)

        self.flags(snapshot_image_format='qcow2',
                   libvirt_snapshots_directory='./',
                   libvirt_type='lxc')

        # Start test
        image_service = nova.tests.image.fake.FakeImageService()

        # Assuming that base image already exists in image_service
        instance_ref = db.instance_create(self.context, self.test_instance)
        properties = {'instance_id': instance_ref['id'],
                      'user_id': str(self.context.user_id)}
        snapshot_name = 'test-snap'
        sent_meta = {'name': snapshot_name, 'is_public': False,
                     'status': 'creating', 'properties': properties}
        # Create new image. It will be updated in snapshot method
        # To work with it from snapshot, the single image_service is needed
        recv_meta = image_service.create(context, sent_meta)

        self.mox.StubOutWithMock(libvirt_driver.LibvirtDriver, '_conn')
        libvirt_driver.LibvirtDriver._conn.lookupByName = self.fake_lookup
        self.mox.StubOutWithMock(libvirt_driver.utils, 'execute')
        libvirt_driver.utils.execute = self.fake_execute
        libvirt_driver.libvirt_utils.disk_type = "qcow2"

        self.mox.ReplayAll()

        conn = libvirt_driver.LibvirtDriver(fake.FakeVirtAPI(), False)
        conn.snapshot(self.context, instance_ref, recv_meta['id'],
                      func_call_matcher.call)

        snapshot = image_service.show(context, recv_meta['id'])
        self.assertIsNone(func_call_matcher.match())
        self.assertEquals(snapshot['properties']['image_state'], 'available')
        self.assertEquals(snapshot['status'], 'active')
        self.assertEquals(snapshot['disk_format'], 'qcow2')
        self.assertEquals(snapshot['name'], snapshot_name)

    def test_snapshot_no_image_architecture(self):
        expected_calls = [
            {'args': (),
             'kwargs':
                 {'task_state': task_states.IMAGE_PENDING_UPLOAD}},
            {'args': (),
             'kwargs':
                 {'task_state': task_states.IMAGE_UPLOADING,
                  'expected_state': task_states.IMAGE_PENDING_UPLOAD}}]
        func_call_matcher = matchers.FunctionCallMatcher(expected_calls)

        self.flags(libvirt_snapshots_directory='./')

        # Start test
        image_service = nova.tests.image.fake.FakeImageService()

        # Assign different image_ref from nova/images/fakes for
        # testing different base image
        test_instance = copy.deepcopy(self.test_instance)
        test_instance["image_ref"] = '76fa36fc-c930-4bf3-8c8a-ea2a2420deb6'

        # Assuming that base image already exists in image_service
        instance_ref = db.instance_create(self.context, test_instance)
        properties = {'instance_id': instance_ref['id'],
                      'user_id': str(self.context.user_id)}
        snapshot_name = 'test-snap'
        sent_meta = {'name': snapshot_name, 'is_public': False,
                     'status': 'creating', 'properties': properties}
        # Create new image. It will be updated in snapshot method
        # To work with it from snapshot, the single image_service is needed
        recv_meta = image_service.create(context, sent_meta)

        self.mox.StubOutWithMock(libvirt_driver.LibvirtDriver, '_conn')
        libvirt_driver.LibvirtDriver._conn.lookupByName = self.fake_lookup
        self.mox.StubOutWithMock(libvirt_driver.utils, 'execute')
        libvirt_driver.utils.execute = self.fake_execute

        self.mox.ReplayAll()

        conn = libvirt_driver.LibvirtDriver(fake.FakeVirtAPI(), False)
        conn.snapshot(self.context, instance_ref, recv_meta['id'],
                      func_call_matcher.call)

        snapshot = image_service.show(context, recv_meta['id'])
        self.assertIsNone(func_call_matcher.match())
        self.assertEquals(snapshot['properties']['image_state'], 'available')
        self.assertEquals(snapshot['status'], 'active')
        self.assertEquals(snapshot['name'], snapshot_name)

    def test_lxc_snapshot_no_image_architecture(self):
        expected_calls = [
            {'args': (),
             'kwargs':
                 {'task_state': task_states.IMAGE_PENDING_UPLOAD}},
            {'args': (),
             'kwargs':
                 {'task_state': task_states.IMAGE_UPLOADING,
                  'expected_state': task_states.IMAGE_PENDING_UPLOAD}}]
        func_call_matcher = matchers.FunctionCallMatcher(expected_calls)

        self.flags(libvirt_snapshots_directory='./',
                   libvirt_type='lxc')

        # Start test
        image_service = nova.tests.image.fake.FakeImageService()

        # Assign different image_ref from nova/images/fakes for
        # testing different base image
        test_instance = copy.deepcopy(self.test_instance)
        test_instance["image_ref"] = '76fa36fc-c930-4bf3-8c8a-ea2a2420deb6'

        # Assuming that base image already exists in image_service
        instance_ref = db.instance_create(self.context, test_instance)
        properties = {'instance_id': instance_ref['id'],
                      'user_id': str(self.context.user_id)}
        snapshot_name = 'test-snap'
        sent_meta = {'name': snapshot_name, 'is_public': False,
                     'status': 'creating', 'properties': properties}
        # Create new image. It will be updated in snapshot method
        # To work with it from snapshot, the single image_service is needed
        recv_meta = image_service.create(context, sent_meta)

        self.mox.StubOutWithMock(libvirt_driver.LibvirtDriver, '_conn')
        libvirt_driver.LibvirtDriver._conn.lookupByName = self.fake_lookup
        self.mox.StubOutWithMock(libvirt_driver.utils, 'execute')
        libvirt_driver.utils.execute = self.fake_execute

        self.mox.ReplayAll()

        conn = libvirt_driver.LibvirtDriver(fake.FakeVirtAPI(), False)
        conn.snapshot(self.context, instance_ref, recv_meta['id'],
                      func_call_matcher.call)

        snapshot = image_service.show(context, recv_meta['id'])
        self.assertIsNone(func_call_matcher.match())
        self.assertEquals(snapshot['properties']['image_state'], 'available')
        self.assertEquals(snapshot['status'], 'active')
        self.assertEquals(snapshot['name'], snapshot_name)

    def test_snapshot_no_original_image(self):
        expected_calls = [
            {'args': (),
             'kwargs':
                 {'task_state': task_states.IMAGE_PENDING_UPLOAD}},
            {'args': (),
             'kwargs':
                 {'task_state': task_states.IMAGE_UPLOADING,
                  'expected_state': task_states.IMAGE_PENDING_UPLOAD}}]
        func_call_matcher = matchers.FunctionCallMatcher(expected_calls)

        self.flags(libvirt_snapshots_directory='./')

        # Start test
        image_service = nova.tests.image.fake.FakeImageService()

        # Assign a non-existent image
        test_instance = copy.deepcopy(self.test_instance)
        test_instance["image_ref"] = '661122aa-1234-dede-fefe-babababababa'

        instance_ref = db.instance_create(self.context, test_instance)
        properties = {'instance_id': instance_ref['id'],
                      'user_id': str(self.context.user_id)}
        snapshot_name = 'test-snap'
        sent_meta = {'name': snapshot_name, 'is_public': False,
                     'status': 'creating', 'properties': properties}
        recv_meta = image_service.create(context, sent_meta)

        self.mox.StubOutWithMock(libvirt_driver.LibvirtDriver, '_conn')
        libvirt_driver.LibvirtDriver._conn.lookupByName = self.fake_lookup
        self.mox.StubOutWithMock(libvirt_driver.utils, 'execute')
        libvirt_driver.utils.execute = self.fake_execute

        self.mox.ReplayAll()

        conn = libvirt_driver.LibvirtDriver(fake.FakeVirtAPI(), False)
        conn.snapshot(self.context, instance_ref, recv_meta['id'],
                      func_call_matcher.call)

        snapshot = image_service.show(context, recv_meta['id'])
        self.assertIsNone(func_call_matcher.match())
        self.assertEquals(snapshot['properties']['image_state'], 'available')
        self.assertEquals(snapshot['status'], 'active')
        self.assertEquals(snapshot['name'], snapshot_name)

    def test_lxc_snapshot_no_original_image(self):
        expected_calls = [
            {'args': (),
             'kwargs':
                 {'task_state': task_states.IMAGE_PENDING_UPLOAD}},
            {'args': (),
             'kwargs':
                 {'task_state': task_states.IMAGE_UPLOADING,
                  'expected_state': task_states.IMAGE_PENDING_UPLOAD}}]
        func_call_matcher = matchers.FunctionCallMatcher(expected_calls)

        self.flags(libvirt_snapshots_directory='./',
                   libvirt_type='lxc')

        # Start test
        image_service = nova.tests.image.fake.FakeImageService()

        # Assign a non-existent image
        test_instance = copy.deepcopy(self.test_instance)
        test_instance["image_ref"] = '661122aa-1234-dede-fefe-babababababa'

        instance_ref = db.instance_create(self.context, test_instance)
        properties = {'instance_id': instance_ref['id'],
                      'user_id': str(self.context.user_id)}
        snapshot_name = 'test-snap'
        sent_meta = {'name': snapshot_name, 'is_public': False,
                     'status': 'creating', 'properties': properties}
        recv_meta = image_service.create(context, sent_meta)

        self.mox.StubOutWithMock(libvirt_driver.LibvirtDriver, '_conn')
        libvirt_driver.LibvirtDriver._conn.lookupByName = self.fake_lookup
        self.mox.StubOutWithMock(libvirt_driver.utils, 'execute')
        libvirt_driver.utils.execute = self.fake_execute

        self.mox.ReplayAll()

        conn = libvirt_driver.LibvirtDriver(False)
        conn.snapshot(self.context, instance_ref, recv_meta['id'],
                      func_call_matcher.call)

        snapshot = image_service.show(context, recv_meta['id'])
        self.assertIsNone(func_call_matcher.match())
        self.assertEquals(snapshot['properties']['image_state'], 'available')
        self.assertEquals(snapshot['status'], 'active')
        self.assertEquals(snapshot['name'], snapshot_name)

    def test_attach_invalid_volume_type(self):
        self.create_fake_libvirt_mock()
        libvirt_driver.LibvirtDriver._conn.lookupByName = self.fake_lookup
        self.mox.ReplayAll()
        conn = libvirt_driver.LibvirtDriver(fake.FakeVirtAPI(), False)
        self.assertRaises(exception.VolumeDriverNotFound,
                          conn.attach_volume,
                          {"driver_volume_type": "badtype"},
                          {"name": "fake-instance"},
                          "/dev/sda")

    def test_multi_nic(self):
        instance_data = dict(self.test_instance)
        network_info = _fake_network_info(self.stubs, 2)
        conn = libvirt_driver.LibvirtDriver(fake.FakeVirtAPI(), True)
        instance_ref = db.instance_create(self.context, instance_data)
        disk_info = blockinfo.get_disk_info(CONF.libvirt_type,
                                            instance_ref)
        xml = conn.to_xml(instance_ref, network_info, disk_info)
        tree = etree.fromstring(xml)
        interfaces = tree.findall("./devices/interface")
        self.assertEquals(len(interfaces), 2)
        self.assertEquals(interfaces[0].get('type'), 'bridge')

    def _check_xml_and_container(self, instance):
        user_context = context.RequestContext(self.user_id,
                                              self.project_id)
        instance_ref = db.instance_create(user_context, instance)

        self.flags(libvirt_type='lxc')
        conn = libvirt_driver.LibvirtDriver(fake.FakeVirtAPI(), True)

        self.assertEquals(conn.uri(), 'lxc:///')

        network_info = _fake_network_info(self.stubs, 1)
        disk_info = blockinfo.get_disk_info(CONF.libvirt_type,
                                            instance_ref)
        xml = conn.to_xml(instance_ref, network_info, disk_info)
        tree = etree.fromstring(xml)

        check = [
        (lambda t: t.find('.').get('type'), 'lxc'),
        (lambda t: t.find('./os/type').text, 'exe'),
        (lambda t: t.find('./devices/filesystem/target').get('dir'), '/')]

        for i, (check, expected_result) in enumerate(check):
            self.assertEqual(check(tree),
                             expected_result,
                             '%s failed common check %d' % (xml, i))

        target = tree.find('./devices/filesystem/source').get('dir')
        self.assertTrue(len(target) > 0)

    def _check_xml_and_disk_prefix(self, instance, prefix=None):
        user_context = context.RequestContext(self.user_id,
                                              self.project_id)
        instance_ref = db.instance_create(user_context, instance)

        def _get_prefix(p, default):
            if p:
                return p + 'a'
            return default

        type_disk_map = {
            'qemu': [
                (lambda t: t.find('.').get('type'), 'qemu'),
                (lambda t: t.find('./devices/disk/target').get('dev'),
                 _get_prefix(prefix, 'vda'))],
            'xen': [
                (lambda t: t.find('.').get('type'), 'xen'),
                (lambda t: t.find('./devices/disk/target').get('dev'),
                 _get_prefix(prefix, 'sda'))],
            'kvm': [
                (lambda t: t.find('.').get('type'), 'kvm'),
                (lambda t: t.find('./devices/disk/target').get('dev'),
                 _get_prefix(prefix, 'vda'))],
            'uml': [
                (lambda t: t.find('.').get('type'), 'uml'),
                (lambda t: t.find('./devices/disk/target').get('dev'),
                 _get_prefix(prefix, 'ubda'))]
            }

        for (libvirt_type, checks) in type_disk_map.iteritems():
            self.flags(libvirt_type=libvirt_type)
            if prefix:
                self.flags(libvirt_disk_prefix=prefix)
            conn = libvirt_driver.LibvirtDriver(fake.FakeVirtAPI(), True)

            network_info = _fake_network_info(self.stubs, 1)
            disk_info = blockinfo.get_disk_info(CONF.libvirt_type,
                                                instance_ref)
            xml = conn.to_xml(instance_ref, network_info, disk_info)
            tree = etree.fromstring(xml)

            for i, (check, expected_result) in enumerate(checks):
                self.assertEqual(check(tree),
                                 expected_result,
                                 '%s != %s failed check %d' %
                                 (check(tree), expected_result, i))

    def _check_xml_and_disk_driver(self, image_meta):
        os_open = os.open
        directio_supported = True

        def os_open_stub(path, flags, *args, **kwargs):
            if flags & os.O_DIRECT:
                if not directio_supported:
                    raise OSError(errno.EINVAL,
                                  '%s: %s' % (os.strerror(errno.EINVAL), path))
                flags &= ~os.O_DIRECT
            return os_open(path, flags, *args, **kwargs)

        self.stubs.Set(os, 'open', os_open_stub)

        def connection_supports_direct_io_stub(*args, **kwargs):
            return directio_supported

<<<<<<< HEAD
        self.stubs.Set(connection.LibvirtConnection,
                       '_supports_direct_io',
                       connection_supports_direct_io_stub)
=======
        self.stubs.Set(libvirt_driver.LibvirtDriver,
            '_supports_direct_io', connection_supports_direct_io_stub)
>>>>>>> f118602f

        user_context = context.RequestContext(self.user_id, self.project_id)
        instance_ref = db.instance_create(user_context, self.test_instance)
        network_info = _fake_network_info(self.stubs, 1)

        drv = libvirt_driver.LibvirtDriver(fake.FakeVirtAPI(), True)
        disk_info = blockinfo.get_disk_info(CONF.libvirt_type,
                                            instance_ref)
        xml = drv.to_xml(instance_ref, network_info, disk_info, image_meta)
        tree = etree.fromstring(xml)
        disks = tree.findall('./devices/disk/driver')
        for disk in disks:
            self.assertEqual(disk.get("cache"), "none")

        directio_supported = False

        # The O_DIRECT availability is cached on first use in
<<<<<<< HEAD
        # LibvirtConnection, hence we re-create it here
        xml = connection.LibvirtConnection(True).to_xml(instance_ref,
                                                        network_info,
                                                        image_meta)
        tree = ElementTree.fromstring(xml)
=======
        # LibvirtDriver, hence we re-create it here
        drv = libvirt_driver.LibvirtDriver(fake.FakeVirtAPI(), True)
        disk_info = blockinfo.get_disk_info(CONF.libvirt_type,
                                            instance_ref)
        xml = drv.to_xml(instance_ref, network_info, disk_info, image_meta)
        tree = etree.fromstring(xml)
>>>>>>> f118602f
        disks = tree.findall('./devices/disk/driver')
        for disk in disks:
            self.assertEqual(disk.get("cache"), "writethrough")

<<<<<<< HEAD
    def _check_xml_and_disk_bus(self, image_meta, device_type, bus):
=======
    def _check_xml_and_disk_bus(self, image_meta,
                                block_device_info, wantConfig):
>>>>>>> f118602f
        user_context = context.RequestContext(self.user_id, self.project_id)
        instance_ref = db.instance_create(user_context, self.test_instance)
        network_info = _fake_network_info(self.stubs, 1)

        drv = libvirt_driver.LibvirtDriver(fake.FakeVirtAPI(), True)
        disk_info = blockinfo.get_disk_info(CONF.libvirt_type,
                                            instance_ref,
                                            block_device_info,
                                            image_meta)
        xml = drv.to_xml(instance_ref, network_info, disk_info, image_meta,
                         block_device_info=block_device_info)
        tree = etree.fromstring(xml)

        got_disks = tree.findall('./devices/disk')
        got_disk_targets = tree.findall('./devices/disk/target')
        for i in range(len(wantConfig)):
            want_device_type = wantConfig[i][0]
            want_device_bus = wantConfig[i][1]
            want_device_dev = wantConfig[i][2]

            got_device_type = got_disks[i].get('device')
            got_device_bus = got_disk_targets[i].get('bus')
            got_device_dev = got_disk_targets[i].get('dev')

            self.assertEqual(got_device_type, want_device_type)
            self.assertEqual(got_device_bus, want_device_bus)
            self.assertEqual(got_device_dev, want_device_dev)

    def _check_xml_and_uuid(self, image_meta):
        user_context = context.RequestContext(self.user_id, self.project_id)
        instance_ref = db.instance_create(user_context, self.test_instance)
        network_info = _fake_network_info(self.stubs, 1)

        drv = libvirt_driver.LibvirtDriver(fake.FakeVirtAPI(), True)
        disk_info = blockinfo.get_disk_info(CONF.libvirt_type,
                                            instance_ref)
        xml = drv.to_xml(instance_ref, network_info, disk_info, image_meta)
        tree = etree.fromstring(xml)
        self.assertEqual(tree.find('./uuid').text,
                         instance_ref['uuid'])

    def _check_xml_and_uri(self, instance, expect_ramdisk, expect_kernel,
                           rescue=None, expect_xen_hvm=False, xen_only=False):
        user_context = context.RequestContext(self.user_id, self.project_id)
        instance_ref = db.instance_create(user_context, instance)
        network_ref = db.project_get_networks(context.get_admin_context(),
                                             self.project_id)[0]

        type_uri_map = {'qemu': ('qemu:///system',
                             [(lambda t: t.find('.').get('type'), 'qemu'),
                              (lambda t: t.find('./os/type').text,
                               vm_mode.HVM),
                              (lambda t: t.find('./devices/emulator'), None)]),
                        'kvm': ('qemu:///system',
                             [(lambda t: t.find('.').get('type'), 'kvm'),
                              (lambda t: t.find('./os/type').text,
                               vm_mode.HVM),
                              (lambda t: t.find('./devices/emulator'), None)]),
                        'uml': ('uml:///system',
                             [(lambda t: t.find('.').get('type'), 'uml'),
                              (lambda t: t.find('./os/type').text,
                               vm_mode.UML)]),
                        'xen': ('xen:///',
                             [(lambda t: t.find('.').get('type'), 'xen'),
                              (lambda t: t.find('./os/type').text,
                               vm_mode.XEN)])}

        if expect_xen_hvm or xen_only:
            hypervisors_to_check = ['xen']
        else:
            hypervisors_to_check = ['qemu', 'kvm', 'xen']

        if expect_xen_hvm:
            type_uri_map = {}
            type_uri_map['xen'] = ('xen:///',
                                   [(lambda t: t.find('.').get('type'),
                                       'xen'),
                                    (lambda t: t.find('./os/type').text,
                                        vm_mode.HVM)])

        for hypervisor_type in hypervisors_to_check:
            check_list = type_uri_map[hypervisor_type][1]

            if rescue:
                suffix = '.rescue'
            else:
                suffix = ''
            if expect_kernel:
                check = (lambda t: t.find('./os/kernel').text.split(
                    '/')[1], 'kernel' + suffix)
            else:
                check = (lambda t: t.find('./os/kernel'), None)
            check_list.append(check)

            # Hypervisors that only support vm_mode.HVM should
            # not produce configuration that results in kernel
            # arguments
            if not expect_kernel and hypervisor_type in ['qemu', 'kvm']:
                check = (lambda t: t.find('./os/root'), None)
                check_list.append(check)
                check = (lambda t: t.find('./os/cmdline'), None)
                check_list.append(check)

            if expect_ramdisk:
                check = (lambda t: t.find('./os/initrd').text.split(
                    '/')[1], 'ramdisk' + suffix)
            else:
                check = (lambda t: t.find('./os/initrd'), None)
            check_list.append(check)

            if hypervisor_type in ['qemu', 'kvm']:
                xpath = "./sysinfo/system/entry"
                check = (lambda t: t.findall(xpath)[0].get("name"),
                         "manufacturer")
                check_list.append(check)
                check = (lambda t: t.findall(xpath)[0].text,
                         version.vendor_string())
                check_list.append(check)

                check = (lambda t: t.findall(xpath)[1].get("name"),
                         "product")
                check_list.append(check)
                check = (lambda t: t.findall(xpath)[1].text,
                         version.product_string())
                check_list.append(check)

                check = (lambda t: t.findall(xpath)[2].get("name"),
                         "version")
                check_list.append(check)
                # NOTE(sirp): empty strings don't roundtrip in lxml (they are
                # converted to None), so we need an `or ''` to correct for that
                check = (lambda t: t.findall(xpath)[2].text or '',
                         version.version_string_with_package())
                check_list.append(check)

                check = (lambda t: t.findall(xpath)[3].get("name"),
                         "serial")
                check_list.append(check)
                check = (lambda t: t.findall(xpath)[3].text,
                         "cef19ce0-0ca2-11df-855d-b19fbce37686")
                check_list.append(check)

                check = (lambda t: t.findall(xpath)[4].get("name"),
                         "uuid")
                check_list.append(check)
                check = (lambda t: t.findall(xpath)[4].text,
                         instance['uuid'])
                check_list.append(check)

            if hypervisor_type in ['qemu', 'kvm']:
                check = (lambda t: t.findall('./devices/serial')[0].get(
                        'type'), 'file')
                check_list.append(check)
                check = (lambda t: t.findall('./devices/serial')[1].get(
                        'type'), 'pty')
                check_list.append(check)
                check = (lambda t: t.findall('./devices/serial/source')[0].get(
                        'path').split('/')[1], 'console.log')
                check_list.append(check)
            else:
                check = (lambda t: t.find('./devices/console').get(
                        'type'), 'pty')
                check_list.append(check)

        common_checks = [
            (lambda t: t.find('.').tag, 'domain'),
            (lambda t: t.find('./memory').text, '2097152')]
        if rescue:
            common_checks += [
                (lambda t: t.findall('./devices/disk/source')[0].get(
                    'file').split('/')[1], 'disk.rescue'),
                (lambda t: t.findall('./devices/disk/source')[1].get(
                    'file').split('/')[1], 'disk')]
        else:
            common_checks += [(lambda t: t.findall(
                './devices/disk/source')[0].get('file').split('/')[1],
                               'disk')]
            common_checks += [(lambda t: t.findall(
                './devices/disk/source')[1].get('file').split('/')[1],
                               'disk.local')]

        for (libvirt_type, (expected_uri, checks)) in type_uri_map.iteritems():
            self.flags(libvirt_type=libvirt_type)
            conn = libvirt_driver.LibvirtDriver(fake.FakeVirtAPI(), True)

            self.assertEquals(conn.uri(), expected_uri)

            network_info = _fake_network_info(self.stubs, 1)
            disk_info = blockinfo.get_disk_info(CONF.libvirt_type,
                                                instance_ref,
                                                rescue=rescue)
            xml = conn.to_xml(instance_ref, network_info, disk_info,
                              rescue=rescue)
            tree = etree.fromstring(xml)
            for i, (check, expected_result) in enumerate(checks):
                self.assertEqual(check(tree),
                                 expected_result,
                                 '%s != %s failed check %d' %
                                 (check(tree), expected_result, i))

            for i, (check, expected_result) in enumerate(common_checks):
                self.assertEqual(check(tree),
                                 expected_result,
                                 '%s != %s failed common check %d' %
                                 (check(tree), expected_result, i))

            filterref = './devices/interface/filterref'
            (network, mapping) = network_info[0]
            nic_id = mapping['mac'].replace(':', '')
            fw = firewall.NWFilterFirewall(fake.FakeVirtAPI(), conn)
            instance_filter_name = fw._instance_filter_name(instance_ref,
                                                            nic_id)
            self.assertEqual(tree.find(filterref).get('filter'),
                             instance_filter_name)
        # This test is supposed to make sure we don't
        # override a specifically set uri
        #
        # Deliberately not just assigning this string to CONF.libvirt_uri and
        # checking against that later on. This way we make sure the
        # implementation doesn't fiddle around with the CONF.
        testuri = 'something completely different'
        self.flags(libvirt_uri=testuri)
        for (libvirt_type, (expected_uri, checks)) in type_uri_map.iteritems():
            self.flags(libvirt_type=libvirt_type)
            conn = libvirt_driver.LibvirtDriver(fake.FakeVirtAPI(), True)
            self.assertEquals(conn.uri(), testuri)
        db.instance_destroy(user_context, instance_ref['uuid'])

    def test_ensure_filtering_rules_for_instance_timeout(self):
        # ensure_filtering_fules_for_instance() finishes with timeout.
        # Preparing mocks
        def fake_none(self, *args):
            return

        def fake_raise(self):
            raise libvirt.libvirtError('ERR')

        class FakeTime(object):
            def __init__(self):
                self.counter = 0

            def sleep(self, t):
                self.counter += t

        fake_timer = FakeTime()

        # _fake_network_info must be called before create_fake_libvirt_mock(),
        # as _fake_network_info calls importutils.import_class() and
        # create_fake_libvirt_mock() mocks importutils.import_class().
        network_info = _fake_network_info(self.stubs, 1)
        self.create_fake_libvirt_mock()
        instance_ref = db.instance_create(self.context, self.test_instance)

        # Start test
        self.mox.ReplayAll()
        try:
            conn = libvirt_driver.LibvirtDriver(fake.FakeVirtAPI(), False)
            self.stubs.Set(conn.firewall_driver,
                           'setup_basic_filtering',
                           fake_none)
            self.stubs.Set(conn.firewall_driver,
                           'prepare_instance_filter',
                           fake_none)
            self.stubs.Set(conn.firewall_driver,
                           'instance_filter_exists',
                           fake_none)
            conn.ensure_filtering_rules_for_instance(instance_ref,
                                                     network_info,
                                                     time_module=fake_timer)
        except exception.NovaException, e:
            msg = ('The firewall filter for %s does not exist' %
                   instance_ref['name'])
            c1 = (0 <= str(e).find(msg))
        self.assertTrue(c1)

        self.assertEqual(29, fake_timer.counter, "Didn't wait the expected "
                                                 "amount of time")

        db.instance_destroy(self.context, instance_ref['uuid'])

    def test_check_can_live_migrate_dest_all_pass_with_block_migration(self):
        instance_ref = db.instance_create(self.context, self.test_instance)
        dest = "fake_host_2"
        src = instance_ref['host']
        conn = libvirt_driver.LibvirtDriver(fake.FakeVirtAPI(), False)
        compute_info = {'disk_available_least': 400,
                        'cpu_info': 'asdf',
                        }
        filename = "file"

        self.mox.StubOutWithMock(conn, '_create_shared_storage_test_file')
        self.mox.StubOutWithMock(conn, '_compare_cpu')

        # _check_cpu_match
        conn._compare_cpu("asdf")

        # mounted_on_same_shared_storage
        conn._create_shared_storage_test_file().AndReturn(filename)

        self.mox.ReplayAll()
        return_value = conn.check_can_live_migrate_destination(self.context,
                instance_ref, compute_info, compute_info, True)
        self.assertThat({"filename": "file",
                         'disk_available_mb': 409600,
                         "disk_over_commit": False,
                         "block_migration": True},
                        matchers.DictMatches(return_value))

    def test_check_can_live_migrate_dest_all_pass_no_block_migration(self):
        instance_ref = db.instance_create(self.context, self.test_instance)
        dest = "fake_host_2"
        src = instance_ref['host']
        conn = libvirt_driver.LibvirtDriver(fake.FakeVirtAPI(), False)
        compute_info = {'cpu_info': 'asdf'}
        filename = "file"

        self.mox.StubOutWithMock(conn, '_create_shared_storage_test_file')
        self.mox.StubOutWithMock(conn, '_compare_cpu')

        # _check_cpu_match
        conn._compare_cpu("asdf")

        # mounted_on_same_shared_storage
        conn._create_shared_storage_test_file().AndReturn(filename)

        self.mox.ReplayAll()
        return_value = conn.check_can_live_migrate_destination(self.context,
                instance_ref, compute_info, compute_info, False)
        self.assertThat({"filename": "file",
                         "block_migration": False,
                         "disk_over_commit": False,
                         "disk_available_mb": None},
                        matchers.DictMatches(return_value))

    def test_check_can_live_migrate_dest_incompatible_cpu_raises(self):
        instance_ref = db.instance_create(self.context, self.test_instance)
        dest = "fake_host_2"
        src = instance_ref['host']
        conn = libvirt_driver.LibvirtDriver(fake.FakeVirtAPI(), False)
        compute_info = {'cpu_info': 'asdf'}

        self.mox.StubOutWithMock(conn, '_compare_cpu')

        conn._compare_cpu("asdf").AndRaise(exception.InvalidCPUInfo(
                                              reason='foo')
                                           )

        self.mox.ReplayAll()
        self.assertRaises(exception.InvalidCPUInfo,
                          conn.check_can_live_migrate_destination,
                          self.context, instance_ref,
                          compute_info, compute_info, False)

    def test_check_can_live_migrate_dest_cleanup_works_correctly(self):
        instance_ref = db.instance_create(self.context, self.test_instance)
        dest_check_data = {"filename": "file",
                           "block_migration": True,
                           "disk_over_commit": False,
                           "disk_available_mb": 1024}
        conn = libvirt_driver.LibvirtDriver(fake.FakeVirtAPI(), False)

        self.mox.StubOutWithMock(conn, '_cleanup_shared_storage_test_file')
        conn._cleanup_shared_storage_test_file("file")

        self.mox.ReplayAll()
        conn.check_can_live_migrate_destination_cleanup(self.context,
                                                        dest_check_data)

    def test_check_can_live_migrate_source_works_correctly(self):
        instance_ref = db.instance_create(self.context, self.test_instance)
        dest_check_data = {"filename": "file",
                           "block_migration": True,
                           "disk_over_commit": False,
                           "disk_available_mb": 1024}
        conn = libvirt_driver.LibvirtDriver(fake.FakeVirtAPI(), False)

        self.mox.StubOutWithMock(conn, "_check_shared_storage_test_file")
        conn._check_shared_storage_test_file("file").AndReturn(False)

        self.mox.StubOutWithMock(conn, "_assert_dest_node_has_enough_disk")
        conn._assert_dest_node_has_enough_disk(self.context, instance_ref,
                                        dest_check_data['disk_available_mb'],
                                               False)

        self.mox.ReplayAll()
        conn.check_can_live_migrate_source(self.context, instance_ref,
                                           dest_check_data)

    def test_check_can_live_migrate_source_vol_backed_works_correctly(self):
        instance_ref = db.instance_create(self.context, self.test_instance)
        dest_check_data = {"filename": "file",
                           "block_migration": False,
                           "disk_over_commit": False,
                           "disk_available_mb": 1024,
                           "is_volume_backed": True}
        conn = libvirt_driver.LibvirtDriver(fake.FakeVirtAPI(), False)
        self.mox.StubOutWithMock(conn, "_check_shared_storage_test_file")
        conn._check_shared_storage_test_file("file").AndReturn(False)
        self.mox.ReplayAll()
        ret = conn.check_can_live_migrate_source(self.context, instance_ref,
                                                 dest_check_data)
        self.assertTrue(type(ret) == dict)
        self.assertTrue('is_shared_storage' in ret)

    def test_check_can_live_migrate_source_vol_backed_fails(self):
        instance_ref = db.instance_create(self.context, self.test_instance)
        dest_check_data = {"filename": "file",
                           "block_migration": False,
                           "disk_over_commit": False,
                           "disk_available_mb": 1024,
                           "is_volume_backed": False}
        conn = libvirt_driver.LibvirtDriver(fake.FakeVirtAPI(), False)
        self.mox.StubOutWithMock(conn, "_check_shared_storage_test_file")
        conn._check_shared_storage_test_file("file").AndReturn(False)
        self.mox.ReplayAll()
        self.assertRaises(exception.InvalidSharedStorage,
                          conn.check_can_live_migrate_source, self.context,
                          instance_ref, dest_check_data)

    def test_check_can_live_migrate_dest_fail_shared_storage_with_blockm(self):
        instance_ref = db.instance_create(self.context, self.test_instance)
        dest_check_data = {"filename": "file",
                           "block_migration": True,
                           "disk_over_commit": False,
                           'disk_available_mb': 1024}
        conn = libvirt_driver.LibvirtDriver(fake.FakeVirtAPI(), False)

        self.mox.StubOutWithMock(conn, "_check_shared_storage_test_file")
        conn._check_shared_storage_test_file("file").AndReturn(True)

        self.mox.ReplayAll()
        self.assertRaises(exception.InvalidLocalStorage,
                          conn.check_can_live_migrate_source,
                          self.context, instance_ref, dest_check_data)

    def test_check_can_live_migrate_no_shared_storage_no_blck_mig_raises(self):
        instance_ref = db.instance_create(self.context, self.test_instance)
        dest_check_data = {"filename": "file",
                           "block_migration": False,
                           "disk_over_commit": False,
                           'disk_available_mb': 1024}
        conn = libvirt_driver.LibvirtDriver(fake.FakeVirtAPI(), False)

        self.mox.StubOutWithMock(conn, "_check_shared_storage_test_file")
        conn._check_shared_storage_test_file("file").AndReturn(False)

        self.mox.ReplayAll()
        self.assertRaises(exception.InvalidSharedStorage,
                          conn.check_can_live_migrate_source,
                          self.context, instance_ref, dest_check_data)

    def test_check_can_live_migrate_source_with_dest_not_enough_disk(self):
        instance_ref = db.instance_create(self.context, self.test_instance)
        dest = "fake_host_2"
        src = instance_ref['host']
        conn = libvirt_driver.LibvirtDriver(fake.FakeVirtAPI(), False)

        self.mox.StubOutWithMock(conn, "_check_shared_storage_test_file")
        conn._check_shared_storage_test_file("file").AndReturn(False)

        self.mox.StubOutWithMock(conn, "get_instance_disk_info")
        conn.get_instance_disk_info(instance_ref["name"]).AndReturn(
                                            '[{"virt_disk_size":2}]')

        dest_check_data = {"filename": "file",
                           "disk_available_mb": 0,
                           "block_migration": True,
                           "disk_over_commit": False}
        self.mox.ReplayAll()
        self.assertRaises(exception.MigrationError,
                          conn.check_can_live_migrate_source,
                          self.context, instance_ref, dest_check_data)

    def test_live_migration_raises_exception(self):
        # Confirms recover method is called when exceptions are raised.
        # Preparing data
        self.compute = importutils.import_object(CONF.compute_manager)
        instance_dict = {'host': 'fake',
                         'power_state': power_state.RUNNING,
                         'vm_state': vm_states.ACTIVE}
        instance_ref = db.instance_create(self.context, self.test_instance)
        instance_ref = db.instance_update(self.context, instance_ref['uuid'],
                                          instance_dict)

        # Preparing mocks
        vdmock = self.mox.CreateMock(libvirt.virDomain)
        self.mox.StubOutWithMock(vdmock, "migrateToURI")
        _bandwidth = CONF.live_migration_bandwidth
        vdmock.migrateToURI(CONF.live_migration_uri % 'dest',
                            mox.IgnoreArg(),
                            None,
                            _bandwidth).AndRaise(libvirt.libvirtError('ERR'))

        def fake_lookup(instance_name):
            if instance_name == instance_ref['name']:
                return vdmock

        self.create_fake_libvirt_mock(lookupByName=fake_lookup)
        self.mox.StubOutWithMock(self.compute, "_rollback_live_migration")
        self.compute._rollback_live_migration(self.context, instance_ref,
                                              'dest', False)

        #start test
        self.mox.ReplayAll()
        conn = libvirt_driver.LibvirtDriver(fake.FakeVirtAPI(), False)
        self.assertRaises(libvirt.libvirtError,
                      conn._live_migration,
                      self.context, instance_ref, 'dest', False,
                      self.compute._rollback_live_migration)

        instance_ref = db.instance_get(self.context, instance_ref['id'])
        self.assertTrue(instance_ref['vm_state'] == vm_states.ACTIVE)
        self.assertTrue(instance_ref['power_state'] == power_state.RUNNING)

        db.instance_destroy(self.context, instance_ref['uuid'])

    def test_pre_live_migration_works_correctly_mocked(self):
        # Creating testdata
        vol = {'block_device_mapping': [
                  {'connection_info': 'dummy', 'mount_device': '/dev/sda'},
                  {'connection_info': 'dummy', 'mount_device': '/dev/sdb'}]}
        conn = libvirt_driver.LibvirtDriver(fake.FakeVirtAPI(), False)

        class FakeNetworkInfo():
            def fixed_ips(self):
                return ["test_ip_addr"]

        inst_ref = {'id': 'foo'}
        c = context.get_admin_context()
        nw_info = FakeNetworkInfo()

        # Creating mocks
        self.mox.StubOutWithMock(driver, "block_device_info_get_mapping")
        driver.block_device_info_get_mapping(vol
            ).AndReturn(vol['block_device_mapping'])
        self.mox.StubOutWithMock(conn, "volume_driver_method")
        for v in vol['block_device_mapping']:
            disk_info = {
                'bus': "scsi",
                'dev': v['mount_device'].rpartition("/")[2],
                'type': "disk"
                }
            conn.volume_driver_method('connect_volume',
                                      v['connection_info'],
                                      disk_info)
        self.mox.StubOutWithMock(conn, 'plug_vifs')
        conn.plug_vifs(mox.IsA(inst_ref), nw_info)

        self.mox.ReplayAll()
        result = conn.pre_live_migration(c, inst_ref, vol, nw_info)
        self.assertEqual(result, None)

    def test_pre_live_migration_vol_backed_works_correctly_mocked(self):
        # Creating testdata, using temp dir.
        with utils.tempdir() as tmpdir:
            self.flags(instances_path=tmpdir)
            vol = {'block_device_mapping': [
                  {'connection_info': 'dummy', 'mount_device': '/dev/sda'},
                  {'connection_info': 'dummy', 'mount_device': '/dev/sdb'}]}
            conn = libvirt_driver.LibvirtDriver(fake.FakeVirtAPI(), False)

            class FakeNetworkInfo():
                def fixed_ips(self):
                    return ["test_ip_addr"]
            inst_ref = db.instance_create(self.context, self.test_instance)
            c = context.get_admin_context()
            nw_info = FakeNetworkInfo()
            # Creating mocks
            self.mox.StubOutWithMock(conn, "volume_driver_method")
            for v in vol['block_device_mapping']:
                disk_info = {
                    'bus': "scsi",
                    'dev': v['mount_device'].rpartition("/")[2],
                    'type': "disk"
                    }
                conn.volume_driver_method('connect_volume',
                                          v['connection_info'],
                                          disk_info)
            self.mox.StubOutWithMock(conn, 'plug_vifs')
            conn.plug_vifs(mox.IsA(inst_ref), nw_info)
            self.mox.ReplayAll()
            migrate_data = {'is_shared_storage': False,
                            'is_volume_backed': True,
                            'block_migration': False
                            }
            ret = conn.pre_live_migration(c, inst_ref, vol, nw_info,
                                          migrate_data)
            self.assertEqual(ret, None)
            self.assertTrue(os.path.exists('%s/%s/' % (tmpdir,
                                                       inst_ref['uuid'])))
        db.instance_destroy(self.context, inst_ref['uuid'])

    def test_pre_block_migration_works_correctly(self):
        # Replace instances_path since this testcase creates tmpfile
        with utils.tempdir() as tmpdir:
            self.flags(instances_path=tmpdir)

            # Test data
            instance_ref = db.instance_create(self.context, self.test_instance)
            dummy_info = [{'path': '%s/disk' % tmpdir,
                           'disk_size': 10737418240,
                           'type': 'raw',
                           'backing_file': ''},
                          {'backing_file': 'otherdisk_1234567',
                           'path': '%s/otherdisk' % tmpdir,
                           'virt_disk_size': 10737418240}]
            dummyjson = json.dumps(dummy_info)

            # qemu-img should be mockd since test environment might not have
            # large disk space.
            self.mox.StubOutWithMock(imagebackend.Image, 'cache')
            imagebackend.Image.cache(context=mox.IgnoreArg(),
                                     fetch_func=mox.IgnoreArg(),
                                     filename='otherdisk',
                                     image_id=self.test_instance['image_ref'],
                                     project_id='fake',
                                     size=10737418240L,
                                     user_id=None).AndReturn(None)
            self.mox.ReplayAll()

            conn = libvirt_driver.LibvirtDriver(fake.FakeVirtAPI(), False)
            conn.pre_block_migration(self.context, instance_ref,
                                     dummyjson)

            self.assertTrue(os.path.exists('%s/%s/' %
                                           (tmpdir, instance_ref['uuid'])))

        db.instance_destroy(self.context, instance_ref['uuid'])

    def test_get_instance_disk_info_works_correctly(self):
        # Test data
        instance_ref = db.instance_create(self.context, self.test_instance)
        dummyxml = ("<domain type='kvm'><name>instance-0000000a</name>"
                    "<devices>"
                    "<disk type='file'><driver name='qemu' type='raw'/>"
                    "<source file='/test/disk'/>"
                    "<target dev='vda' bus='virtio'/></disk>"
                    "<disk type='file'><driver name='qemu' type='qcow2'/>"
                    "<source file='/test/disk.local'/>"
                    "<target dev='vdb' bus='virtio'/></disk>"
                    "</devices></domain>")

        # Preparing mocks
        vdmock = self.mox.CreateMock(libvirt.virDomain)
        self.mox.StubOutWithMock(vdmock, "XMLDesc")
        vdmock.XMLDesc(0).AndReturn(dummyxml)

        def fake_lookup(instance_name):
            if instance_name == instance_ref['name']:
                return vdmock
        self.create_fake_libvirt_mock(lookupByName=fake_lookup)

        GB = 1024 * 1024 * 1024
        fake_libvirt_utils.disk_sizes['/test/disk'] = 10 * GB
        fake_libvirt_utils.disk_sizes['/test/disk.local'] = 20 * GB
        fake_libvirt_utils.disk_backing_files['/test/disk.local'] = 'file'

        self.mox.StubOutWithMock(os.path, "getsize")
        os.path.getsize('/test/disk').AndReturn((10737418240))
        os.path.getsize('/test/disk.local').AndReturn((21474836480))

        ret = ("image: /test/disk\n"
               "file format: raw\n"
               "virtual size: 20G (21474836480 bytes)\n"
               "disk size: 3.1G\n"
               "cluster_size: 2097152\n"
               "backing file: /test/dummy (actual path: /backing/file)\n")

        self.mox.StubOutWithMock(os.path, "exists")
        os.path.exists('/test/disk.local').AndReturn(True)

        self.mox.StubOutWithMock(utils, "execute")
        utils.execute('env', 'LC_ALL=C', 'LANG=C', 'qemu-img', 'info',
                      '/test/disk.local').AndReturn((ret, ''))

        self.mox.ReplayAll()
        conn = libvirt_driver.LibvirtDriver(fake.FakeVirtAPI(), False)
        info = conn.get_instance_disk_info(instance_ref['name'])
        info = jsonutils.loads(info)
        self.assertEquals(info[0]['type'], 'raw')
        self.assertEquals(info[0]['path'], '/test/disk')
        self.assertEquals(info[0]['disk_size'], 10737418240)
        self.assertEquals(info[0]['backing_file'], "")
        self.assertEquals(info[1]['type'], 'qcow2')
        self.assertEquals(info[1]['path'], '/test/disk.local')
        self.assertEquals(info[1]['virt_disk_size'], 21474836480)
        self.assertEquals(info[1]['backing_file'], "file")

        db.instance_destroy(self.context, instance_ref['uuid'])

    def test_spawn_with_network_info(self):
        # Preparing mocks
        def fake_none(*args, **kwargs):
            return

        def fake_getLibVersion():
            return 9007

        def fake_getCapabilities():
            return """
            <capabilities>
                <host>
                    <uuid>cef19ce0-0ca2-11df-855d-b19fbce37686</uuid>
                    <cpu>
                      <arch>x86_64</arch>
                      <model>Penryn</model>
                      <vendor>Intel</vendor>
                      <topology sockets='1' cores='2' threads='1'/>
                      <feature name='xtpr'/>
                    </cpu>
                </host>
            </capabilities>
            """

        # _fake_network_info must be called before create_fake_libvirt_mock(),
        # as _fake_network_info calls importutils.import_class() and
        # create_fake_libvirt_mock() mocks importutils.import_class().
        network_info = _fake_network_info(self.stubs, 1)
        self.create_fake_libvirt_mock(getLibVersion=fake_getLibVersion,
                                      getCapabilities=fake_getCapabilities)

        instance_ref = self.test_instance
        instance_ref['image_ref'] = 123456  # we send an int to test sha1 call
        instance_type = db.instance_type_get(self.context,
                                             instance_ref['instance_type_id'])
        sys_meta = instance_types.save_instance_type_info({}, instance_type)
        instance_ref['system_metadata'] = sys_meta
        instance = db.instance_create(self.context, instance_ref)

        # Mock out the get_info method of the LibvirtDriver so that the polling
        # in the spawn method of the LibvirtDriver returns immediately
        self.mox.StubOutWithMock(libvirt_driver.LibvirtDriver, 'get_info')
        libvirt_driver.LibvirtDriver.get_info(instance
            ).AndReturn({'state': power_state.RUNNING})

        # Start test
        self.mox.ReplayAll()
        conn = libvirt_driver.LibvirtDriver(fake.FakeVirtAPI(), False)
        self.stubs.Set(conn.firewall_driver,
                       'setup_basic_filtering',
                       fake_none)
        self.stubs.Set(conn.firewall_driver,
                       'prepare_instance_filter',
                       fake_none)
        self.stubs.Set(imagebackend.Image,
                       'cache',
                       fake_none)

        conn.spawn(self.context, instance, None, [], 'herp',
                       network_info=network_info)

        path = os.path.join(CONF.instances_path, instance['name'])
        if os.path.isdir(path):
            shutil.rmtree(path)

<<<<<<< HEAD
        path = os.path.join(FLAGS.instances_path, FLAGS.base_dir_name)
        if os.path.isdir(path):
            shutil.rmtree(os.path.join(FLAGS.instances_path,
                                       FLAGS.base_dir_name))

    @test.skip_if(missing_libvirt(), "Test requires libvirt")
    def test_get_console_output_file(self):
=======
        path = os.path.join(CONF.instances_path, CONF.base_dir_name)
        if os.path.isdir(path):
            shutil.rmtree(os.path.join(CONF.instances_path,
                                       CONF.base_dir_name))

    def test_spawn_without_image_meta(self):
        self.create_image_called = False

        def fake_none(*args, **kwargs):
            return

        def fake_create_image(*args, **kwargs):
            self.create_image_called = True

        def fake_get_info(instance):
            return {'state': power_state.RUNNING}

        instance_ref = self.test_instance
        instance_ref['image_ref'] = 1
        instance = db.instance_create(self.context, instance_ref)

        conn = libvirt_driver.LibvirtDriver(fake.FakeVirtAPI(), False)
        self.stubs.Set(conn, 'to_xml', fake_none)
        self.stubs.Set(conn, '_create_image', fake_create_image)
        self.stubs.Set(conn, '_create_domain_and_network', fake_none)
        self.stubs.Set(conn, 'get_info', fake_get_info)

        conn.spawn(self.context, instance, None, [], None)
        self.assertTrue(self.create_image_called)

        conn.spawn(self.context,
                   instance,
                   {'id': instance['image_ref']},
                   [],
                   None)
        self.assertTrue(self.create_image_called)

    def test_spawn_from_volume_calls_cache(self):
        self.cache_called_for_disk = False

        def fake_none(*args, **kwargs):
            return

        def fake_cache(*args, **kwargs):
            if kwargs.get('image_id') == 'my_fake_image':
                self.cache_called_for_disk = True

        def fake_get_info(instance):
            return {'state': power_state.RUNNING}

        conn = libvirt_driver.LibvirtDriver(fake.FakeVirtAPI(), False)
        self.stubs.Set(conn, 'to_xml', fake_none)

        self.stubs.Set(imagebackend.Image, 'cache', fake_cache)
        self.stubs.Set(conn, '_create_domain_and_network', fake_none)
        self.stubs.Set(conn, 'get_info', fake_get_info)

        block_device_info = {'root_device_name': '/dev/vda',
                             'block_device_mapping': [
                                {'mount_device': 'vda'}]}

        # Volume-backed instance created without image
        instance_ref = self.test_instance
        instance_ref['image_ref'] = ''
        instance_ref['root_device_name'] = '/dev/vda'
        instance = db.instance_create(self.context, instance_ref)

        conn.spawn(self.context, instance, None, [], None,
                   block_device_info=block_device_info)
        self.assertFalse(self.cache_called_for_disk)
        db.instance_destroy(self.context, instance['uuid'])

        # Booted from volume but with placeholder image
        instance_ref = self.test_instance
        instance_ref['image_ref'] = 'my_fake_image'
        instance_ref['root_device_name'] = '/dev/vda'
        instance = db.instance_create(self.context, instance_ref)

        conn.spawn(self.context, instance, None, [], None,
                   block_device_info=block_device_info)
        self.assertFalse(self.cache_called_for_disk)
        db.instance_destroy(self.context, instance['uuid'])

        # Booted from an image
        instance_ref['image_ref'] = 'my_fake_image'
        instance = db.instance_create(self.context, instance_ref)
        conn.spawn(self.context, instance, None, [], None)
        self.assertTrue(self.cache_called_for_disk)
        db.instance_destroy(self.context, instance['uuid'])

    def test_create_image_plain(self):
        gotFiles = []

        def fake_image(self, instance, name, image_type=''):
            class FakeImage(imagebackend.Image):
                def __init__(self, instance, name):
                    self.path = os.path.join(instance['name'], name)

                def create_image(self, prepare_template, base,
                                 size, *args, **kwargs):
                    pass

                def cache(self, fetch_func, filename, size=None,
                          *args, **kwargs):
                    gotFiles.append({'filename': filename,
                                     'size': size})

                def snapshot(self, name):
                    pass

            return FakeImage(instance, name)

        def fake_none(*args, **kwargs):
            return

        def fake_get_info(instance):
            return {'state': power_state.RUNNING}

        # Stop 'libvirt_driver._create_image' touching filesystem
        self.stubs.Set(nova.virt.libvirt.imagebackend.Backend, "image",
                       fake_image)

        instance_ref = self.test_instance
        instance_ref['image_ref'] = 1
        instance = db.instance_create(self.context, instance_ref)

        conn = libvirt_driver.LibvirtDriver(fake.FakeVirtAPI(), False)
        self.stubs.Set(conn, 'to_xml', fake_none)
        self.stubs.Set(conn, '_create_domain_and_network', fake_none)
        self.stubs.Set(conn, 'get_info', fake_get_info)

        image_meta = {'id': instance['image_ref']}
        disk_info = blockinfo.get_disk_info(CONF.libvirt_type,
                                            instance,
                                            None,
                                            image_meta)
        xml = conn.to_xml(instance, None,
                          disk_info, image_meta)
        conn._create_image(context, instance, xml,
                           disk_info['mapping'])

        wantFiles = [
            {'filename': '356a192b7913b04c54574d18c28d46e6395428ab',
             'size': 10 * 1024 * 1024 * 1024},
            {'filename': 'ephemeral_20_default',
             'size': 20 * 1024 * 1024 * 1024},
            ]
        self.assertEquals(gotFiles, wantFiles)

    def test_create_image_with_swap(self):
        gotFiles = []

        def fake_image(self, instance, name, image_type=''):
            class FakeImage(imagebackend.Image):
                def __init__(self, instance, name):
                    self.path = os.path.join(instance['name'], name)

                def create_image(self, prepare_template, base,
                                 size, *args, **kwargs):
                    pass

                def cache(self, fetch_func, filename, size=None,
                          *args, **kwargs):
                    gotFiles.append({'filename': filename,
                                     'size': size})

                def snapshot(self, name):
                    pass

            return FakeImage(instance, name)

        def fake_none(*args, **kwargs):
            return

        def fake_get_info(instance):
            return {'state': power_state.RUNNING}

        # Stop 'libvirt_driver._create_image' touching filesystem
        self.stubs.Set(nova.virt.libvirt.imagebackend.Backend, "image",
                       fake_image)

        instance_ref = self.test_instance
        instance_ref['image_ref'] = 1
        # Turn on some swap to exercise that codepath in _create_image
        instance_ref['system_metadata']['instance_type_swap'] = 500
        instance = db.instance_create(self.context, instance_ref)

        conn = libvirt_driver.LibvirtDriver(fake.FakeVirtAPI(), False)
        self.stubs.Set(conn, 'to_xml', fake_none)
        self.stubs.Set(conn, '_create_domain_and_network', fake_none)
        self.stubs.Set(conn, 'get_info', fake_get_info)

        image_meta = {'id': instance['image_ref']}
        disk_info = blockinfo.get_disk_info(CONF.libvirt_type,
                                            instance,
                                            None,
                                            image_meta)
        xml = conn.to_xml(instance, None,
                          disk_info, image_meta)
        conn._create_image(context, instance, xml,
                           disk_info['mapping'])

        wantFiles = [
            {'filename': '356a192b7913b04c54574d18c28d46e6395428ab',
             'size': 10 * 1024 * 1024 * 1024},
            {'filename': 'ephemeral_20_default',
             'size': 20 * 1024 * 1024 * 1024},
            {'filename': 'swap_500',
             'size': 500 * 1024 * 1024},
            ]
        self.assertEquals(gotFiles, wantFiles)

    def test_get_console_output_file(self):
        fake_libvirt_utils.files['console.log'] = '01234567890'
>>>>>>> f118602f

        with utils.tempdir() as tmpdir:
            self.flags(instances_path=tmpdir)

            instance_ref = self.test_instance
            instance_ref['image_ref'] = 123456
            instance = db.instance_create(self.context, instance_ref)

            console_dir = (os.path.join(tmpdir, instance['name']))
<<<<<<< HEAD
            os.mkdir(console_dir)
            console_log = '%s/console.log' % (console_dir)
            f = open(console_log, "w")
            f.write("foo")
            f.close()
=======
            console_log = '%s/console.log' % (console_dir)
>>>>>>> f118602f
            fake_dom_xml = """
                <domain type='kvm'>
                    <devices>
                        <disk type='file'>
                            <source file='filename'/>
                        </disk>
                        <console type='file'>
                            <source path='%s'/>
                            <target port='0'/>
                        </console>
                    </devices>
                </domain>
            """ % console_log

            def fake_lookup(id):
                return FakeVirtDomain(fake_dom_xml)

            self.create_fake_libvirt_mock()
<<<<<<< HEAD
            connection.LibvirtConnection._conn.lookupByName = fake_lookup
            connection.libvirt_utils = libvirt_utils

            conn = connection.LibvirtConnection(False)
            output = conn.get_console_output(instance)
            self.assertEquals("foo", output)

    @test.skip_if(missing_libvirt(), "Test requires libvirt")
    def test_get_console_output_pty(self):
=======
            libvirt_driver.LibvirtDriver._conn.lookupByName = fake_lookup

            conn = libvirt_driver.LibvirtDriver(fake.FakeVirtAPI(), False)

            try:
                prev_max = libvirt_driver.MAX_CONSOLE_BYTES
                libvirt_driver.MAX_CONSOLE_BYTES = 5
                output = conn.get_console_output(instance)
            finally:
                libvirt_driver.MAX_CONSOLE_BYTES = prev_max

            self.assertEquals('67890', output)

    def test_get_console_output_pty(self):
        fake_libvirt_utils.files['pty'] = '01234567890'
>>>>>>> f118602f

        with utils.tempdir() as tmpdir:
            self.flags(instances_path=tmpdir)

            instance_ref = self.test_instance
            instance_ref['image_ref'] = 123456
            instance = db.instance_create(self.context, instance_ref)

            console_dir = (os.path.join(tmpdir, instance['name']))
<<<<<<< HEAD
            os.mkdir(console_dir)
            pty_file = '%s/fake_pty' % (console_dir)
            f = open(pty_file, "w")
            f.write("foo")
            f.close()
=======
            pty_file = '%s/fake_pty' % (console_dir)
>>>>>>> f118602f
            fake_dom_xml = """
                <domain type='kvm'>
                    <devices>
                        <disk type='file'>
                            <source file='filename'/>
                        </disk>
                        <console type='pty'>
                            <source path='%s'/>
                            <target port='0'/>
                        </console>
                    </devices>
                </domain>
            """ % pty_file

            def fake_lookup(id):
                return FakeVirtDomain(fake_dom_xml)

<<<<<<< HEAD
            self.create_fake_libvirt_mock()
            connection.LibvirtConnection._conn.lookupByName = fake_lookup
            connection.libvirt_utils = libvirt_utils

            conn = connection.LibvirtConnection(False)
            output = conn.get_console_output(instance)
            self.assertEquals("foo", output)
=======
            def _fake_flush(self, fake_pty):
                return 'foo'

            def _fake_append_to_file(self, data, fpath):
                return 'pty'

            self.create_fake_libvirt_mock()
            libvirt_driver.LibvirtDriver._conn.lookupByName = fake_lookup
            libvirt_driver.LibvirtDriver._flush_libvirt_console = _fake_flush
            libvirt_driver.LibvirtDriver._append_to_file = _fake_append_to_file

            conn = libvirt_driver.LibvirtDriver(fake.FakeVirtAPI(), False)

            try:
                prev_max = libvirt_driver.MAX_CONSOLE_BYTES
                libvirt_driver.MAX_CONSOLE_BYTES = 5
                output = conn.get_console_output(instance)
            finally:
                libvirt_driver.MAX_CONSOLE_BYTES = prev_max

            self.assertEquals('67890', output)
>>>>>>> f118602f

    def test_get_host_ip_addr(self):
        conn = libvirt_driver.LibvirtDriver(fake.FakeVirtAPI(), False)
        ip = conn.get_host_ip_addr()
        self.assertEquals(ip, CONF.my_ip)

    def test_broken_connection(self):
        for (error, domain) in (
                (libvirt.VIR_ERR_SYSTEM_ERROR, libvirt.VIR_FROM_REMOTE),
                (libvirt.VIR_ERR_SYSTEM_ERROR, libvirt.VIR_FROM_RPC),
                (libvirt.VIR_ERR_INTERNAL_ERROR, libvirt.VIR_FROM_RPC)):

            conn = libvirt_driver.LibvirtDriver(fake.FakeVirtAPI(), False)

            self.mox.StubOutWithMock(conn, "_wrapped_conn")
            self.mox.StubOutWithMock(conn._wrapped_conn, "getLibVersion")
            self.mox.StubOutWithMock(libvirt.libvirtError, "get_error_code")
            self.mox.StubOutWithMock(libvirt.libvirtError, "get_error_domain")

            conn._wrapped_conn.getLibVersion().AndRaise(
                    libvirt.libvirtError("fake failure"))

            libvirt.libvirtError.get_error_code().AndReturn(error)
            libvirt.libvirtError.get_error_domain().AndReturn(domain)

            self.mox.ReplayAll()

            self.assertFalse(conn._test_connection())

            self.mox.UnsetStubs()

    def test_immediate_delete(self):
        def fake_lookup_by_name(instance_name):
            raise exception.InstanceNotFound(instance_id=instance_name)

        conn = libvirt_driver.LibvirtDriver(fake.FakeVirtAPI(), False)
        self.stubs.Set(conn, '_lookup_by_name', fake_lookup_by_name)

        instance = db.instance_create(self.context, self.test_instance)
        conn.destroy(instance, {})

    def test_destroy_removes_disk(self):
        instance = {"name": "instancename", "id": "instanceid",
                    "uuid": "875a8070-d0b9-4949-8b31-104d125c9a64"}

        self.mox.StubOutWithMock(libvirt_driver.LibvirtDriver,
                                 '_undefine_domain')
        libvirt_driver.LibvirtDriver._undefine_domain(instance)
        self.mox.StubOutWithMock(shutil, "rmtree")
        shutil.rmtree(os.path.join(CONF.instances_path, instance['name']))
        self.mox.StubOutWithMock(libvirt_driver.LibvirtDriver, '_cleanup_lvm')
        libvirt_driver.LibvirtDriver._cleanup_lvm(instance)

        # Start test
        self.mox.ReplayAll()

        def fake_destroy(instance):
            pass

        def fake_os_path_exists(path):
            return True

        def fake_unplug_vifs(instance, network_info):
            pass

        def fake_unfilter_instance(instance, network_info):
            pass

        conn = libvirt_driver.LibvirtDriver(fake.FakeVirtAPI(), False)

        self.stubs.Set(conn, '_destroy', fake_destroy)
        self.stubs.Set(conn, 'unplug_vifs', fake_unplug_vifs)
        self.stubs.Set(conn.firewall_driver,
                       'unfilter_instance', fake_unfilter_instance)
        self.stubs.Set(os.path, 'exists', fake_os_path_exists)
        conn.destroy(instance, [])

    def test_destroy_not_removes_disk(self):
        instance = {"name": "instancename", "id": "instanceid",
                    "uuid": "875a8070-d0b9-4949-8b31-104d125c9a64"}

        self.mox.StubOutWithMock(libvirt_driver.LibvirtDriver,
                                 '_undefine_domain')
        libvirt_driver.LibvirtDriver._undefine_domain(instance)

        # Start test
        self.mox.ReplayAll()

        def fake_destroy(instance):
            pass

        def fake_os_path_exists(path):
            return True

        def fake_unplug_vifs(instance, network_info):
            pass

        def fake_unfilter_instance(instance, network_info):
            pass

        conn = libvirt_driver.LibvirtDriver(fake.FakeVirtAPI(), False)

        self.stubs.Set(conn, '_destroy', fake_destroy)
        self.stubs.Set(conn, 'unplug_vifs', fake_unplug_vifs)
        self.stubs.Set(conn.firewall_driver,
                       'unfilter_instance', fake_unfilter_instance)
        self.stubs.Set(os.path, 'exists', fake_os_path_exists)
        conn.destroy(instance, [], None, False)

    def test_destroy_undefines(self):
        mock = self.mox.CreateMock(libvirt.virDomain)
        mock.ID()
        mock.destroy()
        mock.undefineFlags(1).AndReturn(1)

        self.mox.ReplayAll()

        def fake_lookup_by_name(instance_name):
            return mock

        def fake_get_info(instance_name):
            return {'state': power_state.SHUTDOWN, 'id': -1}

        conn = libvirt_driver.LibvirtDriver(fake.FakeVirtAPI(), False)
        self.stubs.Set(conn, '_lookup_by_name', fake_lookup_by_name)
        self.stubs.Set(conn, 'get_info', fake_get_info)
        instance = {"name": "instancename", "id": "instanceid",
                    "uuid": "875a8070-d0b9-4949-8b31-104d125c9a64"}
        conn.destroy(instance, [])

    def test_destroy_undefines_no_undefine_flags(self):
        mock = self.mox.CreateMock(libvirt.virDomain)
        mock.ID()
        mock.destroy()
        mock.undefineFlags(1).AndRaise(libvirt.libvirtError('Err'))
        mock.undefine()

        self.mox.ReplayAll()

        def fake_lookup_by_name(instance_name):
            return mock

        def fake_get_info(instance_name):
            return {'state': power_state.SHUTDOWN, 'id': -1}

        conn = libvirt_driver.LibvirtDriver(fake.FakeVirtAPI(), False)
        self.stubs.Set(conn, '_lookup_by_name', fake_lookup_by_name)
        self.stubs.Set(conn, 'get_info', fake_get_info)
        instance = {"name": "instancename", "id": "instanceid",
                    "uuid": "875a8070-d0b9-4949-8b31-104d125c9a64"}
        conn.destroy(instance, [])

    def test_destroy_undefines_no_attribute_with_managed_save(self):
        mock = self.mox.CreateMock(libvirt.virDomain)
        mock.ID()
        mock.destroy()
        mock.undefineFlags(1).AndRaise(AttributeError())
        mock.hasManagedSaveImage(0).AndReturn(True)
        mock.managedSaveRemove(0)
        mock.undefine()

        self.mox.ReplayAll()

        def fake_lookup_by_name(instance_name):
            return mock

        def fake_get_info(instance_name):
            return {'state': power_state.SHUTDOWN, 'id': -1}

        conn = libvirt_driver.LibvirtDriver(fake.FakeVirtAPI(), False)
        self.stubs.Set(conn, '_lookup_by_name', fake_lookup_by_name)
        self.stubs.Set(conn, 'get_info', fake_get_info)
        instance = {"name": "instancename", "id": "instanceid",
                    "uuid": "875a8070-d0b9-4949-8b31-104d125c9a64"}
        conn.destroy(instance, [])

    def test_destroy_undefines_no_attribute_no_managed_save(self):
        mock = self.mox.CreateMock(libvirt.virDomain)
        mock.ID()
        mock.destroy()
        mock.undefineFlags(1).AndRaise(AttributeError())
        mock.hasManagedSaveImage(0).AndRaise(AttributeError())
        mock.undefine()

        self.mox.ReplayAll()

        def fake_lookup_by_name(instance_name):
            return mock

        def fake_get_info(instance_name):
            return {'state': power_state.SHUTDOWN, 'id': -1}

        conn = libvirt_driver.LibvirtDriver(fake.FakeVirtAPI(), False)
        self.stubs.Set(conn, '_lookup_by_name', fake_lookup_by_name)
        self.stubs.Set(conn, 'get_info', fake_get_info)
        instance = {"name": "instancename", "id": "instanceid",
                    "uuid": "875a8070-d0b9-4949-8b31-104d125c9a64"}
        conn.destroy(instance, [])

    def test_private_destroy_not_found(self):
        mock = self.mox.CreateMock(libvirt.virDomain)
        mock.ID()
        mock.destroy()
        self.mox.ReplayAll()

        def fake_lookup_by_name(instance_name):
            return mock

        def fake_get_info(instance_name):
            raise exception.InstanceNotFound(instance_id=instance_name)

        conn = libvirt_driver.LibvirtDriver(fake.FakeVirtAPI(), False)
        self.stubs.Set(conn, '_lookup_by_name', fake_lookup_by_name)
        self.stubs.Set(conn, 'get_info', fake_get_info)
        instance = {"name": "instancename", "id": "instanceid",
                    "uuid": "875a8070-d0b9-4949-8b31-104d125c9a64"}
        # NOTE(vish): verifies destroy doesn't raise if the instance disappears
        conn._destroy(instance)

    def test_disk_over_committed_size_total(self):
        # Ensure destroy calls managedSaveRemove for saved instance.
        conn = libvirt_driver.LibvirtDriver(fake.FakeVirtAPI(), False)

        def list_instances():
            return ['fake1', 'fake2']
        self.stubs.Set(conn, 'list_instances', list_instances)

        fake_disks = {'fake1': [{'type': 'qcow2', 'path': '/somepath/disk1',
                                 'virt_disk_size': '10737418240',
                                 'backing_file': '/somepath/disk1',
                                 'disk_size':'83886080'}],
                      'fake2': [{'type': 'raw', 'path': '/somepath/disk2',
                                 'virt_disk_size': '10737418240',
                                 'backing_file': '/somepath/disk2',
                                 'disk_size':'10737418240'}]}

        def get_info(instance_name):
            return jsonutils.dumps(fake_disks.get(instance_name))
        self.stubs.Set(conn, 'get_instance_disk_info', get_info)

        result = conn.get_disk_over_committed_size_total()
        self.assertEqual(result, 10653532160)

    def test_cpu_info(self):
        conn = libvirt_driver.LibvirtDriver(fake.FakeVirtAPI(), True)

        def get_host_capabilities_stub(self):
            cpu = vconfig.LibvirtConfigCPU()
            cpu.model = "Opteron_G4"
            cpu.vendor = "AMD"
            cpu.arch = "x86_64"

            cpu.cores = 2
            cpu.threads = 1
            cpu.sockets = 4

            cpu.add_feature(vconfig.LibvirtConfigCPUFeature("extapic"))
            cpu.add_feature(vconfig.LibvirtConfigCPUFeature("3dnow"))

            caps = vconfig.LibvirtConfigCaps()
            caps.host = vconfig.LibvirtConfigCapsHost()
            caps.host.cpu = cpu

            guest = vconfig.LibvirtConfigGuest()
            guest.ostype = vm_mode.HVM
            guest.arch = "x86_64"
            guest.domtype = ["kvm"]
            caps.guests.append(guest)

            guest = vconfig.LibvirtConfigGuest()
            guest.ostype = vm_mode.HVM
            guest.arch = "i686"
            guest.domtype = ["kvm"]
            caps.guests.append(guest)

            return caps

        self.stubs.Set(libvirt_driver.LibvirtDriver,
                       'get_host_capabilities',
                       get_host_capabilities_stub)

        want = {"vendor": "AMD",
                "features": ["extapic", "3dnow"],
                "model": "Opteron_G4",
                "arch": "x86_64",
                "topology": {"cores": 2, "threads": 1, "sockets": 4}}
        got = jsonutils.loads(conn.get_cpu_info())
        self.assertEqual(want, got)

    def test_diagnostic_vcpus_exception(self):
        xml = """
                <domain type='kvm'>
                    <devices>
                        <disk type='file'>
                            <source file='filename'/>
                            <target dev='vda' bus='virtio'/>
                        </disk>
                        <disk type='block'>
                            <source dev='/path/to/dev/1'/>
                            <target dev='vdb' bus='virtio'/>
                        </disk>
                        <interface type='network'>
                            <mac address='52:54:00:a4:38:38'/>
                            <source network='default'/>
                            <target dev='vnet0'/>
                        </interface>
                    </devices>
                </domain>
            """

        class DiagFakeDomain(FakeVirtDomain):

            def __init__(self):
                super(DiagFakeDomain, self).__init__(fake_xml=xml)

            def vcpus(self):
                raise libvirt.libvirtError('vcpus missing')

            def blockStats(self, path):
                return (169L, 688640L, 0L, 0L, -1L)

            def interfaceStats(self, path):
                return (4408L, 82L, 0L, 0L, 0L, 0L, 0L, 0L)

            def memoryStats(self):
                return {'actual': 220160L, 'rss': 200164L}

            def maxMemory(self):
                return 280160L

        def fake_lookup_name(name):
            return DiagFakeDomain()

        self.mox.StubOutWithMock(libvirt_driver.LibvirtDriver, '_conn')
        libvirt_driver.LibvirtDriver._conn.lookupByName = fake_lookup_name

        conn = libvirt_driver.LibvirtDriver(fake.FakeVirtAPI(), False)
        actual = conn.get_diagnostics({"name": "testvirt"})
        expect = {'vda_read': 688640L,
                  'vda_read_req': 169L,
                  'vda_write': 0L,
                  'vda_write_req': 0L,
                  'vda_errors': -1L,
                  'vdb_read': 688640L,
                  'vdb_read_req': 169L,
                  'vdb_write': 0L,
                  'vdb_write_req': 0L,
                  'vdb_errors': -1L,
                  'memory': 280160L,
                  'memory-actual': 220160L,
                  'memory-rss': 200164L,
                  'vnet0_rx': 4408L,
                  'vnet0_rx_drop': 0L,
                  'vnet0_rx_errors': 0L,
                  'vnet0_rx_packets': 82L,
                  'vnet0_tx': 0L,
                  'vnet0_tx_drop': 0L,
                  'vnet0_tx_errors': 0L,
                  'vnet0_tx_packets': 0L,
                  }
        self.assertEqual(actual, expect)

    def test_diagnostic_blockstats_exception(self):
        xml = """
                <domain type='kvm'>
                    <devices>
                        <disk type='file'>
                            <source file='filename'/>
                            <target dev='vda' bus='virtio'/>
                        </disk>
                        <disk type='block'>
                            <source dev='/path/to/dev/1'/>
                            <target dev='vdb' bus='virtio'/>
                        </disk>
                        <interface type='network'>
                            <mac address='52:54:00:a4:38:38'/>
                            <source network='default'/>
                            <target dev='vnet0'/>
                        </interface>
                    </devices>
                </domain>
            """

        class DiagFakeDomain(FakeVirtDomain):

            def __init__(self):
                super(DiagFakeDomain, self).__init__(fake_xml=xml)

            def vcpus(self):
                return ([(0, 1, 15340000000L, 0),
                         (1, 1, 1640000000L, 0),
                         (2, 1, 3040000000L, 0),
                         (3, 1, 1420000000L, 0)],
                        [(True, False),
                         (True, False),
                         (True, False),
                         (True, False)])

            def blockStats(self, path):
                raise libvirt.libvirtError('blockStats missing')

            def interfaceStats(self, path):
                return (4408L, 82L, 0L, 0L, 0L, 0L, 0L, 0L)

            def memoryStats(self):
                return {'actual': 220160L, 'rss': 200164L}

            def maxMemory(self):
                return 280160L

        def fake_lookup_name(name):
            return DiagFakeDomain()

        self.mox.StubOutWithMock(libvirt_driver.LibvirtDriver, '_conn')
        libvirt_driver.LibvirtDriver._conn.lookupByName = fake_lookup_name

        conn = libvirt_driver.LibvirtDriver(fake.FakeVirtAPI(), False)
        actual = conn.get_diagnostics({"name": "testvirt"})
        expect = {'cpu0_time': 15340000000L,
                  'cpu1_time': 1640000000L,
                  'cpu2_time': 3040000000L,
                  'cpu3_time': 1420000000L,
                  'memory': 280160L,
                  'memory-actual': 220160L,
                  'memory-rss': 200164L,
                  'vnet0_rx': 4408L,
                  'vnet0_rx_drop': 0L,
                  'vnet0_rx_errors': 0L,
                  'vnet0_rx_packets': 82L,
                  'vnet0_tx': 0L,
                  'vnet0_tx_drop': 0L,
                  'vnet0_tx_errors': 0L,
                  'vnet0_tx_packets': 0L,
                  }
        self.assertEqual(actual, expect)

    def test_diagnostic_interfacestats_exception(self):
        xml = """
                <domain type='kvm'>
                    <devices>
                        <disk type='file'>
                            <source file='filename'/>
                            <target dev='vda' bus='virtio'/>
                        </disk>
                        <disk type='block'>
                            <source dev='/path/to/dev/1'/>
                            <target dev='vdb' bus='virtio'/>
                        </disk>
                        <interface type='network'>
                            <mac address='52:54:00:a4:38:38'/>
                            <source network='default'/>
                            <target dev='vnet0'/>
                        </interface>
                    </devices>
                </domain>
            """

        class DiagFakeDomain(FakeVirtDomain):

            def __init__(self):
                super(DiagFakeDomain, self).__init__(fake_xml=xml)

            def vcpus(self):
                return ([(0, 1, 15340000000L, 0),
                         (1, 1, 1640000000L, 0),
                         (2, 1, 3040000000L, 0),
                         (3, 1, 1420000000L, 0)],
                        [(True, False),
                         (True, False),
                         (True, False),
                         (True, False)])

            def blockStats(self, path):
                return (169L, 688640L, 0L, 0L, -1L)

            def interfaceStats(self, path):
                raise libvirt.libvirtError('interfaceStat missing')

            def memoryStats(self):
                return {'actual': 220160L, 'rss': 200164L}

            def maxMemory(self):
                return 280160L

        def fake_lookup_name(name):
            return DiagFakeDomain()

        self.mox.StubOutWithMock(libvirt_driver.LibvirtDriver, '_conn')
        libvirt_driver.LibvirtDriver._conn.lookupByName = fake_lookup_name

        conn = libvirt_driver.LibvirtDriver(fake.FakeVirtAPI(), False)
        actual = conn.get_diagnostics({"name": "testvirt"})
        expect = {'cpu0_time': 15340000000L,
                  'cpu1_time': 1640000000L,
                  'cpu2_time': 3040000000L,
                  'cpu3_time': 1420000000L,
                  'vda_read': 688640L,
                  'vda_read_req': 169L,
                  'vda_write': 0L,
                  'vda_write_req': 0L,
                  'vda_errors': -1L,
                  'vdb_read': 688640L,
                  'vdb_read_req': 169L,
                  'vdb_write': 0L,
                  'vdb_write_req': 0L,
                  'vdb_errors': -1L,
                  'memory': 280160L,
                  'memory-actual': 220160L,
                  'memory-rss': 200164L,
                  }
        self.assertEqual(actual, expect)

    def test_diagnostic_memorystats_exception(self):
        xml = """
                <domain type='kvm'>
                    <devices>
                        <disk type='file'>
                            <source file='filename'/>
                            <target dev='vda' bus='virtio'/>
                        </disk>
                        <disk type='block'>
                            <source dev='/path/to/dev/1'/>
                            <target dev='vdb' bus='virtio'/>
                        </disk>
                        <interface type='network'>
                            <mac address='52:54:00:a4:38:38'/>
                            <source network='default'/>
                            <target dev='vnet0'/>
                        </interface>
                    </devices>
                </domain>
            """

        class DiagFakeDomain(FakeVirtDomain):

            def __init__(self):
                super(DiagFakeDomain, self).__init__(fake_xml=xml)

            def vcpus(self):
                return ([(0, 1, 15340000000L, 0),
                         (1, 1, 1640000000L, 0),
                         (2, 1, 3040000000L, 0),
                         (3, 1, 1420000000L, 0)],
                        [(True, False),
                         (True, False),
                         (True, False),
                         (True, False)])

            def blockStats(self, path):
                return (169L, 688640L, 0L, 0L, -1L)

            def interfaceStats(self, path):
                return (4408L, 82L, 0L, 0L, 0L, 0L, 0L, 0L)

            def memoryStats(self):
                raise libvirt.libvirtError('memoryStats missing')

            def maxMemory(self):
                return 280160L

        def fake_lookup_name(name):
            return DiagFakeDomain()

        self.mox.StubOutWithMock(libvirt_driver.LibvirtDriver, '_conn')
        libvirt_driver.LibvirtDriver._conn.lookupByName = fake_lookup_name

        conn = libvirt_driver.LibvirtDriver(fake.FakeVirtAPI(), False)
        actual = conn.get_diagnostics({"name": "testvirt"})
        expect = {'cpu0_time': 15340000000L,
                  'cpu1_time': 1640000000L,
                  'cpu2_time': 3040000000L,
                  'cpu3_time': 1420000000L,
                  'vda_read': 688640L,
                  'vda_read_req': 169L,
                  'vda_write': 0L,
                  'vda_write_req': 0L,
                  'vda_errors': -1L,
                  'vdb_read': 688640L,
                  'vdb_read_req': 169L,
                  'vdb_write': 0L,
                  'vdb_write_req': 0L,
                  'vdb_errors': -1L,
                  'memory': 280160L,
                  'vnet0_rx': 4408L,
                  'vnet0_rx_drop': 0L,
                  'vnet0_rx_errors': 0L,
                  'vnet0_rx_packets': 82L,
                  'vnet0_tx': 0L,
                  'vnet0_tx_drop': 0L,
                  'vnet0_tx_errors': 0L,
                  'vnet0_tx_packets': 0L,
                  }
        self.assertEqual(actual, expect)

    def test_diagnostic_full(self):
        xml = """
                <domain type='kvm'>
                    <devices>
                        <disk type='file'>
                            <source file='filename'/>
                            <target dev='vda' bus='virtio'/>
                        </disk>
                        <disk type='block'>
                            <source dev='/path/to/dev/1'/>
                            <target dev='vdb' bus='virtio'/>
                        </disk>
                        <interface type='network'>
                            <mac address='52:54:00:a4:38:38'/>
                            <source network='default'/>
                            <target dev='vnet0'/>
                        </interface>
                    </devices>
                </domain>
            """

        class DiagFakeDomain(FakeVirtDomain):

            def __init__(self):
                super(DiagFakeDomain, self).__init__(fake_xml=xml)

            def vcpus(self):
                return ([(0, 1, 15340000000L, 0),
                         (1, 1, 1640000000L, 0),
                         (2, 1, 3040000000L, 0),
                         (3, 1, 1420000000L, 0)],
                        [(True, False),
                         (True, False),
                         (True, False),
                         (True, False)])

            def blockStats(self, path):
                return (169L, 688640L, 0L, 0L, -1L)

            def interfaceStats(self, path):
                return (4408L, 82L, 0L, 0L, 0L, 0L, 0L, 0L)

            def memoryStats(self):
                return {'actual': 220160L, 'rss': 200164L}

            def maxMemory(self):
                return 280160L

        def fake_lookup_name(name):
            return DiagFakeDomain()

        self.mox.StubOutWithMock(libvirt_driver.LibvirtDriver, '_conn')
        libvirt_driver.LibvirtDriver._conn.lookupByName = fake_lookup_name

        conn = libvirt_driver.LibvirtDriver(fake.FakeVirtAPI(), False)
        actual = conn.get_diagnostics({"name": "testvirt"})
        expect = {'cpu0_time': 15340000000L,
                  'cpu1_time': 1640000000L,
                  'cpu2_time': 3040000000L,
                  'cpu3_time': 1420000000L,
                  'vda_read': 688640L,
                  'vda_read_req': 169L,
                  'vda_write': 0L,
                  'vda_write_req': 0L,
                  'vda_errors': -1L,
                  'vdb_read': 688640L,
                  'vdb_read_req': 169L,
                  'vdb_write': 0L,
                  'vdb_write_req': 0L,
                  'vdb_errors': -1L,
                  'memory': 280160L,
                  'memory-actual': 220160L,
                  'memory-rss': 200164L,
                  'vnet0_rx': 4408L,
                  'vnet0_rx_drop': 0L,
                  'vnet0_rx_errors': 0L,
                  'vnet0_rx_packets': 82L,
                  'vnet0_tx': 0L,
                  'vnet0_tx_drop': 0L,
                  'vnet0_tx_errors': 0L,
                  'vnet0_tx_packets': 0L,
                  }
        self.assertEqual(actual, expect)

    def test_failing_vcpu_count(self):
        """Domain can fail to return the vcpu description in case it's
        just starting up or shutting down. Make sure None is handled
        gracefully.
        """

        class DiagFakeDomain(object):
            def __init__(self, vcpus):
                self._vcpus = vcpus

            def vcpus(self):
                if self._vcpus is None:
                    return None
                else:
                    return ([1] * self._vcpus, [True] * self._vcpus)

        driver = libvirt_driver.LibvirtDriver(fake.FakeVirtAPI(), True)
        conn = driver._conn
        self.mox.StubOutWithMock(driver, 'list_instance_ids')
        self.mox.StubOutWithMock(conn, 'lookupByID')

        driver.list_instance_ids().AndReturn([1, 2])
        conn.lookupByID(1).AndReturn(DiagFakeDomain(None))
        conn.lookupByID(2).AndReturn(DiagFakeDomain(5))

        self.mox.ReplayAll()

        self.assertEqual(5, driver.get_vcpu_used())

    def test_get_instance_capabilities(self):
        conn = libvirt_driver.LibvirtDriver(fake.FakeVirtAPI(), True)

        def get_host_capabilities_stub(self):
            caps = vconfig.LibvirtConfigCaps()

            guest = vconfig.LibvirtConfigGuest()
            guest.ostype = 'hvm'
            guest.arch = 'x86_64'
            guest.domtype = ['kvm', 'qemu']
            caps.guests.append(guest)

            guest = vconfig.LibvirtConfigGuest()
            guest.ostype = 'hvm'
            guest.arch = 'i686'
            guest.domtype = ['kvm']
            caps.guests.append(guest)

            return caps

        self.stubs.Set(libvirt_driver.LibvirtDriver,
                       'get_host_capabilities',
                       get_host_capabilities_stub)

        want = [('x86_64', 'kvm', 'hvm'),
                ('x86_64', 'qemu', 'hvm'),
                ('i686', 'kvm', 'hvm')]
        got = conn.get_instance_capabilities()
        self.assertEqual(want, got)

    def test_event_dispatch(self):
        # Validate that the libvirt self-pipe for forwarding
        # events between threads is working sanely
        conn = libvirt_driver.LibvirtDriver(fake.FakeVirtAPI(), False)
        got_events = []

        def handler(event):
            got_events.append(event)

        conn.register_event_listener(handler)

        conn._init_events_pipe()

        event1 = virtevent.LifecycleEvent(
            "cef19ce0-0ca2-11df-855d-b19fbce37686",
            virtevent.EVENT_LIFECYCLE_STARTED)
        event2 = virtevent.LifecycleEvent(
            "cef19ce0-0ca2-11df-855d-b19fbce37686",
            virtevent.EVENT_LIFECYCLE_PAUSED)
        conn._queue_event(event1)
        conn._queue_event(event2)
        conn._dispatch_events()

        want_events = [event1, event2]
        self.assertEqual(want_events, got_events)

        event3 = virtevent.LifecycleEvent(
            "cef19ce0-0ca2-11df-855d-b19fbce37686",
            virtevent.EVENT_LIFECYCLE_RESUMED)
        event4 = virtevent.LifecycleEvent(
            "cef19ce0-0ca2-11df-855d-b19fbce37686",
            virtevent.EVENT_LIFECYCLE_STOPPED)

        conn._queue_event(event3)
        conn._queue_event(event4)
        conn._dispatch_events()

        want_events = [event1, event2, event3, event4]
        self.assertEqual(want_events, got_events)

    def test_event_lifecycle(self):
        # Validate that libvirt events are correctly translated
        # to Nova events
        conn = libvirt_driver.LibvirtDriver(fake.FakeVirtAPI(), False)
        got_events = []

        def handler(event):
            got_events.append(event)

        conn.register_event_listener(handler)
        conn._init_events_pipe()
        fake_dom_xml = """
                <domain type='kvm'>
                  <uuid>cef19ce0-0ca2-11df-855d-b19fbce37686</uuid>
                  <devices>
                    <disk type='file'>
                      <source file='filename'/>
                    </disk>
                  </devices>
                </domain>
            """
        dom = FakeVirtDomain(fake_dom_xml,
                             "cef19ce0-0ca2-11df-855d-b19fbce37686")

        conn._event_lifecycle_callback(conn._conn,
                                       dom,
                                       libvirt.VIR_DOMAIN_EVENT_STOPPED,
                                       0,
                                       conn)
        conn._dispatch_events()
        self.assertEqual(len(got_events), 1)
        self.assertEqual(type(got_events[0]), virtevent.LifecycleEvent)
        self.assertEqual(got_events[0].uuid,
                         "cef19ce0-0ca2-11df-855d-b19fbce37686")
        self.assertEqual(got_events[0].transition,
                         virtevent.EVENT_LIFECYCLE_STOPPED)

    def test_set_cache_mode(self):
        self.flags(disk_cachemodes=['file=directsync'])
        conn = libvirt_driver.LibvirtDriver(fake.FakeVirtAPI(), True)
        fake_conf = FakeConfigGuestDisk()

        fake_conf.source_type = 'file'
        conn.set_cache_mode(fake_conf)
        self.assertEqual(fake_conf.driver_cache, 'directsync')

    def test_set_cache_mode_invalid_mode(self):
        self.flags(disk_cachemodes=['file=FAKE'])
        conn = libvirt_driver.LibvirtDriver(fake.FakeVirtAPI(), True)
        fake_conf = FakeConfigGuestDisk()

        fake_conf.source_type = 'file'
        conn.set_cache_mode(fake_conf)
        self.assertEqual(fake_conf.driver_cache, None)

    def test_set_cache_mode_invalid_object(self):
        self.flags(disk_cachemodes=['file=directsync'])
        conn = libvirt_driver.LibvirtDriver(fake.FakeVirtAPI(), True)
        fake_conf = FakeConfigGuest()

        fake_conf.driver_cache = 'fake'
        conn.set_cache_mode(fake_conf)
        self.assertEqual(fake_conf.driver_cache, 'fake')

    def test_available_least_handles_missing(self):
        """Ensure destroy calls managedSaveRemove for saved instance"""
        conn = connection.LibvirtConnection(False)

        def list_instances():
            return ['fake']
        self.stubs.Set(conn, 'list_instances', list_instances)

        def get_info(instance_name):
            raise exception.InstanceNotFound()
        self.stubs.Set(conn, 'get_instance_disk_info', get_info)

        result = conn.get_disk_available_least()
        space = fake_libvirt_utils.get_fs_info(FLAGS.instances_path)['free']
        self.assertEqual(result, space / 1024 ** 3)


class HostStateTestCase(test.TestCase):

    cpu_info = ('{"vendor": "Intel", "model": "pentium", "arch": "i686", '
                 '"features": ["ssse3", "monitor", "pni", "sse2", "sse", '
                 '"fxsr", "clflush", "pse36", "pat", "cmov", "mca", "pge", '
                 '"mtrr", "sep", "apic"], '
                 '"topology": {"cores": "1", "threads": "1", "sockets": "1"}}')
    instance_caps = [("x86_64", "kvm", "hvm"), ("i686", "kvm", "hvm")]

    class FakeConnection(object):
        """Fake connection object."""

        def get_vcpu_total(self):
            return 1

        def get_vcpu_used(self):
            return 0

        def get_cpu_info(self):
            return HostStateTestCase.cpu_info

        def get_local_gb_info(self):
            return {'total': 100, 'used': 20, 'free': 80}

        def get_memory_mb_total(self):
            return 497

        def get_memory_mb_used(self):
            return 88

        def get_hypervisor_type(self):
            return 'QEMU'

        def get_hypervisor_version(self):
            return 13091

        def get_hypervisor_hostname(self):
            return 'compute1'

        def get_host_uptime(self):
            return ('10:01:16 up  1:36,  6 users,  '
                    'load average: 0.21, 0.16, 0.19')

        def get_disk_available_least(self):
            return 13091

        def get_instance_capabilities(self):
            return HostStateTestCase.instance_caps

    def test_update_status(self):
        hs = libvirt_driver.HostState(self.FakeConnection())
        stats = hs._stats
        self.assertEquals(stats["vcpus"], 1)
        self.assertEquals(stats["vcpus_used"], 0)
        self.assertEquals(stats["cpu_info"],
                {"vendor": "Intel", "model": "pentium", "arch": "i686",
                 "features": ["ssse3", "monitor", "pni", "sse2", "sse",
                              "fxsr", "clflush", "pse36", "pat", "cmov",
                              "mca", "pge", "mtrr", "sep", "apic"],
                 "topology": {"cores": "1", "threads": "1", "sockets": "1"}
                })
        self.assertEquals(stats["disk_total"], 100)
        self.assertEquals(stats["disk_used"], 20)
        self.assertEquals(stats["disk_available"], 80)
        self.assertEquals(stats["host_memory_total"], 497)
        self.assertEquals(stats["host_memory_free"], 409)
        self.assertEquals(stats["hypervisor_type"], 'QEMU')
        self.assertEquals(stats["hypervisor_version"], 13091)
        self.assertEquals(stats["hypervisor_hostname"], 'compute1')


class NWFilterFakes:
    def __init__(self):
        self.filters = {}

    def nwfilterLookupByName(self, name):
        if name in self.filters:
            return self.filters[name]
        raise libvirt.libvirtError('Filter Not Found')

    def filterDefineXMLMock(self, xml):
        class FakeNWFilterInternal:
            def __init__(self, parent, name, xml):
                self.name = name
                self.parent = parent
                self.xml = xml

            def undefine(self):
                del self.parent.filters[self.name]
                pass
        tree = etree.fromstring(xml)
        name = tree.get('name')
        if name not in self.filters:
            self.filters[name] = FakeNWFilterInternal(self, name, xml)
        return True


class IptablesFirewallTestCase(test.TestCase):
    def setUp(self):
        super(IptablesFirewallTestCase, self).setUp()

        self.user_id = 'fake'
        self.project_id = 'fake'
        self.context = context.RequestContext(self.user_id, self.project_id)

        class FakeLibvirtDriver(object):
            def nwfilterDefineXML(*args, **kwargs):
                """setup_basic_rules in nwfilter calls this."""
                pass
        self.fake_libvirt_connection = FakeLibvirtDriver()
        self.fw = firewall.IptablesFirewallDriver(
                      fake.FakeVirtAPI(),
                      get_connection=lambda: self.fake_libvirt_connection)

    in_rules = [
      '# Generated by iptables-save v1.4.10 on Sat Feb 19 00:03:19 2011',
      '*nat',
      ':PREROUTING ACCEPT [1170:189210]',
      ':INPUT ACCEPT [844:71028]',
      ':OUTPUT ACCEPT [5149:405186]',
      ':POSTROUTING ACCEPT [5063:386098]',
      '# Completed on Tue Dec 18 15:50:25 2012',
      '# Generated by iptables-save v1.4.12 on Tue Dec 18 15:50:25 201;',
      '*mangle',
      ':PREROUTING ACCEPT [241:39722]',
      ':INPUT ACCEPT [230:39282]',
      ':FORWARD ACCEPT [0:0]',
      ':OUTPUT ACCEPT [266:26558]',
      ':POSTROUTING ACCEPT [267:26590]',
      '-A POSTROUTING -o virbr0 -p udp -m udp --dport 68 -j CHECKSUM '
      '--checksum-fill',
      'COMMIT',
      '# Completed on Tue Dec 18 15:50:25 2012',
      '# Generated by iptables-save v1.4.4 on Mon Dec  6 11:54:13 2010',
      '*filter',
      ':INPUT ACCEPT [969615:281627771]',
      ':FORWARD ACCEPT [0:0]',
      ':OUTPUT ACCEPT [915599:63811649]',
      ':nova-block-ipv4 - [0:0]',
      '[0:0] -A INPUT -i virbr0 -p tcp -m tcp --dport 67 -j ACCEPT ',
      '[0:0] -A FORWARD -d 192.168.122.0/24 -o virbr0 -m state --state RELATED'
      ',ESTABLISHED -j ACCEPT ',
      '[0:0] -A FORWARD -s 192.168.122.0/24 -i virbr0 -j ACCEPT ',
      '[0:0] -A FORWARD -i virbr0 -o virbr0 -j ACCEPT ',
      '[0:0] -A FORWARD -o virbr0 -j REJECT '
      '--reject-with icmp-port-unreachable ',
      '[0:0] -A FORWARD -i virbr0 -j REJECT '
      '--reject-with icmp-port-unreachable ',
      'COMMIT',
      '# Completed on Mon Dec  6 11:54:13 2010',
    ]

    in6_filter_rules = [
      '# Generated by ip6tables-save v1.4.4 on Tue Jan 18 23:47:56 2011',
      '*filter',
      ':INPUT ACCEPT [349155:75810423]',
      ':FORWARD ACCEPT [0:0]',
      ':OUTPUT ACCEPT [349256:75777230]',
      'COMMIT',
      '# Completed on Tue Jan 18 23:47:56 2011',
    ]

    def _create_instance_ref(self):
        return db.instance_create(self.context,
                                  {'user_id': 'fake',
                                   'project_id': 'fake',
                                   'instance_type_id': 1})

    def test_static_filters(self):
        instance_ref = self._create_instance_ref()
        src_instance_ref = self._create_instance_ref()

        admin_ctxt = context.get_admin_context()
        secgroup = db.security_group_create(admin_ctxt,
                                            {'user_id': 'fake',
                                             'project_id': 'fake',
                                             'name': 'testgroup',
                                             'description': 'test group'})

        src_secgroup = db.security_group_create(admin_ctxt,
                                                {'user_id': 'fake',
                                                 'project_id': 'fake',
                                                 'name': 'testsourcegroup',
                                                 'description': 'src group'})

        db.security_group_rule_create(admin_ctxt,
                                      {'parent_group_id': secgroup['id'],
                                       'protocol': 'icmp',
                                       'from_port': -1,
                                       'to_port': -1,
                                       'cidr': '192.168.11.0/24'})

        db.security_group_rule_create(admin_ctxt,
                                      {'parent_group_id': secgroup['id'],
                                       'protocol': 'icmp',
                                       'from_port': 8,
                                       'to_port': -1,
                                       'cidr': '192.168.11.0/24'})

        db.security_group_rule_create(admin_ctxt,
                                      {'parent_group_id': secgroup['id'],
                                       'protocol': 'tcp',
                                       'from_port': 80,
                                       'to_port': 81,
                                       'cidr': '192.168.10.0/24'})

        db.security_group_rule_create(admin_ctxt,
                                      {'parent_group_id': secgroup['id'],
                                       'protocol': 'tcp',
                                       'from_port': 80,
                                       'to_port': 81,
                                       'group_id': src_secgroup['id']})

        db.security_group_rule_create(admin_ctxt,
                                      {'parent_group_id': secgroup['id'],
                                       'group_id': src_secgroup['id']})

        db.instance_add_security_group(admin_ctxt, instance_ref['uuid'],
                                       secgroup['id'])
        db.instance_add_security_group(admin_ctxt, src_instance_ref['uuid'],
                                       src_secgroup['id'])
        instance_ref = db.instance_get(admin_ctxt, instance_ref['id'])
        src_instance_ref = db.instance_get(admin_ctxt, src_instance_ref['id'])

#        self.fw.add_instance(instance_ref)
        def fake_iptables_execute(*cmd, **kwargs):
            process_input = kwargs.get('process_input', None)
            if cmd == ('ip6tables-save', '-c'):
                return '\n'.join(self.in6_filter_rules), None
            if cmd == ('iptables-save', '-c'):
                return '\n'.join(self.in_rules), None
            if cmd == ('iptables-restore', '-c'):
                lines = process_input.split('\n')
                if '*filter' in lines:
                    self.out_rules = lines
                return '', ''
            if cmd == ('ip6tables-restore', '-c',):
                lines = process_input.split('\n')
                if '*filter' in lines:
                    self.out6_rules = lines
                return '', ''

        network_model = _fake_network_info(self.stubs, 1, spectacular=True)

        from nova.network import linux_net
        linux_net.iptables_manager.execute = fake_iptables_execute

        _fake_stub_out_get_nw_info(self.stubs, lambda *a, **kw: network_model)

        network_info = network_model.legacy()
        self.fw.prepare_instance_filter(instance_ref, network_info)
        self.fw.apply_instance_filter(instance_ref, network_info)

        in_rules = filter(lambda l: not l.startswith('#'),
                          self.in_rules)
        for rule in in_rules:
            if 'nova' not in rule:
                self.assertTrue(rule in self.out_rules,
                                'Rule went missing: %s' % rule)

        instance_chain = None
        for rule in self.out_rules:
            # This is pretty crude, but it'll do for now
            # last two octets change
            if re.search('-d 192.168.[0-9]{1,3}.[0-9]{1,3} -j', rule):
                instance_chain = rule.split(' ')[-1]
                break
        self.assertTrue(instance_chain, "The instance chain wasn't added")

        security_group_chain = None
        for rule in self.out_rules:
            # This is pretty crude, but it'll do for now
            if '-A %s -j' % instance_chain in rule:
                security_group_chain = rule.split(' ')[-1]
                break
        self.assertTrue(security_group_chain,
                        "The security group chain wasn't added")

        regex = re.compile('\[0\:0\] -A .* -j ACCEPT -p icmp '
                           '-s 192.168.11.0/24')
        self.assertTrue(len(filter(regex.match, self.out_rules)) > 0,
                        "ICMP acceptance rule wasn't added")

        regex = re.compile('\[0\:0\] -A .* -j ACCEPT -p icmp -m icmp '
                           '--icmp-type 8 -s 192.168.11.0/24')
        self.assertTrue(len(filter(regex.match, self.out_rules)) > 0,
                        "ICMP Echo Request acceptance rule wasn't added")

        for ip in network_model.fixed_ips():
            if ip['version'] != 4:
                continue
            regex = re.compile('\[0\:0\] -A .* -j ACCEPT -p tcp -m multiport '
                               '--dports 80:81 -s %s' % ip['address'])
            self.assertTrue(len(filter(regex.match, self.out_rules)) > 0,
                            "TCP port 80/81 acceptance rule wasn't added")
<<<<<<< HEAD
            regex = re.compile('-A .* -j ACCEPT -s %s' % ip['address'])
=======
            regex = re.compile('\[0\:0\] -A .* -j ACCEPT -s '
                               '%s' % ip['address'])
>>>>>>> f118602f
            self.assertTrue(len(filter(regex.match, self.out_rules)) > 0,
                            "Protocol/port-less acceptance rule wasn't added")

        regex = re.compile('\[0\:0\] -A .* -j ACCEPT -p tcp '
                           '-m multiport --dports 80:81 -s 192.168.10.0/24')
        self.assertTrue(len(filter(regex.match, self.out_rules)) > 0,
                        "TCP port 80/81 acceptance rule wasn't added")
        db.instance_destroy(admin_ctxt, instance_ref['uuid'])

    def test_filters_for_instance_with_ip_v6(self):
        self.flags(use_ipv6=True)
        network_info = _fake_network_info(self.stubs, 1)
        rulesv4, rulesv6 = self.fw._filters_for_instance("fake", network_info)
        self.assertEquals(len(rulesv4), 2)
        self.assertEquals(len(rulesv6), 1)

    def test_filters_for_instance_without_ip_v6(self):
        self.flags(use_ipv6=False)
        network_info = _fake_network_info(self.stubs, 1)
        rulesv4, rulesv6 = self.fw._filters_for_instance("fake", network_info)
        self.assertEquals(len(rulesv4), 2)
        self.assertEquals(len(rulesv6), 0)

    def test_multinic_iptables(self):
        ipv4_rules_per_addr = 1
        ipv4_addr_per_network = 2
        ipv6_rules_per_addr = 1
        ipv6_addr_per_network = 1
        networks_count = 5
        instance_ref = self._create_instance_ref()
        network_info = _fake_network_info(self.stubs, networks_count,
                                                      ipv4_addr_per_network)
        ipv4_len = len(self.fw.iptables.ipv4['filter'].rules)
        ipv6_len = len(self.fw.iptables.ipv6['filter'].rules)
        inst_ipv4, inst_ipv6 = self.fw.instance_rules(instance_ref,
                                                      network_info)
        self.fw.prepare_instance_filter(instance_ref, network_info)
        ipv4 = self.fw.iptables.ipv4['filter'].rules
        ipv6 = self.fw.iptables.ipv6['filter'].rules
        ipv4_network_rules = len(ipv4) - len(inst_ipv4) - ipv4_len
        ipv6_network_rules = len(ipv6) - len(inst_ipv6) - ipv6_len
        # Extra rules are for the DHCP request
        rules = (ipv4_rules_per_addr * ipv4_addr_per_network *
                 networks_count) + 2
        self.assertEquals(ipv4_network_rules, rules)
        self.assertEquals(ipv6_network_rules,
                  ipv6_rules_per_addr * ipv6_addr_per_network * networks_count)

    def test_do_refresh_security_group_rules(self):
        instance_ref = self._create_instance_ref()
        self.mox.StubOutWithMock(self.fw,
                                 'instance_rules')
        self.mox.StubOutWithMock(self.fw,
                                 'add_filters_for_instance',
                                 use_mock_anything=True)

        self.fw.instance_rules(instance_ref,
                               mox.IgnoreArg()).AndReturn((None, None))
        self.fw.add_filters_for_instance(instance_ref, mox.IgnoreArg(),
                                         mox.IgnoreArg())
        self.fw.instance_rules(instance_ref,
                               mox.IgnoreArg()).AndReturn((None, None))
        self.fw.add_filters_for_instance(instance_ref, mox.IgnoreArg(),
                                         mox.IgnoreArg())
        self.mox.ReplayAll()

        self.fw.prepare_instance_filter(instance_ref, mox.IgnoreArg())
        self.fw.instances[instance_ref['id']] = instance_ref
        self.fw.do_refresh_security_group_rules("fake")

    def test_unfilter_instance_undefines_nwfilter(self):
        admin_ctxt = context.get_admin_context()

        fakefilter = NWFilterFakes()
        _xml_mock = fakefilter.filterDefineXMLMock
        self.fw.nwfilter._conn.nwfilterDefineXML = _xml_mock
        _lookup_name = fakefilter.nwfilterLookupByName
        self.fw.nwfilter._conn.nwfilterLookupByName = _lookup_name
        instance_ref = self._create_instance_ref()

        network_info = _fake_network_info(self.stubs, 1)
        self.fw.setup_basic_filtering(instance_ref, network_info)
        self.fw.prepare_instance_filter(instance_ref, network_info)
        self.fw.apply_instance_filter(instance_ref, network_info)
        original_filter_count = len(fakefilter.filters)
        self.fw.unfilter_instance(instance_ref, network_info)

        # should undefine just the instance filter
        self.assertEqual(original_filter_count - len(fakefilter.filters), 1)

        db.instance_destroy(admin_ctxt, instance_ref['uuid'])

    def test_provider_firewall_rules(self):
        # setup basic instance data
        instance_ref = self._create_instance_ref()
        # FRAGILE: peeks at how the firewall names chains
        chain_name = 'inst-%s' % instance_ref['id']

        # create a firewall via setup_basic_filtering like libvirt_conn.spawn
        # should have a chain with 0 rules
        network_info = _fake_network_info(self.stubs, 1)
        self.fw.setup_basic_filtering(instance_ref, network_info)
        self.assertTrue('provider' in self.fw.iptables.ipv4['filter'].chains)
        rules = [rule for rule in self.fw.iptables.ipv4['filter'].rules
                      if rule.chain == 'provider']
        self.assertEqual(0, len(rules))

        admin_ctxt = context.get_admin_context()
        # add a rule and send the update message, check for 1 rule
        provider_fw0 = db.provider_fw_rule_create(admin_ctxt,
                                                  {'protocol': 'tcp',
                                                   'cidr': '10.99.99.99/32',
                                                   'from_port': 1,
                                                   'to_port': 65535})
        self.fw.refresh_provider_fw_rules()
        rules = [rule for rule in self.fw.iptables.ipv4['filter'].rules
                      if rule.chain == 'provider']
        self.assertEqual(1, len(rules))

        # Add another, refresh, and make sure number of rules goes to two
        provider_fw1 = db.provider_fw_rule_create(admin_ctxt,
                                                  {'protocol': 'udp',
                                                   'cidr': '10.99.99.99/32',
                                                   'from_port': 1,
                                                   'to_port': 65535})
        self.fw.refresh_provider_fw_rules()
        rules = [rule for rule in self.fw.iptables.ipv4['filter'].rules
                      if rule.chain == 'provider']
        self.assertEqual(2, len(rules))

        # create the instance filter and make sure it has a jump rule
        self.fw.prepare_instance_filter(instance_ref, network_info)
        self.fw.apply_instance_filter(instance_ref, network_info)
        inst_rules = [rule for rule in self.fw.iptables.ipv4['filter'].rules
                           if rule.chain == chain_name]
        jump_rules = [rule for rule in inst_rules if '-j' in rule.rule]
        provjump_rules = []
        # IptablesTable doesn't make rules unique internally
        for rule in jump_rules:
            if 'provider' in rule.rule and rule not in provjump_rules:
                provjump_rules.append(rule)
        self.assertEqual(1, len(provjump_rules))

        # remove a rule from the db, cast to compute to refresh rule
        db.provider_fw_rule_destroy(admin_ctxt, provider_fw1['id'])
        self.fw.refresh_provider_fw_rules()
        rules = [rule for rule in self.fw.iptables.ipv4['filter'].rules
                      if rule.chain == 'provider']
        self.assertEqual(1, len(rules))


class NWFilterTestCase(test.TestCase):
    def setUp(self):
        super(NWFilterTestCase, self).setUp()

        class Mock(object):
            pass

        self.user_id = 'fake'
        self.project_id = 'fake'
        self.context = context.RequestContext(self.user_id, self.project_id)

        self.fake_libvirt_connection = Mock()

        self.fw = firewall.NWFilterFirewall(fake.FakeVirtAPI(),
                                         lambda: self.fake_libvirt_connection)

    def test_cidr_rule_nwfilter_xml(self):
        cloud_controller = cloud.CloudController()
        cloud_controller.create_security_group(self.context,
                                               'testgroup',
                                               'test group description')
        cloud_controller.authorize_security_group_ingress(self.context,
                                                          'testgroup',
                                                          from_port='80',
                                                          to_port='81',
                                                          ip_protocol='tcp',
                                                          cidr_ip='0.0.0.0/0')

        security_group = db.security_group_get_by_name(self.context,
                                                       'fake',
                                                       'testgroup')
        self.teardown_security_group()

    def teardown_security_group(self):
        cloud_controller = cloud.CloudController()
        cloud_controller.delete_security_group(self.context, 'testgroup')

    def setup_and_return_security_group(self):
        cloud_controller = cloud.CloudController()
        cloud_controller.create_security_group(self.context,
                                               'testgroup',
                                               'test group description')
        cloud_controller.authorize_security_group_ingress(self.context,
                                                          'testgroup',
                                                          from_port='80',
                                                          to_port='81',
                                                          ip_protocol='tcp',
                                                          cidr_ip='0.0.0.0/0')

        return db.security_group_get_by_name(self.context, 'fake', 'testgroup')

    def _create_instance(self):
        return db.instance_create(self.context,
                                  {'user_id': 'fake',
                                   'project_id': 'fake',
                                   'instance_type_id': 1})

    def _create_instance_type(self, params=None):
        """Create a test instance."""
        if not params:
            params = {}

        context = self.context.elevated()
        inst = {}
        inst['name'] = 'm1.small'
        inst['memory_mb'] = '1024'
        inst['vcpus'] = '1'
        inst['root_gb'] = '10'
        inst['ephemeral_gb'] = '20'
        inst['flavorid'] = '1'
        inst['swap'] = '2048'
        inst['rxtx_factor'] = 1
        inst.update(params)
        return db.instance_type_create(context, inst)['id']

    def test_creates_base_rule_first(self):
        # These come pre-defined by libvirt
        self.defined_filters = ['no-mac-spoofing',
                                'no-ip-spoofing',
                                'no-arp-spoofing',
                                'allow-dhcp-server']

        self.recursive_depends = {}
        for f in self.defined_filters:
            self.recursive_depends[f] = []

        def _filterDefineXMLMock(xml):
            dom = minidom.parseString(xml)
            name = dom.firstChild.getAttribute('name')
            self.recursive_depends[name] = []
            for f in dom.getElementsByTagName('filterref'):
                ref = f.getAttribute('filter')
                self.assertTrue(ref in self.defined_filters,
                                ('%s referenced filter that does ' +
                                'not yet exist: %s') % (name, ref))
                dependencies = [ref] + self.recursive_depends[ref]
                self.recursive_depends[name] += dependencies

            self.defined_filters.append(name)
            return True

        self.fake_libvirt_connection.nwfilterDefineXML = _filterDefineXMLMock

        instance_ref = self._create_instance()
        inst_id = instance_ref['id']
        inst_uuid = instance_ref['uuid']

        def _ensure_all_called(mac, allow_dhcp):
            instance_filter = 'nova-instance-%s-%s' % (instance_ref['name'],
                                                   mac.translate(None, ':'))
            requiredlist = ['no-arp-spoofing', 'no-ip-spoofing',
                             'no-mac-spoofing']
            if allow_dhcp:
                requiredlist.append('allow-dhcp-server')
            for required in requiredlist:
                self.assertTrue(required in
                                self.recursive_depends[instance_filter],
                                "Instance's filter does not include %s" %
                                required)

        self.security_group = self.setup_and_return_security_group()

        db.instance_add_security_group(self.context, inst_uuid,
                                       self.security_group['id'])
        instance = db.instance_get(self.context, inst_id)

        network_info = _fake_network_info(self.stubs, 1)
        # since there is one (network_info) there is one vif
        # pass this vif's mac to _ensure_all_called()
        # to set the instance_filter properly
        mac = network_info[0][1]['mac']

        self.fw.setup_basic_filtering(instance, network_info)
        allow_dhcp = False
        for (network, mapping) in network_info:
            if mapping['dhcp_server']:
                allow_dhcp = True
                break
        _ensure_all_called(mac, allow_dhcp)
        db.instance_remove_security_group(self.context, inst_uuid,
                                          self.security_group['id'])
        self.teardown_security_group()
        db.instance_destroy(context.get_admin_context(), instance_ref['uuid'])

    def test_unfilter_instance_undefines_nwfilters(self):
        admin_ctxt = context.get_admin_context()

        fakefilter = NWFilterFakes()
        self.fw._conn.nwfilterDefineXML = fakefilter.filterDefineXMLMock
        self.fw._conn.nwfilterLookupByName = fakefilter.nwfilterLookupByName

        instance_ref = self._create_instance()
        inst_id = instance_ref['id']
        inst_uuid = instance_ref['uuid']

        self.security_group = self.setup_and_return_security_group()

        db.instance_add_security_group(self.context, inst_uuid,
                                       self.security_group['id'])

        instance = db.instance_get(self.context, inst_id)

        network_info = _fake_network_info(self.stubs, 1)
        self.fw.setup_basic_filtering(instance, network_info)
        original_filter_count = len(fakefilter.filters)
        self.fw.unfilter_instance(instance, network_info)
        self.assertEqual(original_filter_count - len(fakefilter.filters), 1)

        db.instance_destroy(admin_ctxt, instance_ref['uuid'])

    def test_nwfilter_parameters(self):
        admin_ctxt = context.get_admin_context()

        fakefilter = NWFilterFakes()
        self.fw._conn.nwfilterDefineXML = fakefilter.filterDefineXMLMock
        self.fw._conn.nwfilterLookupByName = fakefilter.nwfilterLookupByName

        instance_ref = self._create_instance()
        inst_id = instance_ref['id']
        inst_uuid = instance_ref['uuid']

        self.security_group = self.setup_and_return_security_group()

        db.instance_add_security_group(self.context, inst_uuid,
                                       self.security_group['id'])

        instance = db.instance_get(self.context, inst_id)

        network_info = _fake_network_info(self.stubs, 1)
        self.fw.setup_basic_filtering(instance, network_info)

        (network, mapping) = network_info[0]
        nic_id = mapping['mac'].replace(':', '')
        instance_filter_name = self.fw._instance_filter_name(instance, nic_id)
        f = fakefilter.nwfilterLookupByName(instance_filter_name)
        tree = etree.fromstring(f.xml)

        for fref in tree.findall('filterref'):
            parameters = fref.findall('./parameter')
            for parameter in parameters:
                if parameter.get('name') == 'IP':
                    self.assertTrue(_ipv4_like(parameter.get('value'),
                                                             '192.168'))
                elif parameter.get('name') == 'DHCPSERVER':
                    dhcp_server = mapping['dhcp_server']
                    self.assertEqual(parameter.get('value'), dhcp_server)
                elif parameter.get('name') == 'RASERVER':
                    ra_server = mapping.get('gateway_v6') + "/128"
                    self.assertEqual(parameter.get('value'), ra_server)
                elif parameter.get('name') == 'PROJNET':
                    ipv4_cidr = network['cidr']
                    net, mask = netutils.get_net_and_mask(ipv4_cidr)
                    self.assertEqual(parameter.get('value'), net)
                elif parameter.get('name') == 'PROJMASK':
                    ipv4_cidr = network['cidr']
                    net, mask = netutils.get_net_and_mask(ipv4_cidr)
                    self.assertEqual(parameter.get('value'), mask)
                elif parameter.get('name') == 'PROJNET6':
                    ipv6_cidr = network['cidr_v6']
                    net, prefix = netutils.get_net_and_prefixlen(ipv6_cidr)
                    self.assertEqual(parameter.get('value'), net)
                elif parameter.get('name') == 'PROJMASK6':
                    ipv6_cidr = network['cidr_v6']
                    net, prefix = netutils.get_net_and_prefixlen(ipv6_cidr)
                    self.assertEqual(parameter.get('value'), prefix)
                else:
                    raise exception.InvalidParameterValue('unknown parameter '
                                                          'in filter')

        db.instance_destroy(admin_ctxt, instance_ref['uuid'])


class LibvirtUtilsTestCase(test.TestCase):
    def test_get_iscsi_initiator(self):
        self.mox.StubOutWithMock(utils, 'execute')
        initiator = 'fake.initiator.iqn'
        rval = ("junk\nInitiatorName=%s\njunk\n" % initiator, None)
        utils.execute('cat', '/etc/iscsi/initiatorname.iscsi',
                      run_as_root=True).AndReturn(rval)
        # Start test
        self.mox.ReplayAll()
        result = libvirt_utils.get_iscsi_initiator()
        self.assertEqual(initiator, result)

    def test_create_image(self):
        self.mox.StubOutWithMock(utils, 'execute')
        utils.execute('qemu-img', 'create', '-f', 'raw',
                      '/some/path', '10G')
        utils.execute('qemu-img', 'create', '-f', 'qcow2',
                      '/some/stuff', '1234567891234')
        # Start test
        self.mox.ReplayAll()
        libvirt_utils.create_image('raw', '/some/path', '10G')
        libvirt_utils.create_image('qcow2', '/some/stuff', '1234567891234')

    def test_create_cow_image(self):
        self.mox.StubOutWithMock(os.path, 'exists')
        self.mox.StubOutWithMock(utils, 'execute')
        rval = ('', '')
        os.path.exists('/some/path').AndReturn(True)
        utils.execute('env', 'LC_ALL=C', 'LANG=C',
                      'qemu-img', 'info', '/some/path').AndReturn(rval)
        utils.execute('qemu-img', 'create', '-f', 'qcow2',
                      '-o', 'backing_file=/some/path',
                      '/the/new/cow')
        # Start test
        self.mox.ReplayAll()
        libvirt_utils.create_cow_image('/some/path', '/the/new/cow')

    def test_pick_disk_driver_name(self):
        type_map = {'kvm': ([True, 'qemu'], [False, 'qemu'], [None, 'qemu']),
                    'qemu': ([True, 'qemu'], [False, 'qemu'], [None, 'qemu']),
                    'xen': ([True, 'phy'], [False, 'tap'], [None, 'tap']),
                    'uml': ([True, None], [False, None], [None, None]),
                    'lxc': ([True, None], [False, None], [None, None])}

        for (libvirt_type, checks) in type_map.iteritems():
            self.flags(libvirt_type=libvirt_type)
            for (is_block_dev, expected_result) in checks:
                result = libvirt_utils.pick_disk_driver_name(is_block_dev)
                self.assertEquals(result, expected_result)

    def test_get_disk_size(self):
        self.mox.StubOutWithMock(os.path, 'exists')
        self.mox.StubOutWithMock(utils, 'execute')
        os.path.exists('/some/path').AndReturn(True)
        utils.execute('env', 'LC_ALL=C', 'LANG=C', 'qemu-img', 'info',
                      '/some/path').AndReturn(('''image: 00000001
file format: raw
virtual size: 4.4M (4592640 bytes)
disk size: 4.4M''', ''))

        # Start test
        self.mox.ReplayAll()
        self.assertEquals(disk.get_disk_size('/some/path'), 4592640)

    def test_copy_image(self):
        dst_fd, dst_path = tempfile.mkstemp()
        try:
            os.close(dst_fd)

            src_fd, src_path = tempfile.mkstemp()
            try:
                with os.fdopen(src_fd, 'w') as fp:
                    fp.write('canary')

                libvirt_utils.copy_image(src_path, dst_path)
                with open(dst_path, 'r') as fp:
                    self.assertEquals(fp.read(), 'canary')
            finally:
                os.unlink(src_path)
        finally:
            os.unlink(dst_path)

    def test_write_to_file(self):
        dst_fd, dst_path = tempfile.mkstemp()
        try:
            os.close(dst_fd)

            libvirt_utils.write_to_file(dst_path, 'hello')
            with open(dst_path, 'r') as fp:
                self.assertEquals(fp.read(), 'hello')
        finally:
            os.unlink(dst_path)

    def test_write_to_file_with_umask(self):
        dst_fd, dst_path = tempfile.mkstemp()
        try:
            os.close(dst_fd)
            os.unlink(dst_path)

            libvirt_utils.write_to_file(dst_path, 'hello', umask=0277)
            with open(dst_path, 'r') as fp:
                self.assertEquals(fp.read(), 'hello')
            mode = os.stat(dst_path).st_mode
            self.assertEquals(mode & 0277, 0)
        finally:
            os.unlink(dst_path)

    def test_chown(self):
        self.mox.StubOutWithMock(utils, 'execute')
        utils.execute('chown', 'soren', '/some/path', run_as_root=True)
        self.mox.ReplayAll()
        libvirt_utils.chown('/some/path', 'soren')

    def _do_test_extract_snapshot(self, dest_format='raw', out_format='raw'):
        self.mox.StubOutWithMock(utils, 'execute')
        utils.execute('qemu-img', 'convert', '-f', 'qcow2', '-O', out_format,
                      '-s', 'snap1', '/path/to/disk/image', '/extracted/snap')

        # Start test
        self.mox.ReplayAll()
        libvirt_utils.extract_snapshot('/path/to/disk/image', 'qcow2',
                                       'snap1', '/extracted/snap', dest_format)

    def test_extract_snapshot_raw(self):
        self._do_test_extract_snapshot()

    def test_extract_snapshot_iso(self):
        self._do_test_extract_snapshot(dest_format='iso')

    def test_extract_snapshot_qcow2(self):
        self._do_test_extract_snapshot(dest_format='qcow2', out_format='qcow2')

    def test_load_file(self):
        dst_fd, dst_path = tempfile.mkstemp()
        try:
            os.close(dst_fd)

            # We have a test for write_to_file. If that is sound, this suffices
            libvirt_utils.write_to_file(dst_path, 'hello')
            self.assertEquals(libvirt_utils.load_file(dst_path), 'hello')
        finally:
            os.unlink(dst_path)

    def test_file_open(self):
        dst_fd, dst_path = tempfile.mkstemp()
        try:
            os.close(dst_fd)

            # We have a test for write_to_file. If that is sound, this suffices
            libvirt_utils.write_to_file(dst_path, 'hello')
            with libvirt_utils.file_open(dst_path, 'r') as fp:
                self.assertEquals(fp.read(), 'hello')
        finally:
            os.unlink(dst_path)

    def test_get_fs_info(self):

        class FakeStatResult(object):

            def __init__(self):
                self.f_bsize = 4096
                self.f_frsize = 4096
                self.f_blocks = 2000
                self.f_bfree = 1000
                self.f_bavail = 900
                self.f_files = 2000
                self.f_ffree = 1000
                self.f_favail = 900
                self.f_flag = 4096
                self.f_namemax = 255

        self.path = None

        def fake_statvfs(path):
            self.path = path
            return FakeStatResult()

        self.stubs.Set(os, 'statvfs', fake_statvfs)

        fs_info = libvirt_utils.get_fs_info('/some/file/path')
        self.assertEquals('/some/file/path', self.path)
        self.assertEquals(8192000, fs_info['total'])
        self.assertEquals(3686400, fs_info['free'])
        self.assertEquals(4096000, fs_info['used'])

    def test_fetch_image(self):
        self.mox.StubOutWithMock(images, 'fetch_to_raw')

        context = 'opaque context'
        target = '/tmp/targetfile'
        image_id = '4'
        user_id = 'fake'
        project_id = 'fake'
        images.fetch_to_raw(context, image_id, target, user_id, project_id)

        self.mox.ReplayAll()
        libvirt_utils.fetch_image(context, target, image_id,
                                  user_id, project_id)

    def test_fetch_raw_image(self):

<<<<<<< HEAD
class LibvirtConnectionTestCase(test.TestCase):
    """Test for nova.virt.libvirt.connection.LibvirtConnection."""
    def setUp(self):
        super(LibvirtConnectionTestCase, self).setUp()
        self.libvirtconnection = connection.LibvirtConnection(read_only=True)

=======
        def fake_execute(*cmd, **kwargs):
            self.executes.append(cmd)
            return None, None

        def fake_rename(old, new):
            self.executes.append(('mv', old, new))

        def fake_unlink(path):
            self.executes.append(('rm', path))

        def fake_rm_on_errror(path):
            self.executes.append(('rm', '-f', path))

        def fake_qemu_img_info(path):
            class FakeImgInfo(object):
                pass

            file_format = path.split('.')[-1]
            if file_format == 'part':
                file_format = path.split('.')[-2]
            elif file_format == 'converted':
                file_format = 'raw'
            if 'backing' in path:
                backing_file = 'backing'
            else:
                backing_file = None

            FakeImgInfo.file_format = file_format
            FakeImgInfo.backing_file = backing_file

            return FakeImgInfo()

        self.stubs.Set(utils, 'execute', fake_execute)
        self.stubs.Set(os, 'rename', fake_rename)
        self.stubs.Set(os, 'unlink', fake_unlink)
        self.stubs.Set(images, 'fetch', lambda *_: None)
        self.stubs.Set(images, 'qemu_img_info', fake_qemu_img_info)
        self.stubs.Set(utils, 'delete_if_exists', fake_rm_on_errror)

        context = 'opaque context'
        image_id = '4'
        user_id = 'fake'
        project_id = 'fake'

        target = 't.qcow2'
        self.executes = []
        expected_commands = [('qemu-img', 'convert', '-O', 'raw',
                              't.qcow2.part', 't.qcow2.converted'),
                             ('rm', 't.qcow2.part'),
                             ('mv', 't.qcow2.converted', 't.qcow2')]
        images.fetch_to_raw(context, image_id, target, user_id, project_id)
        self.assertEqual(self.executes, expected_commands)

        target = 't.raw'
        self.executes = []
        expected_commands = [('mv', 't.raw.part', 't.raw')]
        images.fetch_to_raw(context, image_id, target, user_id, project_id)
        self.assertEqual(self.executes, expected_commands)

        target = 'backing.qcow2'
        self.executes = []
        expected_commands = [('rm', '-f', 'backing.qcow2.part')]
        self.assertRaises(exception.ImageUnacceptable,
                          images.fetch_to_raw,
                          context, image_id, target, user_id, project_id)
        self.assertEqual(self.executes, expected_commands)

        del self.executes

    def test_get_disk_backing_file(self):
        with_actual_path = False

        def fake_execute(*args, **kwargs):
            if with_actual_path:
                return ("some: output\n"
                        "backing file: /foo/bar/baz (actual path: /a/b/c)\n"
                        "...: ...\n"), ''
            else:
                return ("some: output\n"
                        "backing file: /foo/bar/baz\n"
                        "...: ...\n"), ''

        def return_true(*args, **kwargs):
            return True

        self.stubs.Set(utils, 'execute', fake_execute)
        self.stubs.Set(os.path, 'exists', return_true)

        out = libvirt_utils.get_disk_backing_file('')
        self.assertEqual(out, 'baz')
        with_actual_path = True
        out = libvirt_utils.get_disk_backing_file('')
        self.assertEqual(out, 'c')


class LibvirtDriverTestCase(test.TestCase):
    """Test for nova.virt.libvirt.libvirt_driver.LibvirtDriver."""
    def setUp(self):
        super(LibvirtDriverTestCase, self).setUp()
        self.libvirtconnection = libvirt_driver.LibvirtDriver(
            fake.FakeVirtAPI(), read_only=True)

>>>>>>> f118602f
    def _create_instance(self, params=None):
        """Create a test instance."""
        if not params:
            params = {}

        sys_meta = instance_types.save_instance_type_info(
            {}, instance_types.get_instance_type_by_name('m1.tiny'))

        inst = {}
        inst['image_ref'] = '1'
        inst['reservation_id'] = 'r-fakeres'
        inst['launch_time'] = '10'
        inst['user_id'] = 'fake'
        inst['project_id'] = 'fake'
        type_id = instance_types.get_instance_type_by_name('m1.tiny')['id']
        inst['instance_type_id'] = type_id
        inst['ami_launch_index'] = 0
        inst['host'] = 'host1'
        inst['root_gb'] = 10
        inst['ephemeral_gb'] = 20
        inst['config_drive'] = 1
        inst['kernel_id'] = 2
        inst['ramdisk_id'] = 3
        inst['config_drive_id'] = 1
        inst['key_data'] = 'ABCDEFG'
        inst['system_metadata'] = sys_meta

        inst.update(params)
        return db.instance_create(context.get_admin_context(), inst)

    def test_migrate_disk_and_power_off_exception(self):
        """Test for nova.virt.libvirt.libvirt_driver.LivirtConnection
        .migrate_disk_and_power_off. """

        self.counter = 0

        def fake_get_instance_disk_info(instance, xml=None):
            return '[]'

        def fake_destroy(instance):
            pass

        def fake_get_host_ip_addr():
            return '10.0.0.1'

        def fake_execute(*args, **kwargs):
            self.counter += 1
            if self.counter == 1:
                assert False, "intentional failure"

        def fake_os_path_exists(path):
            return True

        self.stubs.Set(self.libvirtconnection, 'get_instance_disk_info',
                       fake_get_instance_disk_info)
        self.stubs.Set(self.libvirtconnection, '_destroy', fake_destroy)
        self.stubs.Set(self.libvirtconnection, 'get_host_ip_addr',
                       fake_get_host_ip_addr)
        self.stubs.Set(utils, 'execute', fake_execute)
        self.stubs.Set(os.path, 'exists', fake_os_path_exists)

        ins_ref = self._create_instance()

        self.assertRaises(AssertionError,
                          self.libvirtconnection.migrate_disk_and_power_off,
                          None, ins_ref, '10.0.0.2', None, None)

    def test_migrate_disk_and_power_off(self):
        """Test for nova.virt.libvirt.libvirt_driver.LivirtConnection
        .migrate_disk_and_power_off. """

        disk_info = [{'type': 'qcow2', 'path': '/test/disk',
                      'virt_disk_size': '10737418240',
                      'backing_file': '/base/disk',
                      'disk_size': '83886080'},
                     {'type': 'raw', 'path': '/test/disk.local',
                      'virt_disk_size': '10737418240',
                      'backing_file': '/base/disk.local',
                      'disk_size': '83886080'}]
        disk_info_text = jsonutils.dumps(disk_info)

        def fake_get_instance_disk_info(instance, xml=None):
            return disk_info_text

        def fake_destroy(instance):
            pass

        def fake_get_host_ip_addr():
            return '10.0.0.1'

        def fake_execute(*args, **kwargs):
            pass

        self.stubs.Set(self.libvirtconnection, 'get_instance_disk_info',
                       fake_get_instance_disk_info)
        self.stubs.Set(self.libvirtconnection, '_destroy', fake_destroy)
        self.stubs.Set(self.libvirtconnection, 'get_host_ip_addr',
                       fake_get_host_ip_addr)
        self.stubs.Set(utils, 'execute', fake_execute)

        ins_ref = self._create_instance()
        # dest is different host case
        out = self.libvirtconnection.migrate_disk_and_power_off(
               None, ins_ref, '10.0.0.2', None, None)
        self.assertEquals(out, disk_info_text)

        # dest is same host case
        out = self.libvirtconnection.migrate_disk_and_power_off(
               None, ins_ref, '10.0.0.1', None, None)
        self.assertEquals(out, disk_info_text)

    def test_wait_for_running(self):
        def fake_get_info(instance):
            if instance['name'] == "not_found":
                raise exception.NotFound
            elif instance['name'] == "running":
                return {'state': power_state.RUNNING}
            else:
                return {'state': power_state.SHUTDOWN}

        self.stubs.Set(self.libvirtconnection, 'get_info',
                       fake_get_info)

        # instance not found case
        self.assertRaises(exception.NotFound,
                self.libvirtconnection._wait_for_running,
                    {'name': 'not_found',
                     'uuid': 'not_found_uuid'})

        # instance is running case
        self.assertRaises(utils.LoopingCallDone,
                self.libvirtconnection._wait_for_running,
                    {'name': 'running',
                     'uuid': 'running_uuid'})

        # else case
        self.libvirtconnection._wait_for_running({'name': 'else',
                                                  'uuid': 'other_uuid'})

    def test_finish_migration(self):
        """Test for nova.virt.libvirt.libvirt_driver.LivirtConnection
        .finish_migration. """

        disk_info = [{'type': 'qcow2', 'path': '/test/disk',
                      'local_gb': 10, 'backing_file': '/base/disk'},
                     {'type': 'raw', 'path': '/test/disk.local',
                      'local_gb': 10, 'backing_file': '/base/disk.local'}]
        disk_info_text = jsonutils.dumps(disk_info)

        def fake_can_resize_fs(path, size, use_cow=False):
            return False

        def fake_extend(path, size):
            pass

        def fake_to_xml(instance, network_info, disk_info,
                        image_meta=None, rescue=None,
                        block_device_info=None, write_to_disk=False):
            return ""

        def fake_plug_vifs(instance, network_info):
            pass

        def fake_create_image(context, inst, libvirt_xml,
                              disk_mapping, suffix='',
                              disk_images=None, network_info=None,
                              block_device_info=None):
            pass

        def fake_create_domain(xml, instance=None):
            return None

        def fake_enable_hairpin(instance):
            pass

        def fake_execute(*args, **kwargs):
            pass

        def fake_get_info(instance):
            return {'state': power_state.RUNNING}

        self.flags(use_cow_images=True)
        self.stubs.Set(libvirt_driver.disk, 'extend', fake_extend)
        self.stubs.Set(libvirt_driver.disk, 'can_resize_fs',
                       fake_can_resize_fs)
        self.stubs.Set(self.libvirtconnection, 'to_xml', fake_to_xml)
        self.stubs.Set(self.libvirtconnection, 'plug_vifs', fake_plug_vifs)
        self.stubs.Set(self.libvirtconnection, '_create_image',
                       fake_create_image)
        self.stubs.Set(self.libvirtconnection, '_create_domain',
                       fake_create_domain)
        self.stubs.Set(self.libvirtconnection, '_enable_hairpin',
                       fake_enable_hairpin)
        self.stubs.Set(utils, 'execute', fake_execute)
        fw = base_firewall.NoopFirewallDriver()
        self.stubs.Set(self.libvirtconnection, 'firewall_driver', fw)
        self.stubs.Set(self.libvirtconnection, 'get_info',
                       fake_get_info)

        ins_ref = self._create_instance()

        self.libvirtconnection.finish_migration(
                      context.get_admin_context(), None, ins_ref,
                      disk_info_text, None, None, None)

    def test_finish_revert_migration(self):
        """Test for nova.virt.libvirt.libvirt_driver.LivirtConnection
        .finish_revert_migration. """

        def fake_execute(*args, **kwargs):
            pass

        def fake_plug_vifs(instance, network_info):
            pass

        def fake_create_domain(xml, instance=None):
            return None

        def fake_enable_hairpin(instance):
            pass

        def fake_get_info(instance):
            return {'state': power_state.RUNNING}

        def fake_to_xml(instance, network_info, disk_info,
                        image_meta=None, rescue=None,
                        block_device_info=None):
            return ""

        self.stubs.Set(self.libvirtconnection, 'to_xml', fake_to_xml)
        self.stubs.Set(self.libvirtconnection, 'plug_vifs', fake_plug_vifs)
        self.stubs.Set(utils, 'execute', fake_execute)
        fw = base_firewall.NoopFirewallDriver()
        self.stubs.Set(self.libvirtconnection, 'firewall_driver', fw)
        self.stubs.Set(self.libvirtconnection, '_create_domain',
                       fake_create_domain)
        self.stubs.Set(self.libvirtconnection, '_enable_hairpin',
                       fake_enable_hairpin)
        self.stubs.Set(self.libvirtconnection, 'get_info',
                       fake_get_info)

        with utils.tempdir() as tmpdir:
            self.flags(instances_path=tmpdir)
            ins_ref = self._create_instance()
            os.mkdir(os.path.join(tmpdir, ins_ref['name']))
            libvirt_xml_path = os.path.join(tmpdir,
                                            ins_ref['name'],
                                            'libvirt.xml')
            f = open(libvirt_xml_path, 'w')
            f.close()

            self.libvirtconnection.finish_revert_migration(ins_ref, None)

    def _test_finish_revert_migration_after_crash(self, backup_made, new_made):
        class FakeLoopingCall:
            def start(self, *a, **k):
                return self

            def wait(self):
                return None

        self.mox.StubOutWithMock(libvirt_utils, 'get_instance_path')
        self.mox.StubOutWithMock(os.path, 'exists')
        self.mox.StubOutWithMock(shutil, 'rmtree')
        self.mox.StubOutWithMock(utils, 'execute')

        self.stubs.Set(blockinfo, 'get_disk_info', lambda *a: None)
        self.stubs.Set(self.libvirtconnection, 'to_xml', lambda *a, **k: None)
        self.stubs.Set(self.libvirtconnection, '_create_domain_and_network',
                       lambda *a: None)
        self.stubs.Set(utils, 'FixedIntervalLoopingCall',
                       lambda *a, **k: FakeLoopingCall())

        libvirt_utils.get_instance_path({}).AndReturn('/fake/foo')
        os.path.exists('/fake/foo_resize').AndReturn(backup_made)
        if backup_made:
            os.path.exists('/fake/foo').AndReturn(new_made)
            if new_made:
                shutil.rmtree('/fake/foo')
            utils.execute('mv', '/fake/foo_resize', '/fake/foo')

        self.mox.ReplayAll()

        self.libvirtconnection.finish_revert_migration({}, [])

    def test_finish_revert_migration_after_crash(self):
        self._test_finish_revert_migration_after_crash(True, True)

    def test_finish_revert_migration_after_crash_before_new(self):
        self._test_finish_revert_migration_after_crash(True, False)

    def test_finish_revert_migration_after_crash_before_backup(self):
        self._test_finish_revert_migration_after_crash(False, False)

    def test_cleanup_failed_migration(self):
        self.mox.StubOutWithMock(shutil, 'rmtree')
        shutil.rmtree('/fake/inst')
        self.mox.ReplayAll()
        self.libvirtconnection._cleanup_failed_migration('/fake/inst')

<<<<<<< HEAD
        with utils.tempdir() as tmpdir:
            self.flags(instances_path=tmpdir)
            ins_ref = self._create_instance()
            os.mkdir(os.path.join(tmpdir, ins_ref['name']))
            libvirt_xml_path = os.path.join(tmpdir,
                                            ins_ref['name'],
                                            'libvirt.xml')
            f = open(libvirt_xml_path, 'w')
            f.close()

            ref = self.libvirtconnection.finish_revert_migration(ins_ref, None)
            self.assertTrue(isinstance(ref, eventlet.event.Event))


class LibvirtNonblockingTestCase(test.TestCase):
    """Test libvirt_nonblocking option"""
=======
    def test_confirm_migration(self):
        ins_ref = self._create_instance()

        self.mox.StubOutWithMock(self.libvirtconnection, "_cleanup_resize")
        self.libvirtconnection._cleanup_resize(ins_ref,
                             _fake_network_info(self.stubs, 1))

        self.mox.ReplayAll()
        self.libvirtconnection.confirm_migration("migration_ref", ins_ref,
                                            _fake_network_info(self.stubs, 1))

    def test_cleanup_resize_same_host(self):
        ins_ref = self._create_instance({'host': CONF.host})

        def fake_os_path_exists(path):
            return True

        def fake_shutil_rmtree(target):
            pass

        self.stubs.Set(os.path, 'exists', fake_os_path_exists)
        self.stubs.Set(shutil, 'rmtree', fake_shutil_rmtree)

        self.mox.ReplayAll()
        self.libvirtconnection._cleanup_resize(ins_ref,
                                            _fake_network_info(self.stubs, 1))

    def test_cleanup_resize_not_same_host(self):
        host = 'not' + CONF.host
        ins_ref = self._create_instance({'host': host})

        def fake_os_path_exists(path):
            return True

        def fake_shutil_rmtree(target):
            pass

        def fake_undefine_domain(instance):
            pass

        def fake_unplug_vifs(instance, network_info):
            pass

        def fake_unfilter_instance(instance, network_info):
            pass

        self.stubs.Set(os.path, 'exists', fake_os_path_exists)
        self.stubs.Set(shutil, 'rmtree', fake_shutil_rmtree)
        self.stubs.Set(self.libvirtconnection, '_undefine_domain',
                       fake_undefine_domain)
        self.stubs.Set(self.libvirtconnection, 'unplug_vifs',
                       fake_unplug_vifs)
        self.stubs.Set(self.libvirtconnection.firewall_driver,
                       'unfilter_instance', fake_unfilter_instance)

        self.mox.ReplayAll()
        self.libvirtconnection._cleanup_resize(ins_ref,
                                            _fake_network_info(self.stubs, 1))

    def test_get_instance_disk_info_exception(self):
        instance_name = "fake-instance-name"

        class FakeExceptionDomain(FakeVirtDomain):
            def __init__(self):
                super(FakeExceptionDomain, self).__init__()

            def XMLDesc(self, *args):
                raise libvirt.libvirtError("Libvirt error")

        def fake_lookup_by_name(instance_name):
            return FakeExceptionDomain()

        self.stubs.Set(self.libvirtconnection, '_lookup_by_name',
                       fake_lookup_by_name)
        self.assertRaises(exception.InstanceNotFound,
            self.libvirtconnection.get_instance_disk_info,
            instance_name)


class LibvirtVolumeUsageTestCase(test.TestCase):
    """Test for nova.virt.libvirt.libvirt_driver.LibvirtDriver
       .get_all_volume_usage"""

    def setUp(self):
        super(LibvirtVolumeUsageTestCase, self).setUp()
        self.conn = libvirt_driver.LibvirtDriver(fake.FakeVirtAPI(), False)
        self.c = context.get_admin_context()

        # creating instance
        inst = {}
        inst['uuid'] = '875a8070-d0b9-4949-8b31-104d125c9a64'
        self.ins_ref = db.instance_create(self.c, inst)

        # verify bootable volume device path also
        self.bdms = [{'volume_id': 1,
                      'device_name': '/dev/vde'},
                     {'volume_id': 2,
                      'device_name': 'vda'}]

    def test_get_all_volume_usage(self):
        def fake_block_stats(instance_name, disk):
            return (169L, 688640L, 0L, 0L, -1L)

        self.stubs.Set(self.conn, 'block_stats', fake_block_stats)
        vol_usage = self.conn.get_all_volume_usage(self.c,
              [dict(instance=self.ins_ref, instance_bdms=self.bdms)])

        expected_usage = [{'volume': 1,
                           'instance': self.ins_ref,
                           'rd_bytes': 688640L, 'wr_req': 0L,
                           'flush_operations': -1L, 'rd_req': 169L,
                           'wr_bytes': 0L},
                           {'volume': 2,
                            'instance': self.ins_ref,
                            'rd_bytes': 688640L, 'wr_req': 0L,
                            'flush_operations': -1L, 'rd_req': 169L,
                            'wr_bytes': 0L}]
        self.assertEqual(vol_usage, expected_usage)

    def test_get_all_volume_usage_device_not_found(self):
        def fake_lookup(instance_name):
            raise libvirt.libvirtError('invalid path')

        self.stubs.Set(self.conn, '_lookup_by_name', fake_lookup)
        vol_usage = self.conn.get_all_volume_usage(self.c,
              [dict(instance=self.ins_ref, instance_bdms=self.bdms)])
        self.assertEqual(vol_usage, [])


class LibvirtNonblockingTestCase(test.TestCase):
    """Test libvirt_nonblocking option."""
>>>>>>> f118602f

    def setUp(self):
        super(LibvirtNonblockingTestCase, self).setUp()
        self.flags(libvirt_nonblocking=True, libvirt_uri="test:///default")

<<<<<<< HEAD
    def tearDown(self):
        super(LibvirtNonblockingTestCase, self).tearDown()

    @test.skip_if(missing_libvirt(), "Test requires libvirt")
    def test_connection_to_primitive(self):
        """Test bug 962840"""
        import nova.virt.libvirt.connection
        connection = nova.virt.libvirt.connection.get_connection('')
        utils.to_primitive(connection._conn, convert_instances=True)
=======
    def test_connection_to_primitive(self):
        # Test bug 962840.
        import nova.virt.libvirt.driver as libvirt_driver
        connection = libvirt_driver.LibvirtDriver('')
        jsonutils.to_primitive(connection._conn, convert_instances=True)
>>>>>>> f118602f
<|MERGE_RESOLUTION|>--- conflicted
+++ resolved
@@ -134,211 +134,8 @@
     def XMLDesc(self, *args):
         return self._fake_dom_xml
 
-<<<<<<< HEAD
-
-class LibvirtVolumeTestCase(test.TestCase):
-
-    def setUp(self):
-        super(LibvirtVolumeTestCase, self).setUp()
-        self.executes = []
-
-        def fake_execute(*cmd, **kwargs):
-            self.executes.append(cmd)
-            return None, None
-
-        self.stubs.Set(utils, 'execute', fake_execute)
-
-        class FakeLibvirtConnection(object):
-            def __init__(self, hyperv="QEMU"):
-                self.hyperv = hyperv
-
-            def get_hypervisor_type(self):
-                return self.hyperv
-
-            def get_all_block_devices(self):
-                return []
-
-        self.fake_conn = FakeLibvirtConnection()
-        self.connr = {
-            'ip': '127.0.0.1',
-            'initiator': 'fake_initiator'
-        }
-
-    def test_libvirt_iscsi_driver(self):
-        # NOTE(vish) exists is to make driver assume connecting worked
-        self.stubs.Set(os.path, 'exists', lambda x: True)
-        vol_driver = volume_driver.ISCSIDriver()
-        libvirt_driver = volume.LibvirtISCSIVolumeDriver(self.fake_conn)
-        location = '10.0.2.15:3260'
-        name = 'volume-00000001'
-        iqn = 'iqn.2010-10.org.openstack:%s' % name
-        vol = {'id': 1,
-               'name': name,
-               'provider_auth': None,
-               'provider_location': '%s,fake %s' % (location, iqn)}
-        connection_info = vol_driver.initialize_connection(vol, self.connr)
-        mount_device = "vde"
-        xml = libvirt_driver.connect_volume(connection_info, mount_device)
-        tree = ElementTree.fromstring(xml)
-        dev_str = '/dev/disk/by-path/ip-%s-iscsi-%s-lun-0' % (location, iqn)
-        self.assertEqual(tree.get('type'), 'block')
-        self.assertEqual(tree.find('./source').get('dev'), dev_str)
-        libvirt_driver.disconnect_volume(connection_info, mount_device)
-        connection_info = vol_driver.terminate_connection(vol, self.connr)
-        expected_commands = [('iscsiadm', '-m', 'node', '-T', iqn,
-                              '-p', location),
-                             ('iscsiadm', '-m', 'node', '-T', iqn,
-                              '-p', location, '--login'),
-                             ('iscsiadm', '-m', 'node', '-T', iqn,
-                              '-p', location, '--op', 'update',
-                              '-n', 'node.startup', '-v', 'automatic'),
-                             ('iscsiadm', '-m', 'node', '-T', iqn,
-                              '-p', location, '--op', 'update',
-                              '-n', 'node.startup', '-v', 'manual'),
-                             ('iscsiadm', '-m', 'node', '-T', iqn,
-                              '-p', location, '--logout'),
-                             ('iscsiadm', '-m', 'node', '-T', iqn,
-                              '-p', location, '--op', 'delete')]
-        self.assertEqual(self.executes, expected_commands)
-
-    def test_libvirt_iscsi_driver_still_in_use(self):
-        # NOTE(vish) exists is to make driver assume connecting worked
-        self.stubs.Set(os.path, 'exists', lambda x: True)
-        vol_driver = volume_driver.ISCSIDriver()
-        libvirt_driver = volume.LibvirtISCSIVolumeDriver(self.fake_conn)
-        location = '10.0.2.15:3260'
-        name = 'volume-00000001'
-        iqn = 'iqn.2010-10.org.openstack:%s' % name
-        devs = ['/dev/disk/by-path/ip-%s-iscsi-%s-lun-1' % (location, iqn)]
-        self.stubs.Set(self.fake_conn, 'get_all_block_devices', lambda: devs)
-        vol = {'id': 1,
-               'name': name,
-               'provider_auth': None,
-               'provider_location': '%s,fake %s' % (location, iqn)}
-        connection_info = vol_driver.initialize_connection(vol, self.connr)
-        mount_device = "vde"
-        xml = libvirt_driver.connect_volume(connection_info, mount_device)
-        tree = ElementTree.fromstring(xml)
-        dev_str = '/dev/disk/by-path/ip-%s-iscsi-%s-lun-0' % (location, iqn)
-        self.assertEqual(tree.get('type'), 'block')
-        self.assertEqual(tree.find('./source').get('dev'), dev_str)
-        libvirt_driver.disconnect_volume(connection_info, mount_device)
-        connection_info = vol_driver.terminate_connection(vol, self.connr)
-        expected_commands = [('iscsiadm', '-m', 'node', '-T', iqn,
-                              '-p', location),
-                             ('iscsiadm', '-m', 'node', '-T', iqn,
-                              '-p', location, '--login'),
-                             ('iscsiadm', '-m', 'node', '-T', iqn,
-                              '-p', location, '--op', 'update',
-                              '-n', 'node.startup', '-v', 'automatic')]
-        self.assertEqual(self.executes, expected_commands)
-
-    def test_libvirt_sheepdog_driver(self):
-        vol_driver = volume_driver.SheepdogDriver()
-        libvirt_driver = volume.LibvirtNetVolumeDriver(self.fake_conn)
-        name = 'volume-00000001'
-        vol = {'id': 1, 'name': name}
-        connection_info = vol_driver.initialize_connection(vol, self.connr)
-        mount_device = "vde"
-        xml = libvirt_driver.connect_volume(connection_info, mount_device)
-        tree = ElementTree.fromstring(xml)
-        self.assertEqual(tree.get('type'), 'network')
-        self.assertEqual(tree.find('./source').get('protocol'), 'sheepdog')
-        self.assertEqual(tree.find('./source').get('name'), name)
-        libvirt_driver.disconnect_volume(connection_info, mount_device)
-        connection_info = vol_driver.terminate_connection(vol, self.connr)
-
-    def test_libvirt_rbd_driver(self):
-        vol_driver = volume_driver.RBDDriver()
-        libvirt_driver = volume.LibvirtNetVolumeDriver(self.fake_conn)
-        name = 'volume-00000001'
-        vol = {'id': 1, 'name': name}
-        connection_info = vol_driver.initialize_connection(vol, self.connr)
-        mount_device = "vde"
-        xml = libvirt_driver.connect_volume(connection_info, mount_device)
-        tree = ElementTree.fromstring(xml)
-        self.assertEqual(tree.get('type'), 'network')
-        self.assertEqual(tree.find('./source').get('protocol'), 'rbd')
-        rbd_name = '%s/%s' % (FLAGS.rbd_pool, name)
-        self.assertEqual(tree.find('./source').get('name'), rbd_name)
-        self.assertEqual(tree.find('./source/auth'), None)
-        libvirt_driver.disconnect_volume(connection_info, mount_device)
-        connection_info = vol_driver.terminate_connection(vol, self.connr)
-
-    def test_libvirt_rbd_driver_auth_enabled(self):
-        vol_driver = volume_driver.RBDDriver()
-        libvirt_driver = volume.LibvirtNetVolumeDriver(self.fake_conn)
-        name = 'volume-00000001'
-        vol = {'id': 1, 'name': name}
-        connection_info = vol_driver.initialize_connection(vol, self.connr)
-        uuid = '875a8070-d0b9-4949-8b31-104d125c9a64'
-        user = 'foo'
-        secret_type = 'ceph'
-        connection_info['data']['auth_enabled'] = True
-        connection_info['data']['auth_username'] = user
-        connection_info['data']['secret_type'] = secret_type
-        connection_info['data']['secret_uuid'] = uuid
-        mount_device = "vde"
-        xml = libvirt_driver.connect_volume(connection_info, mount_device)
-        tree = ElementTree.fromstring(xml)
-        self.assertEqual(tree.get('type'), 'network')
-        self.assertEqual(tree.find('./source').get('protocol'), 'rbd')
-        rbd_name = '%s/%s' % (FLAGS.rbd_pool, name)
-        self.assertEqual(tree.find('./source').get('name'), rbd_name)
-        self.assertEqual(tree.find('./auth').get('username'), user)
-        self.assertEqual(tree.find('./auth/secret').get('type'), secret_type)
-        self.assertEqual(tree.find('./auth/secret').get('uuid'), uuid)
-        libvirt_driver.disconnect_volume(connection_info, mount_device)
-        connection_info = vol_driver.terminate_connection(vol, self.connr)
-
-    def test_libvirt_rbd_driver_auth_disabled(self):
-        vol_driver = volume_driver.RBDDriver()
-        libvirt_driver = volume.LibvirtNetVolumeDriver(self.fake_conn)
-        name = 'volume-00000001'
-        vol = {'id': 1, 'name': name}
-        connection_info = vol_driver.initialize_connection(vol, self.connr)
-        uuid = '875a8070-d0b9-4949-8b31-104d125c9a64'
-        user = 'foo'
-        secret_type = 'ceph'
-        connection_info['data']['auth_enabled'] = False
-        connection_info['data']['auth_username'] = user
-        connection_info['data']['secret_type'] = secret_type
-        connection_info['data']['secret_uuid'] = uuid
-        mount_device = "vde"
-        xml = libvirt_driver.connect_volume(connection_info, mount_device)
-        tree = ElementTree.fromstring(xml)
-        self.assertEqual(tree.get('type'), 'network')
-        self.assertEqual(tree.find('./source').get('protocol'), 'rbd')
-        rbd_name = '%s/%s' % (FLAGS.rbd_pool, name)
-        self.assertEqual(tree.find('./source').get('name'), rbd_name)
-        self.assertEqual(tree.find('./auth'), None)
-        libvirt_driver.disconnect_volume(connection_info, mount_device)
-        connection_info = vol_driver.terminate_connection(vol, self.connr)
-
-    def test_libvirt_lxc_volume(self):
-        self.stubs.Set(os.path, 'exists', lambda x: True)
-        vol_driver = volume_driver.ISCSIDriver()
-        libvirt_driver = volume.LibvirtISCSIVolumeDriver(self.fake_conn)
-        location = '10.0.2.15:3260'
-        name = 'volume-00000001'
-        iqn = 'iqn.2010-10.org.openstack:%s' % name
-        vol = {'id': 1,
-               'name': name,
-               'provider_auth': None,
-               'provider_location': '%s,fake %s' % (location, iqn)}
-        connection_info = vol_driver.initialize_connection(vol, self.connr)
-        mount_device = "vde"
-        xml = libvirt_driver.connect_volume(connection_info, mount_device)
-        tree = ElementTree.fromstring(xml)
-        dev_str = '/dev/disk/by-path/ip-%s-iscsi-%s-lun-0' % (location, iqn)
-        self.assertEqual(tree.get('type'), 'block')
-        self.assertEqual(tree.find('./source').get('dev'), dev_str)
-        libvirt_driver.disconnect_volume(connection_info, mount_device)
-        connection_info = vol_driver.terminate_connection(vol, self.connr)
-=======
     def UUIDString(self):
         return self.uuidstr
->>>>>>> f118602f
 
 
 class CacheConcurrencyTestCase(test.TestCase):
@@ -356,13 +153,8 @@
         fileutils.ensure_tree(self.lock_path)
 
         def fake_exists(fname):
-<<<<<<< HEAD
-            basedir = os.path.join(FLAGS.instances_path, FLAGS.base_dir_name)
-            if fname == basedir:
-=======
             basedir = os.path.join(CONF.instances_path, CONF.base_dir_name)
             if fname == basedir or fname == self.lock_path:
->>>>>>> f118602f
                 return True
             return False
 
@@ -1585,52 +1377,6 @@
         self.assertEquals(snapshot['disk_format'], 'raw')
         self.assertEquals(snapshot['name'], snapshot_name)
 
-<<<<<<< HEAD
-    @test.skip_if(missing_libvirt(), "Test requires libvirt")
-    def test_snapshot_no_original_image(self):
-        self.flags(image_service='nova.image.fake.FakeImageService')
-
-        # Start test
-        image_service = utils.import_object(FLAGS.image_service)
-
-        # Assign a non-existent image
-        test_instance = copy.deepcopy(self.test_instance)
-        test_instance["image_ref"] = '661122aa-1234-dede-fefe-babababababa'
-
-        instance_ref = db.instance_create(self.context, test_instance)
-        properties = {'instance_id': instance_ref['id'],
-                      'user_id': str(self.context.user_id)}
-        snapshot_name = 'test-snap'
-        sent_meta = {'name': snapshot_name, 'is_public': False,
-                     'status': 'creating', 'properties': properties}
-        recv_meta = image_service.create(context, sent_meta)
-
-        self.mox.StubOutWithMock(connection.LibvirtConnection, '_conn')
-        connection.LibvirtConnection._conn.lookupByName = self.fake_lookup
-        self.mox.StubOutWithMock(connection.utils, 'execute')
-        connection.utils.execute = self.fake_execute
-
-        self.mox.ReplayAll()
-
-        conn = connection.LibvirtConnection(False)
-        conn.snapshot(self.context, instance_ref, recv_meta['id'])
-
-        snapshot = image_service.show(context, recv_meta['id'])
-        self.assertEquals(snapshot['properties']['image_state'], 'available')
-        self.assertEquals(snapshot['status'], 'active')
-        self.assertEquals(snapshot['name'], snapshot_name)
-
-    def test_attach_invalid_volume_type(self):
-        self.create_fake_libvirt_mock()
-        connection.LibvirtConnection._conn.lookupByName = self.fake_lookup
-        self.mox.ReplayAll()
-        conn = connection.LibvirtConnection(False)
-        self.assertRaises(exception.VolumeDriverNotFound,
-                          conn.attach_volume,
-                          {"driver_volume_type": "badtype"},
-                           "fake",
-                           "/dev/fake")
-=======
     def test_snapshot_in_qcow2_format(self):
         expected_calls = [
             {'args': (),
@@ -1644,7 +1390,6 @@
 
         self.flags(snapshot_image_format='qcow2',
                    libvirt_snapshots_directory='./')
->>>>>>> f118602f
 
         # Start test
         image_service = nova.tests.image.fake.FakeImageService()
@@ -2034,14 +1779,8 @@
         def connection_supports_direct_io_stub(*args, **kwargs):
             return directio_supported
 
-<<<<<<< HEAD
-        self.stubs.Set(connection.LibvirtConnection,
-                       '_supports_direct_io',
-                       connection_supports_direct_io_stub)
-=======
         self.stubs.Set(libvirt_driver.LibvirtDriver,
             '_supports_direct_io', connection_supports_direct_io_stub)
->>>>>>> f118602f
 
         user_context = context.RequestContext(self.user_id, self.project_id)
         instance_ref = db.instance_create(user_context, self.test_instance)
@@ -2059,30 +1798,18 @@
         directio_supported = False
 
         # The O_DIRECT availability is cached on first use in
-<<<<<<< HEAD
-        # LibvirtConnection, hence we re-create it here
-        xml = connection.LibvirtConnection(True).to_xml(instance_ref,
-                                                        network_info,
-                                                        image_meta)
-        tree = ElementTree.fromstring(xml)
-=======
         # LibvirtDriver, hence we re-create it here
         drv = libvirt_driver.LibvirtDriver(fake.FakeVirtAPI(), True)
         disk_info = blockinfo.get_disk_info(CONF.libvirt_type,
                                             instance_ref)
         xml = drv.to_xml(instance_ref, network_info, disk_info, image_meta)
         tree = etree.fromstring(xml)
->>>>>>> f118602f
         disks = tree.findall('./devices/disk/driver')
         for disk in disks:
             self.assertEqual(disk.get("cache"), "writethrough")
 
-<<<<<<< HEAD
-    def _check_xml_and_disk_bus(self, image_meta, device_type, bus):
-=======
     def _check_xml_and_disk_bus(self, image_meta,
                                 block_device_info, wantConfig):
->>>>>>> f118602f
         user_context = context.RequestContext(self.user_id, self.project_id)
         instance_ref = db.instance_create(user_context, self.test_instance)
         network_info = _fake_network_info(self.stubs, 1)
@@ -2838,15 +2565,6 @@
         if os.path.isdir(path):
             shutil.rmtree(path)
 
-<<<<<<< HEAD
-        path = os.path.join(FLAGS.instances_path, FLAGS.base_dir_name)
-        if os.path.isdir(path):
-            shutil.rmtree(os.path.join(FLAGS.instances_path,
-                                       FLAGS.base_dir_name))
-
-    @test.skip_if(missing_libvirt(), "Test requires libvirt")
-    def test_get_console_output_file(self):
-=======
         path = os.path.join(CONF.instances_path, CONF.base_dir_name)
         if os.path.isdir(path):
             shutil.rmtree(os.path.join(CONF.instances_path,
@@ -3061,7 +2779,6 @@
 
     def test_get_console_output_file(self):
         fake_libvirt_utils.files['console.log'] = '01234567890'
->>>>>>> f118602f
 
         with utils.tempdir() as tmpdir:
             self.flags(instances_path=tmpdir)
@@ -3071,15 +2788,7 @@
             instance = db.instance_create(self.context, instance_ref)
 
             console_dir = (os.path.join(tmpdir, instance['name']))
-<<<<<<< HEAD
-            os.mkdir(console_dir)
             console_log = '%s/console.log' % (console_dir)
-            f = open(console_log, "w")
-            f.write("foo")
-            f.close()
-=======
-            console_log = '%s/console.log' % (console_dir)
->>>>>>> f118602f
             fake_dom_xml = """
                 <domain type='kvm'>
                     <devices>
@@ -3098,17 +2807,6 @@
                 return FakeVirtDomain(fake_dom_xml)
 
             self.create_fake_libvirt_mock()
-<<<<<<< HEAD
-            connection.LibvirtConnection._conn.lookupByName = fake_lookup
-            connection.libvirt_utils = libvirt_utils
-
-            conn = connection.LibvirtConnection(False)
-            output = conn.get_console_output(instance)
-            self.assertEquals("foo", output)
-
-    @test.skip_if(missing_libvirt(), "Test requires libvirt")
-    def test_get_console_output_pty(self):
-=======
             libvirt_driver.LibvirtDriver._conn.lookupByName = fake_lookup
 
             conn = libvirt_driver.LibvirtDriver(fake.FakeVirtAPI(), False)
@@ -3124,7 +2822,6 @@
 
     def test_get_console_output_pty(self):
         fake_libvirt_utils.files['pty'] = '01234567890'
->>>>>>> f118602f
 
         with utils.tempdir() as tmpdir:
             self.flags(instances_path=tmpdir)
@@ -3134,15 +2831,7 @@
             instance = db.instance_create(self.context, instance_ref)
 
             console_dir = (os.path.join(tmpdir, instance['name']))
-<<<<<<< HEAD
-            os.mkdir(console_dir)
             pty_file = '%s/fake_pty' % (console_dir)
-            f = open(pty_file, "w")
-            f.write("foo")
-            f.close()
-=======
-            pty_file = '%s/fake_pty' % (console_dir)
->>>>>>> f118602f
             fake_dom_xml = """
                 <domain type='kvm'>
                     <devices>
@@ -3160,15 +2849,6 @@
             def fake_lookup(id):
                 return FakeVirtDomain(fake_dom_xml)
 
-<<<<<<< HEAD
-            self.create_fake_libvirt_mock()
-            connection.LibvirtConnection._conn.lookupByName = fake_lookup
-            connection.libvirt_utils = libvirt_utils
-
-            conn = connection.LibvirtConnection(False)
-            output = conn.get_console_output(instance)
-            self.assertEquals("foo", output)
-=======
             def _fake_flush(self, fake_pty):
                 return 'foo'
 
@@ -3190,7 +2870,6 @@
                 libvirt_driver.MAX_CONSOLE_BYTES = prev_max
 
             self.assertEquals('67890', output)
->>>>>>> f118602f
 
     def test_get_host_ip_addr(self):
         conn = libvirt_driver.LibvirtDriver(fake.FakeVirtAPI(), False)
@@ -4344,12 +4023,8 @@
                                '--dports 80:81 -s %s' % ip['address'])
             self.assertTrue(len(filter(regex.match, self.out_rules)) > 0,
                             "TCP port 80/81 acceptance rule wasn't added")
-<<<<<<< HEAD
-            regex = re.compile('-A .* -j ACCEPT -s %s' % ip['address'])
-=======
             regex = re.compile('\[0\:0\] -A .* -j ACCEPT -s '
                                '%s' % ip['address'])
->>>>>>> f118602f
             self.assertTrue(len(filter(regex.match, self.out_rules)) > 0,
                             "Protocol/port-less acceptance rule wasn't added")
 
@@ -4934,14 +4609,6 @@
 
     def test_fetch_raw_image(self):
 
-<<<<<<< HEAD
-class LibvirtConnectionTestCase(test.TestCase):
-    """Test for nova.virt.libvirt.connection.LibvirtConnection."""
-    def setUp(self):
-        super(LibvirtConnectionTestCase, self).setUp()
-        self.libvirtconnection = connection.LibvirtConnection(read_only=True)
-
-=======
         def fake_execute(*cmd, **kwargs):
             self.executes.append(cmd)
             return None, None
@@ -5044,7 +4711,6 @@
         self.libvirtconnection = libvirt_driver.LibvirtDriver(
             fake.FakeVirtAPI(), read_only=True)
 
->>>>>>> f118602f
     def _create_instance(self, params=None):
         """Create a test instance."""
         if not params:
@@ -5345,24 +5011,6 @@
         self.mox.ReplayAll()
         self.libvirtconnection._cleanup_failed_migration('/fake/inst')
 
-<<<<<<< HEAD
-        with utils.tempdir() as tmpdir:
-            self.flags(instances_path=tmpdir)
-            ins_ref = self._create_instance()
-            os.mkdir(os.path.join(tmpdir, ins_ref['name']))
-            libvirt_xml_path = os.path.join(tmpdir,
-                                            ins_ref['name'],
-                                            'libvirt.xml')
-            f = open(libvirt_xml_path, 'w')
-            f.close()
-
-            ref = self.libvirtconnection.finish_revert_migration(ins_ref, None)
-            self.assertTrue(isinstance(ref, eventlet.event.Event))
-
-
-class LibvirtNonblockingTestCase(test.TestCase):
-    """Test libvirt_nonblocking option"""
-=======
     def test_confirm_migration(self):
         ins_ref = self._create_instance()
 
@@ -5494,26 +5142,13 @@
 
 class LibvirtNonblockingTestCase(test.TestCase):
     """Test libvirt_nonblocking option."""
->>>>>>> f118602f
 
     def setUp(self):
         super(LibvirtNonblockingTestCase, self).setUp()
         self.flags(libvirt_nonblocking=True, libvirt_uri="test:///default")
 
-<<<<<<< HEAD
-    def tearDown(self):
-        super(LibvirtNonblockingTestCase, self).tearDown()
-
-    @test.skip_if(missing_libvirt(), "Test requires libvirt")
-    def test_connection_to_primitive(self):
-        """Test bug 962840"""
-        import nova.virt.libvirt.connection
-        connection = nova.virt.libvirt.connection.get_connection('')
-        utils.to_primitive(connection._conn, convert_instances=True)
-=======
     def test_connection_to_primitive(self):
         # Test bug 962840.
         import nova.virt.libvirt.driver as libvirt_driver
         connection = libvirt_driver.LibvirtDriver('')
-        jsonutils.to_primitive(connection._conn, convert_instances=True)
->>>>>>> f118602f
+        jsonutils.to_primitive(connection._conn, convert_instances=True)