--- conflicted
+++ resolved
@@ -3181,30 +3181,18 @@
                                   "local_gb_used": 1, "deleted": 0,
                                   "hypervisor_type": "fake_type",
                                   "hypervisor_version": 1,
-<<<<<<< HEAD
-                                  "service_id": 1, "id": 1},
-=======
                                   "service_id": 1, "id": 10001},
->>>>>>> 6728c7e3
                                  {"vcpus": 1, "cpu_info": "info",
                                   "memory_mb": 1, "local_gb": 1,
                                   "vcpus_used": 1, "memory_mb_used": 1,
                                   "local_gb_used": 1, "deleted": 2,
                                   "hypervisor_type": "fake_type",
                                   "hypervisor_version": 1,
-<<<<<<< HEAD
-                                  "service_id": 1, "id": 2}],
-               "compute_node_stats": [{"id": 10, "compute_node_id": 1,
-                                       "key": "fake-1",
-                                       "deleted": 0},
-                                      {"id": 20, "compute_node_id": 2,
-=======
                                   "service_id": 1, "id": 10002}],
                "compute_node_stats": [{"id": 10, "compute_node_id": 10001,
                                        "key": "fake-1",
                                        "deleted": 0},
                                       {"id": 20, "compute_node_id": 10002,
->>>>>>> 6728c7e3
                                        "key": "fake-2",
                                        "deleted": 0}]}
         return ret
