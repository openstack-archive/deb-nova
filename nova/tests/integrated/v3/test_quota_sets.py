# Copyright 2012 Nebula, Inc.
# Copyright 2013 IBM Corp.
#
#    Licensed under the Apache License, Version 2.0 (the "License"); you may
#    not use this file except in compliance with the License. You may obtain
#    a copy of the License at
#
#         http://www.apache.org/licenses/LICENSE-2.0
#
#    Unless required by applicable law or agreed to in writing, software
#    distributed under the License is distributed on an "AS IS" BASIS, WITHOUT
#    WARRANTIES OR CONDITIONS OF ANY KIND, either express or implied. See the
#    License for the specific language governing permissions and limitations
#    under the License.

from nova.tests.integrated.v3 import api_sample_base


class QuotaSetsSampleJsonTests(api_sample_base.ApiSampleTestBaseV3):
    extension_name = "os-quota-sets"

    def test_show_quotas(self):
        # Get api sample to show quotas.
        response = self._do_get('os-quota-sets/fake_tenant')
        self._verify_response('quotas-show-get-resp', {}, response, 200)

    def test_show_quotas_defaults(self):
        # Get api sample to show quotas defaults.
        response = self._do_get('os-quota-sets/fake_tenant/defaults')
        self._verify_response('quotas-show-defaults-get-resp',
                              {}, response, 200)

    def test_update_quotas(self):
        # Get api sample to update quotas.
        response = self._do_put('os-quota-sets/fake_tenant',
                                'quotas-update-post-req',
                                {})
        self._verify_response('quotas-update-post-resp', {}, response, 200)

    def test_delete_quotas(self):
        # Get api sample to delete quota.
        response = self._do_delete('os-quota-sets/fake_tenant')
<<<<<<< HEAD
        self.assertEqual(response.status, 202)
        self.assertEqual(response.read(), '')
=======
        self.assertEqual(response.status_code, 202)
        self.assertEqual(response.content, '')
>>>>>>> c5ac21f3

    def test_update_quotas_force(self):
        # Get api sample to update quotas.
        response = self._do_put('os-quota-sets/fake_tenant',
                                'quotas-update-force-post-req',
                                {})
        return self._verify_response('quotas-update-force-post-resp', {},
                                     response, 200)

    def test_show_quotas_for_user(self):
        # Get api sample to show quotas for user.
        response = self._do_get('os-quota-sets/fake_tenant?user_id=1')
        self._verify_response('user-quotas-show-get-resp', {}, response, 200)

    def test_delete_quotas_for_user(self):
        response = self._do_delete('os-quota-sets/fake_tenant?user_id=1')
<<<<<<< HEAD
        self.assertEqual(response.status, 202)
        self.assertEqual(response.read(), '')
=======
        self.assertEqual(response.status_code, 202)
        self.assertEqual(response.content, '')
>>>>>>> c5ac21f3

    def test_update_quotas_for_user(self):
        # Get api sample to update quotas for user.
        response = self._do_put('os-quota-sets/fake_tenant?user_id=1',
                                'user-quotas-update-post-req',
                                {})
        return self._verify_response('user-quotas-update-post-resp', {},
                                     response, 200)<|MERGE_RESOLUTION|>--- conflicted
+++ resolved
@@ -40,13 +40,8 @@
     def test_delete_quotas(self):
         # Get api sample to delete quota.
         response = self._do_delete('os-quota-sets/fake_tenant')
-<<<<<<< HEAD
-        self.assertEqual(response.status, 202)
-        self.assertEqual(response.read(), '')
-=======
         self.assertEqual(response.status_code, 202)
         self.assertEqual(response.content, '')
->>>>>>> c5ac21f3
 
     def test_update_quotas_force(self):
         # Get api sample to update quotas.
@@ -63,13 +58,8 @@
 
     def test_delete_quotas_for_user(self):
         response = self._do_delete('os-quota-sets/fake_tenant?user_id=1')
-<<<<<<< HEAD
-        self.assertEqual(response.status, 202)
-        self.assertEqual(response.read(), '')
-=======
         self.assertEqual(response.status_code, 202)
         self.assertEqual(response.content, '')
->>>>>>> c5ac21f3
 
     def test_update_quotas_for_user(self):
         # Get api sample to update quotas for user.
