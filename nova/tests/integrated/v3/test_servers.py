--- conflicted
+++ resolved
@@ -175,13 +175,8 @@
         response = self._do_post('servers/%s/action' % uuid,
                                  req_tpl,
                                  {'action': action})
-<<<<<<< HEAD
-        self.assertEqual(response.status, 202)
-        self.assertEqual(response.read(), "")
-=======
         self.assertEqual(response.status_code, 202)
         self.assertEqual(response.content, "")
->>>>>>> c5ac21f3
 
     def test_server_start(self):
         uuid = self._post_server()
