--- conflicted
+++ resolved
@@ -6,66 +6,42 @@
                     "nova-consoleauth": {
                         "active": true,
                         "available": true,
-<<<<<<< HEAD
-                        "updated_at": %(timestamp_or_none)s
-=======
                         "updated_at": %(strtime_or_none)s
->>>>>>> 34c02de7
                     }
                 },
                 "cert": {
                     "nova-cert": {
                         "active": true,
                         "available": true,
-<<<<<<< HEAD
-                        "updated_at": %(timestamp_or_none)s
-=======
                         "updated_at": %(strtime_or_none)s
->>>>>>> 34c02de7
                     }
                 },
                 "conductor": {
                     "nova-conductor": {
                         "active": true,
                         "available": true,
-<<<<<<< HEAD
-                        "updated_at": %(timestamp_or_none)s
-=======
                         "updated_at": %(strtime_or_none)s
->>>>>>> 34c02de7
                     }
                 },
                 "cells": {
                     "nova-cells": {
                         "active": true,
                         "available": true,
-<<<<<<< HEAD
-                        "updated_at": %(timestamp_or_none)s
-=======
                         "updated_at": %(strtime_or_none)s
->>>>>>> 34c02de7
                     }
                 },
                 "scheduler": {
                     "nova-scheduler": {
                         "active": true,
                         "available": true,
-<<<<<<< HEAD
-                        "updated_at": %(timestamp_or_none)s
-=======
                         "updated_at": %(strtime_or_none)s
->>>>>>> 34c02de7
                     }
                 },
                 "network": {
                     "nova-network": {
                         "active": true,
                         "available": true,
-<<<<<<< HEAD
-                        "updated_at": %(timestamp_or_none)s
-=======
                         "updated_at": %(strtime_or_none)s
->>>>>>> 34c02de7
                     }
                 }
             },
@@ -80,11 +56,7 @@
                     "nova-compute": {
                         "active": true,
                         "available": true,
-<<<<<<< HEAD
-                        "updated_at": %(timestamp_or_none)s
-=======
                         "updated_at": %(strtime_or_none)s
->>>>>>> 34c02de7
                     }
                 }
             },
