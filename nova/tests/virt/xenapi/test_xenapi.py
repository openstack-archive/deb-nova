# vim: tabstop=4 shiftwidth=4 softtabstop=4

#    Copyright (c) 2010 Citrix Systems, Inc.
#
#    Licensed under the Apache License, Version 2.0 (the "License"); you may
#    not use this file except in compliance with the License. You may obtain
#    a copy of the License at
#
#         http://www.apache.org/licenses/LICENSE-2.0
#
#    Unless required by applicable law or agreed to in writing, software
#    distributed under the License is distributed on an "AS IS" BASIS, WITHOUT
#    WARRANTIES OR CONDITIONS OF ANY KIND, either express or implied. See the
#    License for the specific language governing permissions and limitations
#    under the License.

"""Test suite for XenAPI."""

import ast
import base64
import contextlib
import copy
import functools
import mox
import os
import re

import mox
from oslo.config import cfg

from nova.compute import api as compute_api
from nova.compute import flavors
from nova.compute import power_state
from nova.compute import task_states
from nova.compute import utils as compute_utils
from nova.compute import vm_states
from nova import context
from nova import crypto
from nova import db
from nova import exception
from nova.objects import aggregate as aggregate_obj
from nova.openstack.common.gettextutils import _
from nova.openstack.common import importutils
from nova.openstack.common import jsonutils
from nova.openstack.common import log as logging
from nova import test
from nova.tests.db import fakes as db_fakes
from nova.tests import fake_instance
from nova.tests import fake_network
from nova.tests import fake_processutils
import nova.tests.image.fake as fake_image
from nova.tests import matchers
from nova.tests.objects import test_aggregate
from nova.tests.virt.xenapi import stubs
from nova.virt import fake
from nova.virt.xenapi import agent
from nova.virt.xenapi.client import session as xenapi_session
from nova.virt.xenapi import driver as xenapi_conn
from nova.virt.xenapi import fake as xenapi_fake
from nova.virt.xenapi import host
from nova.virt.xenapi.image import glance
from nova.virt.xenapi import pool
from nova.virt.xenapi import pool_states
from nova.virt.xenapi import vm_utils
from nova.virt.xenapi import vmops
from nova.virt.xenapi import volume_utils

LOG = logging.getLogger(__name__)

CONF = cfg.CONF
CONF.import_opt('compute_manager', 'nova.service')
CONF.import_opt('network_manager', 'nova.service')
CONF.import_opt('compute_driver', 'nova.virt.driver')
CONF.import_opt('host', 'nova.netconf')
CONF.import_opt('default_availability_zone', 'nova.availability_zones')
CONF.import_opt('login_timeout', 'nova.virt.xenapi.client.session',
                group="xenserver")

IMAGE_MACHINE = '1'
IMAGE_KERNEL = '2'
IMAGE_RAMDISK = '3'
IMAGE_RAW = '4'
IMAGE_VHD = '5'
IMAGE_ISO = '6'
IMAGE_IPXE_ISO = '7'

IMAGE_FIXTURES = {
    IMAGE_MACHINE: {
        'image_meta': {'name': 'fakemachine', 'size': 0,
                       'disk_format': 'ami',
                       'container_format': 'ami'},
    },
    IMAGE_KERNEL: {
        'image_meta': {'name': 'fakekernel', 'size': 0,
                       'disk_format': 'aki',
                       'container_format': 'aki'},
    },
    IMAGE_RAMDISK: {
        'image_meta': {'name': 'fakeramdisk', 'size': 0,
                       'disk_format': 'ari',
                       'container_format': 'ari'},
    },
    IMAGE_RAW: {
        'image_meta': {'name': 'fakeraw', 'size': 0,
                       'disk_format': 'raw',
                       'container_format': 'bare'},
    },
    IMAGE_VHD: {
        'image_meta': {'name': 'fakevhd', 'size': 0,
                       'disk_format': 'vhd',
                       'container_format': 'ovf'},
    },
    IMAGE_ISO: {
        'image_meta': {'name': 'fakeiso', 'size': 0,
                       'disk_format': 'iso',
                       'container_format': 'bare'},
    },
    IMAGE_IPXE_ISO: {
        'image_meta': {'name': 'fake_ipxe_iso', 'size': 0,
                       'disk_format': 'iso',
                       'container_format': 'bare',
                       'properties': {'ipxe_boot': 'true'}},
    },
}


def get_session():
    return xenapi_session.XenAPISession('test_url', 'root', 'test_pass')


def set_image_fixtures():
    image_service = fake_image.FakeImageService()
    image_service.images.clear()
    for image_id, image_meta in IMAGE_FIXTURES.items():
        image_meta = image_meta['image_meta']
        image_meta['id'] = image_id
        image_service.create(None, image_meta)


def get_fake_device_info():
    # FIXME: 'sr_uuid', 'introduce_sr_keys', sr_type and vdi_uuid
    # can be removed from the dict when LP bug #1087308 is fixed
    fake_vdi_ref = xenapi_fake.create_vdi('fake-vdi', None)
    fake_vdi_uuid = xenapi_fake.get_record('VDI', fake_vdi_ref)['uuid']
    fake = {'block_device_mapping':
              [{'connection_info': {'driver_volume_type': 'iscsi',
                                    'data': {'sr_uuid': 'falseSR',
                                             'introduce_sr_keys': ['sr_type'],
                                             'sr_type': 'iscsi',
                                             'vdi_uuid': fake_vdi_uuid,
                                             'target_discovered': False,
                                             'target_iqn': 'foo_iqn:foo_volid',
                                             'target_portal': 'localhost:3260',
                                             'volume_id': 'foo_volid',
                                             'target_lun': 1,
                                             'auth_password': 'my-p@55w0rd',
                                             'auth_username': 'johndoe',
                                             'auth_method': u'CHAP'}, },
                'mount_device': 'vda',
                'delete_on_termination': False}, ],
            'root_device_name': '/dev/sda',
            'ephemerals': [],
            'swap': None, }
    return fake


def stub_vm_utils_with_vdi_attached_here(function):
    """
    vm_utils.with_vdi_attached_here needs to be stubbed out because it
    calls down to the filesystem to attach a vdi. This provides a
    decorator to handle that.
    """
    @functools.wraps(function)
    def decorated_function(self, *args, **kwargs):
        @contextlib.contextmanager
        def fake_vdi_attached_here(*args, **kwargs):
            fake_dev = 'fakedev'
            yield fake_dev

        def fake_image_download(*args, **kwargs):
            pass

        orig_vdi_attached_here = vm_utils.vdi_attached_here
        orig_image_download = fake_image._FakeImageService.download
        try:
            vm_utils.vdi_attached_here = fake_vdi_attached_here
            fake_image._FakeImageService.download = fake_image_download
            return function(self, *args, **kwargs)
        finally:
            fake_image._FakeImageService.download = orig_image_download
            vm_utils.vdi_attached_here = orig_vdi_attached_here

    return decorated_function


def create_instance_with_system_metadata(context, instance_values):
    instance_type = db.flavor_get(context,
                                  instance_values['instance_type_id'])
    sys_meta = flavors.save_flavor_info({}, instance_type)
    instance_values['system_metadata'] = sys_meta
    return db.instance_create(context, instance_values)


class XenAPIVolumeTestCase(stubs.XenAPITestBaseNoDB):
    """Unit tests for Volume operations."""
    def setUp(self):
        super(XenAPIVolumeTestCase, self).setUp()
        self.flags(disable_process_locking=True,
                   firewall_driver='nova.virt.xenapi.firewall.'
                                   'Dom0IptablesFirewallDriver')
        self.flags(connection_url='test_url',
                   connection_password='test_pass',
                   group='xenserver')

        self.instance = fake_instance.fake_db_instance(name='foo')

    @classmethod
    def _make_connection_info(cls):
        target_iqn = 'iqn.2010-10.org.openstack:volume-00000001'
        return {'driver_volume_type': 'iscsi',
                'data': {'volume_id': 1,
                         'target_iqn': target_iqn,
                         'target_portal': '127.0.0.1:3260,fake',
                         'target_lun': None,
                         'auth_method': 'CHAP',
                         'auth_username': 'username',
                         'auth_password': 'password'}}

    def test_mountpoint_to_number(self):
        cases = {
            'sda': 0,
            'sdp': 15,
            'hda': 0,
            'hdp': 15,
            'vda': 0,
            'xvda': 0,
            '0': 0,
            '10': 10,
            'vdq': -1,
            'sdq': -1,
            'hdq': -1,
            'xvdq': -1,
        }

        for (input, expected) in cases.iteritems():
            actual = volume_utils.mountpoint_to_number(input)
            self.assertEqual(actual, expected,
                    '%s yielded %s, not %s' % (input, actual, expected))

    def test_parse_volume_info_parsing_auth_details(self):
        conn_info = self._make_connection_info()
        result = volume_utils.parse_volume_info(conn_info['data'])

        self.assertEqual('username', result['chapuser'])
        self.assertEqual('password', result['chappassword'])

    def test_get_device_number_raise_exception_on_wrong_mountpoint(self):
        self.assertRaises(
            volume_utils.StorageError,
            volume_utils.get_device_number,
            'dev/sd')

    def test_attach_volume(self):
        # This shows how to test Ops classes' methods.
        stubs.stubout_session(self.stubs, stubs.FakeSessionForVolumeTests)
        conn = xenapi_conn.XenAPIDriver(fake.FakeVirtAPI(), False)
        vm = xenapi_fake.create_vm(self.instance['name'], 'Running')
        conn_info = self._make_connection_info()
        result = conn.attach_volume(
                None, conn_info, self.instance, '/dev/sdc')

        # check that the VM has a VBD attached to it
        # Get XenAPI record for VBD
        vbds = xenapi_fake.get_all('VBD')
        vbd = xenapi_fake.get_record('VBD', vbds[0])
        vm_ref = vbd['VM']
        self.assertEqual(vm_ref, vm)

    def test_attach_volume_raise_exception(self):
        # This shows how to test when exceptions are raised.
        stubs.stubout_session(self.stubs,
                              stubs.FakeSessionForVolumeFailedTests)
        conn = xenapi_conn.XenAPIDriver(fake.FakeVirtAPI(), False)
        xenapi_fake.create_vm(self.instance['name'], 'Running')
        self.assertRaises(exception.VolumeDriverNotFound,
                          conn.attach_volume,
                          None, {'driver_volume_type': 'nonexist'},
                          self.instance, '/dev/sdc')


# FIXME(sirp): convert this to use XenAPITestBaseNoDB
class XenAPIVMTestCase(stubs.XenAPITestBase):
    """Unit tests for VM operations."""
    def setUp(self):
        super(XenAPIVMTestCase, self).setUp()
        self.useFixture(test.SampleNetworks())
        self.network = importutils.import_object(CONF.network_manager)
        self.flags(disable_process_locking=True,
                   instance_name_template='%d',
                   firewall_driver='nova.virt.xenapi.firewall.'
                                   'Dom0IptablesFirewallDriver')
        self.flags(connection_url='test_url',
                   connection_password='test_pass',
                   group='xenserver')
        db_fakes.stub_out_db_instance_api(self.stubs)
        xenapi_fake.create_network('fake', 'fake_br1')
        stubs.stubout_session(self.stubs, stubs.FakeSessionForVMTests)
        stubs.stubout_get_this_vm_uuid(self.stubs)
        stubs.stub_out_vm_methods(self.stubs)
        fake_processutils.stub_out_processutils_execute(self.stubs)
        self.user_id = 'fake'
        self.project_id = 'fake'
        self.context = context.RequestContext(self.user_id, self.project_id)
        self.conn = xenapi_conn.XenAPIDriver(fake.FakeVirtAPI(), False)
        self.conn._session.is_local_connection = False

        self.stubs.Set(fake.FakeVirtAPI, 'instance_update',
                       lambda *args, **kwargs: ('fake-oldref', 'fake-newref'))
        fake_image.stub_out_image_service(self.stubs)
        set_image_fixtures()
        stubs.stubout_image_service_download(self.stubs)
        stubs.stubout_stream_disk(self.stubs)

        def fake_inject_instance_metadata(self, instance, vm):
            pass
        self.stubs.Set(vmops.VMOps, '_inject_instance_metadata',
                       fake_inject_instance_metadata)

        def fake_safe_copy_vdi(session, sr_ref, instance, vdi_to_copy_ref):
            name_label = "fakenamelabel"
            disk_type = "fakedisktype"
            virtual_size = 777
            return vm_utils.create_vdi(
                    session, sr_ref, instance, name_label, disk_type,
                    virtual_size)
        self.stubs.Set(vm_utils, '_safe_copy_vdi', fake_safe_copy_vdi)

    def tearDown(self):
        fake_image.FakeImageService_reset()
        super(XenAPIVMTestCase, self).tearDown()

    def test_init_host(self):
        session = get_session()
        vm = vm_utils._get_this_vm_ref(session)
        # Local root disk
        vdi0 = xenapi_fake.create_vdi('compute', None)
        vbd0 = xenapi_fake.create_vbd(vm, vdi0)
        # Instance VDI
        vdi1 = xenapi_fake.create_vdi('instance-aaaa', None,
                other_config={'nova_instance_uuid': 'aaaa'})
        vbd1 = xenapi_fake.create_vbd(vm, vdi1)
        # Only looks like instance VDI
        vdi2 = xenapi_fake.create_vdi('instance-bbbb', None)
        vbd2 = xenapi_fake.create_vbd(vm, vdi2)

        self.conn.init_host(None)
        self.assertEqual(set(xenapi_fake.get_all('VBD')), set([vbd0, vbd2]))

    def test_instance_exists(self):
        self.mox.StubOutWithMock(vm_utils, 'lookup')
        vm_utils.lookup(mox.IgnoreArg(), 'foo').AndReturn(True)
        self.mox.ReplayAll()

        self.assertTrue(self.conn.instance_exists('foo'))

    def test_instance_not_exists(self):
        self.mox.StubOutWithMock(vm_utils, 'lookup')
        vm_utils.lookup(mox.IgnoreArg(), 'bar').AndReturn(None)
        self.mox.ReplayAll()

        self.assertFalse(self.conn.instance_exists('bar'))

    def test_list_instances_0(self):
        instances = self.conn.list_instances()
        self.assertEqual(instances, [])

    def test_list_instance_uuids_0(self):
        instance_uuids = self.conn.list_instance_uuids()
        self.assertEqual(instance_uuids, [])

    def test_list_instance_uuids(self):
        uuids = []
        for x in xrange(1, 4):
            instance = self._create_instance(x)
            uuids.append(instance['uuid'])
        instance_uuids = self.conn.list_instance_uuids()
        self.assertEqual(len(uuids), len(instance_uuids))
        self.assertEqual(set(uuids), set(instance_uuids))

    def test_get_rrd_server(self):
        self.flags(connection_url='myscheme://myaddress/',
                   group='xenserver')
        server_info = vm_utils._get_rrd_server()
        self.assertEqual(server_info[0], 'myscheme')
        self.assertEqual(server_info[1], 'myaddress')

    def test_get_diagnostics(self):
        def fake_get_rrd(host, vm_uuid):
            path = os.path.dirname(os.path.realpath(__file__))
            with open(os.path.join(path, 'vm_rrd.xml')) as f:
                return re.sub(r'\s', '', f.read())
        self.stubs.Set(vm_utils, '_get_rrd', fake_get_rrd)

        fake_diagnostics = {
            'vbd_xvdb_write': '0.0',
            'memory_target': '4294967296.0000',
            'memory_internal_free': '1415564.0000',
            'memory': '4294967296.0000',
            'vbd_xvda_write': '0.0',
            'cpu0': '0.0042',
            'vif_0_tx': '287.4134',
            'vbd_xvda_read': '0.0',
            'vif_0_rx': '1816.0144',
            'vif_2_rx': '0.0',
            'vif_2_tx': '0.0',
            'vbd_xvdb_read': '0.0',
            'last_update': '1328795567',
        }
        instance = self._create_instance()
        expected = self.conn.get_diagnostics(instance)
        self.assertThat(fake_diagnostics, matchers.DictMatches(expected))

    def test_get_vnc_console(self):
        instance = self._create_instance()
        session = get_session()
        conn = xenapi_conn.XenAPIDriver(fake.FakeVirtAPI(), False)
        vm_ref = vm_utils.lookup(session, instance['name'])

        console = conn.get_vnc_console(instance)

        # Note(sulo): We dont care about session id in test
        # they will always differ so strip that out
        actual_path = console['internal_access_path'].split('&')[0]
        expected_path = "/console?ref=%s" % str(vm_ref)

        self.assertEqual(expected_path, actual_path)

    def test_get_vnc_console_for_rescue(self):
        instance = self._create_instance()
        session = get_session()
        conn = xenapi_conn.XenAPIDriver(fake.FakeVirtAPI(), False)
        rescue_vm = xenapi_fake.create_vm(instance['name'] + '-rescue',
                                          'Running')
        # Set instance state to rescued
        instance['vm_state'] = 'rescued'

        console = conn.get_vnc_console(instance)

        # Note(sulo): We dont care about session id in test
        # they will always differ so strip that out
        actual_path = console['internal_access_path'].split('&')[0]
        expected_path = "/console?ref=%s" % str(rescue_vm)

        self.assertEqual(expected_path, actual_path)

    def test_get_vnc_console_instance_not_ready(self):
        instance = {}
        # set instance name and state
        instance['name'] = 'fake-instance'
        instance['uuid'] = '00000000-0000-0000-0000-000000000000'
        instance['vm_state'] = 'building'

        conn = xenapi_conn.XenAPIDriver(fake.FakeVirtAPI(), False)
        self.assertRaises(exception.InstanceNotFound,
                          conn.get_vnc_console, instance)

    def test_get_vnc_console_rescue_not_ready(self):
        instance = {}
        instance['name'] = 'fake-rescue'
        instance['uuid'] = '00000000-0000-0000-0000-000000000001'
        instance['vm_state'] = 'rescued'

        conn = xenapi_conn.XenAPIDriver(fake.FakeVirtAPI(), False)
        self.assertRaises(exception.InstanceNotReady,
                          conn.get_vnc_console, instance)

    def test_instance_snapshot_fails_with_no_primary_vdi(self):

        def create_bad_vbd(session, vm_ref, vdi_ref, userdevice,
                           vbd_type='disk', read_only=False, bootable=False,
                           osvol=False):
            vbd_rec = {'VM': vm_ref,
               'VDI': vdi_ref,
               'userdevice': 'fake',
               'currently_attached': False}
            vbd_ref = xenapi_fake._create_object('VBD', vbd_rec)
            xenapi_fake.after_VBD_create(vbd_ref, vbd_rec)
            return vbd_ref

        self.stubs.Set(vm_utils, 'create_vbd', create_bad_vbd)
        stubs.stubout_instance_snapshot(self.stubs)
        # Stubbing out firewall driver as previous stub sets alters
        # xml rpc result parsing
        stubs.stubout_firewall_driver(self.stubs, self.conn)
        instance = self._create_instance()

        image_id = "my_snapshot_id"
        self.assertRaises(exception.NovaException, self.conn.snapshot,
                          self.context, instance, image_id,
                          lambda *args, **kwargs: None)

    def test_instance_snapshot(self):
        expected_calls = [
            {'args': (),
             'kwargs':
                 {'task_state': task_states.IMAGE_PENDING_UPLOAD}},
            {'args': (),
             'kwargs':
                 {'task_state': task_states.IMAGE_UPLOADING,
                  'expected_state': task_states.IMAGE_PENDING_UPLOAD}}]
        func_call_matcher = matchers.FunctionCallMatcher(expected_calls)
        image_id = "my_snapshot_id"

        stubs.stubout_instance_snapshot(self.stubs)
        stubs.stubout_is_snapshot(self.stubs)
        # Stubbing out firewall driver as previous stub sets alters
        # xml rpc result parsing
        stubs.stubout_firewall_driver(self.stubs, self.conn)

        instance = self._create_instance()

        self.fake_upload_called = False

        def fake_image_upload(_self, ctx, session, inst, vdi_uuids,
                              img_id):
            self.fake_upload_called = True
            self.assertEqual(ctx, self.context)
            self.assertEqual(inst, instance)
            self.assertIsInstance(vdi_uuids, list)
            self.assertEqual(img_id, image_id)

        self.stubs.Set(glance.GlanceStore, 'upload_image',
                       fake_image_upload)

        self.conn.snapshot(self.context, instance, image_id,
                           func_call_matcher.call)

        # Ensure VM was torn down
        vm_labels = []
        for vm_ref in xenapi_fake.get_all('VM'):
            vm_rec = xenapi_fake.get_record('VM', vm_ref)
            if not vm_rec["is_control_domain"]:
                vm_labels.append(vm_rec["name_label"])

        self.assertEqual(vm_labels, [instance['name']])

        # Ensure VBDs were torn down
        vbd_labels = []
        for vbd_ref in xenapi_fake.get_all('VBD'):
            vbd_rec = xenapi_fake.get_record('VBD', vbd_ref)
            vbd_labels.append(vbd_rec["vm_name_label"])

        self.assertEqual(vbd_labels, [instance['name']])

        # Ensure task states changed in correct order
        self.assertIsNone(func_call_matcher.match())

        # Ensure VDIs were torn down
        for vdi_ref in xenapi_fake.get_all('VDI'):
            vdi_rec = xenapi_fake.get_record('VDI', vdi_ref)
            name_label = vdi_rec["name_label"]
            self.assertTrue(not name_label.endswith('snapshot'))

        self.assertTrue(self.fake_upload_called)

    def create_vm_record(self, conn, os_type, name):
        instances = conn.list_instances()
        self.assertEqual(instances, [name])

        # Get Nova record for VM
        vm_info = conn.get_info({'name': name})
        # Get XenAPI record for VM
        vms = [rec for ref, rec
               in xenapi_fake.get_all_records('VM').iteritems()
               if not rec['is_control_domain']]
        vm = vms[0]
        self.vm_info = vm_info
        self.vm = vm

    def check_vm_record(self, conn, instance_type_id, check_injection):
        instance_type = db.flavor_get(conn, instance_type_id)
        mem_kib = long(instance_type['memory_mb']) << 10
        mem_bytes = str(mem_kib << 10)
        vcpus = instance_type['vcpus']
        vcpu_weight = instance_type['vcpu_weight']

        self.assertEqual(self.vm_info['max_mem'], mem_kib)
        self.assertEqual(self.vm_info['mem'], mem_kib)
        self.assertEqual(self.vm['memory_static_max'], mem_bytes)
        self.assertEqual(self.vm['memory_dynamic_max'], mem_bytes)
        self.assertEqual(self.vm['memory_dynamic_min'], mem_bytes)
        self.assertEqual(self.vm['VCPUs_max'], str(vcpus))
        self.assertEqual(self.vm['VCPUs_at_startup'], str(vcpus))
        if vcpu_weight == None:
            self.assertEqual(self.vm['VCPUs_params'], {})
        else:
            self.assertEqual(self.vm['VCPUs_params'],
                             {'weight': str(vcpu_weight), 'cap': '0'})

        # Check that the VM is running according to Nova
        self.assertEqual(self.vm_info['state'], power_state.RUNNING)

        # Check that the VM is running according to XenAPI.
        self.assertEqual(self.vm['power_state'], 'Running')

        if check_injection:
            xenstore_data = self.vm['xenstore_data']
            self.assertNotIn('vm-data/hostname', xenstore_data)
            key = 'vm-data/networking/DEADBEEF0001'
            xenstore_value = xenstore_data[key]
            tcpip_data = ast.literal_eval(xenstore_value)
            self.assertEqual(tcpip_data,
                             {'broadcast': '192.168.1.255',
                              'dns': ['192.168.1.4', '192.168.1.3'],
                              'gateway': '192.168.1.1',
                              'gateway_v6': '2001:db8:0:1::1',
                              'ip6s': [{'enabled': '1',
                                        'ip': '2001:db8:0:1::1',
                                        'netmask': 64,
                                        'gateway': '2001:db8:0:1::1'}],
                              'ips': [{'enabled': '1',
                                       'ip': '192.168.1.100',
                                       'netmask': '255.255.255.0',
                                       'gateway': '192.168.1.1'},
                                      {'enabled': '1',
                                       'ip': '192.168.1.101',
                                       'netmask': '255.255.255.0',
                                       'gateway': '192.168.1.1'}],
                              'label': 'test1',
                              'mac': 'DE:AD:BE:EF:00:01'})

    def check_vm_params_for_windows(self):
        self.assertEqual(self.vm['platform']['nx'], 'true')
        self.assertEqual(self.vm['HVM_boot_params'], {'order': 'dc'})
        self.assertEqual(self.vm['HVM_boot_policy'], 'BIOS order')

        # check that these are not set
        self.assertEqual(self.vm['PV_args'], '')
        self.assertEqual(self.vm['PV_bootloader'], '')
        self.assertEqual(self.vm['PV_kernel'], '')
        self.assertEqual(self.vm['PV_ramdisk'], '')

    def check_vm_params_for_linux(self):
        self.assertEqual(self.vm['platform']['nx'], 'false')
        self.assertEqual(self.vm['PV_args'], '')
        self.assertEqual(self.vm['PV_bootloader'], 'pygrub')

        # check that these are not set
        self.assertEqual(self.vm['PV_kernel'], '')
        self.assertEqual(self.vm['PV_ramdisk'], '')
        self.assertEqual(self.vm['HVM_boot_params'], {})
        self.assertEqual(self.vm['HVM_boot_policy'], '')

    def check_vm_params_for_linux_with_external_kernel(self):
        self.assertEqual(self.vm['platform']['nx'], 'false')
        self.assertEqual(self.vm['PV_args'], 'root=/dev/xvda1')
        self.assertNotEqual(self.vm['PV_kernel'], '')
        self.assertNotEqual(self.vm['PV_ramdisk'], '')

        # check that these are not set
        self.assertEqual(self.vm['HVM_boot_params'], {})
        self.assertEqual(self.vm['HVM_boot_policy'], '')

    def _list_vdis(self):
        session = get_session()
        return session.call_xenapi('VDI.get_all')

    def _list_vms(self):
        session = get_session()
        return session.call_xenapi('VM.get_all')

    def _check_vdis(self, start_list, end_list):
        for vdi_ref in end_list:
            if vdi_ref not in start_list:
                vdi_rec = xenapi_fake.get_record('VDI', vdi_ref)
                # If the cache is turned on then the base disk will be
                # there even after the cleanup
                if 'other_config' in vdi_rec:
                    if 'image-id' not in vdi_rec['other_config']:
                        self.fail('Found unexpected VDI:%s' % vdi_ref)
                else:
                    self.fail('Found unexpected VDI:%s' % vdi_ref)

    def _test_spawn(self, image_ref, kernel_id, ramdisk_id,
                    instance_type_id="3", os_type="linux",
                    hostname="test", architecture="x86-64", instance_id=1,
                    injected_files=None, check_injection=False,
                    create_record=True, empty_dns=False,
                    block_device_info=None,
                    key_data=None):
        if injected_files is None:
            injected_files = []

        # Fake out inject_instance_metadata
        def fake_inject_instance_metadata(self, instance, vm):
            pass
        self.stubs.Set(vmops.VMOps, '_inject_instance_metadata',
                       fake_inject_instance_metadata)

        if create_record:
            instance_values = {'id': instance_id,
                               'project_id': self.project_id,
                               'user_id': self.user_id,
                               'image_ref': image_ref,
                               'kernel_id': kernel_id,
                               'ramdisk_id': ramdisk_id,
                               'root_gb': 20,
                               'ephemeral_gb': 0,
                               'instance_type_id': instance_type_id,
                               'os_type': os_type,
                               'hostname': hostname,
                               'key_data': key_data,
                               'architecture': architecture}
            instance = create_instance_with_system_metadata(self.context,
                                                            instance_values)
        else:
            instance = db.instance_get(self.context, instance_id)

        network_info = fake_network.fake_get_instance_nw_info(self.stubs)
        if empty_dns:
            # NOTE(tr3buchet): this is a terrible way to do this...
            network_info[0]['network']['subnets'][0]['dns'] = []

        image_meta = {}
        if image_ref:
            image_meta = IMAGE_FIXTURES[image_ref]["image_meta"]
        self.conn.spawn(self.context, instance, image_meta, injected_files,
                        'herp', network_info, block_device_info)
        self.create_vm_record(self.conn, os_type, instance['name'])
        self.check_vm_record(self.conn, instance_type_id, check_injection)
        self.assertEqual(instance['os_type'], os_type)
        self.assertEqual(instance['architecture'], architecture)

    def test_spawn_ipxe_iso_success(self):
        self.mox.StubOutWithMock(vm_utils, 'get_sr_path')
        vm_utils.get_sr_path(mox.IgnoreArg()).AndReturn('/sr/path')

        self.flags(ipxe_network_name='test1',
                   ipxe_boot_menu_url='http://boot.example.com',
                   ipxe_mkisofs_cmd='/root/mkisofs',
                   group='xenserver')
        self.mox.StubOutWithMock(self.conn._session, 'call_plugin_serialized')
        self.conn._session.call_plugin_serialized(
            'ipxe', 'inject', '/sr/path', mox.IgnoreArg(),
            'http://boot.example.com', '192.168.1.100', '255.255.255.0',
            '192.168.1.1', '192.168.1.3', '/root/mkisofs')

        self.mox.ReplayAll()
        self._test_spawn(IMAGE_IPXE_ISO, None, None)

    def test_spawn_ipxe_iso_no_network_name(self):
        self.flags(ipxe_network_name=None,
                   ipxe_boot_menu_url='http://boot.example.com',
                   group='xenserver')

        # call_plugin_serialized shouldn't be called
        self.mox.StubOutWithMock(self.conn._session, 'call_plugin_serialized')

        self.mox.ReplayAll()
        self._test_spawn(IMAGE_IPXE_ISO, None, None)

    def test_spawn_ipxe_iso_no_boot_menu_url(self):
        self.flags(ipxe_network_name='test1',
                   ipxe_boot_menu_url=None,
                   group='xenserver')

        # call_plugin_serialized shouldn't be called
        self.mox.StubOutWithMock(self.conn._session, 'call_plugin_serialized')

        self.mox.ReplayAll()
        self._test_spawn(IMAGE_IPXE_ISO, None, None)

    def test_spawn_ipxe_iso_unknown_network_name(self):
        self.flags(ipxe_network_name='test2',
                   ipxe_boot_menu_url='http://boot.example.com',
                   group='xenserver')

        # call_plugin_serialized shouldn't be called
        self.mox.StubOutWithMock(self.conn._session, 'call_plugin_serialized')

        self.mox.ReplayAll()
        self._test_spawn(IMAGE_IPXE_ISO, None, None)

    def test_spawn_empty_dns(self):
        # Test spawning with an empty dns list.
        self._test_spawn(IMAGE_VHD, None, None,
                         os_type="linux", architecture="x86-64",
                         empty_dns=True)
        self.check_vm_params_for_linux()

    def test_spawn_not_enough_memory(self):
        self.assertRaises(exception.InsufficientFreeMemory,
                          self._test_spawn,
                          '1', 2, 3, "4")  # m1.xlarge

    def test_spawn_fail_cleanup_1(self):
        """Simulates an error while downloading an image.

        Verifies that the VM and VDIs created are properly cleaned up.
        """
        vdi_recs_start = self._list_vdis()
        start_vms = self._list_vms()
        stubs.stubout_fetch_disk_image(self.stubs, raise_failure=True)
        self.assertRaises(xenapi_fake.Failure,
                          self._test_spawn, '1', 2, 3)
        # No additional VDI should be found.
        vdi_recs_end = self._list_vdis()
        end_vms = self._list_vms()
        self._check_vdis(vdi_recs_start, vdi_recs_end)
        # No additional VMs should be found.
        self.assertEqual(start_vms, end_vms)

    def test_spawn_fail_cleanup_2(self):
        """Simulates an error while creating VM record.

        Verifies that the VM and VDIs created are properly cleaned up.
        """
        vdi_recs_start = self._list_vdis()
        start_vms = self._list_vms()
        stubs.stubout_create_vm(self.stubs)
        self.assertRaises(xenapi_fake.Failure,
                          self._test_spawn, '1', 2, 3)
        # No additional VDI should be found.
        vdi_recs_end = self._list_vdis()
        end_vms = self._list_vms()
        self._check_vdis(vdi_recs_start, vdi_recs_end)
        # No additional VMs should be found.
        self.assertEqual(start_vms, end_vms)

    def test_spawn_fail_cleanup_3(self):
        """Simulates an error while attaching disks.

        Verifies that the VM and VDIs created are properly cleaned up.
        """
        stubs.stubout_attach_disks(self.stubs)
        vdi_recs_start = self._list_vdis()
        start_vms = self._list_vms()
        self.assertRaises(xenapi_fake.Failure,
                          self._test_spawn, '1', 2, 3)
        # No additional VDI should be found.
        vdi_recs_end = self._list_vdis()
        end_vms = self._list_vms()
        self._check_vdis(vdi_recs_start, vdi_recs_end)
        # No additional VMs should be found.
        self.assertEqual(start_vms, end_vms)

    def test_spawn_raw_glance(self):
        self._test_spawn(IMAGE_RAW, None, None, os_type=None)
        self.check_vm_params_for_windows()

    def test_spawn_vhd_glance_linux(self):
        self._test_spawn(IMAGE_VHD, None, None,
                         os_type="linux", architecture="x86-64")
        self.check_vm_params_for_linux()

    def test_spawn_vhd_glance_windows(self):
        self._test_spawn(IMAGE_VHD, None, None,
                         os_type="windows", architecture="i386",
                         instance_type_id=5)
        self.check_vm_params_for_windows()

    def test_spawn_iso_glance(self):
        self._test_spawn(IMAGE_ISO, None, None,
                         os_type="windows", architecture="i386")
        self.check_vm_params_for_windows()

    def test_spawn_glance(self):

        def fake_fetch_disk_image(context, session, instance, name_label,
                                  image_id, image_type):
            sr_ref = vm_utils.safe_find_sr(session)
            image_type_str = vm_utils.ImageType.to_string(image_type)
            vdi_ref = vm_utils.create_vdi(session, sr_ref, instance,
                name_label, image_type_str, "20")
            vdi_role = vm_utils.ImageType.get_role(image_type)
            vdi_uuid = session.call_xenapi("VDI.get_uuid", vdi_ref)
            return {vdi_role: dict(uuid=vdi_uuid, file=None)}
        self.stubs.Set(vm_utils, '_fetch_disk_image',
                       fake_fetch_disk_image)

        self._test_spawn(IMAGE_MACHINE,
                         IMAGE_KERNEL,
                         IMAGE_RAMDISK)
        self.check_vm_params_for_linux_with_external_kernel()

    def test_spawn_boot_from_volume_no_image_meta(self):
        dev_info = get_fake_device_info()
        self._test_spawn(None, None, None,
                         block_device_info=dev_info)

    def test_spawn_boot_from_volume_with_image_meta(self):
        dev_info = get_fake_device_info()
        self._test_spawn(None, None, None,
                         block_device_info=dev_info)

    def test_spawn_netinject_file(self):
        self.flags(flat_injected=True)
        db_fakes.stub_out_db_instance_api(self.stubs, injected=True)

        self._tee_executed = False

        def _tee_handler(cmd, **kwargs):
            input = kwargs.get('process_input', None)
            self.assertIsNotNone(input)
            config = [line.strip() for line in input.split("\n")]
            # Find the start of eth0 configuration and check it
            index = config.index('auto eth0')
            self.assertEqual(config[index + 1:index + 8], [
                'iface eth0 inet static',
                'address 192.168.1.100',
                'netmask 255.255.255.0',
                'broadcast 192.168.1.255',
                'gateway 192.168.1.1',
                'dns-nameservers 192.168.1.3 192.168.1.4',
                ''])
            self._tee_executed = True
            return '', ''

        def _readlink_handler(cmd_parts, **kwargs):
            return os.path.realpath(cmd_parts[2]), ''

        fake_processutils.fake_execute_set_repliers([
            # Capture the tee .../etc/network/interfaces command
            (r'tee.*interfaces', _tee_handler),
            (r'readlink -nm.*', _readlink_handler),
        ])
        self._test_spawn(IMAGE_MACHINE,
                         IMAGE_KERNEL,
                         IMAGE_RAMDISK,
                         check_injection=True)
        self.assertTrue(self._tee_executed)

    def test_spawn_netinject_xenstore(self):
        db_fakes.stub_out_db_instance_api(self.stubs, injected=True)

        self._tee_executed = False

        def _mount_handler(cmd, *ignore_args, **ignore_kwargs):
            # When mounting, create real files under the mountpoint to simulate
            # files in the mounted filesystem

            # mount point will be the last item of the command list
            self._tmpdir = cmd[len(cmd) - 1]
            LOG.debug(_('Creating files in %s to simulate guest agent'),
                      self._tmpdir)
            os.makedirs(os.path.join(self._tmpdir, 'usr', 'sbin'))
            # Touch the file using open
            open(os.path.join(self._tmpdir, 'usr', 'sbin',
                'xe-update-networking'), 'w').close()
            return '', ''

        def _umount_handler(cmd, *ignore_args, **ignore_kwargs):
            # Umount would normall make files in the m,ounted filesystem
            # disappear, so do that here
            LOG.debug(_('Removing simulated guest agent files in %s'),
                      self._tmpdir)
            os.remove(os.path.join(self._tmpdir, 'usr', 'sbin',
                'xe-update-networking'))
            os.rmdir(os.path.join(self._tmpdir, 'usr', 'sbin'))
            os.rmdir(os.path.join(self._tmpdir, 'usr'))
            return '', ''

        def _tee_handler(cmd, *ignore_args, **ignore_kwargs):
            self._tee_executed = True
            return '', ''

        fake_processutils.fake_execute_set_repliers([
            (r'mount', _mount_handler),
            (r'umount', _umount_handler),
            (r'tee.*interfaces', _tee_handler)])
        self._test_spawn('1', 2, 3, check_injection=True)

        # tee must not run in this case, where an injection-capable
        # guest agent is detected
        self.assertFalse(self._tee_executed)

    def test_spawn_injects_auto_disk_config_to_xenstore(self):
        instance = self._create_instance(spawn=False)
        self.mox.StubOutWithMock(self.conn._vmops, '_inject_auto_disk_config')
        self.conn._vmops._inject_auto_disk_config(instance, mox.IgnoreArg())
        self.mox.ReplayAll()
        self.conn.spawn(self.context, instance,
                        IMAGE_FIXTURES['1']["image_meta"], [], 'herp', '')

    def test_spawn_vlanmanager(self):
        self.flags(network_manager='nova.network.manager.VlanManager',
                   vlan_interface='fake0')

        def dummy(*args, **kwargs):
            pass

        self.stubs.Set(vmops.VMOps, '_create_vifs', dummy)
        # Reset network table
        xenapi_fake.reset_table('network')
        # Instance id = 2 will use vlan network (see db/fakes.py)
        ctxt = self.context.elevated()
        instance = self._create_instance(2, False)
        networks = self.network.db.network_get_all(ctxt)
        for network in networks:
            self.network.set_network_host(ctxt, network)

        self.network.allocate_for_instance(ctxt,
                          instance_id=2,
                          instance_uuid='00000000-0000-0000-0000-000000000002',
                          host=CONF.host,
                          vpn=None,
                          rxtx_factor=3,
                          project_id=self.project_id,
                          macs=None)
        self._test_spawn(IMAGE_MACHINE,
                         IMAGE_KERNEL,
                         IMAGE_RAMDISK,
                         instance_id=2,
                         create_record=False)
        # TODO(salvatore-orlando): a complete test here would require
        # a check for making sure the bridge for the VM's VIF is
        # consistent with bridge specified in nova db

    def test_spawn_with_network_qos(self):
        self._create_instance()
        for vif_ref in xenapi_fake.get_all('VIF'):
            vif_rec = xenapi_fake.get_record('VIF', vif_ref)
            self.assertEqual(vif_rec['qos_algorithm_type'], 'ratelimit')
            self.assertEqual(vif_rec['qos_algorithm_params']['kbps'],
                             str(3 * 10 * 1024))

    def test_spawn_ssh_key_injection(self):
        # Test spawning with key_data on an instance.  Should use
        # agent file injection.
        self.flags(use_agent_default=True,
                   group='xenserver')
        actual_injected_files = []

        def fake_inject_file(self, method, args):
            path = base64.b64decode(args['b64_path'])
            contents = base64.b64decode(args['b64_contents'])
            actual_injected_files.append((path, contents))
            return jsonutils.dumps({'returncode': '0', 'message': 'success'})

        self.stubs.Set(stubs.FakeSessionForVMTests,
                       '_plugin_agent_inject_file', fake_inject_file)

        def fake_encrypt_text(sshkey, new_pass):
            self.assertEqual("ssh-rsa fake_keydata", sshkey)
            return "fake"

        self.stubs.Set(crypto, 'ssh_encrypt_text', fake_encrypt_text)

        expected_data = ('\n# The following ssh key was injected by '
                         'Nova\nssh-rsa fake_keydata\n')

        injected_files = [('/root/.ssh/authorized_keys', expected_data)]
        self._test_spawn(IMAGE_VHD, None, None,
                         os_type="linux", architecture="x86-64",
                         key_data='ssh-rsa fake_keydata')
        self.assertEqual(actual_injected_files, injected_files)

    def test_spawn_ssh_key_injection_non_rsa(self):
        # Test spawning with key_data on an instance.  Should use
        # agent file injection.
        self.flags(use_agent_default=True,
                   group='xenserver')
        actual_injected_files = []

        def fake_inject_file(self, method, args):
            path = base64.b64decode(args['b64_path'])
            contents = base64.b64decode(args['b64_contents'])
            actual_injected_files.append((path, contents))
            return jsonutils.dumps({'returncode': '0', 'message': 'success'})

        self.stubs.Set(stubs.FakeSessionForVMTests,
                       '_plugin_agent_inject_file', fake_inject_file)

        def fake_encrypt_text(sshkey, new_pass):
            raise NotImplementedError("Should not be called")

        self.stubs.Set(crypto, 'ssh_encrypt_text', fake_encrypt_text)

        expected_data = ('\n# The following ssh key was injected by '
                         'Nova\nssh-dsa fake_keydata\n')

        injected_files = [('/root/.ssh/authorized_keys', expected_data)]
        self._test_spawn(IMAGE_VHD, None, None,
                         os_type="linux", architecture="x86-64",
                         key_data='ssh-dsa fake_keydata')
        self.assertEqual(actual_injected_files, injected_files)

    def test_spawn_injected_files(self):
        # Test spawning with injected_files.
        self.flags(use_agent_default=True,
                   group='xenserver')
        actual_injected_files = []

        def fake_inject_file(self, method, args):
            path = base64.b64decode(args['b64_path'])
            contents = base64.b64decode(args['b64_contents'])
            actual_injected_files.append((path, contents))
            return jsonutils.dumps({'returncode': '0', 'message': 'success'})
        self.stubs.Set(stubs.FakeSessionForVMTests,
                       '_plugin_agent_inject_file', fake_inject_file)

        injected_files = [('/tmp/foo', 'foobar')]
        self._test_spawn(IMAGE_VHD, None, None,
                         os_type="linux", architecture="x86-64",
                         injected_files=injected_files)
        self.check_vm_params_for_linux()
        self.assertEqual(actual_injected_files, injected_files)

    def test_spawn_agent_upgrade(self):
        self.flags(use_agent_default=True,
                   group='xenserver')
        actual_injected_files = []

        def fake_agent_build(_self, *args):
            return {"version": "1.1.0", "architecture": "x86-64",
                    "hypervisor": "xen", "os": "windows",
                    "url": "url", "md5hash": "asdf"}

        self.stubs.Set(self.conn.virtapi, 'agent_build_get_by_triple',
                       fake_agent_build)

        self._test_spawn(IMAGE_VHD, None, None,
                         os_type="linux", architecture="x86-64")

    def test_spawn_agent_upgrade_fails_silently(self):
        self.flags(use_agent_default=True,
                   group='xenserver')
        actual_injected_files = []

        def fake_agent_build(_self, *args):
            return {"version": "1.1.0", "architecture": "x86-64",
                    "hypervisor": "xen", "os": "windows",
                    "url": "url", "md5hash": "asdf"}

        self.stubs.Set(self.conn.virtapi, 'agent_build_get_by_triple',
                       fake_agent_build)

        def fake_agent_update(self, method, args):
            raise xenapi_fake.Failure(["fake_error"])

        self.stubs.Set(stubs.FakeSessionForVMTests,
                       '_plugin_agent_agentupdate', fake_agent_update)

        self._test_spawn(IMAGE_VHD, None, None,
                         os_type="linux", architecture="x86-64")

    def test_spawn_with_resetnetwork_alternative_returncode(self):
        self.flags(use_agent_default=True,
                   group='xenserver')

        def fake_resetnetwork(self, method, args):
            fake_resetnetwork.called = True
            #NOTE(johngarbutt): as returned by FreeBSD and Gentoo
            return jsonutils.dumps({'returncode': '500',
                                    'message': 'success'})
        self.stubs.Set(stubs.FakeSessionForVMTests,
                       '_plugin_agent_resetnetwork', fake_resetnetwork)
        fake_resetnetwork.called = False

        self._test_spawn(IMAGE_VHD, None, None,
                         os_type="linux", architecture="x86-64")
        self.assertTrue(fake_resetnetwork.called)

    def _test_spawn_fails_silently_with(self, trigger, expected_exception):
        self.flags(use_agent_default=True,
                   agent_version_timeout=0,
                   group='xenserver')
        actual_injected_files = []

        def fake_agent_version(self, method, args):
            raise xenapi_fake.Failure([trigger])

        self.stubs.Set(stubs.FakeSessionForVMTests,
                       '_plugin_agent_version', fake_agent_version)

        def fake_add_instance_fault(*args, **kwargs):
            self.assertEqual(expected_exception, args[3])

        self.stubs.Set(compute_utils, 'add_instance_fault_from_exc',
                       fake_add_instance_fault)

        self._test_spawn(IMAGE_VHD, None, None,
                         os_type="linux", architecture="x86-64")

    def test_spawn_fails_with_agent_timeout(self):
        self._test_spawn_fails_silently_with("TIMEOUT:fake",
                                             exception.AgentTimeout)

    def test_spawn_fails_with_agent_not_implemented(self):
        self._test_spawn_fails_silently_with("NOT IMPLEMENTED:fake",
                                             exception.AgentNotImplemented)

    def test_spawn_fails_with_agent_error(self):
        self._test_spawn_fails_silently_with("fake_error",
                                             exception.AgentError)

    def test_spawn_fails_with_agent_bad_return(self):
        self.flags(use_agent_default=True,
                   agent_version_timeout=0,
                   group='xenserver')
        actual_injected_files = []

        def fake_agent_version(self, method, args):
            return xenapi_fake.as_json(returncode='-1', message='fake')
        self.stubs.Set(stubs.FakeSessionForVMTests,
                       '_plugin_agent_version', fake_agent_version)

        exception.AgentError
        self._test_spawn(IMAGE_VHD, None, None,
                         os_type="linux", architecture="x86-64")

    def test_spawn_fails_agent_not_implemented(self):
        # Test spawning with injected_files.
        self.flags(use_agent_default=True,
                   agent_version_timeout=0,
                   group='xenserver')
        actual_injected_files = []

        def fake_agent_version(self, method, args):
            raise xenapi_fake.Failure(["NOT IMPLEMENTED:fake"])
        self.stubs.Set(stubs.FakeSessionForVMTests,
                       '_plugin_agent_version', fake_agent_version)

        exception.AgentNotImplemented
        self._test_spawn(IMAGE_VHD, None, None,
                         os_type="linux", architecture="x86-64")

    def test_rescue(self):
        instance = self._create_instance()
        session = get_session()
        vm_ref = vm_utils.lookup(session, instance['name'])

        swap_vdi_ref = xenapi_fake.create_vdi('swap', None)
        root_vdi_ref = xenapi_fake.create_vdi('root', None)

        xenapi_fake.create_vbd(vm_ref, swap_vdi_ref, userdevice=1)
        xenapi_fake.create_vbd(vm_ref, root_vdi_ref, userdevice=0)

        conn = xenapi_conn.XenAPIDriver(fake.FakeVirtAPI(), False)
        image_meta = {'id': IMAGE_VHD,
                      'disk_format': 'vhd'}
        conn.rescue(self.context, instance, [], image_meta, '')

        vm = xenapi_fake.get_record('VM', vm_ref)
        rescue_name = "%s-rescue" % vm["name_label"]
        rescue_ref = vm_utils.lookup(session, rescue_name)
        rescue_vm = xenapi_fake.get_record('VM', rescue_ref)

        vdi_uuids = []
        for vbd_uuid in rescue_vm["VBDs"]:
            vdi_uuids.append(xenapi_fake.get_record('VBD', vbd_uuid)["VDI"])
        self.assertNotIn("swap", vdi_uuids)

    def test_rescue_preserve_disk_on_failure(self):
        # test that the original disk is preserved if rescue setup fails
        # bug #1227898
        instance = self._create_instance()
        session = get_session()
        image_meta = {'id': IMAGE_VHD,
                      'disk_format': 'vhd'}

        vm_ref = vm_utils.lookup(session, instance['name'])
        vdi_ref, vdi_rec = vm_utils.get_vdi_for_vm_safely(session, vm_ref)

        # raise an error in the spawn setup process and trigger the
        # undo manager logic:
        def fake_start(*args, **kwargs):
            raise test.TestingException('Start Error')

        self.stubs.Set(self.conn._vmops, '_start', fake_start)

        self.assertRaises(test.TestingException, self.conn.rescue,
                          self.context, instance, [], image_meta, '')

        # confirm original disk still exists:
        vdi_ref2, vdi_rec2 = vm_utils.get_vdi_for_vm_safely(session, vm_ref)
        self.assertEqual(vdi_ref, vdi_ref2)
        self.assertEqual(vdi_rec['uuid'], vdi_rec2['uuid'])

    def test_unrescue(self):
        instance = self._create_instance()
        conn = xenapi_conn.XenAPIDriver(fake.FakeVirtAPI(), False)
        # Unrescue expects the original instance to be powered off
        conn.power_off(instance)
        rescue_vm = xenapi_fake.create_vm(instance['name'] + '-rescue',
                'Running')
        conn.unrescue(instance, None)

    def test_unrescue_not_in_rescue(self):
        instance = self._create_instance()
        conn = xenapi_conn.XenAPIDriver(fake.FakeVirtAPI(), False)
        # Ensure that it will not unrescue a non-rescued instance.
        self.assertRaises(exception.InstanceNotInRescueMode, conn.unrescue,
                          instance, None)

    def test_finish_revert_migration(self):
        instance = self._create_instance()

        class VMOpsMock():

            def __init__(self):
                self.finish_revert_migration_called = False

            def finish_revert_migration(self, context, instance, block_info,
                                        power_on):
                self.finish_revert_migration_called = True

        conn = xenapi_conn.XenAPIDriver(fake.FakeVirtAPI(), False)
        conn._vmops = VMOpsMock()
        conn.finish_revert_migration(self.context, instance, None)
        self.assertTrue(conn._vmops.finish_revert_migration_called)

    def test_reboot_hard(self):
        instance = self._create_instance()
        conn = xenapi_conn.XenAPIDriver(fake.FakeVirtAPI(), False)
        conn.reboot(self.context, instance, None, "HARD")

    def test_poll_rebooting_instances(self):
        self.mox.StubOutWithMock(compute_api.API, 'reboot')
        compute_api.API.reboot(mox.IgnoreArg(), mox.IgnoreArg(),
                               mox.IgnoreArg())
        self.mox.ReplayAll()
        instance = self._create_instance()
        instances = [instance]
        conn = xenapi_conn.XenAPIDriver(fake.FakeVirtAPI(), False)
        conn.poll_rebooting_instances(60, instances)

    def test_reboot_soft(self):
        instance = self._create_instance()
        conn = xenapi_conn.XenAPIDriver(fake.FakeVirtAPI(), False)
        conn.reboot(self.context, instance, None, "SOFT")

    def test_reboot_halted(self):
        session = get_session()
        instance = self._create_instance(spawn=False)
        conn = xenapi_conn.XenAPIDriver(fake.FakeVirtAPI(), False)
        xenapi_fake.create_vm(instance['name'], 'Halted')
        conn.reboot(self.context, instance, None, "SOFT")
        vm_ref = vm_utils.lookup(session, instance['name'])
        vm = xenapi_fake.get_record('VM', vm_ref)
        self.assertEqual(vm['power_state'], 'Running')

    def test_reboot_unknown_state(self):
        instance = self._create_instance(spawn=False)
        conn = xenapi_conn.XenAPIDriver(fake.FakeVirtAPI(), False)
        xenapi_fake.create_vm(instance['name'], 'Unknown')
        self.assertRaises(xenapi_fake.Failure, conn.reboot, self.context,
                          instance, None, "SOFT")

    def test_reboot_rescued(self):
        instance = self._create_instance()
        instance['vm_state'] = vm_states.RESCUED
        conn = xenapi_conn.XenAPIDriver(fake.FakeVirtAPI(), False)

        real_result = vm_utils.lookup(conn._session, instance['name'])

        self.mox.StubOutWithMock(vm_utils, 'lookup')
        vm_utils.lookup(conn._session, instance['name'],
                        True).AndReturn(real_result)
        self.mox.ReplayAll()

        conn.reboot(self.context, instance, None, "SOFT")

    def test_get_console_output_succeeds(self):

        def fake_get_console_output(instance):
            self.assertEqual("instance", instance)
            return "console_log"
        self.stubs.Set(self.conn._vmops, 'get_console_output',
                       fake_get_console_output)

        self.assertEqual(self.conn.get_console_output("instance"),
                         "console_log")

    def _test_maintenance_mode(self, find_host, find_aggregate):
        real_call_xenapi = self.conn._session.call_xenapi
        instance = self._create_instance(spawn=True)
        api_calls = {}

        # Record all the xenapi calls, and return a fake list of hosts
        # for the host.get_all call
        def fake_call_xenapi(method, *args):
            api_calls[method] = args
            if method == 'host.get_all':
                return ['foo', 'bar', 'baz']
            return real_call_xenapi(method, *args)
        self.stubs.Set(self.conn._session, 'call_xenapi', fake_call_xenapi)

        def fake_aggregate_get(context, host, key):
            if find_aggregate:
                return [test_aggregate.fake_aggregate]
            else:
                return []
        self.stubs.Set(db, 'aggregate_get_by_host',
                       fake_aggregate_get)

        def fake_host_find(context, session, src, dst):
            if find_host:
                return 'bar'
            else:
                raise exception.NoValidHost("I saw this one coming...")
        self.stubs.Set(host, '_host_find', fake_host_find)

        result = self.conn.host_maintenance_mode('bar', 'on_maintenance')
        self.assertEqual(result, 'on_maintenance')

        # We expect the VM.pool_migrate call to have been called to
        # migrate our instance to the 'bar' host
        vm_ref = vm_utils.lookup(self.conn._session, instance['name'])
        host_ref = "foo"
        expected = (vm_ref, host_ref, {"live": "true"})
        self.assertEqual(api_calls.get('VM.pool_migrate'), expected)

        instance = db.instance_get_by_uuid(self.context, instance['uuid'])
        self.assertEqual(instance['vm_state'], vm_states.ACTIVE)
        self.assertEqual(instance['task_state'], task_states.MIGRATING)

    def test_maintenance_mode(self):
        self._test_maintenance_mode(True, True)

    def test_maintenance_mode_no_host(self):
        self.assertRaises(exception.NoValidHost,
                          self._test_maintenance_mode, False, True)

    def test_maintenance_mode_no_aggregate(self):
        self.assertRaises(exception.NotFound,
                          self._test_maintenance_mode, True, False)

    def test_uuid_find(self):
        self.mox.StubOutWithMock(db, 'instance_get_all_by_host')
        fake_inst = fake_instance.fake_db_instance(id=123)
        fake_inst2 = fake_instance.fake_db_instance(id=456)
        db.instance_get_all_by_host(self.context, fake_inst['host'],
                                    columns_to_join=None,
                                    use_slave=False
                                    ).AndReturn([fake_inst, fake_inst2])
        self.mox.ReplayAll()
        expected_name = CONF.instance_name_template % fake_inst['id']
        inst_uuid = host._uuid_find(self.context, fake_inst['host'],
                                    expected_name)
        self.assertEqual(inst_uuid, fake_inst['uuid'])

    def test_session_virtapi(self):
        was = {'called': False}

        def fake_aggregate_get_by_host(self, *args, **kwargs):
            was['called'] = True
            raise test.TestingException()
        self.stubs.Set(db, "aggregate_get_by_host",
                       fake_aggregate_get_by_host)

        self.stubs.Set(self.conn._session, "is_slave", True)

        self.assertRaises(test.TestingException,
                self.conn._session._get_host_uuid)
        self.assertTrue(was['called'])

    def test_per_instance_usage_running(self):
        instance = self._create_instance(spawn=True)
        instance_type = flavors.get_flavor(3)

        expected = {instance['uuid']: {'memory_mb': instance_type['memory_mb'],
                                       'uuid': instance['uuid']}}
        actual = self.conn.get_per_instance_usage()
        self.assertEqual(expected, actual)

        # Paused instances still consume resources:
        self.conn.pause(instance)
        actual = self.conn.get_per_instance_usage()
        self.assertEqual(expected, actual)

    def test_per_instance_usage_suspended(self):
        # Suspended instances do not consume memory:
        instance = self._create_instance(spawn=True)
        self.conn.suspend(instance)
        actual = self.conn.get_per_instance_usage()
        self.assertEqual({}, actual)

    def test_per_instance_usage_halted(self):
        instance = self._create_instance(spawn=True)
        self.conn.power_off(instance)
        actual = self.conn.get_per_instance_usage()
        self.assertEqual({}, actual)

    def _create_instance(self, instance_id=1, spawn=True):
        """Creates and spawns a test instance."""
        instance_values = {
            'id': instance_id,
            'uuid': '00000000-0000-0000-0000-00000000000%d' % instance_id,
            'display_name': 'host-%d' % instance_id,
            'project_id': self.project_id,
            'user_id': self.user_id,
            'image_ref': 1,
            'kernel_id': 2,
            'ramdisk_id': 3,
            'root_gb': 80,
            'ephemeral_gb': 0,
            'instance_type_id': '3',  # m1.large
            'os_type': 'linux',
            'vm_mode': 'hvm',
            'architecture': 'x86-64'}

        instance = create_instance_with_system_metadata(self.context,
                                                        instance_values)
        network_info = fake_network.fake_get_instance_nw_info(self.stubs)
        image_meta = {'id': IMAGE_VHD,
                      'disk_format': 'vhd'}
        if spawn:
            self.conn.spawn(self.context, instance, image_meta, [], 'herp',
                            network_info)
        return instance

    def test_destroy_clean_up_kernel_and_ramdisk(self):
        def fake_lookup_kernel_ramdisk(session, vm_ref):
            return "kernel", "ramdisk"

        self.stubs.Set(vm_utils, "lookup_kernel_ramdisk",
                       fake_lookup_kernel_ramdisk)

        def fake_destroy_kernel_ramdisk(session, instance, kernel, ramdisk):
            fake_destroy_kernel_ramdisk.called = True
            self.assertEqual("kernel", kernel)
            self.assertEqual("ramdisk", ramdisk)

        fake_destroy_kernel_ramdisk.called = False

        self.stubs.Set(vm_utils, "destroy_kernel_ramdisk",
                       fake_destroy_kernel_ramdisk)

        instance = self._create_instance(spawn=True)
        network_info = fake_network.fake_get_instance_nw_info(self.stubs)
        self.conn.destroy(self.context, instance, network_info)

        vm_ref = vm_utils.lookup(self.conn._session, instance['name'])
        self.assertIsNone(vm_ref)
        self.assertTrue(fake_destroy_kernel_ramdisk.called)


class XenAPIDiffieHellmanTestCase(test.NoDBTestCase):
    """Unit tests for Diffie-Hellman code."""
    def setUp(self):
        super(XenAPIDiffieHellmanTestCase, self).setUp()
        self.alice = agent.SimpleDH()
        self.bob = agent.SimpleDH()

    def test_shared(self):
        alice_pub = self.alice.get_public()
        bob_pub = self.bob.get_public()
        alice_shared = self.alice.compute_shared(bob_pub)
        bob_shared = self.bob.compute_shared(alice_pub)
        self.assertEqual(alice_shared, bob_shared)

    def _test_encryption(self, message):
        enc = self.alice.encrypt(message)
        self.assertFalse(enc.endswith('\n'))
        dec = self.bob.decrypt(enc)
        self.assertEqual(dec, message)

    def test_encrypt_simple_message(self):
        self._test_encryption('This is a simple message.')

    def test_encrypt_message_with_newlines_at_end(self):
        self._test_encryption('This message has a newline at the end.\n')

    def test_encrypt_many_newlines_at_end(self):
        self._test_encryption('Message with lotsa newlines.\n\n\n')

    def test_encrypt_newlines_inside_message(self):
        self._test_encryption('Message\nwith\ninterior\nnewlines.')

    def test_encrypt_with_leading_newlines(self):
        self._test_encryption('\n\nMessage with leading newlines.')

    def test_encrypt_really_long_message(self):
        self._test_encryption(''.join(['abcd' for i in xrange(1024)]))


# FIXME(sirp): convert this to use XenAPITestBaseNoDB
class XenAPIMigrateInstance(stubs.XenAPITestBase):
    """Unit test for verifying migration-related actions."""

    def setUp(self):
        super(XenAPIMigrateInstance, self).setUp()
        self.flags(connection_url='test_url',
                   connection_password='test_pass',
                   group='xenserver')
        self.flags(firewall_driver='nova.virt.xenapi.firewall.'
                                   'Dom0IptablesFirewallDriver')
        stubs.stubout_session(self.stubs, stubs.FakeSessionForVMTests)
        db_fakes.stub_out_db_instance_api(self.stubs)
        xenapi_fake.create_network('fake', 'fake_br1')
        self.user_id = 'fake'
        self.project_id = 'fake'
        self.context = context.RequestContext(self.user_id, self.project_id)
        self.instance_values = {'id': 1,
                  'project_id': self.project_id,
                  'user_id': self.user_id,
                  'image_ref': 1,
                  'kernel_id': None,
                  'ramdisk_id': None,
                  'root_gb': 80,
                  'ephemeral_gb': 0,
                  'instance_type_id': '3',  # m1.large
                  'os_type': 'linux',
                  'architecture': 'x86-64'}

        migration_values = {
            'source_compute': 'nova-compute',
            'dest_compute': 'nova-compute',
            'dest_host': '10.127.5.114',
            'status': 'post-migrating',
            'instance_uuid': '15f23e6a-cc6e-4d22-b651-d9bdaac316f7',
            'old_instance_type_id': 5,
            'new_instance_type_id': 1
        }
        self.migration = db.migration_create(
            context.get_admin_context(), migration_values)

        fake_processutils.stub_out_processutils_execute(self.stubs)
        stubs.stub_out_migration_methods(self.stubs)
        stubs.stubout_get_this_vm_uuid(self.stubs)

        def fake_inject_instance_metadata(self, instance, vm):
            pass
        self.stubs.Set(vmops.VMOps, '_inject_instance_metadata',
                       fake_inject_instance_metadata)

    def test_resize_xenserver_6(self):
        instance = db.instance_create(self.context, self.instance_values)
        called = {'resize': False}

        def fake_vdi_resize(*args, **kwargs):
            called['resize'] = True

        self.stubs.Set(stubs.FakeSessionForVMTests,
                       "VDI_resize", fake_vdi_resize)
        stubs.stubout_session(self.stubs, stubs.FakeSessionForVMTests,
                              product_version=(6, 0, 0),
                              product_brand='XenServer')
        conn = xenapi_conn.XenAPIDriver(fake.FakeVirtAPI(), False)
        vdi_ref = xenapi_fake.create_vdi('hurr', 'fake')
        vdi_uuid = xenapi_fake.get_record('VDI', vdi_ref)['uuid']
        conn._vmops._resize_up_root_vdi(instance,
                                        {'uuid': vdi_uuid, 'ref': vdi_ref})
        self.assertEqual(called['resize'], True)

    def test_resize_xcp(self):
        instance = db.instance_create(self.context, self.instance_values)
        called = {'resize': False}

        def fake_vdi_resize(*args, **kwargs):
            called['resize'] = True

        self.stubs.Set(stubs.FakeSessionForVMTests,
                       "VDI_resize", fake_vdi_resize)
        stubs.stubout_session(self.stubs, stubs.FakeSessionForVMTests,
                              product_version=(1, 4, 99),
                              product_brand='XCP')
        conn = xenapi_conn.XenAPIDriver(fake.FakeVirtAPI(), False)
        vdi_ref = xenapi_fake.create_vdi('hurr', 'fake')
        vdi_uuid = xenapi_fake.get_record('VDI', vdi_ref)['uuid']
        conn._vmops._resize_up_root_vdi(instance,
                                        {'uuid': vdi_uuid, 'ref': vdi_ref})
        self.assertEqual(called['resize'], True)

    def test_migrate_disk_and_power_off(self):
        instance = db.instance_create(self.context, self.instance_values)
        xenapi_fake.create_vm(instance['name'], 'Running')
        flavor = {"root_gb": 80, 'ephemeral_gb': 0}
        conn = xenapi_conn.XenAPIDriver(fake.FakeVirtAPI(), False)
        conn.migrate_disk_and_power_off(self.context, instance,
                                        '127.0.0.1', flavor, None)

    def test_migrate_disk_and_power_off_passes_exceptions(self):
        instance = db.instance_create(self.context, self.instance_values)
        xenapi_fake.create_vm(instance['name'], 'Running')
        flavor = {"root_gb": 80, 'ephemeral_gb': 0}

        def fake_raise(*args, **kwargs):
            raise exception.MigrationError(reason='test failure')
        self.stubs.Set(vmops.VMOps, "_migrate_disk_resizing_up", fake_raise)

        conn = xenapi_conn.XenAPIDriver(fake.FakeVirtAPI(), False)
        self.assertRaises(exception.MigrationError,
                          conn.migrate_disk_and_power_off,
                          self.context, instance,
                          '127.0.0.1', flavor, None)

    def test_migrate_disk_and_power_off_throws_on_zero_gb_resize_down(self):
        instance = db.instance_create(self.context, self.instance_values)
        flavor = {"root_gb": 0, 'ephemeral_gb': 0}
        conn = xenapi_conn.XenAPIDriver(fake.FakeVirtAPI(), False)
        self.assertRaises(exception.ResizeError,
                          conn.migrate_disk_and_power_off,
                          self.context, instance,
                          'fake_dest', flavor, None)

    def test_migrate_disk_and_power_off_with_zero_gb_old_and_new_works(self):
        flavor = {"root_gb": 0, 'ephemeral_gb': 0}
        values = copy.copy(self.instance_values)
        values["root_gb"] = 0
        values["ephemeral_gb"] = 0
        instance = db.instance_create(self.context, values)
        xenapi_fake.create_vm(instance['name'], 'Running')
        conn = xenapi_conn.XenAPIDriver(fake.FakeVirtAPI(), False)
        conn.migrate_disk_and_power_off(self.context, instance,
                                        '127.0.0.1', flavor, None)

    def _test_revert_migrate(self, power_on):
        instance = create_instance_with_system_metadata(self.context,
                                                        self.instance_values)
        self.called = False
        self.fake_vm_start_called = False
        self.fake_finish_revert_migration_called = False
        context = 'fake_context'

        def fake_vm_start(*args, **kwargs):
            self.fake_vm_start_called = True

        def fake_vdi_resize(*args, **kwargs):
            self.called = True

        def fake_finish_revert_migration(*args, **kwargs):
            self.fake_finish_revert_migration_called = True

        self.stubs.Set(stubs.FakeSessionForVMTests,
                       "VDI_resize_online", fake_vdi_resize)
        self.stubs.Set(vmops.VMOps, '_start', fake_vm_start)
        self.stubs.Set(vmops.VMOps, 'finish_revert_migration',
                       fake_finish_revert_migration)
        stubs.stubout_session(self.stubs, stubs.FakeSessionForVMTests,
                              product_version=(4, 0, 0),
                              product_brand='XenServer')

        conn = xenapi_conn.XenAPIDriver(fake.FakeVirtAPI(), False)
        network_info = fake_network.fake_get_instance_nw_info(self.stubs)
        image_meta = {'id': instance['image_ref'], 'disk_format': 'vhd'}
        base = xenapi_fake.create_vdi('hurr', 'fake')
        base_uuid = xenapi_fake.get_record('VDI', base)['uuid']
        cow = xenapi_fake.create_vdi('durr', 'fake')
        cow_uuid = xenapi_fake.get_record('VDI', cow)['uuid']
        conn.finish_migration(self.context, self.migration, instance,
                              dict(base_copy=base_uuid, cow=cow_uuid),
                              network_info, image_meta, resize_instance=True,
                              block_device_info=None, power_on=power_on)
        self.assertEqual(self.called, True)
        self.assertEqual(self.fake_vm_start_called, power_on)

        conn.finish_revert_migration(context, instance, network_info)
        self.assertEqual(self.fake_finish_revert_migration_called, True)

    def test_revert_migrate_power_on(self):
        self._test_revert_migrate(True)

    def test_revert_migrate_power_off(self):
        self._test_revert_migrate(False)

    def _test_finish_migrate(self, power_on):
        instance = create_instance_with_system_metadata(self.context,
                                                        self.instance_values)
        self.called = False
        self.fake_vm_start_called = False

        def fake_vm_start(*args, **kwargs):
            self.fake_vm_start_called = True

        def fake_vdi_resize(*args, **kwargs):
            self.called = True

        self.stubs.Set(vmops.VMOps, '_start', fake_vm_start)
        self.stubs.Set(stubs.FakeSessionForVMTests,
                       "VDI_resize_online", fake_vdi_resize)
        stubs.stubout_session(self.stubs, stubs.FakeSessionForVMTests,
                              product_version=(4, 0, 0),
                              product_brand='XenServer')

        conn = xenapi_conn.XenAPIDriver(fake.FakeVirtAPI(), False)
        network_info = fake_network.fake_get_instance_nw_info(self.stubs)
        image_meta = {'id': instance['image_ref'], 'disk_format': 'vhd'}
        conn.finish_migration(self.context, self.migration, instance,
                              dict(base_copy='hurr', cow='durr'),
                              network_info, image_meta, resize_instance=True,
                              block_device_info=None, power_on=power_on)
        self.assertEqual(self.called, True)
        self.assertEqual(self.fake_vm_start_called, power_on)

    def test_finish_migrate_power_on(self):
        self._test_finish_migrate(True)

    def test_finish_migrate_power_off(self):
        self._test_finish_migrate(False)

    def test_finish_migrate_no_local_storage(self):
        values = copy.copy(self.instance_values)
        values["root_gb"] = 0
        values["ephemeral_gb"] = 0
        instance = create_instance_with_system_metadata(self.context, values)

        def fake_vdi_resize(*args, **kwargs):
            raise Exception("This shouldn't be called")

        self.stubs.Set(stubs.FakeSessionForVMTests,
                       "VDI_resize_online", fake_vdi_resize)
        conn = xenapi_conn.XenAPIDriver(fake.FakeVirtAPI(), False)
        network_info = fake_network.fake_get_instance_nw_info(self.stubs)
        image_meta = {'id': instance['image_ref'], 'disk_format': 'vhd'}
        conn.finish_migration(self.context, self.migration, instance,
                              dict(base_copy='hurr', cow='durr'),
                              network_info, image_meta, resize_instance=True)

    def test_finish_migrate_no_resize_vdi(self):
        instance = create_instance_with_system_metadata(self.context,
                                                        self.instance_values)

        def fake_vdi_resize(*args, **kwargs):
            raise Exception("This shouldn't be called")

        self.stubs.Set(stubs.FakeSessionForVMTests,
                       "VDI_resize_online", fake_vdi_resize)
        conn = xenapi_conn.XenAPIDriver(fake.FakeVirtAPI(), False)
        network_info = fake_network.fake_get_instance_nw_info(self.stubs)
        # Resize instance would be determined by the compute call
        image_meta = {'id': instance['image_ref'], 'disk_format': 'vhd'}
        conn.finish_migration(self.context, self.migration, instance,
                              dict(base_copy='hurr', cow='durr'),
                              network_info, image_meta, resize_instance=False)

    @stub_vm_utils_with_vdi_attached_here
    def test_migrate_too_many_partitions_no_resize_down(self):
        instance_values = self.instance_values
        instance = db.instance_create(self.context, instance_values)
        xenapi_fake.create_vm(instance['name'], 'Running')
        flavor = db.flavor_get_by_name(self.context, 'm1.small')
        conn = xenapi_conn.XenAPIDriver(fake.FakeVirtAPI(), False)

        def fake_get_partitions(partition):
            return [(1, 2, 3, 4), (1, 2, 3, 4)]

        self.stubs.Set(vm_utils, '_get_partitions', fake_get_partitions)

        self.assertRaises(exception.InstanceFaultRollback,
                          conn.migrate_disk_and_power_off,
                          self.context, instance,
                          '127.0.0.1', flavor, None)

    @stub_vm_utils_with_vdi_attached_here
    def test_migrate_bad_fs_type_no_resize_down(self):
        instance_values = self.instance_values
        instance = db.instance_create(self.context, instance_values)
        xenapi_fake.create_vm(instance['name'], 'Running')
        flavor = db.flavor_get_by_name(self.context, 'm1.small')
        conn = xenapi_conn.XenAPIDriver(fake.FakeVirtAPI(), False)

        def fake_get_partitions(partition):
            return [(1, 2, 3, "ext2")]

        self.stubs.Set(vm_utils, '_get_partitions', fake_get_partitions)

        self.assertRaises(exception.InstanceFaultRollback,
                          conn.migrate_disk_and_power_off,
                          self.context, instance,
                          '127.0.0.1', flavor, None)

    def test_migrate_rollback_when_resize_down_fs_fails(self):
        conn = xenapi_conn.XenAPIDriver(fake.FakeVirtAPI(), False)
        vmops = conn._vmops
        virtapi = vmops._virtapi

        self.mox.StubOutWithMock(vmops, '_resize_ensure_vm_is_shutdown')
        self.mox.StubOutWithMock(vmops, '_apply_orig_vm_name_label')
        self.mox.StubOutWithMock(vm_utils, 'resize_disk')
        self.mox.StubOutWithMock(vm_utils, 'migrate_vhd')
        self.mox.StubOutWithMock(vm_utils, 'destroy_vdi')
        self.mox.StubOutWithMock(vm_utils, 'get_vdi_for_vm_safely')
        self.mox.StubOutWithMock(vmops, '_restore_orig_vm_and_cleanup_orphan')
        self.mox.StubOutWithMock(virtapi, 'instance_update')

        instance = {'auto_disk_config': True, 'uuid': 'uuid'}
        vm_ref = "vm_ref"
        dest = "dest"
        instance_type = "type"
        sr_path = "sr_path"

        virtapi.instance_update(self.context, 'uuid', {'progress': 20.0})
        vmops._resize_ensure_vm_is_shutdown(instance, vm_ref)
        vmops._apply_orig_vm_name_label(instance, vm_ref)
        old_vdi_ref = "old_ref"
        vm_utils.get_vdi_for_vm_safely(vmops._session, vm_ref).AndReturn(
            (old_vdi_ref, None))
        virtapi.instance_update(self.context, 'uuid', {'progress': 40.0})
        new_vdi_ref = "new_ref"
        new_vdi_uuid = "new_uuid"
        vm_utils.resize_disk(vmops._session, instance, old_vdi_ref,
            instance_type).AndReturn((new_vdi_ref, new_vdi_uuid))
        virtapi.instance_update(self.context, 'uuid', {'progress': 60.0})
        vm_utils.migrate_vhd(vmops._session, instance, new_vdi_uuid, dest,
                             sr_path, 0).AndRaise(
                                exception.ResizeError(reason="asdf"))

        vm_utils.destroy_vdi(vmops._session, new_vdi_ref)
        vmops._restore_orig_vm_and_cleanup_orphan(instance)

        self.mox.ReplayAll()

        self.assertRaises(exception.InstanceFaultRollback,
                          vmops._migrate_disk_resizing_down, self.context,
                          instance, dest, instance_type, vm_ref, sr_path)

    def test_resize_ensure_vm_is_shutdown_cleanly(self):
        conn = xenapi_conn.XenAPIDriver(fake.FakeVirtAPI(), False)
        vmops = conn._vmops
        fake_instance = {'uuid': 'uuid'}

        self.mox.StubOutWithMock(vm_utils, 'is_vm_shutdown')
        self.mox.StubOutWithMock(vm_utils, 'clean_shutdown_vm')
        self.mox.StubOutWithMock(vm_utils, 'hard_shutdown_vm')

        vm_utils.is_vm_shutdown(vmops._session, "ref").AndReturn(False)
        vm_utils.clean_shutdown_vm(vmops._session, fake_instance,
            "ref").AndReturn(True)

        self.mox.ReplayAll()

        vmops._resize_ensure_vm_is_shutdown(fake_instance, "ref")

    def test_resize_ensure_vm_is_shutdown_forced(self):
        conn = xenapi_conn.XenAPIDriver(fake.FakeVirtAPI(), False)
        vmops = conn._vmops
        fake_instance = {'uuid': 'uuid'}

        self.mox.StubOutWithMock(vm_utils, 'is_vm_shutdown')
        self.mox.StubOutWithMock(vm_utils, 'clean_shutdown_vm')
        self.mox.StubOutWithMock(vm_utils, 'hard_shutdown_vm')

        vm_utils.is_vm_shutdown(vmops._session, "ref").AndReturn(False)
        vm_utils.clean_shutdown_vm(vmops._session, fake_instance,
            "ref").AndReturn(False)
        vm_utils.hard_shutdown_vm(vmops._session, fake_instance,
            "ref").AndReturn(True)

        self.mox.ReplayAll()

        vmops._resize_ensure_vm_is_shutdown(fake_instance, "ref")

    def test_resize_ensure_vm_is_shutdown_fails(self):
        conn = xenapi_conn.XenAPIDriver(fake.FakeVirtAPI(), False)
        vmops = conn._vmops
        fake_instance = {'uuid': 'uuid'}

        self.mox.StubOutWithMock(vm_utils, 'is_vm_shutdown')
        self.mox.StubOutWithMock(vm_utils, 'clean_shutdown_vm')
        self.mox.StubOutWithMock(vm_utils, 'hard_shutdown_vm')

        vm_utils.is_vm_shutdown(vmops._session, "ref").AndReturn(False)
        vm_utils.clean_shutdown_vm(vmops._session, fake_instance,
            "ref").AndReturn(False)
        vm_utils.hard_shutdown_vm(vmops._session, fake_instance,
            "ref").AndReturn(False)

        self.mox.ReplayAll()

        self.assertRaises(exception.ResizeError,
            vmops._resize_ensure_vm_is_shutdown, fake_instance, "ref")

    def test_resize_ensure_vm_is_shutdown_already_shutdown(self):
        conn = xenapi_conn.XenAPIDriver(fake.FakeVirtAPI(), False)
        vmops = conn._vmops
        fake_instance = {'uuid': 'uuid'}

        self.mox.StubOutWithMock(vm_utils, 'is_vm_shutdown')
        self.mox.StubOutWithMock(vm_utils, 'clean_shutdown_vm')
        self.mox.StubOutWithMock(vm_utils, 'hard_shutdown_vm')

        vm_utils.is_vm_shutdown(vmops._session, "ref").AndReturn(True)

        self.mox.ReplayAll()

        vmops._resize_ensure_vm_is_shutdown(fake_instance, "ref")


class XenAPIImageTypeTestCase(test.NoDBTestCase):
    """Test ImageType class."""

    def test_to_string(self):
        # Can convert from type id to type string.
        self.assertEqual(
            vm_utils.ImageType.to_string(vm_utils.ImageType.KERNEL),
            vm_utils.ImageType.KERNEL_STR)

    def _assert_role(self, expected_role, image_type_id):
        self.assertEqual(
            expected_role,
            vm_utils.ImageType.get_role(image_type_id))

    def test_get_image_role_kernel(self):
        self._assert_role('kernel', vm_utils.ImageType.KERNEL)

    def test_get_image_role_ramdisk(self):
        self._assert_role('ramdisk', vm_utils.ImageType.RAMDISK)

    def test_get_image_role_disk(self):
        self._assert_role('root', vm_utils.ImageType.DISK)

    def test_get_image_role_disk_raw(self):
        self._assert_role('root', vm_utils.ImageType.DISK_RAW)

    def test_get_image_role_disk_vhd(self):
        self._assert_role('root', vm_utils.ImageType.DISK_VHD)


class XenAPIDetermineDiskImageTestCase(test.NoDBTestCase):
    """Unit tests for code that detects the ImageType."""
    def assert_disk_type(self, image_meta, expected_disk_type):
        actual = vm_utils.determine_disk_image_type(image_meta)
        self.assertEqual(expected_disk_type, actual)

    def test_machine(self):
        image_meta = {'id': 'a', 'disk_format': 'ami'}
        self.assert_disk_type(image_meta, vm_utils.ImageType.DISK)

    def test_raw(self):
        image_meta = {'id': 'a', 'disk_format': 'raw'}
        self.assert_disk_type(image_meta, vm_utils.ImageType.DISK_RAW)

    def test_vhd(self):
        image_meta = {'id': 'a', 'disk_format': 'vhd'}
        self.assert_disk_type(image_meta, vm_utils.ImageType.DISK_VHD)

    def test_none(self):
        image_meta = None
        self.assert_disk_type(image_meta, None)


# FIXME(sirp): convert this to use XenAPITestBaseNoDB
class XenAPIHostTestCase(stubs.XenAPITestBase):
    """Tests HostState, which holds metrics from XenServer that get
    reported back to the Schedulers.
    """

    def setUp(self):
        super(XenAPIHostTestCase, self).setUp()
        self.flags(connection_url='test_url',
                   connection_password='test_pass',
                   group='xenserver')
        stubs.stubout_session(self.stubs, stubs.FakeSessionForVMTests)
        self.context = context.get_admin_context()
        self.flags(use_local=True, group='conductor')
        self.conn = xenapi_conn.XenAPIDriver(fake.FakeVirtAPI(), False)

    def test_host_state(self):
        stats = self.conn.get_host_stats()
        self.assertEqual(stats['disk_total'], 40000)
        self.assertEqual(stats['disk_used'], 20000)
        self.assertEqual(stats['host_memory_total'], 10)
        self.assertEqual(stats['host_memory_overhead'], 20)
        self.assertEqual(stats['host_memory_free'], 30)
        self.assertEqual(stats['host_memory_free_computed'], 40)
        self.assertEqual(stats['hypervisor_hostname'], 'fake-xenhost')

    def test_host_state_missing_sr(self):
        def fake_safe_find_sr(session):
            raise exception.StorageRepositoryNotFound('not there')

        self.stubs.Set(vm_utils, 'safe_find_sr', fake_safe_find_sr)
        self.assertRaises(exception.StorageRepositoryNotFound,
                          self.conn.get_host_stats)

    def _test_host_action(self, method, action, expected=None):
        result = method('host', action)
        if not expected:
            expected = action
        self.assertEqual(result, expected)

    def test_host_reboot(self):
        self._test_host_action(self.conn.host_power_action, 'reboot')

    def test_host_shutdown(self):
        self._test_host_action(self.conn.host_power_action, 'shutdown')

    def test_host_startup(self):
        self.assertRaises(NotImplementedError,
                          self.conn.host_power_action, 'host', 'startup')

    def test_host_maintenance_on(self):
        self._test_host_action(self.conn.host_maintenance_mode,
                               True, 'on_maintenance')

    def test_host_maintenance_off(self):
        self._test_host_action(self.conn.host_maintenance_mode,
                               False, 'off_maintenance')

    def test_set_enable_host_enable(self):
        values = _create_service_entries(self.context, values={'nova':
            ['host']})
        self._test_host_action(self.conn.set_host_enabled, True, 'enabled')
        service = db.service_get_by_args(self.context, 'host', 'nova-compute')
        self.assertEqual(service.disabled, False)

    def test_set_enable_host_disable(self):
        values = _create_service_entries(self.context, values={'nova':
            ['host']})
        self._test_host_action(self.conn.set_host_enabled, False, 'disabled')
        service = db.service_get_by_args(self.context, 'host', 'nova-compute')
        self.assertEqual(service.disabled, True)

    def test_get_host_uptime(self):
        result = self.conn.get_host_uptime('host')
        self.assertEqual(result, 'fake uptime')

    def test_supported_instances_is_included_in_host_state(self):
        stats = self.conn.get_host_stats()
        self.assertIn('supported_instances', stats)

    def test_supported_instances_is_calculated_by_to_supported_instances(self):

        def to_supported_instances(somedata):
            self.assertIsNone(somedata)
            return "SOMERETURNVALUE"
        self.stubs.Set(host, 'to_supported_instances', to_supported_instances)

        stats = self.conn.get_host_stats()
        self.assertEqual("SOMERETURNVALUE", stats['supported_instances'])

    def test_update_stats_caches_hostname(self):
        self.mox.StubOutWithMock(host, 'call_xenhost')
        self.mox.StubOutWithMock(vm_utils, 'scan_default_sr')
        self.mox.StubOutWithMock(self.conn._session, 'call_xenapi')
        data = {'disk_total': 0,
                'disk_used': 0,
                'disk_available': 0,
                'supported_instances': 0,
                'host_capabilities': [],
                'host_hostname': 'foo',
                }
        sr_rec = {
            'physical_size': 0,
            'physical_utilisation': 0,
            }

        for i in range(3):
            host.call_xenhost(mox.IgnoreArg(), 'host_data', {}).AndReturn(data)
            vm_utils.scan_default_sr(self.conn._session).AndReturn("ref")
            self.conn._session.call_xenapi('SR.get_record', "ref").AndReturn(
                sr_rec)
            if i == 2:
                # On the third call (the second below) change the hostname
                data = dict(data, host_hostname='bar')

        self.mox.ReplayAll()
        stats = self.conn.get_host_stats(refresh=True)
        self.assertEqual('foo', stats['hypervisor_hostname'])
        stats = self.conn.get_host_stats(refresh=True)
        self.assertEqual('foo', stats['hypervisor_hostname'])


class ToSupportedInstancesTestCase(test.NoDBTestCase):
    def test_default_return_value(self):
        self.assertEqual([],
            host.to_supported_instances(None))

    def test_return_value(self):
        self.assertEqual([('x86_64', 'xapi', 'xen')],
             host.to_supported_instances([u'xen-3.0-x86_64']))

    def test_invalid_values_do_not_break(self):
        self.assertEqual([('x86_64', 'xapi', 'xen')],
             host.to_supported_instances([u'xen-3.0-x86_64', 'spam']))

    def test_multiple_values(self):
        self.assertEqual(
            [
                ('x86_64', 'xapi', 'xen'),
                ('x86_32', 'xapi', 'hvm')
            ],
            host.to_supported_instances([u'xen-3.0-x86_64', 'hvm-3.0-x86_32'])
        )


# FIXME(sirp): convert this to use XenAPITestBaseNoDB
class XenAPIAutoDiskConfigTestCase(stubs.XenAPITestBase):
    def setUp(self):
        super(XenAPIAutoDiskConfigTestCase, self).setUp()
        self.flags(connection_url='test_url',
                   connection_password='test_pass',
                   group='xenserver')
        self.flags(firewall_driver='nova.virt.xenapi.firewall.'
                                   'Dom0IptablesFirewallDriver')
        stubs.stubout_session(self.stubs, stubs.FakeSessionForVMTests)
        self.conn = xenapi_conn.XenAPIDriver(fake.FakeVirtAPI(), False)

        self.user_id = 'fake'
        self.project_id = 'fake'

        self.instance_values = {'id': 1,
                  'project_id': self.project_id,
                  'user_id': self.user_id,
                  'image_ref': 1,
                  'kernel_id': 2,
                  'ramdisk_id': 3,
                  'root_gb': 80,
                  'ephemeral_gb': 0,
                  'instance_type_id': '3',  # m1.large
                  'os_type': 'linux',
                  'architecture': 'x86-64'}

        self.context = context.RequestContext(self.user_id, self.project_id)

        def fake_create_vbd(session, vm_ref, vdi_ref, userdevice,
                            vbd_type='disk', read_only=False, bootable=True,
                            osvol=False):
            pass

        self.stubs.Set(vm_utils, 'create_vbd', fake_create_vbd)

    def assertIsPartitionCalled(self, called):
        marker = {"partition_called": False}

        def fake_resize_part_and_fs(dev, start, old, new):
            marker["partition_called"] = True
        self.stubs.Set(vm_utils, "_resize_part_and_fs",
                       fake_resize_part_and_fs)

        ctx = context.RequestContext(self.user_id, self.project_id)
        session = get_session()

        disk_image_type = vm_utils.ImageType.DISK_VHD
        instance = create_instance_with_system_metadata(self.context,
                                                        self.instance_values)
        vm_ref = xenapi_fake.create_vm(instance['name'], 'Halted')
        vdi_ref = xenapi_fake.create_vdi(instance['name'], 'fake')

        vdi_uuid = session.call_xenapi('VDI.get_record', vdi_ref)['uuid']
        vdis = {'root': {'uuid': vdi_uuid, 'ref': vdi_ref}}

        self.conn._vmops._attach_disks(instance, vm_ref, instance['name'],
                                       vdis, disk_image_type, "fake_nw_inf")

        self.assertEqual(marker["partition_called"], called)

    def test_instance_not_auto_disk_config(self):
        """Should not partition unless instance is marked as
        auto_disk_config.
        """
        self.instance_values['auto_disk_config'] = False
        self.assertIsPartitionCalled(False)

    @stub_vm_utils_with_vdi_attached_here
    def test_instance_auto_disk_config_doesnt_pass_fail_safes(self):
        # Should not partition unless fail safes pass.
        self.instance_values['auto_disk_config'] = True

        def fake_get_partitions(dev):
            return [(1, 0, 100, 'ext4'), (2, 100, 200, 'ext4')]
        self.stubs.Set(vm_utils, "_get_partitions",
                       fake_get_partitions)

        self.assertIsPartitionCalled(False)

    @stub_vm_utils_with_vdi_attached_here
    def test_instance_auto_disk_config_passes_fail_safes(self):
        """Should partition if instance is marked as auto_disk_config=True and
        virt-layer specific fail-safe checks pass.
        """
        self.instance_values['auto_disk_config'] = True

        def fake_get_partitions(dev):
            return [(1, 0, 100, 'ext4')]
        self.stubs.Set(vm_utils, "_get_partitions",
                       fake_get_partitions)

        self.assertIsPartitionCalled(True)


# FIXME(sirp): convert this to use XenAPITestBaseNoDB
class XenAPIGenerateLocal(stubs.XenAPITestBase):
    """Test generating of local disks, like swap and ephemeral."""
    def setUp(self):
        super(XenAPIGenerateLocal, self).setUp()
        self.flags(connection_url='test_url',
                   connection_password='test_pass',
                   group='xenserver')
        self.flags(firewall_driver='nova.virt.xenapi.firewall.'
                                   'Dom0IptablesFirewallDriver')
        stubs.stubout_session(self.stubs, stubs.FakeSessionForVMTests)
        db_fakes.stub_out_db_instance_api(self.stubs)
        self.conn = xenapi_conn.XenAPIDriver(fake.FakeVirtAPI(), False)

        self.user_id = 'fake'
        self.project_id = 'fake'

        self.instance_values = {'id': 1,
                  'project_id': self.project_id,
                  'user_id': self.user_id,
                  'image_ref': 1,
                  'kernel_id': 2,
                  'ramdisk_id': 3,
                  'root_gb': 80,
                  'ephemeral_gb': 0,
                  'instance_type_id': '3',  # m1.large
                  'os_type': 'linux',
                  'architecture': 'x86-64'}

        self.context = context.RequestContext(self.user_id, self.project_id)

        def fake_create_vbd(session, vm_ref, vdi_ref, userdevice,
                            vbd_type='disk', read_only=False, bootable=True,
                            osvol=False, empty=False, unpluggable=True):
            return session.call_xenapi('VBD.create', {'VM': vm_ref,
                                                      'VDI': vdi_ref})

        self.stubs.Set(vm_utils, 'create_vbd', fake_create_vbd)

    def assertCalled(self, instance,
                     disk_image_type=vm_utils.ImageType.DISK_VHD):
        ctx = context.RequestContext(self.user_id, self.project_id)
        session = get_session()

        vm_ref = xenapi_fake.create_vm(instance['name'], 'Halted')
        vdi_ref = xenapi_fake.create_vdi(instance['name'], 'fake')

        vdi_uuid = session.call_xenapi('VDI.get_record', vdi_ref)['uuid']

        vdi_key = 'root'
        if disk_image_type == vm_utils.ImageType.DISK_ISO:
            vdi_key = 'iso'
        vdis = {vdi_key: {'uuid': vdi_uuid, 'ref': vdi_ref}}

        self.called = False
        self.conn._vmops._attach_disks(instance, vm_ref, instance['name'],
                                       vdis, disk_image_type, "fake_nw_inf")
        self.assertTrue(self.called)

    def test_generate_swap(self):
        # Test swap disk generation.
        instance_values = dict(self.instance_values, instance_type_id=5)
        instance = create_instance_with_system_metadata(self.context,
                                                        instance_values)

        def fake_generate_swap(*args, **kwargs):
            self.called = True
        self.stubs.Set(vm_utils, 'generate_swap', fake_generate_swap)

        self.assertCalled(instance)

    def test_generate_ephemeral(self):
        # Test ephemeral disk generation.
        instance_values = dict(self.instance_values, instance_type_id=4)
        instance = create_instance_with_system_metadata(self.context,
                                                        instance_values)

        def fake_generate_ephemeral(*args):
            self.called = True
        self.stubs.Set(vm_utils, 'generate_ephemeral', fake_generate_ephemeral)

        self.assertCalled(instance)

    def test_generate_iso_blank_root_disk(self):
        instance_values = dict(self.instance_values, instance_type_id=4)
        instance_values.pop('kernel_id')
        instance_values.pop('ramdisk_id')
        instance = create_instance_with_system_metadata(self.context,
                                                        instance_values)

        def fake_generate_ephemeral(*args):
            pass
        self.stubs.Set(vm_utils, 'generate_ephemeral', fake_generate_ephemeral)

        def fake_generate_iso(*args):
            self.called = True
        self.stubs.Set(vm_utils, 'generate_iso_blank_root_disk',
            fake_generate_iso)

        self.assertCalled(instance, vm_utils.ImageType.DISK_ISO)


class XenAPIBWCountersTestCase(stubs.XenAPITestBaseNoDB):
    FAKE_VMS = {'test1:ref': dict(name_label='test1',
                                   other_config=dict(nova_uuid='hash'),
                                   domid='12',
                                   _vifmap={'0': "a:b:c:d...",
                                           '1': "e:f:12:q..."}),
                'test2:ref': dict(name_label='test2',
                                   other_config=dict(nova_uuid='hash'),
                                   domid='42',
                                   _vifmap={'0': "a:3:c:d...",
                                           '1': "e:f:42:q..."}),
               }

    def setUp(self):
        super(XenAPIBWCountersTestCase, self).setUp()
        self.stubs.Set(vm_utils, 'list_vms',
                       XenAPIBWCountersTestCase._fake_list_vms)
        self.flags(connection_url='test_url',
                   connection_password='test_pass',
                   group='xenserver')
        self.flags(firewall_driver='nova.virt.xenapi.firewall.'
                                   'Dom0IptablesFirewallDriver')
        stubs.stubout_session(self.stubs, stubs.FakeSessionForVMTests)
        self.conn = xenapi_conn.XenAPIDriver(fake.FakeVirtAPI(), False)

        def _fake_get_vif_device_map(vm_rec):
            return vm_rec['_vifmap']

        self.stubs.Set(self.conn._vmops, "_get_vif_device_map",
                                         _fake_get_vif_device_map)

    @classmethod
    def _fake_list_vms(cls, session):
        return cls.FAKE_VMS.iteritems()

    @staticmethod
    def _fake_fetch_bandwidth_mt(session):
        return {}

    @staticmethod
    def _fake_fetch_bandwidth(session):
        return {'42':
                    {'0': {'bw_in': 21024, 'bw_out': 22048},
                     '1': {'bw_in': 231337, 'bw_out': 221212121}},
                '12':
                    {'0': {'bw_in': 1024, 'bw_out': 2048},
                     '1': {'bw_in': 31337, 'bw_out': 21212121}},
                }

    def test_get_all_bw_counters(self):
        instances = [dict(name='test1', uuid='1-2-3'),
                     dict(name='test2', uuid='4-5-6')]

        self.stubs.Set(vm_utils, 'fetch_bandwidth',
                       self._fake_fetch_bandwidth)
        result = self.conn.get_all_bw_counters(instances)
        self.assertEqual(len(result), 4)
        self.assertIn(dict(uuid='1-2-3',
                           mac_address="a:b:c:d...",
                           bw_in=1024,
                           bw_out=2048), result)
        self.assertIn(dict(uuid='1-2-3',
                           mac_address="e:f:12:q...",
                           bw_in=31337,
                           bw_out=21212121), result)

        self.assertIn(dict(uuid='4-5-6',
                           mac_address="a:3:c:d...",
                           bw_in=21024,
                           bw_out=22048), result)
        self.assertIn(dict(uuid='4-5-6',
                           mac_address="e:f:42:q...",
                           bw_in=231337,
                           bw_out=221212121), result)

    def test_get_all_bw_counters_in_failure_case(self):
        """Test that get_all_bw_conters returns an empty list when
        no data returned from Xenserver.  c.f. bug #910045.
        """
        instances = [dict(name='instance-0001', uuid='1-2-3-4-5')]

        self.stubs.Set(vm_utils, 'fetch_bandwidth',
                       self._fake_fetch_bandwidth_mt)
        result = self.conn.get_all_bw_counters(instances)
        self.assertEqual(result, [])


# TODO(salvatore-orlando): this class and
# nova.tests.virt.test_libvirt.IPTablesFirewallDriverTestCase share a lot of
# code.  Consider abstracting common code in a base class for firewall driver
# testing.
# FIXME(sirp): convert this to use XenAPITestBaseNoDB
class XenAPIDom0IptablesFirewallTestCase(stubs.XenAPITestBase):

    _in_rules = [
      '# Generated by iptables-save v1.4.10 on Sat Feb 19 00:03:19 2011',
      '*nat',
      ':PREROUTING ACCEPT [1170:189210]',
      ':INPUT ACCEPT [844:71028]',
      ':OUTPUT ACCEPT [5149:405186]',
      ':POSTROUTING ACCEPT [5063:386098]',
      '# Completed on Mon Dec  6 11:54:13 2010',
      '# Generated by iptables-save v1.4.4 on Mon Dec  6 11:54:13 2010',
      '*mangle',
      ':INPUT ACCEPT [969615:281627771]',
      ':FORWARD ACCEPT [0:0]',
      ':OUTPUT ACCEPT [915599:63811649]',
      ':nova-block-ipv4 - [0:0]',
      '[0:0] -A INPUT -i virbr0 -p tcp -m tcp --dport 67 -j ACCEPT ',
      '[0:0] -A FORWARD -d 192.168.122.0/24 -o virbr0 -m state --state RELATED'
      ',ESTABLISHED -j ACCEPT ',
      '[0:0] -A FORWARD -s 192.168.122.0/24 -i virbr0 -j ACCEPT ',
      '[0:0] -A FORWARD -i virbr0 -o virbr0 -j ACCEPT ',
      '[0:0] -A FORWARD -o virbr0 -j REJECT '
      '--reject-with icmp-port-unreachable ',
      '[0:0] -A FORWARD -i virbr0 -j REJECT '
      '--reject-with icmp-port-unreachable ',
      'COMMIT',
      '# Completed on Mon Dec  6 11:54:13 2010',
      '# Generated by iptables-save v1.4.4 on Mon Dec  6 11:54:13 2010',
      '*filter',
      ':INPUT ACCEPT [969615:281627771]',
      ':FORWARD ACCEPT [0:0]',
      ':OUTPUT ACCEPT [915599:63811649]',
      ':nova-block-ipv4 - [0:0]',
      '[0:0] -A INPUT -i virbr0 -p tcp -m tcp --dport 67 -j ACCEPT ',
      '[0:0] -A FORWARD -d 192.168.122.0/24 -o virbr0 -m state --state RELATED'
      ',ESTABLISHED -j ACCEPT ',
      '[0:0] -A FORWARD -s 192.168.122.0/24 -i virbr0 -j ACCEPT ',
      '[0:0] -A FORWARD -i virbr0 -o virbr0 -j ACCEPT ',
      '[0:0] -A FORWARD -o virbr0 -j REJECT '
      '--reject-with icmp-port-unreachable ',
      '[0:0] -A FORWARD -i virbr0 -j REJECT '
      '--reject-with icmp-port-unreachable ',
      'COMMIT',
      '# Completed on Mon Dec  6 11:54:13 2010',
    ]

    _in6_filter_rules = [
      '# Generated by ip6tables-save v1.4.4 on Tue Jan 18 23:47:56 2011',
      '*filter',
      ':INPUT ACCEPT [349155:75810423]',
      ':FORWARD ACCEPT [0:0]',
      ':OUTPUT ACCEPT [349256:75777230]',
      'COMMIT',
      '# Completed on Tue Jan 18 23:47:56 2011',
    ]

    def setUp(self):
        super(XenAPIDom0IptablesFirewallTestCase, self).setUp()
        self.flags(connection_url='test_url',
                   connection_password='test_pass',
                   group='xenserver')
        self.flags(instance_name_template='%d',
                   firewall_driver='nova.virt.xenapi.firewall.'
                                   'Dom0IptablesFirewallDriver')
        self.user_id = 'mappin'
        self.project_id = 'fake'
        stubs.stubout_session(self.stubs, stubs.FakeSessionForFirewallTests,
                              test_case=self)
        self.context = context.RequestContext(self.user_id, self.project_id)
        self.network = importutils.import_object(CONF.network_manager)
        self.conn = xenapi_conn.XenAPIDriver(fake.FakeVirtAPI(), False)
        self.fw = self.conn._vmops.firewall_driver

    def _create_instance_ref(self):
        return db.instance_create(self.context,
                                  {'user_id': self.user_id,
                                   'project_id': self.project_id,
                                   'instance_type_id': 1})

    def _create_test_security_group(self):
        admin_ctxt = context.get_admin_context()
        secgroup = db.security_group_create(admin_ctxt,
                                {'user_id': self.user_id,
                                 'project_id': self.project_id,
                                 'name': 'testgroup',
                                 'description': 'test group'})
        db.security_group_rule_create(admin_ctxt,
                                      {'parent_group_id': secgroup['id'],
                                       'protocol': 'icmp',
                                       'from_port': -1,
                                       'to_port': -1,
                                       'cidr': '192.168.11.0/24'})

        db.security_group_rule_create(admin_ctxt,
                                      {'parent_group_id': secgroup['id'],
                                       'protocol': 'icmp',
                                       'from_port': 8,
                                       'to_port': -1,
                                       'cidr': '192.168.11.0/24'})

        db.security_group_rule_create(admin_ctxt,
                                      {'parent_group_id': secgroup['id'],
                                       'protocol': 'tcp',
                                       'from_port': 80,
                                       'to_port': 81,
                                       'cidr': '192.168.10.0/24'})
        return secgroup

    def _validate_security_group(self):
        in_rules = filter(lambda l: not l.startswith('#'),
                          self._in_rules)
        for rule in in_rules:
            if 'nova' not in rule:
                self.assertTrue(rule in self._out_rules,
                                'Rule went missing: %s' % rule)

        instance_chain = None
        for rule in self._out_rules:
            # This is pretty crude, but it'll do for now
            # last two octets change
            if re.search('-d 192.168.[0-9]{1,3}.[0-9]{1,3} -j', rule):
                instance_chain = rule.split(' ')[-1]
                break
        self.assertTrue(instance_chain, "The instance chain wasn't added")
        security_group_chain = None
        for rule in self._out_rules:
            # This is pretty crude, but it'll do for now
            if '-A %s -j' % instance_chain in rule:
                security_group_chain = rule.split(' ')[-1]
                break
        self.assertTrue(security_group_chain,
                        "The security group chain wasn't added")

        regex = re.compile('\[0\:0\] -A .* -j ACCEPT -p icmp'
                           ' -s 192.168.11.0/24')
        self.assertTrue(len(filter(regex.match, self._out_rules)) > 0,
                        "ICMP acceptance rule wasn't added")

        regex = re.compile('\[0\:0\] -A .* -j ACCEPT -p icmp -m icmp'
                           ' --icmp-type 8 -s 192.168.11.0/24')
        self.assertTrue(len(filter(regex.match, self._out_rules)) > 0,
                        "ICMP Echo Request acceptance rule wasn't added")

        regex = re.compile('\[0\:0\] -A .* -j ACCEPT -p tcp --dport 80:81'
                           ' -s 192.168.10.0/24')
        self.assertTrue(len(filter(regex.match, self._out_rules)) > 0,
                        "TCP port 80/81 acceptance rule wasn't added")

    def test_static_filters(self):
        instance_ref = self._create_instance_ref()
        src_instance_ref = self._create_instance_ref()
        admin_ctxt = context.get_admin_context()
        secgroup = self._create_test_security_group()

        src_secgroup = db.security_group_create(admin_ctxt,
                                                {'user_id': self.user_id,
                                                 'project_id': self.project_id,
                                                 'name': 'testsourcegroup',
                                                 'description': 'src group'})
        db.security_group_rule_create(admin_ctxt,
                                      {'parent_group_id': secgroup['id'],
                                       'protocol': 'tcp',
                                       'from_port': 80,
                                       'to_port': 81,
                                       'group_id': src_secgroup['id']})

        db.instance_add_security_group(admin_ctxt, instance_ref['uuid'],
                                       secgroup['id'])
        db.instance_add_security_group(admin_ctxt, src_instance_ref['uuid'],
                                       src_secgroup['id'])
        instance_ref = db.instance_get(admin_ctxt, instance_ref['id'])
        src_instance_ref = db.instance_get(admin_ctxt, src_instance_ref['id'])

        network_model = fake_network.fake_get_instance_nw_info(self.stubs, 1)

        from nova.compute import utils as compute_utils
        self.stubs.Set(compute_utils, 'get_nw_info_for_instance',
                       lambda instance: network_model)

        self.fw.prepare_instance_filter(instance_ref, network_model)
        self.fw.apply_instance_filter(instance_ref, network_model)

        self._validate_security_group()
        # Extra test for TCP acceptance rules
        for ip in network_model.fixed_ips():
            if ip['version'] != 4:
                continue
            regex = re.compile('\[0\:0\] -A .* -j ACCEPT -p tcp'
                               ' --dport 80:81 -s %s' % ip['address'])
            self.assertTrue(len(filter(regex.match, self._out_rules)) > 0,
                            "TCP port 80/81 acceptance rule wasn't added")

        db.instance_destroy(admin_ctxt, instance_ref['uuid'])

    def test_filters_for_instance_with_ip_v6(self):
        self.flags(use_ipv6=True)
        network_info = fake_network.fake_get_instance_nw_info(self.stubs, 1)
        rulesv4, rulesv6 = self.fw._filters_for_instance("fake", network_info)
        self.assertEqual(len(rulesv4), 2)
        self.assertEqual(len(rulesv6), 1)

    def test_filters_for_instance_without_ip_v6(self):
        self.flags(use_ipv6=False)
        network_info = fake_network.fake_get_instance_nw_info(self.stubs, 1)
        rulesv4, rulesv6 = self.fw._filters_for_instance("fake", network_info)
        self.assertEqual(len(rulesv4), 2)
        self.assertEqual(len(rulesv6), 0)

    def test_multinic_iptables(self):
        ipv4_rules_per_addr = 1
        ipv4_addr_per_network = 2
        ipv6_rules_per_addr = 1
        ipv6_addr_per_network = 1
        networks_count = 5
        instance_ref = self._create_instance_ref()
        _get_instance_nw_info = fake_network.fake_get_instance_nw_info
        network_info = _get_instance_nw_info(self.stubs,
                                             networks_count,
                                             ipv4_addr_per_network)
        network_info[0]['network']['subnets'][0]['meta']['dhcp_server'] = \
            '1.1.1.1'
        ipv4_len = len(self.fw.iptables.ipv4['filter'].rules)
        ipv6_len = len(self.fw.iptables.ipv6['filter'].rules)
        inst_ipv4, inst_ipv6 = self.fw.instance_rules(instance_ref,
                                                      network_info)
        self.fw.prepare_instance_filter(instance_ref, network_info)
        ipv4 = self.fw.iptables.ipv4['filter'].rules
        ipv6 = self.fw.iptables.ipv6['filter'].rules
        ipv4_network_rules = len(ipv4) - len(inst_ipv4) - ipv4_len
        ipv6_network_rules = len(ipv6) - len(inst_ipv6) - ipv6_len
        # Extra rules are for the DHCP request
        rules = (ipv4_rules_per_addr * ipv4_addr_per_network *
                 networks_count) + 2
        self.assertEqual(ipv4_network_rules, rules)
        self.assertEqual(ipv6_network_rules,
                  ipv6_rules_per_addr * ipv6_addr_per_network * networks_count)

    def test_do_refresh_security_group_rules(self):
        admin_ctxt = context.get_admin_context()
        instance_ref = self._create_instance_ref()
        network_info = fake_network.fake_get_instance_nw_info(self.stubs, 1, 1)
        secgroup = self._create_test_security_group()
        db.instance_add_security_group(admin_ctxt, instance_ref['uuid'],
                                       secgroup['id'])
        self.fw.prepare_instance_filter(instance_ref, network_info)
        self.fw.instances[instance_ref['id']] = instance_ref
        self._validate_security_group()
        # add a rule to the security group
        db.security_group_rule_create(admin_ctxt,
                                      {'parent_group_id': secgroup['id'],
                                       'protocol': 'udp',
                                       'from_port': 200,
                                       'to_port': 299,
                                       'cidr': '192.168.99.0/24'})
        #validate the extra rule
        self.fw.refresh_security_group_rules(secgroup)
        regex = re.compile('\[0\:0\] -A .* -j ACCEPT -p udp --dport 200:299'
                           ' -s 192.168.99.0/24')
        self.assertTrue(len(filter(regex.match, self._out_rules)) > 0,
                        "Rules were not updated properly."
                        "The rule for UDP acceptance is missing")

    def test_provider_firewall_rules(self):
        # setup basic instance data
        instance_ref = self._create_instance_ref()
        # FRAGILE: as in libvirt tests
        # peeks at how the firewall names chains
        chain_name = 'inst-%s' % instance_ref['id']

        network_info = fake_network.fake_get_instance_nw_info(self.stubs, 1, 1)
        self.fw.prepare_instance_filter(instance_ref, network_info)
        self.assertIn('provider', self.fw.iptables.ipv4['filter'].chains)
        rules = [rule for rule in self.fw.iptables.ipv4['filter'].rules
                      if rule.chain == 'provider']
        self.assertEqual(0, len(rules))

        admin_ctxt = context.get_admin_context()
        # add a rule and send the update message, check for 1 rule
        provider_fw0 = db.provider_fw_rule_create(admin_ctxt,
                                                  {'protocol': 'tcp',
                                                   'cidr': '10.99.99.99/32',
                                                   'from_port': 1,
                                                   'to_port': 65535})
        self.fw.refresh_provider_fw_rules()
        rules = [rule for rule in self.fw.iptables.ipv4['filter'].rules
                      if rule.chain == 'provider']
        self.assertEqual(1, len(rules))

        # Add another, refresh, and make sure number of rules goes to two
        provider_fw1 = db.provider_fw_rule_create(admin_ctxt,
                                                  {'protocol': 'udp',
                                                   'cidr': '10.99.99.99/32',
                                                   'from_port': 1,
                                                   'to_port': 65535})
        self.fw.refresh_provider_fw_rules()
        rules = [rule for rule in self.fw.iptables.ipv4['filter'].rules
                      if rule.chain == 'provider']
        self.assertEqual(2, len(rules))

        # create the instance filter and make sure it has a jump rule
        self.fw.prepare_instance_filter(instance_ref, network_info)
        self.fw.apply_instance_filter(instance_ref, network_info)
        inst_rules = [rule for rule in self.fw.iptables.ipv4['filter'].rules
                           if rule.chain == chain_name]
        jump_rules = [rule for rule in inst_rules if '-j' in rule.rule]
        provjump_rules = []
        # IptablesTable doesn't make rules unique internally
        for rule in jump_rules:
            if 'provider' in rule.rule and rule not in provjump_rules:
                provjump_rules.append(rule)
        self.assertEqual(1, len(provjump_rules))

        # remove a rule from the db, cast to compute to refresh rule
        db.provider_fw_rule_destroy(admin_ctxt, provider_fw1['id'])
        self.fw.refresh_provider_fw_rules()
        rules = [rule for rule in self.fw.iptables.ipv4['filter'].rules
                      if rule.chain == 'provider']
        self.assertEqual(1, len(rules))


class XenAPISRSelectionTestCase(stubs.XenAPITestBaseNoDB):
    """Unit tests for testing we find the right SR."""
    def test_safe_find_sr_raise_exception(self):
        # Ensure StorageRepositoryNotFound is raise when wrong filter.
        self.flags(sr_matching_filter='yadayadayada', group='xenserver')
        stubs.stubout_session(self.stubs, stubs.FakeSessionForVMTests)
        session = get_session()
        self.assertRaises(exception.StorageRepositoryNotFound,
                          vm_utils.safe_find_sr, session)

    def test_safe_find_sr_local_storage(self):
        # Ensure the default local-storage is found.
        self.flags(sr_matching_filter='other-config:i18n-key=local-storage',
                   group='xenserver')
        stubs.stubout_session(self.stubs, stubs.FakeSessionForVMTests)
        session = get_session()
        # This test is only guaranteed if there is one host in the pool
        self.assertEqual(len(xenapi_fake.get_all('host')), 1)
        host_ref = xenapi_fake.get_all('host')[0]
        pbd_refs = xenapi_fake.get_all('PBD')
        for pbd_ref in pbd_refs:
            pbd_rec = xenapi_fake.get_record('PBD', pbd_ref)
            if pbd_rec['host'] != host_ref:
                continue
            sr_rec = xenapi_fake.get_record('SR', pbd_rec['SR'])
            if sr_rec['other_config']['i18n-key'] == 'local-storage':
                local_sr = pbd_rec['SR']
        expected = vm_utils.safe_find_sr(session)
        self.assertEqual(local_sr, expected)

    def test_safe_find_sr_by_other_criteria(self):
        # Ensure the SR is found when using a different filter.
        self.flags(sr_matching_filter='other-config:my_fake_sr=true',
                   group='xenserver')
        stubs.stubout_session(self.stubs, stubs.FakeSessionForVMTests)
        session = get_session()
        host_ref = xenapi_fake.get_all('host')[0]
        local_sr = xenapi_fake.create_sr(name_label='Fake Storage',
                                         type='lvm',
                                         other_config={'my_fake_sr': 'true'},
                                         host_ref=host_ref)
        expected = vm_utils.safe_find_sr(session)
        self.assertEqual(local_sr, expected)

    def test_safe_find_sr_default(self):
        # Ensure the default SR is found regardless of other-config.
        self.flags(sr_matching_filter='default-sr:true',
                   group='xenserver')
        stubs.stubout_session(self.stubs, stubs.FakeSessionForVMTests)
        session = get_session()
        pool_ref = session.call_xenapi('pool.get_all')[0]
        expected = vm_utils.safe_find_sr(session)
        self.assertEqual(session.call_xenapi('pool.get_default_SR', pool_ref),
                         expected)


def _create_service_entries(context, values={'avail_zone1': ['fake_host1',
                                                         'fake_host2'],
                                         'avail_zone2': ['fake_host3'], }):
    for avail_zone, hosts in values.iteritems():
        for host in hosts:
            db.service_create(context,
                              {'host': host,
                               'binary': 'nova-compute',
                               'topic': 'compute',
                               'report_count': 0})
    return values


# FIXME(sirp): convert this to use XenAPITestBaseNoDB
class XenAPIAggregateTestCase(stubs.XenAPITestBase):
    """Unit tests for aggregate operations."""
    def setUp(self):
        super(XenAPIAggregateTestCase, self).setUp()
        self.flags(connection_url='http://test_url',
                   connection_username='test_user',
                   connection_password='test_pass',
                   group='xenserver')
        self.flags(instance_name_template='%d',
                   firewall_driver='nova.virt.xenapi.firewall.'
                                   'Dom0IptablesFirewallDriver',
                   host='host',
                   compute_driver='xenapi.XenAPIDriver',
                   default_availability_zone='avail_zone1')
        self.flags(use_local=True, group='conductor')
        host_ref = xenapi_fake.get_all('host')[0]
        stubs.stubout_session(self.stubs, stubs.FakeSessionForVMTests)
        self.context = context.get_admin_context()
        self.conn = xenapi_conn.XenAPIDriver(fake.FakeVirtAPI(), False)
        self.compute = importutils.import_object(CONF.compute_manager)
        self.api = compute_api.AggregateAPI()
        values = {'name': 'test_aggr',
                  'metadata': {'availability_zone': 'test_zone',
                  pool_states.POOL_FLAG: 'XenAPI'}}
        self.aggr = db.aggregate_create(self.context, values)
        self.fake_metadata = {pool_states.POOL_FLAG: 'XenAPI',
                              'master_compute': 'host',
                              'availability_zone': 'fake_zone',
                              pool_states.KEY: pool_states.ACTIVE,
                              'host': xenapi_fake.get_record('host',
                                                             host_ref)['uuid']}

    def test_pool_add_to_aggregate_called_by_driver(self):

        calls = []

        def pool_add_to_aggregate(context, aggregate, host, slave_info=None):
            self.assertEqual("CONTEXT", context)
            self.assertEqual("AGGREGATE", aggregate)
            self.assertEqual("HOST", host)
            self.assertEqual("SLAVEINFO", slave_info)
            calls.append(pool_add_to_aggregate)
        self.stubs.Set(self.conn._pool,
                       "add_to_aggregate",
                       pool_add_to_aggregate)

        self.conn.add_to_aggregate("CONTEXT", "AGGREGATE", "HOST",
                                   slave_info="SLAVEINFO")

        self.assertIn(pool_add_to_aggregate, calls)

    def test_pool_remove_from_aggregate_called_by_driver(self):

        calls = []

        def pool_remove_from_aggregate(context, aggregate, host,
                                       slave_info=None):
            self.assertEqual("CONTEXT", context)
            self.assertEqual("AGGREGATE", aggregate)
            self.assertEqual("HOST", host)
            self.assertEqual("SLAVEINFO", slave_info)
            calls.append(pool_remove_from_aggregate)
        self.stubs.Set(self.conn._pool,
                       "remove_from_aggregate",
                       pool_remove_from_aggregate)

        self.conn.remove_from_aggregate("CONTEXT", "AGGREGATE", "HOST",
                                        slave_info="SLAVEINFO")

        self.assertIn(pool_remove_from_aggregate, calls)

    def test_add_to_aggregate_for_first_host_sets_metadata(self):
        def fake_init_pool(id, name):
            fake_init_pool.called = True
        self.stubs.Set(self.conn._pool, "_init_pool", fake_init_pool)

        aggregate = self._aggregate_setup()
        self.conn._pool.add_to_aggregate(self.context, aggregate, "host")
        result = db.aggregate_get(self.context, aggregate['id'])
        self.assertTrue(fake_init_pool.called)
        self.assertThat(self.fake_metadata,
                        matchers.DictMatches(result['metadetails']))

    def test_join_slave(self):
        # Ensure join_slave gets called when the request gets to master.
        def fake_join_slave(id, compute_uuid, host, url, user, password):
            fake_join_slave.called = True
        self.stubs.Set(self.conn._pool, "_join_slave", fake_join_slave)

        aggregate = self._aggregate_setup(hosts=['host', 'host2'],
                                          metadata=self.fake_metadata)
        self.conn._pool.add_to_aggregate(self.context, aggregate, "host2",
                                         dict(compute_uuid='fake_uuid',
                                         url='fake_url',
                                         user='fake_user',
                                         passwd='fake_pass',
                                         xenhost_uuid='fake_uuid'))
        self.assertTrue(fake_join_slave.called)

    def test_add_to_aggregate_first_host(self):
        def fake_pool_set_name_label(self, session, pool_ref, name):
            fake_pool_set_name_label.called = True
        self.stubs.Set(xenapi_fake.SessionBase, "pool_set_name_label",
                       fake_pool_set_name_label)
        self.conn._session.call_xenapi("pool.create", {"name": "asdf"})

        metadata = {'availability_zone': 'fake_zone',
                    pool_states.POOL_FLAG: "XenAPI",
                    pool_states.KEY: pool_states.CREATED}

        aggregate = aggregate_obj.Aggregate()
        aggregate.name = 'fake_aggregate'
        aggregate.metadata = dict(metadata)
        aggregate.create(self.context)
        aggregate.add_host('host')
        self.assertEqual(["host"], aggregate.hosts)
        self.assertEqual(metadata, aggregate.metadata)

        self.conn._pool.add_to_aggregate(self.context, aggregate, "host")
        self.assertTrue(fake_pool_set_name_label.called)

    def test_remove_from_aggregate_called(self):
        def fake_remove_from_aggregate(context, aggregate, host):
            fake_remove_from_aggregate.called = True
        self.stubs.Set(self.conn._pool,
                       "remove_from_aggregate",
                       fake_remove_from_aggregate)

        self.conn.remove_from_aggregate(None, None, None)
        self.assertTrue(fake_remove_from_aggregate.called)

    def test_remove_from_empty_aggregate(self):
        result = self._aggregate_setup()
        self.assertRaises(exception.InvalidAggregateAction,
                          self.conn._pool.remove_from_aggregate,
                          self.context, result, "test_host")

    def test_remove_slave(self):
        # Ensure eject slave gets called.
        def fake_eject_slave(id, compute_uuid, host_uuid):
            fake_eject_slave.called = True
        self.stubs.Set(self.conn._pool, "_eject_slave", fake_eject_slave)

        self.fake_metadata['host2'] = 'fake_host2_uuid'
        aggregate = self._aggregate_setup(hosts=['host', 'host2'],
                metadata=self.fake_metadata, aggr_state=pool_states.ACTIVE)
        self.conn._pool.remove_from_aggregate(self.context, aggregate, "host2")
        self.assertTrue(fake_eject_slave.called)

    def test_remove_master_solo(self):
        # Ensure metadata are cleared after removal.
        def fake_clear_pool(id):
            fake_clear_pool.called = True
        self.stubs.Set(self.conn._pool, "_clear_pool", fake_clear_pool)

        aggregate = self._aggregate_setup(metadata=self.fake_metadata)
        self.conn._pool.remove_from_aggregate(self.context, aggregate, "host")
        result = db.aggregate_get(self.context, aggregate['id'])
        self.assertTrue(fake_clear_pool.called)
        self.assertThat({'availability_zone': 'fake_zone',
                pool_states.POOL_FLAG: 'XenAPI',
                pool_states.KEY: pool_states.ACTIVE},
                matchers.DictMatches(result['metadetails']))

    def test_remote_master_non_empty_pool(self):
        # Ensure AggregateError is raised if removing the master.
        aggregate = self._aggregate_setup(hosts=['host', 'host2'],
                                          metadata=self.fake_metadata)

        self.assertRaises(exception.InvalidAggregateAction,
                          self.conn._pool.remove_from_aggregate,
                          self.context, aggregate, "host")

    def _aggregate_setup(self, aggr_name='fake_aggregate',
                         aggr_zone='fake_zone',
                         aggr_state=pool_states.CREATED,
                         hosts=['host'], metadata=None):
        aggregate = aggregate_obj.Aggregate()
        aggregate.name = aggr_name
        aggregate.metadata = {'availability_zone': aggr_zone,
                              pool_states.POOL_FLAG: 'XenAPI',
                              pool_states.KEY: aggr_state,
                              }
        if metadata:
            aggregate.metadata.update(metadata)
        aggregate.create(self.context)
        for host in hosts:
            aggregate.add_host(host)
        return aggregate

    def test_add_host_to_aggregate_invalid_changing_status(self):
        """Ensure InvalidAggregateAction is raised when adding host while
        aggregate is not ready.
        """
        aggregate = self._aggregate_setup(aggr_state=pool_states.CHANGING)
        self.assertRaises(exception.InvalidAggregateAction,
                          self.conn.add_to_aggregate, self.context,
                          aggregate, 'host')

    def test_add_host_to_aggregate_invalid_dismissed_status(self):
        """Ensure InvalidAggregateAction is raised when aggregate is
        deleted.
        """
        aggregate = self._aggregate_setup(aggr_state=pool_states.DISMISSED)
        self.assertRaises(exception.InvalidAggregateAction,
                          self.conn.add_to_aggregate, self.context,
                          aggregate, 'fake_host')

    def test_add_host_to_aggregate_invalid_error_status(self):
        """Ensure InvalidAggregateAction is raised when aggregate is
        in error.
        """
        aggregate = self._aggregate_setup(aggr_state=pool_states.ERROR)
        self.assertRaises(exception.InvalidAggregateAction,
                          self.conn.add_to_aggregate, self.context,
                          aggregate, 'fake_host')

    def test_remove_host_from_aggregate_error(self):
        # Ensure we can remove a host from an aggregate even if in error.
        values = _create_service_entries(self.context)
        fake_zone = values.keys()[0]
        aggr = self.api.create_aggregate(self.context,
                                         'fake_aggregate', fake_zone)
        # let's mock the fact that the aggregate is ready!
        metadata = {pool_states.POOL_FLAG: "XenAPI",
                    pool_states.KEY: pool_states.ACTIVE}
        db.aggregate_metadata_add(self.context, aggr['id'], metadata)
        for host in values[fake_zone]:
            aggr = self.api.add_host_to_aggregate(self.context,
                                                  aggr['id'], host)
        # let's mock the fact that the aggregate is in error!
        status = {'operational_state': pool_states.ERROR}
        expected = self.api.remove_host_from_aggregate(self.context,
                                                       aggr['id'],
                                                       values[fake_zone][0])
        self.assertEqual(len(aggr['hosts']) - 1, len(expected['hosts']))
        self.assertEqual(expected['metadata'][pool_states.KEY],
                         pool_states.ACTIVE)

    def test_remove_host_from_aggregate_invalid_dismissed_status(self):
        """Ensure InvalidAggregateAction is raised when aggregate is
        deleted.
        """
        aggregate = self._aggregate_setup(aggr_state=pool_states.DISMISSED)
        self.assertRaises(exception.InvalidAggregateAction,
                          self.conn.remove_from_aggregate, self.context,
                          aggregate, 'fake_host')

    def test_remove_host_from_aggregate_invalid_changing_status(self):
        """Ensure InvalidAggregateAction is raised when aggregate is
        changing.
        """
        aggregate = self._aggregate_setup(aggr_state=pool_states.CHANGING)
        self.assertRaises(exception.InvalidAggregateAction,
                          self.conn.remove_from_aggregate, self.context,
                          aggregate, 'fake_host')

    def test_add_aggregate_host_raise_err(self):
        # Ensure the undo operation works correctly on add.
        def fake_driver_add_to_aggregate(context, aggregate, host, **_ignore):
            raise exception.AggregateError(
                    aggregate_id='', action='', reason='')
        self.stubs.Set(self.compute.driver, "add_to_aggregate",
                       fake_driver_add_to_aggregate)
        metadata = {pool_states.POOL_FLAG: "XenAPI",
                    pool_states.KEY: pool_states.ACTIVE}
        db.aggregate_metadata_add(self.context, self.aggr['id'], metadata)
        db.aggregate_host_add(self.context, self.aggr['id'], 'fake_host')

        self.assertRaises(exception.AggregateError,
                          self.compute.add_aggregate_host,
                          self.context, host="fake_host",
                          aggregate=jsonutils.to_primitive(self.aggr),
                          slave_info=None)
        excepted = db.aggregate_get(self.context, self.aggr['id'])
        self.assertEqual(excepted['metadetails'][pool_states.KEY],
                pool_states.ERROR)
        self.assertEqual(excepted['hosts'], [])


class MockComputeAPI(object):
    def __init__(self):
        self._mock_calls = []

    def add_aggregate_host(self, ctxt, aggregate,
                                     host_param, host, slave_info):
        self._mock_calls.append((
            self.add_aggregate_host, ctxt, aggregate,
            host_param, host, slave_info))

    def remove_aggregate_host(self, ctxt, aggregate_id, host_param,
                              host, slave_info):
        self._mock_calls.append((
            self.remove_aggregate_host, ctxt, aggregate_id,
            host_param, host, slave_info))


class StubDependencies(object):
    """Stub dependencies for ResourcePool."""

    def __init__(self):
        self.compute_rpcapi = MockComputeAPI()

    def _is_hv_pool(self, *_ignore):
        return True

    def _get_metadata(self, *_ignore):
        return {
            pool_states.KEY: {},
            'master_compute': 'master'
        }

    def _create_slave_info(self, *ignore):
        return "SLAVE_INFO"


class ResourcePoolWithStubs(StubDependencies, pool.ResourcePool):
    """A ResourcePool, use stub dependencies."""


class HypervisorPoolTestCase(test.NoDBTestCase):

    fake_aggregate = {
        'id': 98,
        'hosts': [],
        'metadata': {
            'master_compute': 'master',
            pool_states.POOL_FLAG: {},
            pool_states.KEY: {}
            }
        }

    def test_slave_asks_master_to_add_slave_to_pool(self):
        slave = ResourcePoolWithStubs()

        slave.add_to_aggregate("CONTEXT", self.fake_aggregate, "slave")

        self.assertIn(
            (slave.compute_rpcapi.add_aggregate_host,
            "CONTEXT", jsonutils.to_primitive(self.fake_aggregate),
            "slave", "master", "SLAVE_INFO"),
            slave.compute_rpcapi._mock_calls)

    def test_slave_asks_master_to_remove_slave_from_pool(self):
        slave = ResourcePoolWithStubs()

        slave.remove_from_aggregate("CONTEXT", self.fake_aggregate, "slave")

        self.assertIn(
            (slave.compute_rpcapi.remove_aggregate_host,
            "CONTEXT", 98, "slave", "master", "SLAVE_INFO"),
            slave.compute_rpcapi._mock_calls)


class SwapXapiHostTestCase(test.NoDBTestCase):

    def test_swapping(self):
        self.assertEqual(
            "http://otherserver:8765/somepath",
            pool.swap_xapi_host(
                "http://someserver:8765/somepath", 'otherserver'))

    def test_no_port(self):
        self.assertEqual(
            "http://otherserver/somepath",
            pool.swap_xapi_host(
                "http://someserver/somepath", 'otherserver'))

    def test_no_path(self):
        self.assertEqual(
            "http://otherserver",
            pool.swap_xapi_host(
                "http://someserver", 'otherserver'))


class XenAPILiveMigrateTestCase(stubs.XenAPITestBaseNoDB):
    """Unit tests for live_migration."""
    def setUp(self):
        super(XenAPILiveMigrateTestCase, self).setUp()
        self.flags(connection_url='test_url',
                   connection_password='test_pass',
                   group='xenserver')
        self.flags(firewall_driver='nova.virt.xenapi.firewall.'
                                   'Dom0IptablesFirewallDriver',
                   host='host')
        db_fakes.stub_out_db_instance_api(self.stubs)
        self.context = context.get_admin_context()

    def test_live_migration_calls_vmops(self):
        stubs.stubout_session(self.stubs, stubs.FakeSessionForVMTests)
        self.conn = xenapi_conn.XenAPIDriver(fake.FakeVirtAPI(), False)

        def fake_live_migrate(context, instance_ref, dest, post_method,
                              recover_method, block_migration, migrate_data):
            fake_live_migrate.called = True

        self.stubs.Set(self.conn._vmops, "live_migrate", fake_live_migrate)

        self.conn.live_migration(None, None, None, None, None)
        self.assertTrue(fake_live_migrate.called)

    def test_pre_live_migration(self):
        # ensure method is present
        stubs.stubout_session(self.stubs, stubs.FakeSessionForVMTests)
        self.conn = xenapi_conn.XenAPIDriver(fake.FakeVirtAPI(), False)
        self.conn.pre_live_migration(None, None, None, None, None)

    def test_post_live_migration_at_destination(self):
        # ensure method is present
        stubs.stubout_session(self.stubs, stubs.FakeSessionForVMTests)
        self.conn = xenapi_conn.XenAPIDriver(fake.FakeVirtAPI(), False)

        fake_instance = {"name": "name"}
        fake_network_info = "network_info"

        def fake_fw(instance, network_info):
            self.assertEqual(instance, fake_instance)
            self.assertEqual(network_info, fake_network_info)
            fake_fw.call_count += 1

        def fake_create_kernel_and_ramdisk(context, session, instance,
                                           name_label):
            return "fake-kernel-file", "fake-ramdisk-file"

        fake_fw.call_count = 0
        _vmops = self.conn._vmops
        self.stubs.Set(_vmops.firewall_driver,
                       'setup_basic_filtering', fake_fw)
        self.stubs.Set(_vmops.firewall_driver,
                       'prepare_instance_filter', fake_fw)
        self.stubs.Set(_vmops.firewall_driver,
                       'apply_instance_filter', fake_fw)
        self.stubs.Set(vm_utils, "create_kernel_and_ramdisk",
                       fake_create_kernel_and_ramdisk)

        def fake_get_vm_opaque_ref(instance):
            fake_get_vm_opaque_ref.called = True
        self.stubs.Set(_vmops, "_get_vm_opaque_ref", fake_get_vm_opaque_ref)
        fake_get_vm_opaque_ref.called = False

        def fake_strip_base_mirror_from_vdis(session, vm_ref):
            fake_strip_base_mirror_from_vdis.called = True
        self.stubs.Set(vm_utils, "strip_base_mirror_from_vdis",
                       fake_strip_base_mirror_from_vdis)
        fake_strip_base_mirror_from_vdis.called = False

        self.conn.post_live_migration_at_destination(None, fake_instance,
                                                     fake_network_info, None)
        self.assertEqual(fake_fw.call_count, 3)
        self.assertTrue(fake_get_vm_opaque_ref.called)
        self.assertTrue(fake_strip_base_mirror_from_vdis.called)

    def test_check_can_live_migrate_destination_with_block_migration(self):
        stubs.stubout_session(self.stubs, stubs.FakeSessionForVMTests)
        self.conn = xenapi_conn.XenAPIDriver(fake.FakeVirtAPI(), False)

        self.stubs.Set(vm_utils, "safe_find_sr", lambda _x: "asdf")

        expected = {'block_migration': True,
                    'migrate_data': {
                        'migrate_send_data': "fake_migrate_data",
                        'destination_sr_ref': 'asdf'
                        }
                    }
        result = self.conn.check_can_live_migrate_destination(self.context,
                              {'host': 'host'},
                              {}, {},
                              True, False)
        self.assertEqual(expected, result)

    def test_check_live_migrate_destination_verifies_ip(self):
        stubs.stubout_session(self.stubs, stubs.FakeSessionForVMTests)
        self.conn = xenapi_conn.XenAPIDriver(fake.FakeVirtAPI(), False)

        for pif_ref in xenapi_fake.get_all('PIF'):
            pif_rec = xenapi_fake.get_record('PIF', pif_ref)
            pif_rec['IP'] = ''
            pif_rec['IPv6'] = ''

        self.stubs.Set(vm_utils, "safe_find_sr", lambda _x: "asdf")

        self.assertRaises(exception.MigrationError,
                          self.conn.check_can_live_migrate_destination,
                          self.context, {'host': 'host'},
                          {}, {},
                          True, False)

    def test_check_can_live_migrate_destination_block_migration_fails(self):
        stubs.stubout_session(self.stubs,
                              stubs.FakeSessionForFailedMigrateTests)
        self.conn = xenapi_conn.XenAPIDriver(fake.FakeVirtAPI(), False)
        self.assertRaises(exception.MigrationError,
                          self.conn.check_can_live_migrate_destination,
                          self.context, {'host': 'host'},
                          {}, {},
                          True, False)

    def _add_default_live_migrate_stubs(self, conn):
        def fake_generate_vdi_map(destination_sr_ref, _vm_ref):
            pass

        def fake_get_iscsi_srs(destination_sr_ref, _vm_ref):
            return []

        def fake_get_vm_opaque_ref(instance):
            return "fake_vm"

        def fake_lookup_kernel_ramdisk(session, vm):
            return ("fake_PV_kernel", "fake_PV_ramdisk")

        self.stubs.Set(conn._vmops, "_generate_vdi_map",
                       fake_generate_vdi_map)
        self.stubs.Set(conn._vmops, "_get_iscsi_srs",
                       fake_get_iscsi_srs)
        self.stubs.Set(conn._vmops, "_get_vm_opaque_ref",
                       fake_get_vm_opaque_ref)
        self.stubs.Set(vm_utils, "lookup_kernel_ramdisk",
                       fake_lookup_kernel_ramdisk)

    def test_check_can_live_migrate_source_with_block_migrate(self):
        stubs.stubout_session(self.stubs, stubs.FakeSessionForVMTests)
        self.conn = xenapi_conn.XenAPIDriver(fake.FakeVirtAPI(), False)

        self._add_default_live_migrate_stubs(self.conn)

        dest_check_data = {'block_migration': True,
                           'migrate_data': {
                            'destination_sr_ref': None,
                            'migrate_send_data': None
                           }}
        result = self.conn.check_can_live_migrate_source(self.context,
                                                         {'host': 'host'},
                                                         dest_check_data)
        self.assertEqual(dest_check_data, result)

    def test_check_can_live_migrate_source_with_block_migrate_iscsi(self):
        stubs.stubout_session(self.stubs, stubs.FakeSessionForVMTests)
        self.conn = xenapi_conn.XenAPIDriver(fake.FakeVirtAPI(), False)

        self._add_default_live_migrate_stubs(self.conn)

        def fake_get_iscsi_srs(destination_sr_ref, _vm_ref):
            return ['sr_ref']
        self.stubs.Set(self.conn._vmops, "_get_iscsi_srs",
                       fake_get_iscsi_srs)

        def fake_make_plugin_call(plugin, method, **args):
            return "true"
        self.stubs.Set(self.conn._vmops, "_make_plugin_call",
                       fake_make_plugin_call)

        dest_check_data = {'block_migration': True,
                           'migrate_data': {
                            'destination_sr_ref': None,
                            'migrate_send_data': None
                           }}
        result = self.conn.check_can_live_migrate_source(self.context,
                                                         {'host': 'host'},
                                                         dest_check_data)
        self.assertEqual(dest_check_data, result)

    def test_check_can_live_migrate_source_with_block_iscsi_fails(self):
        stubs.stubout_session(self.stubs, stubs.FakeSessionForVMTests)
        self.conn = xenapi_conn.XenAPIDriver(fake.FakeVirtAPI(), False)

        self._add_default_live_migrate_stubs(self.conn)

        def fake_get_iscsi_srs(destination_sr_ref, _vm_ref):
            return ['sr_ref']
        self.stubs.Set(self.conn._vmops, "_get_iscsi_srs",
                       fake_get_iscsi_srs)

        def fake_make_plugin_call(plugin, method, **args):
            return {'returncode': 'error', 'message': 'Plugin not found'}
        self.stubs.Set(self.conn._vmops, "_make_plugin_call",
                       fake_make_plugin_call)

        dest_check_data = {'block_migration': True,
                           'migrate_data': {
                            'destination_sr_ref': None,
                            'migrate_send_data': None
                           }}

        self.assertRaises(exception.MigrationError,
                          self.conn.check_can_live_migrate_source,
                          self.context, {'host': 'host'},
                          {})

    def test_check_can_live_migrate_source_with_block_migrate_fails(self):
        stubs.stubout_session(self.stubs,
                              stubs.FakeSessionForFailedMigrateTests)
        self.conn = xenapi_conn.XenAPIDriver(fake.FakeVirtAPI(), False)

        self._add_default_live_migrate_stubs(self.conn)

        dest_check_data = {'block_migration': True,
                           'migrate_data': {
                            'destination_sr_ref': None,
                            'migrate_send_data': None
                           }}
        self.assertRaises(exception.MigrationError,
                          self.conn.check_can_live_migrate_source,
                          self.context,
                          {'host': 'host'},
                          dest_check_data)

    def test_check_can_live_migrate_works(self):
        stubs.stubout_session(self.stubs, stubs.FakeSessionForVMTests)
        self.conn = xenapi_conn.XenAPIDriver(fake.FakeVirtAPI(), False)

        def fake_aggregate_get_by_host(context, host, key=None):
            self.assertEqual(CONF.host, host)
            return [dict(test_aggregate.fake_aggregate,
                         metadetails={"host": "test_host_uuid"})]

        self.stubs.Set(db, "aggregate_get_by_host",
                fake_aggregate_get_by_host)
        self.conn.check_can_live_migrate_destination(self.context,
                {'host': 'host'}, False, False)

    def test_check_can_live_migrate_fails(self):
        stubs.stubout_session(self.stubs, stubs.FakeSessionForVMTests)
        self.conn = xenapi_conn.XenAPIDriver(fake.FakeVirtAPI(), False)

        def fake_aggregate_get_by_host(context, host, key=None):
            self.assertEqual(CONF.host, host)
            return [dict(test_aggregate.fake_aggregate,
                         metadetails={"dest_other": "test_host_uuid"})]

        self.stubs.Set(db, "aggregate_get_by_host",
                      fake_aggregate_get_by_host)
        self.assertRaises(exception.MigrationError,
                          self.conn.check_can_live_migrate_destination,
                          self.context, {'host': 'host'}, None, None)

    def test_live_migration(self):
        stubs.stubout_session(self.stubs, stubs.FakeSessionForVMTests)
        self.conn = xenapi_conn.XenAPIDriver(fake.FakeVirtAPI(), False)

        def fake_get_vm_opaque_ref(instance):
            return "fake_vm"
        self.stubs.Set(self.conn._vmops, "_get_vm_opaque_ref",
                       fake_get_vm_opaque_ref)

        def fake_get_host_opaque_ref(context, destination_hostname):
            return "fake_host"
        self.stubs.Set(self.conn._vmops, "_get_host_opaque_ref",
                       fake_get_host_opaque_ref)

        def post_method(context, instance, destination_hostname,
                        block_migration, migrate_data):
            post_method.called = True

        self.conn.live_migration(self.conn, None, None, post_method, None)

        self.assertTrue(post_method.called, "post_method.called")

    def test_live_migration_on_failure(self):
        stubs.stubout_session(self.stubs, stubs.FakeSessionForVMTests)
        self.conn = xenapi_conn.XenAPIDriver(fake.FakeVirtAPI(), False)

        def fake_get_vm_opaque_ref(instance):
            return "fake_vm"
        self.stubs.Set(self.conn._vmops, "_get_vm_opaque_ref",
                       fake_get_vm_opaque_ref)

        def fake_get_host_opaque_ref(context, destination_hostname):
            return "fake_host"
        self.stubs.Set(self.conn._vmops, "_get_host_opaque_ref",
                       fake_get_host_opaque_ref)

        def fake_call_xenapi(*args):
            raise NotImplementedError()
        self.stubs.Set(self.conn._vmops._session, "call_xenapi",
                       fake_call_xenapi)

        def recover_method(context, instance, destination_hostname,
                        block_migration):
            recover_method.called = True

        self.assertRaises(NotImplementedError, self.conn.live_migration,
                          self.conn, None, None, None, recover_method)
        self.assertTrue(recover_method.called, "recover_method.called")

    def test_live_migration_calls_post_migration(self):
        stubs.stubout_session(self.stubs, stubs.FakeSessionForVMTests)
        self.conn = xenapi_conn.XenAPIDriver(fake.FakeVirtAPI(), False)

        self._add_default_live_migrate_stubs(self.conn)

        def post_method(context, instance, destination_hostname,
                        block_migration, migrate_data):
            post_method.called = True

        # pass block_migration = True and migrate data
        migrate_data = {"destination_sr_ref": "foo",
                        "migrate_send_data": "bar"}
        self.conn.live_migration(self.conn, None, None, post_method, None,
                                 True, migrate_data)
        self.assertTrue(post_method.called, "post_method.called")

    def test_live_migration_block_cleans_srs(self):
        stubs.stubout_session(self.stubs, stubs.FakeSessionForVMTests)
        self.conn = xenapi_conn.XenAPIDriver(fake.FakeVirtAPI(), False)

        self._add_default_live_migrate_stubs(self.conn)

        def fake_get_iscsi_srs(context, instance):
            return ['sr_ref']
        self.stubs.Set(self.conn._vmops, "_get_iscsi_srs",
                       fake_get_iscsi_srs)

        def fake_forget_sr(context, instance):
            fake_forget_sr.called = True
        self.stubs.Set(volume_utils, "forget_sr",
                       fake_forget_sr)

        def post_method(context, instance, destination_hostname,
                        block_migration, migrate_data):
            post_method.called = True

        migrate_data = {"destination_sr_ref": "foo",
                        "migrate_send_data": "bar"}
        self.conn.live_migration(self.conn, None, None, post_method, None,
                                 True, migrate_data)

        self.assertTrue(post_method.called, "post_method.called")
        self.assertTrue(fake_forget_sr.called, "forget_sr.called")

    def test_live_migration_with_block_migration_raises_invalid_param(self):
        stubs.stubout_session(self.stubs, stubs.FakeSessionForVMTests)
        self.conn = xenapi_conn.XenAPIDriver(fake.FakeVirtAPI(), False)

        self._add_default_live_migrate_stubs(self.conn)

        def recover_method(context, instance, destination_hostname,
                           block_migration):
            recover_method.called = True
        # pass block_migration = True and no migrate data
        self.assertRaises(exception.InvalidParameterValue,
                          self.conn.live_migration, self.conn,
                          None, None, None, recover_method, True, None)
        self.assertTrue(recover_method.called, "recover_method.called")

    def test_live_migration_with_block_migration_fails_migrate_send(self):
        stubs.stubout_session(self.stubs,
                              stubs.FakeSessionForFailedMigrateTests)
        self.conn = xenapi_conn.XenAPIDriver(fake.FakeVirtAPI(), False)

        self._add_default_live_migrate_stubs(self.conn)

        def recover_method(context, instance, destination_hostname,
                           block_migration):
            recover_method.called = True
        # pass block_migration = True and migrate data
        migrate_data = dict(destination_sr_ref='foo', migrate_send_data='bar')
        self.assertRaises(exception.MigrationError,
                          self.conn.live_migration, self.conn,
                          None, None, None, recover_method, True, migrate_data)
        self.assertTrue(recover_method.called, "recover_method.called")

    def test_live_migrate_block_migration_xapi_call_parameters(self):

        fake_vdi_map = object()

        class Session(xenapi_fake.SessionBase):
            def VM_migrate_send(self_, session, vmref, migrate_data, islive,
                                vdi_map, vif_map, options):
                self.assertEqual('SOMEDATA', migrate_data)
                self.assertEqual(fake_vdi_map, vdi_map)

        stubs.stubout_session(self.stubs, Session)

        conn = xenapi_conn.XenAPIDriver(fake.FakeVirtAPI(), False)

        self._add_default_live_migrate_stubs(conn)

        def fake_generate_vdi_map(destination_sr_ref, _vm_ref):
            return fake_vdi_map

        self.stubs.Set(conn._vmops, "_generate_vdi_map",
                       fake_generate_vdi_map)

        def dummy_callback(*args, **kwargs):
            pass

        conn.live_migration(
            self.context, instance_ref=dict(name='ignore'), dest=None,
            post_method=dummy_callback, recover_method=dummy_callback,
            block_migration="SOMEDATA",
            migrate_data=dict(migrate_send_data='SOMEDATA',
                              destination_sr_ref="TARGET_SR_OPAQUE_REF"))

    def test_live_migrate_pool_migration_xapi_call_parameters(self):

        class Session(xenapi_fake.SessionBase):
            def VM_pool_migrate(self_, session, vm_ref, host_ref, options):
                self.assertEqual("fake_ref", host_ref)
                self.assertEqual({"live": "true"}, options)
                raise IOError()

        stubs.stubout_session(self.stubs, Session)
        conn = xenapi_conn.XenAPIDriver(fake.FakeVirtAPI(), False)
        self._add_default_live_migrate_stubs(conn)

        def fake_get_host_opaque_ref(context, destination):
            return "fake_ref"

        self.stubs.Set(conn._vmops, "_get_host_opaque_ref",
                       fake_get_host_opaque_ref)

        def dummy_callback(*args, **kwargs):
            pass

        self.assertRaises(IOError, conn.live_migration,
            self.context, instance_ref=dict(name='ignore'), dest=None,
            post_method=dummy_callback, recover_method=dummy_callback,
            block_migration=False, migrate_data={})

    def test_generate_vdi_map(self):
        stubs.stubout_session(self.stubs, xenapi_fake.SessionBase)
        conn = xenapi_conn.XenAPIDriver(fake.FakeVirtAPI(), False)

        vm_ref = "fake_vm_ref"

        def fake_find_sr(_session):
            self.assertEqual(conn._session, _session)
            return "source_sr_ref"
        self.stubs.Set(vm_utils, "safe_find_sr", fake_find_sr)

        def fake_get_instance_vdis_for_sr(_session, _vm_ref, _sr_ref):
            self.assertEqual(conn._session, _session)
            self.assertEqual(vm_ref, _vm_ref)
            self.assertEqual("source_sr_ref", _sr_ref)
            return ["vdi0", "vdi1"]

        self.stubs.Set(vm_utils, "get_instance_vdis_for_sr",
                       fake_get_instance_vdis_for_sr)

        result = conn._vmops._generate_vdi_map("dest_sr_ref", vm_ref)

        self.assertEqual({"vdi0": "dest_sr_ref",
                          "vdi1": "dest_sr_ref"}, result)


class XenAPIInjectMetadataTestCase(stubs.XenAPITestBaseNoDB):
    def setUp(self):
        super(XenAPIInjectMetadataTestCase, self).setUp()
        self.flags(connection_url='test_url',
                   connection_password='test_pass',
                   group='xenserver')
        self.flags(firewall_driver='nova.virt.xenapi.firewall.'
                                   'Dom0IptablesFirewallDriver')
        stubs.stubout_session(self.stubs, stubs.FakeSessionForVMTests)
        self.conn = xenapi_conn.XenAPIDriver(fake.FakeVirtAPI(), False)

        self.xenstore = dict(persist={}, ephem={})

        self.called_fake_get_vm_opaque_ref = False

        def fake_get_vm_opaque_ref(inst, instance):
            self.called_fake_get_vm_opaque_ref = True
            if instance["uuid"] == "not_found":
                raise exception.NotFound
            self.assertEqual(instance, {'uuid': 'fake'})
            return 'vm_ref'

        def fake_add_to_param_xenstore(inst, vm_ref, key, val):
            self.assertEqual(vm_ref, 'vm_ref')
            self.xenstore['persist'][key] = val

        def fake_remove_from_param_xenstore(inst, vm_ref, key):
            self.assertEqual(vm_ref, 'vm_ref')
            if key in self.xenstore['persist']:
                del self.xenstore['persist'][key]

        def fake_write_to_xenstore(inst, instance, path, value, vm_ref=None):
            self.assertEqual(instance, {'uuid': 'fake'})
            self.assertEqual(vm_ref, 'vm_ref')
            self.xenstore['ephem'][path] = jsonutils.dumps(value)

        def fake_delete_from_xenstore(inst, instance, path, vm_ref=None):
            self.assertEqual(instance, {'uuid': 'fake'})
            self.assertEqual(vm_ref, 'vm_ref')
            if path in self.xenstore['ephem']:
                del self.xenstore['ephem'][path]

        self.stubs.Set(vmops.VMOps, '_get_vm_opaque_ref',
                       fake_get_vm_opaque_ref)
        self.stubs.Set(vmops.VMOps, '_add_to_param_xenstore',
                       fake_add_to_param_xenstore)
        self.stubs.Set(vmops.VMOps, '_remove_from_param_xenstore',
                       fake_remove_from_param_xenstore)
        self.stubs.Set(vmops.VMOps, '_write_to_xenstore',
                       fake_write_to_xenstore)
        self.stubs.Set(vmops.VMOps, '_delete_from_xenstore',
                       fake_delete_from_xenstore)

    def test_inject_instance_metadata(self):

        # Add some system_metadata to ensure it doesn't get added
        # to xenstore
        instance = dict(metadata=[{'key': 'a', 'value': 1},
                                  {'key': 'b', 'value': 2},
                                  {'key': 'c', 'value': 3},
                                  # Check xenstore key sanitizing
                                  {'key': 'hi.there', 'value': 4},
                                  {'key': 'hi!t.e/e', 'value': 5}],
                                  # Check xenstore key sanitizing
                        system_metadata=[{'key': 'sys_a', 'value': 1},
                                         {'key': 'sys_b', 'value': 2},
                                         {'key': 'sys_c', 'value': 3}],
                        uuid='fake')
        self.conn._vmops._inject_instance_metadata(instance, 'vm_ref')

        self.assertEqual(self.xenstore, {
                'persist': {
                    'vm-data/user-metadata/a': '1',
                    'vm-data/user-metadata/b': '2',
                    'vm-data/user-metadata/c': '3',
                    'vm-data/user-metadata/hi_there': '4',
                    'vm-data/user-metadata/hi_t_e_e': '5',
                    },
                'ephem': {},
                })

    def test_change_instance_metadata_add(self):
        # Test XenStore key sanitizing here, too.
        diff = {'test.key': ['+', 4]}
        instance = {'uuid': 'fake'}
        self.xenstore = {
            'persist': {
                'vm-data/user-metadata/a': '1',
                'vm-data/user-metadata/b': '2',
                'vm-data/user-metadata/c': '3',
                },
            'ephem': {
                'vm-data/user-metadata/a': '1',
                'vm-data/user-metadata/b': '2',
                'vm-data/user-metadata/c': '3',
                },
            }

        self.conn._vmops.change_instance_metadata(instance, diff)

        self.assertEqual(self.xenstore, {
                'persist': {
                    'vm-data/user-metadata/a': '1',
                    'vm-data/user-metadata/b': '2',
                    'vm-data/user-metadata/c': '3',
                    'vm-data/user-metadata/test_key': '4',
                    },
                'ephem': {
                    'vm-data/user-metadata/a': '1',
                    'vm-data/user-metadata/b': '2',
                    'vm-data/user-metadata/c': '3',
                    'vm-data/user-metadata/test_key': '4',
                    },
                })

    def test_change_instance_metadata_update(self):
        diff = dict(b=['+', 4])
        instance = {'uuid': 'fake'}
        self.xenstore = {
            'persist': {
                'vm-data/user-metadata/a': '1',
                'vm-data/user-metadata/b': '2',
                'vm-data/user-metadata/c': '3',
                },
            'ephem': {
                'vm-data/user-metadata/a': '1',
                'vm-data/user-metadata/b': '2',
                'vm-data/user-metadata/c': '3',
                },
            }

        self.conn._vmops.change_instance_metadata(instance, diff)

        self.assertEqual(self.xenstore, {
                'persist': {
                    'vm-data/user-metadata/a': '1',
                    'vm-data/user-metadata/b': '4',
                    'vm-data/user-metadata/c': '3',
                    },
                'ephem': {
                    'vm-data/user-metadata/a': '1',
                    'vm-data/user-metadata/b': '4',
                    'vm-data/user-metadata/c': '3',
                    },
                })

    def test_change_instance_metadata_delete(self):
        diff = dict(b=['-'])
        instance = {'uuid': 'fake'}
        self.xenstore = {
            'persist': {
                'vm-data/user-metadata/a': '1',
                'vm-data/user-metadata/b': '2',
                'vm-data/user-metadata/c': '3',
                },
            'ephem': {
                'vm-data/user-metadata/a': '1',
                'vm-data/user-metadata/b': '2',
                'vm-data/user-metadata/c': '3',
                },
            }

        self.conn._vmops.change_instance_metadata(instance, diff)

        self.assertEqual(self.xenstore, {
                'persist': {
                    'vm-data/user-metadata/a': '1',
                    'vm-data/user-metadata/c': '3',
                    },
                'ephem': {
                    'vm-data/user-metadata/a': '1',
                    'vm-data/user-metadata/c': '3',
                    },
                })

    def test_change_instance_metadata_not_found(self):
        instance = {'uuid': 'not_found'}
        self.conn._vmops.change_instance_metadata(instance, "fake_diff")
        self.assertTrue(self.called_fake_get_vm_opaque_ref)


class XenAPISessionTestCase(test.NoDBTestCase):
    def _get_mock_xapisession(self, software_version):
        class MockXapiSession(xenapi_session.XenAPISession):
            def __init__(_ignore):
                "Skip the superclass's dirty init"

            def _get_software_version(_ignore):
                return software_version

        return MockXapiSession()

    def test_local_session(self):
        session = self._get_mock_xapisession({})
        session.is_local_connection = True
        session.XenAPI = self.mox.CreateMockAnything()
        session.XenAPI.xapi_local().AndReturn("local_connection")

        self.mox.ReplayAll()
        self.assertEqual("local_connection",
                         session._create_session("unix://local"))

    def test_remote_session(self):
        session = self._get_mock_xapisession({})
        session.is_local_connection = False
        session.XenAPI = self.mox.CreateMockAnything()
        session.XenAPI.Session("url").AndReturn("remote_connection")

        self.mox.ReplayAll()
        self.assertEqual("remote_connection", session._create_session("url"))

    def test_get_product_version_product_brand_does_not_fail(self):
        session = self._get_mock_xapisession({
                    'build_number': '0',
                    'date': '2012-08-03',
                    'hostname': 'komainu',
                    'linux': '3.2.0-27-generic',
                    'network_backend': 'bridge',
                    'platform_name': 'XCP_Kronos',
                    'platform_version': '1.6.0',
                    'xapi': '1.3',
                    'xen': '4.1.2',
                    'xencenter_max': '1.10',
                    'xencenter_min': '1.10'
                })

        self.assertEqual(
            ((1, 6, 0), None),
            session._get_product_version_and_brand()
        )

    def test_get_product_version_product_brand_xs_6(self):
        session = self._get_mock_xapisession({
                    'product_brand': 'XenServer',
                    'product_version': '6.0.50',
                    'platform_version': '0.0.1'
                })

        self.assertEqual(
            ((6, 0, 50), 'XenServer'),
            session._get_product_version_and_brand()
        )

    def test_verify_plugin_version_same(self):
        session = self._get_mock_xapisession({})

        session.PLUGIN_REQUIRED_VERSION = '2.4'

        self.mox.StubOutWithMock(session, 'call_plugin_serialized')
        session.call_plugin_serialized('nova_plugin_version', 'get_version',
                            ).AndReturn("2.4")

        self.mox.ReplayAll()
        session._verify_plugin_version()

    def test_verify_plugin_version_compatible(self):
        session = self._get_mock_xapisession({})
        session.XenAPI = xenapi_fake.FakeXenAPI()

        session.PLUGIN_REQUIRED_VERSION = '2.4'

        self.mox.StubOutWithMock(session, 'call_plugin_serialized')
        session.call_plugin_serialized('nova_plugin_version', 'get_version',
                            ).AndReturn("2.5")

        self.mox.ReplayAll()
        session._verify_plugin_version()

    def test_verify_plugin_version_bad_maj(self):
        session = self._get_mock_xapisession({})
        session.XenAPI = xenapi_fake.FakeXenAPI()

        session.PLUGIN_REQUIRED_VERSION = '2.4'

        self.mox.StubOutWithMock(session, 'call_plugin_serialized')
        session.call_plugin_serialized('nova_plugin_version', 'get_version',
                            ).AndReturn("3.0")

        self.mox.ReplayAll()
        self.assertRaises(xenapi_fake.Failure, session._verify_plugin_version)

    def test_verify_plugin_version_bad_min(self):
        session = self._get_mock_xapisession({})
        session.XenAPI = xenapi_fake.FakeXenAPI()

        session.PLUGIN_REQUIRED_VERSION = '2.4'

        self.mox.StubOutWithMock(session, 'call_plugin_serialized')
        session.call_plugin_serialized('nova_plugin_version', 'get_version',
                            ).AndReturn("2.3")

        self.mox.ReplayAll()
        self.assertRaises(xenapi_fake.Failure, session._verify_plugin_version)

    def test_verify_current_version_matches(self):
        session = self._get_mock_xapisession({})

        # Import the plugin to extract its version
        path = os.path.dirname(__file__)
        rel_path_elem = "../../../../plugins/xenserver/xenapi/etc/xapi.d/" \
            "plugins/nova_plugin_version"
        for elem in rel_path_elem.split('/'):
            path = os.path.join(path, elem)
        path = os.path.realpath(path)

        plugin_version = None
        with open(path) as plugin_file:
            for line in plugin_file:
                if "PLUGIN_VERSION = " in line:
<<<<<<< HEAD
                    print line
                    plugin_version = line.strip()[17:].strip('"')

        self.assertEquals(session.PLUGIN_REQUIRED_VERSION,
                          plugin_version)
=======
                    plugin_version = line.strip()[17:].strip('"')

        self.assertEqual(session.PLUGIN_REQUIRED_VERSION,
                         plugin_version)
>>>>>>> 6728c7e3


class XenAPIFakeTestCase(test.NoDBTestCase):
    def test_query_matches(self):
        record = {'a': '1', 'b': '2', 'c_d': '3'}

        tests = {'field "a"="1"': True,
                 'field "b"="2"': True,
                 'field "b"="4"': False,
                 'not field "b"="4"': True,
                 'field "a"="1" and field "b"="4"': False,
                 'field "a"="1" or field "b"="4"': True,
                 'field "c__d"="3"': True,
                 'field \'b\'=\'2\'': True,
                 }

        for query in tests.keys():
            expected = tests[query]
            fail_msg = "for test '%s'" % query
            self.assertEqual(xenapi_fake._query_matches(record, query),
                             expected, fail_msg)

    def test_query_bad_format(self):
        record = {'a': '1', 'b': '2', 'c': '3'}

        tests = ['"a"="1" or "b"="4"',
                 'a=1',
                 ]

        for query in tests:
            fail_msg = "for test '%s'" % query
            self.assertFalse(xenapi_fake._query_matches(record, query),
                             fail_msg)<|MERGE_RESOLUTION|>--- conflicted
+++ resolved
@@ -4009,18 +4009,10 @@
         with open(path) as plugin_file:
             for line in plugin_file:
                 if "PLUGIN_VERSION = " in line:
-<<<<<<< HEAD
-                    print line
-                    plugin_version = line.strip()[17:].strip('"')
-
-        self.assertEquals(session.PLUGIN_REQUIRED_VERSION,
-                          plugin_version)
-=======
                     plugin_version = line.strip()[17:].strip('"')
 
         self.assertEqual(session.PLUGIN_REQUIRED_VERSION,
                          plugin_version)
->>>>>>> 6728c7e3
 
 
 class XenAPIFakeTestCase(test.NoDBTestCase):
