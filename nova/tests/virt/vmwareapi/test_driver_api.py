# Copyright (c) 2013 Hewlett-Packard Development Company, L.P.
# Copyright (c) 2012 VMware, Inc.
# Copyright (c) 2011 Citrix Systems, Inc.
# Copyright 2011 OpenStack Foundation
#
#    Licensed under the Apache License, Version 2.0 (the "License"); you may
#    not use this file except in compliance with the License. You may obtain
#    a copy of the License at
#
#         http://www.apache.org/licenses/LICENSE-2.0
#
#    Unless required by applicable law or agreed to in writing, software
#    distributed under the License is distributed on an "AS IS" BASIS, WITHOUT
#    WARRANTIES OR CONDITIONS OF ANY KIND, either express or implied. See the
#    License for the specific language governing permissions and limitations
#    under the License.

"""
Test suite for VMwareAPI.
"""

import collections
import contextlib
import copy
import datetime
import time

import mock
import mox
from oslo.config import cfg
import suds

from nova import block_device
from nova.compute import api as compute_api
from nova.compute import power_state
from nova.compute import task_states
from nova.compute import vm_states
from nova import context
from nova import exception
from nova.image import glance
from nova.openstack.common import jsonutils
from nova.openstack.common import timeutils
from nova.openstack.common import units
from nova.openstack.common import uuidutils
from nova import test
from nova.tests import fake_instance
import nova.tests.image.fake
from nova.tests import matchers
from nova.tests import test_flavors
from nova.tests import utils
from nova.tests.virt.vmwareapi import stubs
from nova import utils as nova_utils
from nova.virt import driver as v_driver
from nova.virt import fake
from nova.virt.vmwareapi import driver
from nova.virt.vmwareapi import ds_util
from nova.virt.vmwareapi import error_util
from nova.virt.vmwareapi import fake as vmwareapi_fake
from nova.virt.vmwareapi import imagecache
from nova.virt.vmwareapi import read_write_util
from nova.virt.vmwareapi import vim
from nova.virt.vmwareapi import vim_util
from nova.virt.vmwareapi import vm_util
from nova.virt.vmwareapi import vmops
from nova.virt.vmwareapi import vmware_images
from nova.virt.vmwareapi import volume_util
from nova.virt.vmwareapi import volumeops

CONF = cfg.CONF
CONF.import_opt('host', 'nova.netconf')
CONF.import_opt('remove_unused_original_minimum_age_seconds',
                'nova.virt.imagecache')


class fake_vm_ref(object):
    def __init__(self):
        self.value = 4
        self._type = 'VirtualMachine'


class fake_service_content(object):
    def __init__(self):
        self.ServiceContent = vmwareapi_fake.DataObject()
        self.ServiceContent.fake = 'fake'


class VMwareSudsTest(test.NoDBTestCase):

    def setUp(self):
        super(VMwareSudsTest, self).setUp()

        def new_client_init(self, url, **kwargs):
            return

        mock.patch.object(suds.client.Client,
                          '__init__', new=new_client_init).start()
        self.vim = self._vim_create()
        self.addCleanup(mock.patch.stopall)

    def _vim_create(self):

        def fake_retrieve_service_content(fake):
            return fake_service_content()

        self.stubs.Set(vim.Vim, 'retrieve_service_content',
                fake_retrieve_service_content)
        return vim.Vim()

    def test_exception_with_deepcopy(self):
        self.assertIsNotNone(self.vim)
        self.assertRaises(error_util.VimException,
                          copy.deepcopy, self.vim)


def _fake_create_session(inst):
    session = vmwareapi_fake.DataObject()
    session.key = 'fake_key'
    session.userName = 'fake_username'
    inst._session = session


class VMwareSessionTestCase(test.NoDBTestCase):

    def _fake_is_vim_object(self, module):
        return True

    @mock.patch('time.sleep')
    def test_call_method_vim_fault(self, mock_sleep):

        def _fake_session_is_active(self):
            return False

        with contextlib.nested(
            mock.patch.object(driver.VMwareAPISession, '_is_vim_object',
                              self._fake_is_vim_object),
            mock.patch.object(driver.VMwareAPISession, '_create_session',
                              _fake_create_session),
            mock.patch.object(driver.VMwareAPISession, '_session_is_active',
                              _fake_session_is_active)
        ) as (_fake_vim, _fake_create, _fake_is_active):
            api_session = driver.VMwareAPISession()
            args = ()
            kwargs = {}
            self.assertRaises(error_util.VimFaultException,
                              api_session._call_method,
                              stubs, 'fake_temp_method_exception',
                              *args, **kwargs)

    def test_call_method_vim_empty(self):

        def _fake_session_is_active(self):
            return True

        with contextlib.nested(
            mock.patch.object(driver.VMwareAPISession, '_is_vim_object',
                              self._fake_is_vim_object),
            mock.patch.object(driver.VMwareAPISession, '_create_session',
                              _fake_create_session),
            mock.patch.object(driver.VMwareAPISession, '_session_is_active',
                              _fake_session_is_active)
        ) as (_fake_vim, _fake_create, _fake_is_active):
            api_session = driver.VMwareAPISession()
            args = ()
            kwargs = {}
            res = api_session._call_method(stubs, 'fake_temp_method_exception',
                                           *args, **kwargs)
            self.assertEqual([], res)

    @mock.patch('time.sleep')
    def test_call_method_session_exception(self, mock_sleep):
        with contextlib.nested(
            mock.patch.object(driver.VMwareAPISession, '_is_vim_object',
                              self._fake_is_vim_object),
            mock.patch.object(driver.VMwareAPISession, '_create_session',
                              _fake_create_session),
        ) as (_fake_vim, _fake_create):
            api_session = driver.VMwareAPISession()
            args = ()
            kwargs = {}
            self.assertRaises(error_util.SessionConnectionException,
                              api_session._call_method,
                              stubs, 'fake_temp_session_exception',
                              *args, **kwargs)

    def test_call_method_session_file_exists_exception(self):
        with contextlib.nested(
            mock.patch.object(driver.VMwareAPISession, '_is_vim_object',
                              self._fake_is_vim_object),
            mock.patch.object(driver.VMwareAPISession, '_create_session',
                              _fake_create_session),
        ) as (_fake_vim, _fake_create):
            api_session = driver.VMwareAPISession()
            args = ()
            kwargs = {}
            self.assertRaises(error_util.FileAlreadyExistsException,
                              api_session._call_method,
                              stubs, 'fake_session_file_exception',
                              *args, **kwargs)

    def test_call_method_session_no_permission_exception(self):
<<<<<<< HEAD

        def _fake_create_session(self):
            session = vmwareapi_fake.DataObject()
            session.key = 'fake_key'
            session.userName = 'fake_username'
            self._session = session

=======
>>>>>>> 34c02de7
        with contextlib.nested(
            mock.patch.object(driver.VMwareAPISession, '_is_vim_object',
                              self._fake_is_vim_object),
            mock.patch.object(driver.VMwareAPISession, '_create_session',
                              _fake_create_session),
        ) as (_fake_vim, _fake_create):
            api_session = driver.VMwareAPISession()
            args = ()
            kwargs = {}
            e = self.assertRaises(error_util.NoPermissionException,
                                  api_session._call_method,
                                  stubs, 'fake_session_permission_exception',
                                  *args, **kwargs)
            fault_string = 'Permission to perform this operation was denied.'
            details = {'privilegeId': 'Resource.AssignVMToPool',
                       'object': 'domain-c7'}
            exception_string = '%s %s' % (fault_string, details)
            self.assertEqual(exception_string, str(e))


class VMwareAPIConfTestCase(test.NoDBTestCase):
    """Unit tests for VMWare API configurations."""
    def setUp(self):
        super(VMwareAPIConfTestCase, self).setUp()
        vm_util.vm_refs_cache_reset()

    def tearDown(self):
        super(VMwareAPIConfTestCase, self).tearDown()

    def test_configure_without_wsdl_loc_override(self):
        # Test the default configuration behavior. By default,
        # use the WSDL sitting on the host we are talking to in
        # order to bind the SOAP client.
        wsdl_loc = cfg.CONF.vmware.wsdl_location
        self.assertIsNone(wsdl_loc)
        wsdl_url = vim.Vim.get_wsdl_url("https", "www.example.com", 443)
        url = vim.Vim.get_soap_url("https", "www.example.com", 443)
        self.assertEqual("https://www.example.com:443/sdk/vimService.wsdl",
                         wsdl_url)
        self.assertEqual("https://www.example.com:443/sdk", url)

    def test_configure_without_wsdl_loc_override_using_ipv6(self):
        # Same as above but with ipv6 based host ip
        wsdl_loc = cfg.CONF.vmware.wsdl_location
        self.assertIsNone(wsdl_loc)
        wsdl_url = vim.Vim.get_wsdl_url("https", "::1", 443)
        url = vim.Vim.get_soap_url("https", "::1", 443)
        self.assertEqual("https://[::1]:443/sdk/vimService.wsdl",
                         wsdl_url)
        self.assertEqual("https://[::1]:443/sdk", url)

    def test_configure_with_wsdl_loc_override(self):
        # Use the setting vmwareapi_wsdl_loc to override the
        # default path to the WSDL.
        #
        # This is useful as a work-around for XML parsing issues
        # found when using some WSDL in combination with some XML
        # parsers.
        #
        # The wsdl_url should point to a different host than the one we
        # are actually going to send commands to.
        fake_wsdl = "https://www.test.com:443/sdk/foo.wsdl"
        self.flags(wsdl_location=fake_wsdl, group='vmware')
        wsdl_loc = cfg.CONF.vmware.wsdl_location
        self.assertIsNotNone(wsdl_loc)
        self.assertEqual(fake_wsdl, wsdl_loc)
        wsdl_url = vim.Vim.get_wsdl_url("https", "www.example.com", 443)
        url = vim.Vim.get_soap_url("https", "www.example.com", 443)
        self.assertEqual(fake_wsdl, wsdl_url)
        self.assertEqual("https://www.example.com:443/sdk", url)

    def test_configure_non_default_host_port(self):
        def _fake_create_session(self):
            pass

        def _fake_retrieve_service_content(self):
            return None

        with contextlib.nested(
            mock.patch.object(driver.VMwareAPISession, '_create_session',
                              _fake_create_session),
            mock.patch.object(vim.Vim, 'retrieve_service_content',
                              _fake_retrieve_service_content),
            mock.patch('suds.client.Client')
        ):
            self.flags(host_ip='www.test.com',
                       host_port=12345, group='vmware')
            host_ip = cfg.CONF.vmware.host_ip
            host_port = cfg.CONF.vmware.host_port
            self.assertEqual('www.test.com', host_ip)
            self.assertEqual(12345, host_port)
            api_session = driver.VMwareAPISession(host_ip=host_ip,
                                                  host_port=host_port)
            vim_obj = api_session._get_vim_object()
            self.assertEqual("https://www.test.com:12345/sdk/vimService.wsdl",
                             vim_obj.wsdl_url)
            self.assertEqual("https://www.test.com:12345/sdk", vim_obj.url)


@mock.patch.object(driver, 'TIME_BETWEEN_API_CALL_RETRIES', 0)
class VMwareAPIVMTestCase(test.NoDBTestCase):
    """Unit tests for Vmware API connection calls."""

    def setUp(self):
        super(VMwareAPIVMTestCase, self).setUp()
        vm_util.vm_refs_cache_reset()
        self.context = context.RequestContext('fake', 'fake', is_admin=False)
        self.flags(host_ip='test_url',
                   host_username='test_username',
                   host_password='test_pass',
                   datastore_regex='.*',
                   api_retry_count=1,
                   use_linked_clone=False, group='vmware')
        self.flags(vnc_enabled=False,
                   image_cache_subdirectory_name='vmware_base',
                   my_ip='')
        self.user_id = 'fake'
        self.project_id = 'fake'
        self.node_name = 'test_url'
        self.ds = 'ds1'
        self.context = context.RequestContext(self.user_id, self.project_id)
        stubs.set_stubs(self.stubs)
        vmwareapi_fake.reset()
        nova.tests.image.fake.stub_out_image_service(self.stubs)
        self.conn = driver.VMwareESXDriver(fake.FakeVirtAPI)
        self.vim = vmwareapi_fake.FakeVim()

        # NOTE(vish): none of the network plugging code is actually
        #             being tested
        self.network_info = utils.get_test_network_info()
        image_ref = nova.tests.image.fake.get_valid_image_id()
        (image_service, image_id) = glance.get_remote_image_service(
            self.context, image_ref)
        metadata = image_service.show(self.context, image_id)
        self.image = {
            'id': image_ref,
            'disk_format': 'vmdk',
            'size': int(metadata['size']),
        }
        self.fake_image_uuid = self.image['id']
        nova.tests.image.fake.stub_out_image_service(self.stubs)
        self.vnc_host = 'test_url'
        self._set_exception_vars()
        self.instance_without_compute = {'node': None,
                                         'vm_state': 'building',
                                         'project_id': 'fake',
                                         'user_id': 'fake',
                                         'name': '1',
                                         'display_description': '1',
                                         'kernel_id': '1',
                                         'ramdisk_id': '1',
                                         'mac_addresses': [
                                            {'address': 'de:ad:be:ef:be:ef'}
                                         ],
                                         'memory_mb': 8192,
                                         'instance_type': 'm1.large',
                                         'vcpus': 4,
                                         'root_gb': 80,
<<<<<<< HEAD
                                         'image_ref': '1',
=======
                                         'image_ref': self.image['id'],
>>>>>>> 34c02de7
                                         'host': 'fake_host',
                                         'task_state':
                                         'scheduling',
                                         'reservation_id': 'r-3t8muvr0',
                                         'id': 1,
                                         'uuid': 'fake-uuid',
                                         'metadata': []}

    def tearDown(self):
        super(VMwareAPIVMTestCase, self).tearDown()
        vmwareapi_fake.cleanup()
        nova.tests.image.fake.FakeImageService_reset()

    def _set_exception_vars(self):
        self.wait_task = self.conn._session._wait_for_task
        self.call_method = self.conn._session._call_method
        self.task_ref = None
        self.exception = False

    def test_driver_capabilities(self):
        self.assertTrue(self.conn.capabilities['has_imagecache'])
        self.assertFalse(self.conn.capabilities['supports_recreate'])

    def test_login_retries(self):
        self.attempts = 0
        self.login_session = vmwareapi_fake.FakeVim()._login()

        def _fake_login(_self):
            self.attempts += 1
            if self.attempts == 1:
                raise exception.NovaException('Here is my fake exception')
            return self.login_session

        def _fake_check_session(_self):
            return True

        self.stubs.Set(vmwareapi_fake.FakeVim, '_login', _fake_login)
        self.stubs.Set(time, 'sleep', lambda x: None)
        self.stubs.Set(vmwareapi_fake.FakeVim, '_check_session',
                       _fake_check_session)
        self.conn = driver.VMwareAPISession()
        self.assertEqual(self.attempts, 2)

    def test_wait_for_task_exception(self):
        self.flags(task_poll_interval=1, group='vmware')
        self.login_session = vmwareapi_fake.FakeVim()._login()
        self.stop_called = 0

        def _fake_login(_self):
            return self.login_session

        self.stubs.Set(vmwareapi_fake.FakeVim, '_login', _fake_login)

        def fake_poll_task(task_ref, done):
            done.send_exception(exception.NovaException('fake exception'))

        def fake_stop_loop(loop):
            self.stop_called += 1
            return loop.stop()

        self.conn = driver.VMwareAPISession()
        self.stubs.Set(self.conn, "_poll_task",
                       fake_poll_task)
        self.stubs.Set(self.conn, "_stop_loop",
                       fake_stop_loop)
        self.assertRaises(exception.NovaException,
                          self.conn._wait_for_task, 'fake-ref')
        self.assertEqual(self.stop_called, 1)

    def _get_instance_type_by_name(self, type):
        for instance_type in test_flavors.DEFAULT_FLAVORS:
            if instance_type['name'] == type:
                return instance_type
        if type == 'm1.micro':
            return {'memory_mb': 128, 'root_gb': 0, 'deleted_at': None,
                    'name': 'm1.micro', 'deleted': 0, 'created_at': None,
                    'ephemeral_gb': 0, 'updated_at': None,
                    'disabled': False, 'vcpus': 1, 'extra_specs': {},
                    'swap': 0, 'rxtx_factor': 1.0, 'is_public': True,
                    'flavorid': '1', 'vcpu_weight': None, 'id': 2}

    def _create_instance(self, node=None, set_image_ref=True,
                         uuid=None, instance_type='m1.large'):
        if not node:
            node = self.node_name
        if not uuid:
            uuid = uuidutils.generate_uuid()
        self.type_data = self._get_instance_type_by_name(instance_type)
        values = {'name': 'fake_name',
                  'id': 1,
                  'uuid': uuid,
                  'project_id': self.project_id,
                  'user_id': self.user_id,
                  'kernel_id': "fake_kernel_uuid",
                  'ramdisk_id': "fake_ramdisk_uuid",
                  'mac_address': "de:ad:be:ef:be:ef",
                  'flavor': instance_type,
                  'node': node,
                  'memory_mb': self.type_data['memory_mb'],
                  'root_gb': self.type_data['root_gb'],
                  'ephemeral_gb': self.type_data['ephemeral_gb'],
                  'vcpus': self.type_data['vcpus'],
                  'swap': self.type_data['swap'],
        }
        if set_image_ref:
            values['image_ref'] = self.fake_image_uuid
        self.instance_node = node
        self.uuid = uuid
        self.instance = fake_instance.fake_instance_obj(
                self.context, **values)

    def _create_vm(self, node=None, num_instances=1, uuid=None,
                   instance_type='m1.large', powered_on=True):
        """Create and spawn the VM."""

        read_file_handle = mock.MagicMock()
        write_file_handle = mock.MagicMock()

        def fake_read_handle(read_iter):
            return read_file_handle

        def _fake_write_mock(host, dc_name, ds_name, cookies,
                 file_path, file_size, scheme="https"):
            self.vim.fake_transfer_file(ds_name=ds_name,
                                        file_path=file_path)
            image_ref = self.image['id']
            self.assertIn(dc_name, ['dc1', 'dc2'])
            self.assertIn(ds_name, ['ds1', 'ds2'])
            self.assertEqual('Fake-CookieJar', cookies)
            split_file_path = file_path.split('/')
            self.assertEqual('vmware_temp', split_file_path[0])
            self.assertEqual(image_ref, split_file_path[2])
            self.assertEqual(int(self.image['size']), file_size)
            return write_file_handle

        if not node:
            node = self.node_name
        self._create_instance(node=node, uuid=uuid,
                              instance_type=instance_type)
        self.assertIsNone(vm_util.vm_ref_cache_get(self.uuid))
        with contextlib.nested(
             mock.patch.object(read_write_util, 'VMwareHTTPWriteFile',
                               _fake_write_mock),
             mock.patch.object(read_write_util, 'GlanceFileRead',
                               fake_read_handle),
             mock.patch.object(vmware_images, 'start_transfer')
        ) as (fake_http_write, fake_glance_read, fake_start_transfer):
            self.conn.spawn(self.context, self.instance, self.image,
                            injected_files=[], admin_password=None,
                            network_info=self.network_info,
                            block_device_info=None)
            fake_start_transfer.assert_called_once_with(self.context,
                read_file_handle, self.image['size'],
                write_file_handle=write_file_handle)
            self._check_vm_record(num_instances=num_instances,
                                  powered_on=powered_on)
        self.assertIsNotNone(vm_util.vm_ref_cache_get(self.uuid))

    def _check_vm_record(self, num_instances=1, powered_on=True):
        """Check if the spawned VM's properties correspond to the instance in
        the db.
        """
        instances = self.conn.list_instances()
        self.assertEqual(len(instances), num_instances)

        # Get Nova record for VM
        vm_info = self.conn.get_info({'uuid': self.uuid,
                                      'name': 1,
                                      'node': self.instance_node})

        # Get record for VM
        vms = vmwareapi_fake._get_objects("VirtualMachine")
        for vm in vms.objects:
            if vm.get('name') == self.uuid:
                break

        # Check that m1.large above turned into the right thing.
        mem_kib = long(self.type_data['memory_mb']) << 10
        vcpus = self.type_data['vcpus']
        self.assertEqual(vm_info['max_mem'], mem_kib)
        self.assertEqual(vm_info['mem'], mem_kib)
        self.assertEqual(vm.get("summary.config.instanceUuid"), self.uuid)
        self.assertEqual(vm.get("summary.config.numCpu"), vcpus)
        self.assertEqual(vm.get("summary.config.memorySizeMB"),
                         self.type_data['memory_mb'])

        self.assertEqual(
            vm.get("config.hardware.device")[2].device.obj_name,
            "ns0:VirtualE1000")
        if powered_on:
            # Check that the VM is running according to Nova
            self.assertEqual(power_state.RUNNING, vm_info['state'])

            # Check that the VM is running according to vSphere API.
            self.assertEqual('poweredOn', vm.get("runtime.powerState"))
        else:
            # Check that the VM is not running according to Nova
            self.assertEqual(power_state.SHUTDOWN, vm_info['state'])

            # Check that the VM is not running according to vSphere API.
            self.assertEqual('poweredOff', vm.get("runtime.powerState"))

        found_vm_uuid = False
        found_iface_id = False
        for c in vm.get("config.extraConfig").OptionValue:
            if (c.key == "nvp.vm-uuid" and c.value == self.instance['uuid']):
                found_vm_uuid = True
            if (c.key == "nvp.iface-id.0" and c.value == "vif-xxx-yyy-zzz"):
                found_iface_id = True

        self.assertTrue(found_vm_uuid)
        self.assertTrue(found_iface_id)

    def _check_vm_info(self, info, pwr_state=power_state.RUNNING):
        """Check if the get_info returned values correspond to the instance
        object in the db.
        """
        mem_kib = long(self.type_data['memory_mb']) << 10
        self.assertEqual(info["state"], pwr_state)
        self.assertEqual(info["max_mem"], mem_kib)
        self.assertEqual(info["mem"], mem_kib)
        self.assertEqual(info["num_cpu"], self.type_data['vcpus'])

    def test_list_instances(self):
        instances = self.conn.list_instances()
        self.assertEqual(len(instances), 0)

    def test_list_instances_1(self):
        self._create_vm()
        instances = self.conn.list_instances()
        self.assertEqual(len(instances), 1)

    def test_list_instance_uuids(self):
        self._create_vm()
        uuids = self.conn.list_instance_uuids()
        self.assertEqual(len(uuids), 1)

    def test_list_instance_uuids_invalid_uuid(self):
        self._create_vm(uuid='fake_id')
        uuids = self.conn.list_instance_uuids()
        self.assertEqual(len(uuids), 0)

    def _cached_files_exist(self, exists=True):
        cache = ('[%s] vmware_base/%s/%s.vmdk' %
                 (self.ds, self.fake_image_uuid, self.fake_image_uuid))
        if exists:
            self.assertTrue(vmwareapi_fake.get_file(cache))
        else:
            self.assertFalse(vmwareapi_fake.get_file(cache))

    def test_instance_dir_disk_created(self):
        """Test image file is cached when even when use_linked_clone
            is False
        """

        self._create_vm()
        inst_file_path = '[%s] %s/%s.vmdk' % (self.ds, self.uuid, self.uuid)
        self.assertTrue(vmwareapi_fake.get_file(inst_file_path))
        self._cached_files_exist()

    def test_cache_dir_disk_created(self):
        """Test image disk is cached when use_linked_clone is True."""
        self.flags(use_linked_clone=True, group='vmware')
        self._create_vm()
        file = '[%s] vmware_base/%s/%s.vmdk' % (self.ds, self.fake_image_uuid,
                                                self.fake_image_uuid)
        root = '[%s] vmware_base/%s/%s.80.vmdk' % (self.ds,
                                                   self.fake_image_uuid,
                                                   self.fake_image_uuid)
        self.assertTrue(vmwareapi_fake.get_file(file))
        self.assertTrue(vmwareapi_fake.get_file(root))

    def _iso_disk_type_created(self, instance_type='m1.large'):
        self.image['disk_format'] = 'iso'
        self._create_vm(instance_type=instance_type)
        file = '[%s] vmware_base/%s/%s.iso' % (self.ds, self.fake_image_uuid,
                                               self.fake_image_uuid)
        self.assertTrue(vmwareapi_fake.get_file(file))

    def test_iso_disk_type_created(self):
        self._iso_disk_type_created()
        vmdk_file_path = '[%s] %s/%s.vmdk' % (self.ds, self.uuid, self.uuid)
        self.assertTrue(vmwareapi_fake.get_file(vmdk_file_path))

    def test_iso_disk_type_created_with_root_gb_0(self):
        self._iso_disk_type_created(instance_type='m1.micro')
        vmdk_file_path = '[%s] %s/%s.vmdk' % (self.ds, self.uuid, self.uuid)
        self.assertFalse(vmwareapi_fake.get_file(vmdk_file_path))

    def test_iso_disk_cdrom_attach(self):
        self.iso_path = (
            '[%s] vmware_base/%s/%s.iso' % (self.ds, self.fake_image_uuid,
                                            self.fake_image_uuid))

        def fake_attach_cdrom(vm_ref, instance, data_store_ref,
                              iso_uploaded_path):
            self.assertEqual(iso_uploaded_path, self.iso_path)

        self.stubs.Set(self.conn._vmops, "_attach_cdrom_to_vm",
                       fake_attach_cdrom)
        self.image['disk_format'] = 'iso'
        self._create_vm()

    def test_iso_disk_cdrom_attach_with_config_drive(self):
        self.flags(force_config_drive=True)
        self.iso_path = [
            '[%s] vmware_base/%s/%s.iso' %
             (self.ds, self.fake_image_uuid, self.fake_image_uuid),
            '[%s] fake-config-drive' % self.ds]
        self.iso_unit_nos = [0, 1]
        self.iso_index = 0

        def fake_create_config_drive(instance, injected_files, password,
                                     data_store_name, folder, uuid, cookies):
            return 'fake-config-drive'

        def fake_attach_cdrom(vm_ref, instance, data_store_ref,
                              iso_uploaded_path):
            self.assertEqual(iso_uploaded_path, self.iso_path[self.iso_index])
            self.iso_index += 1

        self.stubs.Set(self.conn._vmops, "_attach_cdrom_to_vm",
                       fake_attach_cdrom)
        self.stubs.Set(self.conn._vmops, '_create_config_drive',
                       fake_create_config_drive)

        self.image['disk_format'] = 'iso'
        self._create_vm()
        self.assertEqual(self.iso_index, 2)

    def test_cdrom_attach_with_config_drive(self):
        self.flags(force_config_drive=True)
        self.iso_path = '[%s] fake-config-drive' % self.ds
        self.cd_attach_called = False

        def fake_create_config_drive(instance, injected_files, password,
                                     data_store_name, folder, uuid, cookies):
            return 'fake-config-drive'

        def fake_attach_cdrom(vm_ref, instance, data_store_ref,
                              iso_uploaded_path):
            self.assertEqual(iso_uploaded_path, self.iso_path)
            self.cd_attach_called = True

        self.stubs.Set(self.conn._vmops, "_attach_cdrom_to_vm",
                       fake_attach_cdrom)
        self.stubs.Set(self.conn._vmops, '_create_config_drive',
                       fake_create_config_drive)

        self._create_vm()
        self.assertTrue(self.cd_attach_called)

    def test_spawn(self):
        self._create_vm()
        info = self.conn.get_info({'uuid': self.uuid,
                                   'node': self.instance_node})
        self._check_vm_info(info, power_state.RUNNING)

    def _spawn_power_state(self, power_on):
        self._spawn = self.conn._vmops.spawn
        self._power_on = power_on

        def _fake_spawn(context, instance, image_meta, injected_files,
            admin_password, network_info, block_device_info=None,
            instance_name=None, power_on=True):
            return self._spawn(context, instance, image_meta,
                               injected_files, admin_password, network_info,
                               block_device_info=block_device_info,
                               instance_name=instance_name,
                               power_on=self._power_on)

        with (
            mock.patch.object(self.conn._vmops, 'spawn', _fake_spawn)
        ):
            self._create_vm(powered_on=power_on)
            info = self.conn.get_info({'uuid': self.uuid,
                                       'node': self.instance_node})
            if power_on:
                self._check_vm_info(info, power_state.RUNNING)
            else:
                self._check_vm_info(info, power_state.SHUTDOWN)

    def test_spawn_no_power_on(self):
        self._spawn_power_state(False)

    def test_spawn_power_on(self):
        self._spawn_power_state(True)

    def _spawn_with_delete_exception(self, fault=None):

        def fake_call_method(module, method, *args, **kwargs):
            task_ref = self.call_method(module, method, *args, **kwargs)
            if method == "DeleteDatastoreFile_Task":
                self.exception = True
                task_mdo = vmwareapi_fake.create_task(method, "error",
                        error_fault=fault)
                return task_mdo.obj
            return task_ref

        with (
            mock.patch.object(self.conn._session, '_call_method',
                              fake_call_method)
        ):
            if fault:
                self._create_vm()
                info = self.conn.get_info({'uuid': self.uuid,
                                           'node': self.instance_node})
                self._check_vm_info(info, power_state.RUNNING)
            else:
                self.assertRaises(error_util.VMwareDriverException,
                                  self._create_vm)
            self.assertTrue(self.exception)

    def test_spawn_with_delete_exception_not_found(self):
        self._spawn_with_delete_exception(vmwareapi_fake.FileNotFound())

    def test_spawn_with_delete_exception_file_fault(self):
        self._spawn_with_delete_exception(vmwareapi_fake.FileFault())

    def test_spawn_with_delete_exception_cannot_delete_file(self):
        self._spawn_with_delete_exception(vmwareapi_fake.CannotDeleteFile())

    def test_spawn_with_delete_exception_file_locked(self):
        self._spawn_with_delete_exception(vmwareapi_fake.FileLocked())

    def test_spawn_with_delete_exception_general(self):
        self._spawn_with_delete_exception()

    def test_spawn_disk_extend(self):
        self.mox.StubOutWithMock(self.conn._vmops, '_extend_virtual_disk')
        requested_size = 80 * units.Mi
        self.conn._vmops._extend_virtual_disk(mox.IgnoreArg(),
                requested_size, mox.IgnoreArg(), mox.IgnoreArg())
        self.mox.ReplayAll()
        self._create_vm()
        info = self.conn.get_info({'uuid': self.uuid,
                                   'node': self.instance_node})
        self._check_vm_info(info, power_state.RUNNING)

    def test_spawn_disk_extend_exists(self):
        root = ('[%s] vmware_base/%s/%s.80.vmdk' %
                (self.ds, self.fake_image_uuid, self.fake_image_uuid))
        self.root = root

        def _fake_extend(instance, requested_size, name, dc_ref):
            vmwareapi_fake._add_file(self.root)

        self.stubs.Set(self.conn._vmops, '_extend_virtual_disk',
                       _fake_extend)

        self._create_vm()
        info = self.conn.get_info({'uuid': self.uuid,
                                   'node': self.instance_node})
        self._check_vm_info(info, power_state.RUNNING)
        self.assertTrue(vmwareapi_fake.get_file(root))

    def test_spawn_disk_extend_sparse(self):
        self.mox.StubOutWithMock(vmware_images, 'get_vmdk_size_and_properties')
        result = [1024, {"vmware_ostype": "otherGuest",
                         "vmware_adaptertype": "lsiLogic",
                         "vmware_disktype": "sparse"}]
        vmware_images.get_vmdk_size_and_properties(
                mox.IgnoreArg(), mox.IgnoreArg(),
                mox.IgnoreArg()).AndReturn(result)
        self.mox.StubOutWithMock(self.conn._vmops, '_extend_virtual_disk')
        requested_size = 80 * units.Mi
        self.conn._vmops._extend_virtual_disk(mox.IgnoreArg(),
                requested_size, mox.IgnoreArg(), mox.IgnoreArg())
        self.mox.ReplayAll()
        self._create_vm()
        info = self.conn.get_info({'uuid': self.uuid,
                                   'node': self.instance_node})
        self._check_vm_info(info, power_state.RUNNING)

    def test_spawn_disk_extend_insufficient_disk_space(self):
        self.flags(use_linked_clone=True, group='vmware')
        self.wait_task = self.conn._session._wait_for_task
        self.call_method = self.conn._session._call_method
        self.task_ref = None
        id = self.fake_image_uuid
        cached_image = '[%s] vmware_base/%s/%s.80.vmdk' % (self.ds,
                                                           id, id)
        tmp_file = '[%s] vmware_base/%s/%s.80-flat.vmdk' % (self.ds,
                                                            id, id)

        def fake_wait_for_task(task_ref):
            if task_ref == self.task_ref:
                self.task_ref = None
                self.assertTrue(vmwareapi_fake.get_file(cached_image))
                self.assertTrue(vmwareapi_fake.get_file(tmp_file))
                raise exception.NovaException('No space!')
            return self.wait_task(task_ref)

        def fake_call_method(module, method, *args, **kwargs):
            task_ref = self.call_method(module, method, *args, **kwargs)
            if method == "ExtendVirtualDisk_Task":
                self.task_ref = task_ref
            return task_ref

        self.stubs.Set(self.conn._session, "_call_method", fake_call_method)
        self.stubs.Set(self.conn._session, "_wait_for_task",
                       fake_wait_for_task)

        self.assertRaises(exception.NovaException,
                          self._create_vm)
        self.assertFalse(vmwareapi_fake.get_file(cached_image))
        self.assertFalse(vmwareapi_fake.get_file(tmp_file))

    def test_spawn_disk_invalid_disk_size(self):
        self.mox.StubOutWithMock(vmware_images, 'get_vmdk_size_and_properties')
        result = [82 * units.Gi,
                  {"vmware_ostype": "otherGuest",
                   "vmware_adaptertype": "lsiLogic",
                   "vmware_disktype": "sparse"}]
        vmware_images.get_vmdk_size_and_properties(
                mox.IgnoreArg(), mox.IgnoreArg(),
                mox.IgnoreArg()).AndReturn(result)
        self.mox.ReplayAll()
        self.assertRaises(exception.InstanceUnacceptable,
                          self._create_vm)

    def test_spawn_invalid_disk_format(self):
        self._create_instance()
        self.image['disk_format'] = 'invalid'
        self.assertRaises(exception.InvalidDiskFormat,
                          self.conn.spawn, self.context,
                          self.instance, self.image,
                          injected_files=[], admin_password=None,
                          network_info=self.network_info,
                          block_device_info=None)

    def test_spawn_with_move_file_exists_exception(self):
        # The test will validate that the spawn completes
        # successfully. The "MoveDatastoreFile_Task" will
        # raise an file exists exception. The flag
        # self.exception will be checked to see that
        # the exception has indeed been raised.

        def fake_wait_for_task(task_ref):
            if task_ref == self.task_ref:
                self.task_ref = None
                self.exception = True
                raise error_util.FileAlreadyExistsException()
            return self.wait_task(task_ref)

        def fake_call_method(module, method, *args, **kwargs):
            task_ref = self.call_method(module, method, *args, **kwargs)
            if method == "MoveDatastoreFile_Task":
                self.task_ref = task_ref
            return task_ref

        with contextlib.nested(
            mock.patch.object(self.conn._session, '_wait_for_task',
                              fake_wait_for_task),
            mock.patch.object(self.conn._session, '_call_method',
                              fake_call_method)
        ) as (_wait_for_task, _call_method):
            self._create_vm()
            info = self.conn.get_info({'uuid': self.uuid,
                                       'node': self.instance_node})
            self._check_vm_info(info, power_state.RUNNING)
            self.assertTrue(self.exception)

    def test_spawn_with_move_general_exception(self):
        # The test will validate that the spawn completes
        # successfully. The "MoveDatastoreFile_Task" will
        # raise a general exception. The flag self.exception
        # will be checked to see that the exception has
        # indeed been raised.

        def fake_wait_for_task(task_ref):
            if task_ref == self.task_ref:
                self.task_ref = None
                self.exception = True
                raise error_util.VMwareDriverException('Exception!')
            return self.wait_task(task_ref)

        def fake_call_method(module, method, *args, **kwargs):
            task_ref = self.call_method(module, method, *args, **kwargs)
            if method == "MoveDatastoreFile_Task":
                self.task_ref = task_ref
            return task_ref

        with contextlib.nested(
            mock.patch.object(self.conn._session, '_wait_for_task',
                              fake_wait_for_task),
            mock.patch.object(self.conn._session, '_call_method',
                              fake_call_method)
        ) as (_wait_for_task, _call_method):
            self.assertRaises(error_util.VMwareDriverException,
                              self._create_vm)
            self.assertTrue(self.exception)

    def test_spawn_with_move_poll_exception(self):
        self.call_method = self.conn._session._call_method

        def fake_call_method(module, method, *args, **kwargs):
            task_ref = self.call_method(module, method, *args, **kwargs)
            if method == "MoveDatastoreFile_Task":
                task_mdo = vmwareapi_fake.create_task(method, "error")
                return task_mdo.obj
            return task_ref

        with (
            mock.patch.object(self.conn._session, '_call_method',
                              fake_call_method)
        ):
            self.assertRaises(error_util.VMwareDriverException,
                              self._create_vm)

    def test_spawn_with_move_file_exists_poll_exception(self):
        # The test will validate that the spawn completes
        # successfully. The "MoveDatastoreFile_Task" will
        # raise a file exists exception. The flag self.exception
        # will be checked to see that the exception has
        # indeed been raised.

        def fake_call_method(module, method, *args, **kwargs):
            task_ref = self.call_method(module, method, *args, **kwargs)
            if method == "MoveDatastoreFile_Task":
                self.exception = True
                task_mdo = vmwareapi_fake.create_task(method, "error",
                        error_fault=vmwareapi_fake.FileAlreadyExists())
                return task_mdo.obj
            return task_ref

        with (
            mock.patch.object(self.conn._session, '_call_method',
                              fake_call_method)
        ):
            self._create_vm()
            info = self.conn.get_info({'uuid': self.uuid,
                                       'node': self.instance_node})
            self._check_vm_info(info, power_state.RUNNING)
            self.assertTrue(self.exception)

    def _spawn_attach_volume_vmdk(self, set_image_ref=True, vc_support=False):
        self._create_instance(set_image_ref=set_image_ref)
        self.mox.StubOutWithMock(block_device, 'volume_in_mapping')
        self.mox.StubOutWithMock(v_driver, 'block_device_info_get_mapping')
        connection_info = self._test_vmdk_connection_info('vmdk')
        root_disk = [{'connection_info': connection_info}]
        v_driver.block_device_info_get_mapping(
                mox.IgnoreArg()).AndReturn(root_disk)
        if vc_support:
            self.mox.StubOutWithMock(volumeops.VMwareVolumeOps,
                                     '_get_res_pool_of_vm')
            volumeops.VMwareVolumeOps._get_res_pool_of_vm(
                     mox.IgnoreArg()).AndReturn('fake_res_pool')
            self.mox.StubOutWithMock(volumeops.VMwareVolumeOps,
                                     '_relocate_vmdk_volume')
            volumeops.VMwareVolumeOps._relocate_vmdk_volume(mox.IgnoreArg(),
                     'fake_res_pool', mox.IgnoreArg())
        self.mox.StubOutWithMock(volumeops.VMwareVolumeOps,
                                 'attach_volume')
        volumeops.VMwareVolumeOps.attach_volume(connection_info,
                self.instance, mox.IgnoreArg())
        self.mox.ReplayAll()
        block_device_info = {'mount_device': 'vda'}
        self.conn.spawn(self.context, self.instance, self.image,
                        injected_files=[], admin_password=None,
                        network_info=self.network_info,
                        block_device_info=block_device_info)

    def test_spawn_attach_volume_vmdk(self):
        self._spawn_attach_volume_vmdk()

    def test_spawn_attach_volume_vmdk_no_image_ref(self):
        self._spawn_attach_volume_vmdk(set_image_ref=False)

    def test_spawn_attach_volume_iscsi(self):
        self._create_instance()
        self.mox.StubOutWithMock(block_device, 'volume_in_mapping')
        self.mox.StubOutWithMock(v_driver, 'block_device_info_get_mapping')
        connection_info = self._test_vmdk_connection_info('iscsi')
        root_disk = [{'connection_info': connection_info}]
        v_driver.block_device_info_get_mapping(
                mox.IgnoreArg()).AndReturn(root_disk)
        self.mox.StubOutWithMock(volumeops.VMwareVolumeOps,
                                 'attach_volume')
        volumeops.VMwareVolumeOps.attach_volume(connection_info,
                self.instance, mox.IgnoreArg())
        self.mox.ReplayAll()
        block_device_info = {'mount_device': 'vda'}
        self.conn.spawn(self.context, self.instance, self.image,
                        injected_files=[], admin_password=None,
                        network_info=self.network_info,
                        block_device_info=block_device_info)

    def mock_upload_image(self, context, image, instance, **kwargs):
        self.assertEqual(image, 'Test-Snapshot')
        self.assertEqual(instance, self.instance)
        self.assertEqual(kwargs['disk_type'], 'preallocated')

    def test_get_vm_ref_using_extra_config(self):
        self._create_vm()
        vm_ref = vm_util._get_vm_ref_from_extraconfig(self.conn._session,
                                                     self.instance['uuid'])
        self.assertIsNotNone(vm_ref, 'VM Reference cannot be none')
        # Disrupt the fake Virtual Machine object so that extraConfig
        # cannot be matched.
        fake_vm = vmwareapi_fake._get_objects("VirtualMachine").objects[0]
        fake_vm.get('config.extraConfig["nvp.vm-uuid"]').value = ""
        # We should not get a Virtual Machine through extraConfig.
        vm_ref = vm_util._get_vm_ref_from_extraconfig(self.conn._session,
                                                     self.instance['uuid'])
        self.assertIsNone(vm_ref, 'VM Reference should be none')
        # Check if we can find the Virtual Machine using the name.
        vm_ref = vm_util.get_vm_ref(self.conn._session, self.instance)
        self.assertIsNotNone(vm_ref, 'VM Reference cannot be none')

    def test_search_vm_ref_by_identifier(self):
        self._create_vm()
        vm_ref = vm_util.search_vm_ref_by_identifier(self.conn._session,
                                            self.instance['uuid'])
        self.assertIsNotNone(vm_ref, 'VM Reference cannot be none')
        fake_vm = vmwareapi_fake._get_objects("VirtualMachine").objects[0]
        fake_vm.set("summary.config.instanceUuid", "foo")
        fake_vm.set("name", "foo")
        fake_vm.get('config.extraConfig["nvp.vm-uuid"]').value = "foo"
        self.assertIsNone(vm_util.search_vm_ref_by_identifier(
                                    self.conn._session, self.instance['uuid']),
                          "VM Reference should be none")
        self.assertIsNotNone(
                vm_util.search_vm_ref_by_identifier(self.conn._session, "foo"),
                "VM Reference should not be none")

    def test_get_object_for_optionvalue(self):
        self._create_vm()
        vms = self.conn._session._call_method(vim_util, "get_objects",
                "VirtualMachine", ['config.extraConfig["nvp.vm-uuid"]'])
        vm_ref = vm_util._get_object_for_optionvalue(vms,
                                                     self.instance["uuid"])
        self.assertIsNotNone(vm_ref, 'VM Reference cannot be none')

    def _test_snapshot(self):
        expected_calls = [
            {'args': (),
             'kwargs':
                 {'task_state': task_states.IMAGE_PENDING_UPLOAD}},
            {'args': (),
             'kwargs':
                 {'task_state': task_states.IMAGE_UPLOADING,
                  'expected_state': task_states.IMAGE_PENDING_UPLOAD}}]
        func_call_matcher = matchers.FunctionCallMatcher(expected_calls)
        info = self.conn.get_info({'uuid': self.uuid,
                                   'node': self.instance_node})
        self._check_vm_info(info, power_state.RUNNING)
        with mock.patch.object(vmware_images, 'upload_image',
                               self.mock_upload_image):
            self.conn.snapshot(self.context, self.instance, "Test-Snapshot",
                               func_call_matcher.call)
        info = self.conn.get_info({'uuid': self.uuid,
                                   'node': self.instance_node})
        self._check_vm_info(info, power_state.RUNNING)
        self.assertIsNone(func_call_matcher.match())

    def test_snapshot(self):
        self._create_vm()
        self._test_snapshot()

    def test_snapshot_no_root_disk(self):
        self._iso_disk_type_created(instance_type='m1.micro')
        self.assertRaises(error_util.NoRootDiskDefined, self.conn.snapshot,
                          self.context, self.instance, "Test-Snapshot",
                          lambda *args, **kwargs: None)

    def test_snapshot_non_existent(self):
        self._create_instance()
        self.assertRaises(exception.InstanceNotFound, self.conn.snapshot,
                          self.context, self.instance, "Test-Snapshot",
                          lambda *args, **kwargs: None)

    def test_snapshot_delete_vm_snapshot(self):
        self._create_vm()
        fake_vm = vmwareapi_fake._get_objects("VirtualMachine").objects[0].obj
        snapshot_ref = vmwareapi_fake.ManagedObjectReference(
                               value="Snapshot-123",
                               name="VirtualMachineSnapshot")

        self.mox.StubOutWithMock(vmops.VMwareVMOps,
                                 '_create_vm_snapshot')
        self.conn._vmops._create_vm_snapshot(
                self.instance, fake_vm).AndReturn(snapshot_ref)

        self.mox.StubOutWithMock(vmops.VMwareVMOps,
                                 '_delete_vm_snapshot')
        self.conn._vmops._delete_vm_snapshot(
                self.instance, fake_vm, snapshot_ref).AndReturn(None)
        self.mox.ReplayAll()

        self._test_snapshot()

    def test_reboot(self):
        self._create_vm()
        info = self.conn.get_info({'name': 1, 'uuid': self.uuid,
                                   'node': self.instance_node})
        self._check_vm_info(info, power_state.RUNNING)
        reboot_type = "SOFT"
        self.conn.reboot(self.context, self.instance, self.network_info,
                         reboot_type)
        info = self.conn.get_info({'name': 1, 'uuid': self.uuid,
                                   'node': self.instance_node})
        self._check_vm_info(info, power_state.RUNNING)

    def test_reboot_with_uuid(self):
        """Test fall back to use name when can't find by uuid."""
        self._create_vm()
        info = self.conn.get_info({'name': 'fake-name', 'uuid': self.uuid,
                                   'node': self.instance_node})
        self._check_vm_info(info, power_state.RUNNING)
        reboot_type = "SOFT"
        self.conn.reboot(self.context, self.instance, self.network_info,
                         reboot_type)
        info = self.conn.get_info({'name': 'fake-name', 'uuid': self.uuid,
                                   'node': self.instance_node})
        self._check_vm_info(info, power_state.RUNNING)

    def test_reboot_non_existent(self):
        self._create_instance()
        self.assertRaises(exception.InstanceNotFound, self.conn.reboot,
                          self.context, self.instance, self.network_info,
                          'SOFT')

    def test_poll_rebooting_instances(self):
        self.mox.StubOutWithMock(compute_api.API, 'reboot')
        compute_api.API.reboot(mox.IgnoreArg(), mox.IgnoreArg(),
                               mox.IgnoreArg())
        self.mox.ReplayAll()
        self._create_vm()
        instances = [self.instance]
        self.conn.poll_rebooting_instances(60, instances)

    def test_reboot_not_poweredon(self):
        self._create_vm()
        info = self.conn.get_info({'uuid': self.uuid,
                                   'node': self.instance_node})
        self._check_vm_info(info, power_state.RUNNING)
        self.conn.suspend(self.instance)
        info = self.conn.get_info({'uuid': self.uuid,
                                   'node': self.instance_node})
        self._check_vm_info(info, power_state.SUSPENDED)
        self.assertRaises(exception.InstanceRebootFailure, self.conn.reboot,
                          self.context, self.instance, self.network_info,
                          'SOFT')

    def test_suspend(self):
        self._create_vm()
        info = self.conn.get_info({'uuid': self.uuid,
                                   'node': self.instance_node})
        self._check_vm_info(info, power_state.RUNNING)
        self.conn.suspend(self.instance)
        info = self.conn.get_info({'uuid': self.uuid,
                                   'node': self.instance_node})
        self._check_vm_info(info, power_state.SUSPENDED)

    def test_suspend_non_existent(self):
        self._create_instance()
        self.assertRaises(exception.InstanceNotFound, self.conn.suspend,
                          self.instance)

    def test_resume(self):
        self._create_vm()
        info = self.conn.get_info({'uuid': self.uuid,
                                   'node': self.instance_node})
        self._check_vm_info(info, power_state.RUNNING)
        self.conn.suspend(self.instance)
        info = self.conn.get_info({'uuid': self.uuid,
                                   'node': self.instance_node})
        self._check_vm_info(info, power_state.SUSPENDED)
        self.conn.resume(self.context, self.instance, self.network_info)
        info = self.conn.get_info({'uuid': self.uuid,
                                   'node': self.instance_node})
        self._check_vm_info(info, power_state.RUNNING)

    def test_resume_non_existent(self):
        self._create_instance()
        self.assertRaises(exception.InstanceNotFound, self.conn.resume,
                          self.context, self.instance, self.network_info)

    def test_resume_not_suspended(self):
        self._create_vm()
        info = self.conn.get_info({'uuid': self.uuid,
                                   'node': self.instance_node})
        self._check_vm_info(info, power_state.RUNNING)
        self.assertRaises(exception.InstanceResumeFailure, self.conn.resume,
                          self.context, self.instance, self.network_info)

    def test_power_on(self):
        self._create_vm()
        info = self.conn.get_info({'uuid': self.uuid,
                                   'node': self.instance_node})
        self._check_vm_info(info, power_state.RUNNING)
        self.conn.power_off(self.instance)
        info = self.conn.get_info({'uuid': self.uuid,
                                   'node': self.instance_node})
        self._check_vm_info(info, power_state.SHUTDOWN)
        self.conn.power_on(self.context, self.instance, self.network_info)
        info = self.conn.get_info({'uuid': self.uuid,
                                   'node': self.instance_node})
        self._check_vm_info(info, power_state.RUNNING)

    def test_power_on_non_existent(self):
        self._create_instance()
        self.assertRaises(exception.InstanceNotFound, self.conn.power_on,
                          self.context, self.instance, self.network_info)

    def test_power_off(self):
        self._create_vm()
        info = self.conn.get_info({'uuid': self.uuid,
                                   'node': self.instance_node})
        self._check_vm_info(info, power_state.RUNNING)
        self.conn.power_off(self.instance)
        info = self.conn.get_info({'uuid': self.uuid,
                                   'node': self.instance_node})
        self._check_vm_info(info, power_state.SHUTDOWN)

    def test_power_off_non_existent(self):
        self._create_instance()
        self.assertRaises(exception.InstanceNotFound, self.conn.power_off,
                          self.instance)

    def test_power_off_suspended(self):
        self._create_vm()
        self.conn.suspend(self.instance)
        info = self.conn.get_info({'uuid': self.uuid,
                                   'node': self.instance_node})
        self._check_vm_info(info, power_state.SUSPENDED)
        self.assertRaises(exception.InstancePowerOffFailure,
                          self.conn.power_off, self.instance)

    def test_resume_state_on_host_boot(self):
        self._create_vm()
        self.mox.StubOutWithMock(vm_util, 'get_vm_state_from_name')
        self.mox.StubOutWithMock(self.conn, "reboot")
        vm_util.get_vm_state_from_name(mox.IgnoreArg(),
            self.instance['uuid']).AndReturn("poweredOff")
        self.conn.reboot(self.context, self.instance, 'network_info',
            'hard', None)
        self.mox.ReplayAll()
        self.conn.resume_state_on_host_boot(self.context, self.instance,
            'network_info')

    def test_resume_state_on_host_boot_no_reboot_1(self):
        """Don't call reboot on instance which is poweredon."""
        self._create_vm()
        self.mox.StubOutWithMock(vm_util, 'get_vm_state_from_name')
        self.mox.StubOutWithMock(self.conn, 'reboot')
        vm_util.get_vm_state_from_name(mox.IgnoreArg(),
            self.instance['uuid']).AndReturn("poweredOn")
        self.mox.ReplayAll()
        self.conn.resume_state_on_host_boot(self.context, self.instance,
            'network_info')

    def test_resume_state_on_host_boot_no_reboot_2(self):
        """Don't call reboot on instance which is suspended."""
        self._create_vm()
        self.mox.StubOutWithMock(vm_util, 'get_vm_state_from_name')
        self.mox.StubOutWithMock(self.conn, 'reboot')
        vm_util.get_vm_state_from_name(mox.IgnoreArg(),
            self.instance['uuid']).AndReturn("suspended")
        self.mox.ReplayAll()
        self.conn.resume_state_on_host_boot(self.context, self.instance,
            'network_info')

    def destroy_rescued(self, fake_method):
        self._rescue()
        with contextlib.nested(
            mock.patch.object(self.conn._volumeops, "detach_disk_from_vm",
                              fake_method),
            mock.patch.object(vm_util, "power_on_instance"),
        ) as (fake_detach, fake_power_on):
            self.instance['vm_state'] = vm_states.RESCUED
            self.conn.destroy(self.context, self.instance, self.network_info)
            inst_path = '[%s] %s/%s.vmdk' % (self.ds, self.uuid, self.uuid)
            self.assertFalse(vmwareapi_fake.get_file(inst_path))
            rescue_file_path = '[%s] %s-rescue/%s-rescue.vmdk' % (self.ds,
                                                                  self.uuid,
                                                                  self.uuid)
            self.assertFalse(vmwareapi_fake.get_file(rescue_file_path))
            # Unrescue does not power on with destroy
            self.assertFalse(fake_power_on.called)

    def test_destroy_rescued(self):
        def fake_detach_disk_from_vm(*args, **kwargs):
            pass
        self.destroy_rescued(fake_detach_disk_from_vm)

    def test_destroy_rescued_with_exception(self):
        def fake_detach_disk_from_vm(*args, **kwargs):
            raise exception.NovaException('Here is my fake exception')
        self.destroy_rescued(fake_detach_disk_from_vm)

    def destroy_rescued(self, fake_method):
        self._rescue()
        with (
            mock.patch.object(self.conn._volumeops, "detach_disk_from_vm",
                              fake_method)
        ):
            self.instance['vm_state'] = vm_states.RESCUED
            self.conn.destroy(self.context, self.instance, self.network_info)
            inst_path = '[%s] %s/%s.vmdk' % (self.ds, self.uuid, self.uuid)
            self.assertFalse(vmwareapi_fake.get_file(inst_path))
            rescue_file_path = '[%s] %s-rescue/%s-rescue.vmdk' % (self.ds,
                                                                  self.uuid,
                                                                  self.uuid)
            self.assertFalse(vmwareapi_fake.get_file(rescue_file_path))

    def test_destroy_rescued(self):
        def fake_detach_disk_from_vm(*args, **kwargs):
            pass
        self.destroy_rescued(fake_detach_disk_from_vm)

    def test_destroy_rescued_with_exception(self):
        def fake_detach_disk_from_vm(*args, **kwargs):
            raise exception.NovaException('Here is my fake exception')
        self.destroy_rescued(fake_detach_disk_from_vm)

    def test_destroy(self):
        self._create_vm()
        info = self.conn.get_info({'uuid': self.uuid,
                                   'node': self.instance_node})
        self._check_vm_info(info, power_state.RUNNING)
        instances = self.conn.list_instances()
        self.assertEqual(len(instances), 1)
        self.conn.destroy(self.context, self.instance, self.network_info)
        instances = self.conn.list_instances()
        self.assertEqual(len(instances), 0)
        self.assertIsNone(vm_util.vm_ref_cache_get(self.uuid))

    def test_destroy_no_datastore(self):
        self._create_vm()
        info = self.conn.get_info({'uuid': self.uuid,
                                   'node': self.instance_node})
        self._check_vm_info(info, power_state.RUNNING)
        instances = self.conn.list_instances()
        self.assertEqual(len(instances), 1)
        # Overwrite the vmPathName
        vms = vmwareapi_fake._get_objects("VirtualMachine")
        vm = vms.objects[0]
        vm.set("config.files.vmPathName", None)
        self.conn.destroy(self.context, self.instance, self.network_info)
        instances = self.conn.list_instances()
        self.assertEqual(len(instances), 0)

    def test_destroy_non_existent(self):
        self.destroy_disks = True
        with mock.patch.object(self.conn._vmops,
                               "destroy") as mock_destroy:
            self._create_instance()
            self.conn.destroy(self.context, self.instance,
                              self.network_info,
                              None, self.destroy_disks)
            mock_destroy.assert_called_once_with(self.instance,
                                                 self.network_info,
                                                 self.destroy_disks)

    def test_destroy_instance_without_compute(self):
        self.destroy_disks = True
        with mock.patch.object(self.conn._vmops,
                               "destroy") as mock_destroy:
            self.conn.destroy(self.context, self.instance_without_compute,
                              self.network_info,
                              None, self.destroy_disks)
            self.assertFalse(mock_destroy.called)

    def _rescue(self, config_drive=False):
        # validate that the power on is only called once
        self._power_on = vm_util.power_on_instance
        self._power_on_called = 0

        def fake_attach_disk_to_vm(vm_ref, instance,
                                   adapter_type, disk_type, vmdk_path=None,
                                   disk_size=None, linked_clone=False,
                                   controller_key=None, unit_number=None,
                                   device_name=None):
            info = self.conn.get_info(instance)
            self._check_vm_info(info, power_state.SHUTDOWN)

        if config_drive:
            def fake_create_config_drive(instance, injected_files, password,
                                         data_store_name, folder,
                                         instance_uuid, cookies):
                self.assertTrue(uuidutils.is_uuid_like(instance['uuid']))

            self.stubs.Set(self.conn._vmops, '_create_config_drive',
                           fake_create_config_drive)

        self._create_vm()

        def fake_power_on_instance(session, instance, vm_ref=None):
            self._power_on_called += 1
            return self._power_on(session, instance, vm_ref=vm_ref)

        info = self.conn.get_info({'name': 1, 'uuid': self.uuid,
                                   'node': self.instance_node})
        self._check_vm_info(info, power_state.RUNNING)
        self.stubs.Set(vm_util, "power_on_instance",
                       fake_power_on_instance)
        self.stubs.Set(self.conn._volumeops, "attach_disk_to_vm",
                       fake_attach_disk_to_vm)

        def _fake_http_write(host, data_center_name, datastore_name,
                             cookies, file_path, file_size, scheme="https"):
            self.vim.fake_transfer_file(ds_name=datastore_name,
                                        file_path=file_path)

        with contextlib.nested(
             mock.patch.object(read_write_util, 'VMwareHTTPWriteFile',
                               _fake_http_write),
             mock.patch.object(read_write_util, 'GlanceFileRead'),
             mock.patch.object(vmware_images, 'start_transfer')

        ) as (http_write, glance_read, fake_start_transfer):
            self.conn.rescue(self.context, self.instance, self.network_info,
                         self.image, 'fake-password')
        info = self.conn.get_info({'name': '1-rescue',
                                   'uuid': '%s-rescue' % self.uuid,
                                   'node': self.instance_node})
        self._check_vm_info(info, power_state.RUNNING)
        info = self.conn.get_info({'name': 1, 'uuid': self.uuid,
                                   'node': self.instance_node})
        self._check_vm_info(info, power_state.SHUTDOWN)
        self.assertIsNotNone(vm_util.vm_ref_cache_get('%s-rescue' % self.uuid))
        self.assertEqual(1, self._power_on_called)

    def test_rescue(self):
        self._rescue()
        inst_file_path = '[%s] %s/%s.vmdk' % (self.ds, self.uuid, self.uuid)
        self.assertTrue(vmwareapi_fake.get_file(inst_file_path))
        rescue_file_path = '[%s] %s-rescue/%s-rescue.vmdk' % (self.ds,
                                                              self.uuid,
                                                              self.uuid)
        self.assertTrue(vmwareapi_fake.get_file(rescue_file_path))

    def test_rescue_with_config_drive(self):
        self.flags(force_config_drive=True)
        self._rescue(config_drive=True)

    def test_unrescue(self):
        # NOTE(dims): driver unrescue ends up eventually in vmops.unrescue
        # with power_on=True, the test_destroy_rescued tests the
        # vmops.unrescue with power_on=False
        self._rescue()
        self.test_vm_ref = None
        self.test_device_name = None
<<<<<<< HEAD

        def fake_power_off_vm_ref(vm_ref):
            self.test_vm_ref = vm_ref
            self.assertIsNotNone(vm_ref)

        def fake_detach_disk_from_vm(vm_ref, instance,
                                     device_name, destroy_disk=False):
            self.test_device_name = device_name
            info = self.conn.get_info(instance)
            self._check_vm_info(info, power_state.SHUTDOWN)

=======
        vm_ref = vm_util.get_vm_ref(self.conn._session,
                                    self.instance)

        def fake_power_off_vm_ref(vm_ref):
            self.test_vm_ref = vm_ref
            self.assertIsNotNone(vm_ref)

        def fake_detach_disk_from_vm(vm_ref, instance,
                                     device_name, destroy_disk=False):
            self.test_device_name = device_name
            info = self.conn.get_info(instance)
            self._check_vm_info(info, power_state.SHUTDOWN)

>>>>>>> 34c02de7
        with contextlib.nested(
            mock.patch.object(self.conn._vmops, "_power_off_vm_ref",
                              side_effect=fake_power_off_vm_ref),
            mock.patch.object(self.conn._volumeops, "detach_disk_from_vm",
                              side_effect=fake_detach_disk_from_vm),
<<<<<<< HEAD
        ) as (poweroff, detach):
=======
            mock.patch.object(vm_util, "power_on_instance"),
        ) as (poweroff, detach, fake_power_on):
>>>>>>> 34c02de7
            self.conn.unrescue(self.instance, None)
            poweroff.assert_called_once_with(self.test_vm_ref)
            detach.assert_called_once_with(self.test_vm_ref, mock.ANY,
                                           self.test_device_name)
<<<<<<< HEAD
            self.test_vm_ref = None
            self.test_device_name = None
        info = self.conn.get_info({'name': 1, 'uuid': self.uuid,
                                   'node': self.instance_node})
        self._check_vm_info(info, power_state.RUNNING)
=======
            fake_power_on.assert_called_once_with(self.conn._session,
                                                  self.instance,
                                                  vm_ref=vm_ref)
            self.test_vm_ref = None
            self.test_device_name = None
>>>>>>> 34c02de7

    def test_pause(self):
        # Tests that the VMwareESXDriver does not implement the pause method.
        self.assertRaises(NotImplementedError, self.conn.pause, instance=None)

    def test_unpause(self):
        # Tests that the VMwareESXDriver does not implement the unpause method.
        self.assertRaises(NotImplementedError, self.conn.unpause,
                          instance=None)

    def test_get_diagnostics(self):
        self._create_vm()
        expected = {'memoryReservation': 0, 'suspendInterval': 0,
                    'maxCpuUsage': 2000, 'toolsInstallerMounted': False,
                    'consumedOverheadMemory': 20, 'numEthernetCards': 1,
                    'numCpu': 1, 'featureRequirement': [{'key': 'cpuid.AES'}],
                    'memoryOverhead': 21417984,
                    'guestMemoryUsage': 0, 'connectionState': 'connected',
                    'memorySizeMB': 512, 'balloonedMemory': 0,
                    'vmPathName': 'fake_path', 'template': False,
                    'overallCpuUsage': 0, 'powerState': 'poweredOn',
                    'cpuReservation': 0, 'overallCpuDemand': 0,
                    'numVirtualDisks': 1, 'hostMemoryUsage': 141}
        expected = dict([('vmware:' + k, v) for k, v in expected.items()])
        self.assertThat(
                self.conn.get_diagnostics({'name': 1, 'uuid': self.uuid,
                                           'node': self.instance_node}),
                matchers.DictMatches(expected))

    def test_get_console_output(self):
        self.assertRaises(NotImplementedError, self.conn.get_console_output,
            None, None)

    def _test_finish_migration(self, power_on, resize_instance=False):
        self._create_vm()
        self.conn.finish_migration(context=self.context,
                                   migration=None,
                                   instance=self.instance,
                                   disk_info=None,
                                   network_info=None,
                                   block_device_info=None,
                                   resize_instance=resize_instance,
                                   image_meta=None,
                                   power_on=power_on)

    def test_confirm_migration(self):
        self._create_vm()
        self.assertRaises(NotImplementedError,
                          self.conn.confirm_migration, self.context,
                          self.instance, None)

    def _test_finish_revert_migration(self, power_on):
        self._create_vm()
        # Ensure ESX driver throws an error
        self.assertRaises(NotImplementedError,
                          self.conn.finish_revert_migration,
                          self.context,
                          instance=self.instance,
                          network_info=None)

    def test_finish_revert_migration_power_on(self):
        self._test_finish_revert_migration(power_on=True)

    def test_finish_revert_migration_power_off(self):
        self._test_finish_revert_migration(power_on=False)

    def test_get_console_pool_info(self):
        info = self.conn.get_console_pool_info("console_type")
        self.assertEqual(info['address'], 'test_url')
        self.assertEqual(info['username'], 'test_username')
        self.assertEqual(info['password'], 'test_pass')

    def test_get_vnc_console_non_existent(self):
        self._create_instance()
        self.assertRaises(exception.InstanceNotFound,
                          self.conn.get_vnc_console,
                          self.context,
                          self.instance)

    def _test_get_vnc_console(self):
        self._create_vm()
        fake_vm = vmwareapi_fake._get_objects("VirtualMachine").objects[0]
        OptionValue = collections.namedtuple('OptionValue', ['key', 'value'])
        opt_val = OptionValue(key='', value=5906)
        fake_vm.set(vm_util.VNC_CONFIG_KEY, opt_val)
        vnc_dict = self.conn.get_vnc_console(self.context, self.instance)
        self.assertEqual(vnc_dict['host'], self.vnc_host)
        self.assertEqual(vnc_dict['port'], 5906)

    def test_get_vnc_console(self):
        self._test_get_vnc_console()

    def test_get_vnc_console_noport(self):
        self._create_vm()
        vmwareapi_fake._get_objects("VirtualMachine").objects
        self.assertRaises(exception.ConsoleTypeUnavailable,
                          self.conn.get_vnc_console,
                          self.context,
                          self.instance)

    def test_host_ip_addr(self):
        self.assertEqual(self.conn.get_host_ip_addr(), "test_url")

    def test_get_volume_connector(self):
        self._create_vm()
        connector_dict = self.conn.get_volume_connector(self.instance)
        fake_vm = vmwareapi_fake._get_objects("VirtualMachine").objects[0]
        fake_vm_id = fake_vm.obj.value
        self.assertEqual(connector_dict['ip'], 'test_url')
        self.assertEqual(connector_dict['initiator'], 'iscsi-name')
        self.assertEqual(connector_dict['host'], 'test_url')
        self.assertEqual(connector_dict['instance'], fake_vm_id)

    def _test_vmdk_connection_info(self, type):
        return {'driver_volume_type': type,
                'serial': 'volume-fake-id',
                'data': {'volume': 'vm-10',
                         'volume_id': 'volume-fake-id'}}

    def test_volume_attach_vmdk(self):
        self._create_vm()
        connection_info = self._test_vmdk_connection_info('vmdk')
        mount_point = '/dev/vdc'
        self.mox.StubOutWithMock(volumeops.VMwareVolumeOps,
                                 '_attach_volume_vmdk')
        volumeops.VMwareVolumeOps._attach_volume_vmdk(connection_info,
                self.instance, mount_point)
        self.mox.ReplayAll()
        self.conn.attach_volume(None, connection_info, self.instance,
                                mount_point)

    def test_volume_detach_vmdk(self):
        self._create_vm()
        connection_info = self._test_vmdk_connection_info('vmdk')
        mount_point = '/dev/vdc'
        self.mox.StubOutWithMock(volumeops.VMwareVolumeOps,
                                 '_detach_volume_vmdk')
        volumeops.VMwareVolumeOps._detach_volume_vmdk(connection_info,
                self.instance, mount_point)
        self.mox.ReplayAll()
        self.conn.detach_volume(connection_info, self.instance, mount_point,
                                encryption=None)

    def test_attach_vmdk_disk_to_vm(self):
        self._create_vm()
        connection_info = self._test_vmdk_connection_info('vmdk')
        mount_point = '/dev/vdc'

        # create fake backing info
        volume_device = vmwareapi_fake.DataObject()
        volume_device.backing = vmwareapi_fake.DataObject()
        volume_device.backing.fileName = 'fake_path'

        self.mox.StubOutWithMock(volumeops.VMwareVolumeOps,
                                 '_get_vmdk_base_volume_device')
        volumeops.VMwareVolumeOps._get_vmdk_base_volume_device(
                mox.IgnoreArg()).AndReturn(volume_device)
        self.mox.StubOutWithMock(volumeops.VMwareVolumeOps,
                                 'attach_disk_to_vm')
        volumeops.VMwareVolumeOps.attach_disk_to_vm(mox.IgnoreArg(),
                self.instance, mox.IgnoreArg(), mox.IgnoreArg(),
                vmdk_path='fake_path')
        self.mox.ReplayAll()
        self.conn.attach_volume(None, connection_info, self.instance,
                                mount_point)

    def test_detach_vmdk_disk_from_vm(self):
        self._create_vm()
        connection_info = self._test_vmdk_connection_info('vmdk')
        mount_point = '/dev/vdc'
        self.mox.StubOutWithMock(volumeops.VMwareVolumeOps,
                                 '_get_volume_uuid')
        volumeops.VMwareVolumeOps._get_volume_uuid(mox.IgnoreArg(),
                'volume-fake-id').AndReturn('fake_disk_uuid')
        self.mox.StubOutWithMock(vm_util, 'get_vmdk_backed_disk_device')
        vm_util.get_vmdk_backed_disk_device(mox.IgnoreArg(),
                'fake_disk_uuid').AndReturn('fake_device')
        self.mox.StubOutWithMock(volumeops.VMwareVolumeOps,
                                 '_consolidate_vmdk_volume')
        volumeops.VMwareVolumeOps._consolidate_vmdk_volume(self.instance,
                 mox.IgnoreArg(), 'fake_device', mox.IgnoreArg())
        self.mox.StubOutWithMock(volumeops.VMwareVolumeOps,
                                 'detach_disk_from_vm')
        volumeops.VMwareVolumeOps.detach_disk_from_vm(mox.IgnoreArg(),
                self.instance, mox.IgnoreArg())
        self.mox.ReplayAll()
        self.conn.detach_volume(connection_info, self.instance, mount_point,
                                encryption=None)

    def test_volume_attach_iscsi(self):
        self._create_vm()
        connection_info = self._test_vmdk_connection_info('iscsi')
        mount_point = '/dev/vdc'
        self.mox.StubOutWithMock(volumeops.VMwareVolumeOps,
                                 '_attach_volume_iscsi')
        volumeops.VMwareVolumeOps._attach_volume_iscsi(connection_info,
                self.instance, mount_point)
        self.mox.ReplayAll()
        self.conn.attach_volume(None, connection_info, self.instance,
                                mount_point)

    def test_volume_detach_iscsi(self):
        self._create_vm()
        connection_info = self._test_vmdk_connection_info('iscsi')
        mount_point = '/dev/vdc'
        self.mox.StubOutWithMock(volumeops.VMwareVolumeOps,
                                 '_detach_volume_iscsi')
        volumeops.VMwareVolumeOps._detach_volume_iscsi(connection_info,
                self.instance, mount_point)
        self.mox.ReplayAll()
        self.conn.detach_volume(connection_info, self.instance, mount_point,
                                encryption=None)

    def test_attach_iscsi_disk_to_vm(self):
        self._create_vm()
        connection_info = self._test_vmdk_connection_info('iscsi')
        connection_info['data']['target_portal'] = 'fake_target_host:port'
        connection_info['data']['target_iqn'] = 'fake_target_iqn'
        mount_point = '/dev/vdc'
        discover = ('fake_name', 'fake_uuid')
        self.mox.StubOutWithMock(volume_util, 'find_st')
        # simulate target not found
        volume_util.find_st(mox.IgnoreArg(), connection_info['data'],
                            mox.IgnoreArg()).AndReturn((None, None))
        self.mox.StubOutWithMock(volume_util, '_add_iscsi_send_target_host')
        # rescan gets called with target portal
        volume_util.rescan_iscsi_hba(
            self.conn._session,
            target_portal=connection_info['data']['target_portal'])
        # simulate target found
        volume_util.find_st(mox.IgnoreArg(), connection_info['data'],
                            mox.IgnoreArg()).AndReturn(discover)
        self.mox.StubOutWithMock(volumeops.VMwareVolumeOps,
                                 'attach_disk_to_vm')
        volumeops.VMwareVolumeOps.attach_disk_to_vm(mox.IgnoreArg(),
                self.instance, mox.IgnoreArg(), 'rdmp',
                device_name=mox.IgnoreArg())
        self.mox.ReplayAll()
        self.conn.attach_volume(None, connection_info, self.instance,
                                mount_point)

    def test_rescan_iscsi_hba(self):
        fake_target_portal = 'fake_target_host:port'
        host_storage_sys = vmwareapi_fake._get_objects(
            "HostStorageSystem").objects[0]
        iscsi_hba_array = host_storage_sys.get('storageDeviceInfo'
                                               '.hostBusAdapter')
        iscsi_hba = iscsi_hba_array.HostHostBusAdapter[0]
        # Check the host system does not have the send target
        self.assertRaises(AttributeError, getattr, iscsi_hba,
                          'configuredSendTarget')
        # Rescan HBA with the target portal
        volume_util.rescan_iscsi_hba(self.conn._session, None,
                                     fake_target_portal)
        # Check if HBA has the target portal configured
        self.assertEqual('fake_target_host',
                          iscsi_hba.configuredSendTarget[0].address)
        # Rescan HBA with same portal
        volume_util.rescan_iscsi_hba(self.conn._session, None,
                                     fake_target_portal)
        self.assertEqual(1, len(iscsi_hba.configuredSendTarget))

    def test_find_st(self):
        data = {'target_portal': 'fake_target_host:port',
                'target_iqn': 'fake_target_iqn'}
        host = vmwareapi_fake._get_objects('HostSystem').objects[0]
        host._add_iscsi_target(data)
        result = volume_util.find_st(self.conn._session, data)
        self.assertEqual(('fake-device', 'fake-uuid'), result)

    def test_detach_iscsi_disk_from_vm(self):
        self._create_vm()
        connection_info = self._test_vmdk_connection_info('iscsi')
        connection_info['data']['target_portal'] = 'fake_target_portal'
        connection_info['data']['target_iqn'] = 'fake_target_iqn'
        mount_point = '/dev/vdc'
        find = ('fake_name', 'fake_uuid')
        self.mox.StubOutWithMock(volume_util, 'find_st')
        volume_util.find_st(mox.IgnoreArg(), connection_info['data'],
                mox.IgnoreArg()).AndReturn(find)
        self.mox.StubOutWithMock(vm_util, 'get_rdm_disk')
        device = 'fake_device'
        vm_util.get_rdm_disk(mox.IgnoreArg(), 'fake_uuid').AndReturn(device)
        self.mox.StubOutWithMock(volumeops.VMwareVolumeOps,
                                 'detach_disk_from_vm')
        volumeops.VMwareVolumeOps.detach_disk_from_vm(mox.IgnoreArg(),
                self.instance, device, destroy_disk=True)
        self.mox.ReplayAll()
        self.conn.detach_volume(connection_info, self.instance, mount_point,
                                encryption=None)

    def test_connection_info_get(self):
        self._create_vm()
        connector = self.conn.get_volume_connector(self.instance)
        self.assertEqual(connector['ip'], 'test_url')
        self.assertEqual(connector['host'], 'test_url')
        self.assertEqual(connector['initiator'], 'iscsi-name')
        self.assertIn('instance', connector)

    def test_connection_info_get_after_destroy(self):
        self._create_vm()
        self.conn.destroy(self.context, self.instance, self.network_info)
        connector = self.conn.get_volume_connector(self.instance)
        self.assertEqual(connector['ip'], 'test_url')
        self.assertEqual(connector['host'], 'test_url')
        self.assertEqual(connector['initiator'], 'iscsi-name')
        self.assertNotIn('instance', connector)

    def test_refresh_instance_security_rules(self):
        self.assertRaises(NotImplementedError,
                          self.conn.refresh_instance_security_rules,
                          instance=None)

    def test_image_aging_image_used(self):
        self._create_vm()
        all_instances = [self.instance]
        self.conn.manage_image_cache(self.context, all_instances)
        self._cached_files_exist()

    def _get_timestamp_filename(self):
        return '%s%s' % (imagecache.TIMESTAMP_PREFIX,
                         timeutils.strtime(at=self.old_time,
                                           fmt=imagecache.TIMESTAMP_FORMAT))

    def _override_time(self):
        self.old_time = datetime.datetime(2012, 11, 22, 12, 00, 00)

        def _fake_get_timestamp_filename(fake):
            return self._get_timestamp_filename()

        self.stubs.Set(imagecache.ImageCacheManager, '_get_timestamp_filename',
                       _fake_get_timestamp_filename)

    def _timestamp_file_exists(self, exists=True):
        timestamp = ('[%s] vmware_base/%s/%s/' %
                 (self.ds, self.fake_image_uuid,
                  self._get_timestamp_filename()))
        if exists:
            self.assertTrue(vmwareapi_fake.get_file(timestamp))
        else:
            self.assertFalse(vmwareapi_fake.get_file(timestamp))

    def _image_aging_image_marked_for_deletion(self):
        self._create_vm(uuid=uuidutils.generate_uuid())
        self._cached_files_exist()
        all_instances = []
        self.conn.manage_image_cache(self.context, all_instances)
        self._cached_files_exist()
        self._timestamp_file_exists()

    def test_image_aging_image_marked_for_deletion(self):
        self._override_time()
        self._image_aging_image_marked_for_deletion()

    def _timestamp_file_removed(self):
        self._override_time()
        self._image_aging_image_marked_for_deletion()
        self._create_vm(num_instances=2,
                        uuid=uuidutils.generate_uuid())
        self._timestamp_file_exists(exists=False)

    def test_timestamp_file_removed_spawn(self):
        self._timestamp_file_removed()

    def test_timestamp_file_removed_aging(self):
        self._timestamp_file_removed()
        ts = self._get_timestamp_filename()
        ts_path = ('[%s] vmware_base/%s/%s/' %
                   (self.ds, self.fake_image_uuid, ts))
        vmwareapi_fake._add_file(ts_path)
        self._timestamp_file_exists()
        all_instances = [self.instance]
        self.conn.manage_image_cache(self.context, all_instances)
        self._timestamp_file_exists(exists=False)

    def test_image_aging_disabled(self):
        self._override_time()
        self.flags(remove_unused_base_images=False)
        self._create_vm()
        self._cached_files_exist()
        all_instances = []
        self.conn.manage_image_cache(self.context, all_instances)
        self._cached_files_exist(exists=True)
        self._timestamp_file_exists(exists=False)

    def _image_aging_aged(self, aging_time=100):
        self._override_time()
        cur_time = datetime.datetime(2012, 11, 22, 12, 00, 10)
        self.flags(remove_unused_original_minimum_age_seconds=aging_time)
        self._image_aging_image_marked_for_deletion()
        all_instances = []
        timeutils.set_time_override(cur_time)
        self.conn.manage_image_cache(self.context, all_instances)

    def test_image_aging_aged(self):
        self._image_aging_aged(aging_time=8)
        self._cached_files_exist(exists=False)

    def test_image_aging_not_aged(self):
        self._image_aging_aged()
        self._cached_files_exist()


class VMwareAPIHostTestCase(test.NoDBTestCase):
    """Unit tests for Vmware API host calls."""

    def setUp(self):
        super(VMwareAPIHostTestCase, self).setUp()
        self.flags(image_cache_subdirectory_name='vmware_base')
        vm_util.vm_refs_cache_reset()
        self.flags(host_ip='test_url',
                   host_username='test_username',
                   host_password='test_pass', group='vmware')
        vmwareapi_fake.reset()
        stubs.set_stubs(self.stubs)
        self.conn = driver.VMwareESXDriver(False)

    def tearDown(self):
        super(VMwareAPIHostTestCase, self).tearDown()
        vmwareapi_fake.cleanup()

    def test_host_state(self):
        stats = self.conn.get_host_stats()
        self.assertEqual(stats['vcpus'], 16)
        self.assertEqual(stats['disk_total'], 1024)
        self.assertEqual(stats['disk_available'], 500)
        self.assertEqual(stats['disk_used'], 1024 - 500)
        self.assertEqual(stats['host_memory_total'], 1024)
        self.assertEqual(stats['host_memory_free'], 1024 - 500)
        self.assertEqual(stats['hypervisor_version'], 5000000)
        supported_instances = [('i686', 'vmware', 'hvm'),
                               ('x86_64', 'vmware', 'hvm')]
        self.assertEqual(stats['supported_instances'], supported_instances)

    def _test_host_action(self, method, action, expected=None):
        result = method('host', action)
        self.assertEqual(result, expected)

    def test_host_reboot(self):
        self._test_host_action(self.conn.host_power_action, 'reboot')

    def test_host_shutdown(self):
        self._test_host_action(self.conn.host_power_action, 'shutdown')

    def test_host_startup(self):
        self._test_host_action(self.conn.host_power_action, 'startup')

    def test_host_maintenance_on(self):
        self._test_host_action(self.conn.host_maintenance_mode, True)

    def test_host_maintenance_off(self):
        self._test_host_action(self.conn.host_maintenance_mode, False)

    def test_get_host_uptime(self):
        result = self.conn.get_host_uptime('host')
        self.assertEqual('Please refer to test_url for the uptime', result)


class VMwareAPIVCDriverTestCase(VMwareAPIVMTestCase):

    def setUp(self):
        super(VMwareAPIVCDriverTestCase, self).setUp()

        cluster_name = 'test_cluster'
        cluster_name2 = 'test_cluster2'
        self.flags(cluster_name=[cluster_name, cluster_name2],
                   api_retry_count=1,
                   task_poll_interval=10, datastore_regex='.*', group='vmware')
        self.flags(vnc_enabled=False,
                   image_cache_subdirectory_name='vmware_base')
        vmwareapi_fake.reset(vc=True)
        self.conn = driver.VMwareVCDriver(None, False)
        self.node_name = self.conn._resources.keys()[0]
        self.node_name2 = self.conn._resources.keys()[1]
        if cluster_name2 in self.node_name2:
            self.ds = 'ds1'
        else:
            self.ds = 'ds2'
        self.vnc_host = 'ha-host'

    def tearDown(self):
        super(VMwareAPIVCDriverTestCase, self).tearDown()
        vmwareapi_fake.cleanup()

    def test_list_instances(self):
        instances = self.conn.list_instances()
        self.assertEqual(0, len(instances))

    def test_list_instances_from_nodes(self):
        # Create instance on node1
        self._create_vm(self.node_name)
        # Create instances on the other node
        self._create_vm(self.node_name2, num_instances=2)
        self._create_vm(self.node_name2, num_instances=3)
        node1_vmops = self.conn._get_vmops_for_compute_node(self.node_name)
        node2_vmops = self.conn._get_vmops_for_compute_node(self.node_name2)
        self.assertEqual(1, len(node1_vmops.list_instances()))
        self.assertEqual(2, len(node2_vmops.list_instances()))
        self.assertEqual(3, len(self.conn.list_instances()))

    def _setup_mocks_for_session(self, mock_init):
        mock_init.return_value = None

        vcdriver = driver.VMwareVCDriver(None, False)
        vcdriver._session = mock.Mock()
        vcdriver._session.vim = None

        def side_effect():
            vcdriver._session.vim = mock.Mock()
        vcdriver._session._create_session.side_effect = side_effect
        return vcdriver

    @mock.patch('nova.virt.vmwareapi.driver.VMwareVCDriver.__init__')
    def test_init_host_and_cleanup_host(self, mock_init):
        vcdriver = self._setup_mocks_for_session(mock_init)
        vcdriver.init_host("foo")
        vcdriver._session._create_session.assert_called_once_with()

        vcdriver.cleanup_host("foo")
        vcdriver._session.vim.client.service.Logout.assert_called_once_with(
            mock.ANY)

    @mock.patch('nova.virt.vmwareapi.driver.LOG')
    @mock.patch('nova.virt.vmwareapi.driver.VMwareVCDriver.__init__')
    def test_cleanup_host_with_no_login(self, mock_init, mock_logger):
        vcdriver = self._setup_mocks_for_session(mock_init)
        vcdriver.init_host("foo")
        vcdriver._session._create_session.assert_called_once_with()

        # Not logged in...
        # observe that no exceptions were thrown
        mock_sc = mock.Mock()
        vcdriver._session.vim.retrieve_service_content.return_value = mock_sc
        web_fault = suds.WebFault(mock.Mock(), mock.Mock())
        vcdriver._session.vim.client.service.Logout.side_effect = web_fault
        vcdriver.cleanup_host("foo")

        # assert that the mock Logout method was never called
        vcdriver._session.vim.client.service.Logout.assert_called_once_with(
            mock.ANY)
        mock_logger.debug.assert_called_once_with(mock.ANY)

    def test_host_power_action(self):
        self.assertRaises(NotImplementedError,
                          self.conn.host_power_action, 'host', 'action')

    def test_host_maintenance_mode(self):
        self.assertRaises(NotImplementedError,
                          self.conn.host_maintenance_mode, 'host', 'mode')

    def test_set_host_enabled(self):
        self.assertRaises(NotImplementedError,
                          self.conn.set_host_enabled, 'host', 'state')

    def test_datastore_regex_configured(self):
        for node in self.conn._resources.keys():
            self.assertEqual(self.conn._datastore_regex,
                    self.conn._resources[node]['vmops']._datastore_regex)

    def test_get_available_resource(self):
        stats = self.conn.get_available_resource(self.node_name)
        cpu_info = {"model": ["Intel(R) Xeon(R)", "Intel(R) Xeon(R)"],
                    "vendor": ["Intel", "Intel"],
                    "topology": {"cores": 16,
                                 "threads": 32}}
        self.assertEqual(stats['vcpus'], 32)
        self.assertEqual(stats['local_gb'], 1024)
        self.assertEqual(stats['local_gb_used'], 1024 - 500)
        self.assertEqual(stats['memory_mb'], 1000)
        self.assertEqual(stats['memory_mb_used'], 500)
        self.assertEqual(stats['hypervisor_type'], 'VMware vCenter Server')
        self.assertEqual(stats['hypervisor_version'], 5001000)
        self.assertEqual(stats['hypervisor_hostname'], self.node_name)
        self.assertEqual(stats['cpu_info'], jsonutils.dumps(cpu_info))
        self.assertEqual(stats['supported_instances'],
                '[["i686", "vmware", "hvm"], ["x86_64", "vmware", "hvm"]]')

    def test_invalid_datastore_regex(self):

        # Tests if we raise an exception for Invalid Regular Expression in
        # vmware_datastore_regex
        self.flags(cluster_name=['test_cluster'], datastore_regex='fake-ds(01',
                   group='vmware')
        self.assertRaises(exception.InvalidInput, driver.VMwareVCDriver, None)

    def test_get_available_nodes(self):
        nodelist = self.conn.get_available_nodes()
        self.assertEqual(len(nodelist), 2)
        self.assertIn(self.node_name, nodelist)
        self.assertIn(self.node_name2, nodelist)

    def test_spawn_multiple_node(self):

        def fake_is_neutron():
            return False

        self.stubs.Set(nova_utils, 'is_neutron', fake_is_neutron)
        uuid1 = uuidutils.generate_uuid()
        uuid2 = uuidutils.generate_uuid()
        self._create_vm(node=self.node_name, num_instances=1,
                        uuid=uuid1)
        info = self.conn.get_info({'uuid': uuid1,
                                   'node': self.instance_node})
        self._check_vm_info(info, power_state.RUNNING)
        self.conn.destroy(self.context, self.instance, self.network_info)
        self._create_vm(node=self.node_name2, num_instances=1,
                        uuid=uuid2)
        info = self.conn.get_info({'uuid': uuid2,
                                   'node': self.instance_node})
        self._check_vm_info(info, power_state.RUNNING)

    def test_snapshot(self):
        # Ensure VMwareVCVMOps's get_copy_virtual_disk_spec is getting called
        # two times
        self.mox.StubOutWithMock(vmops.VMwareVCVMOps,
                                 'get_copy_virtual_disk_spec')
        self.conn._vmops.get_copy_virtual_disk_spec(
                mox.IgnoreArg(), mox.IgnoreArg(),
                mox.IgnoreArg()).AndReturn(None)
        self.conn._vmops.get_copy_virtual_disk_spec(
                mox.IgnoreArg(), mox.IgnoreArg(),
                mox.IgnoreArg()).AndReturn(None)

        self.mox.ReplayAll()

        self._create_vm()
        self._test_snapshot()

    def test_snapshot_using_file_manager(self):
        self._create_vm()
        uuid_str = uuidutils.generate_uuid()
        self.mox.StubOutWithMock(uuidutils,
                                 'generate_uuid')
        uuidutils.generate_uuid().AndReturn(uuid_str)

        self.mox.StubOutWithMock(ds_util, 'file_delete')
        # Check calls for delete vmdk and -flat.vmdk pair
        ds_util.file_delete(mox.IgnoreArg(),
                "[%s] vmware_temp/%s-flat.vmdk" % (self.ds, uuid_str),
                mox.IgnoreArg()).AndReturn(None)
        ds_util.file_delete(mox.IgnoreArg(),
                "[%s] vmware_temp/%s.vmdk" % (self.ds, uuid_str),
                mox.IgnoreArg()).AndReturn(None)

        self.mox.ReplayAll()
        self._test_snapshot()

    def test_spawn_invalid_node(self):
        self._create_instance(node='InvalidNodeName')
        self.assertRaises(exception.NotFound, self.conn.spawn,
                          self.context, self.instance, self.image,
                          injected_files=[], admin_password=None,
                          network_info=self.network_info,
                          block_device_info=None)

    def test_spawn_with_sparse_image(self):
        # Only a sparse disk image triggers the copy
        self.mox.StubOutWithMock(vmware_images, 'get_vmdk_size_and_properties')
        result = [1024, {"vmware_ostype": "otherGuest",
                         "vmware_adaptertype": "lsiLogic",
                         "vmware_disktype": "sparse"}]
        vmware_images.get_vmdk_size_and_properties(
                mox.IgnoreArg(), mox.IgnoreArg(),
                mox.IgnoreArg()).AndReturn(result)

        # Ensure VMwareVCVMOps's get_copy_virtual_disk_spec is getting called
        # two times
        self.mox.StubOutWithMock(vmops.VMwareVCVMOps,
                                 'get_copy_virtual_disk_spec')
        self.conn._vmops.get_copy_virtual_disk_spec(
                mox.IgnoreArg(), mox.IgnoreArg(),
                mox.IgnoreArg()).AndReturn(None)
        self.conn._vmops.get_copy_virtual_disk_spec(
                mox.IgnoreArg(), mox.IgnoreArg(),
                mox.IgnoreArg()).AndReturn(None)

        self.mox.ReplayAll()
        self._create_vm()
        info = self.conn.get_info({'uuid': self.uuid,
                                   'node': self.instance_node})
        self._check_vm_info(info, power_state.RUNNING)

    def test_plug_vifs(self):
        # Check to make sure the method raises NotImplementedError.
        self._create_instance()
        self.assertRaises(NotImplementedError,
                          self.conn.plug_vifs,
                          instance=self.instance, network_info=None)

    def test_unplug_vifs(self):
        # Check to make sure the method raises NotImplementedError.
        self._create_instance()
        self.assertRaises(NotImplementedError,
                          self.conn.unplug_vifs,
                          instance=self.instance, network_info=None)

    def test_migrate_disk_and_power_off(self):
        def fake_update_instance_progress(context, instance, step,
                                          total_steps):
            pass

        def fake_get_host_ref_from_name(dest):
            return None

        self._create_vm()
        vm_ref_orig = vm_util.get_vm_ref(self.conn._session, self.instance)
        flavor = {'name': 'fake', 'flavorid': 'fake_id'}
        self.stubs.Set(self.conn._vmops, "_update_instance_progress",
                       fake_update_instance_progress)
        self.stubs.Set(self.conn._vmops, "_get_host_ref_from_name",
                       fake_get_host_ref_from_name)
        self.conn.migrate_disk_and_power_off(self.context, self.instance,
                                             'fake_dest', flavor,
                                             None)
        vm_ref = vm_util.get_vm_ref(self.conn._session, self.instance)
        self.assertNotEqual(vm_ref_orig.value, vm_ref.value,
                             "These should be different")

    def test_disassociate_vmref_from_instance(self):
        self._create_vm()
        vm_ref = vm_util.get_vm_ref(self.conn._session, self.instance)
        vm_util.disassociate_vmref_from_instance(self.conn._session,
                                        self.instance, vm_ref, "-backup")
        self.assertRaises(exception.InstanceNotFound,
                    vm_util.get_vm_ref, self.conn._session, self.instance)

    def test_clone_vmref_for_instance(self):
        self._create_vm()
        vm_ref = vm_util.get_vm_ref(self.conn._session, self.instance)
        vm_util.disassociate_vmref_from_instance(self.conn._session,
                                            self.instance, vm_ref, "-backup")
        host_ref = vmwareapi_fake._get_object_refs("HostSystem")[0]
        ds_ref = vmwareapi_fake._get_object_refs("Datastore")[0]
        dc_obj = vmwareapi_fake._get_objects("Datacenter").objects[0]
        vm_util.clone_vmref_for_instance(self.conn._session, self.instance,
                                         vm_ref, host_ref, ds_ref,
                                         dc_obj.get("vmFolder"))
        self.assertIsNotNone(
                        vm_util.get_vm_ref(self.conn._session, self.instance),
                        "No VM found")
        cloned_vm_ref = vm_util.get_vm_ref(self.conn._session, self.instance)
        self.assertNotEqual(vm_ref.value, cloned_vm_ref.value,
                            "Reference for the cloned VM should be different")
        vm_obj = vmwareapi_fake._get_vm_mdo(vm_ref)
        cloned_vm_obj = vmwareapi_fake._get_vm_mdo(cloned_vm_ref)
        self.assertEqual(vm_obj.name, self.instance['uuid'] + "-backup",
                       "Original VM name should be with suffix -backup")
        self.assertEqual(cloned_vm_obj.name, self.instance['uuid'],
                       "VM name does not match instance['uuid']")
        self.assertRaises(error_util.MissingParameter,
                          vm_util.clone_vmref_for_instance, self.conn._session,
                          self.instance, None, host_ref, ds_ref,
                          dc_obj.get("vmFolder"))

    def test_associate_vmref_for_instance(self):
        self._create_vm()
        vm_ref = vm_util.get_vm_ref(self.conn._session, self.instance)
        # First disassociate the VM from the instance so that we have a VM
        # to later associate using the associate_vmref_for_instance method
        vm_util.disassociate_vmref_from_instance(self.conn._session,
                                            self.instance, vm_ref, "-backup")
        # Ensure that the VM is indeed disassociated and that we cannot find
        # the VM using the get_vm_ref method
        self.assertRaises(exception.InstanceNotFound,
                    vm_util.get_vm_ref, self.conn._session, self.instance)
        # Associate the VM back to the instance
        vm_util.associate_vmref_for_instance(self.conn._session, self.instance,
                                             suffix="-backup")
        # Verify if we can get the VM reference
        self.assertIsNotNone(
                        vm_util.get_vm_ref(self.conn._session, self.instance),
                        "No VM found")

    def test_confirm_migration(self):
        self._create_vm()
        self.conn.confirm_migration(self.context, self.instance, None)

    def test_spawn_attach_volume_vmdk(self):
        self._spawn_attach_volume_vmdk(vc_support=True)

    def test_spawn_attach_volume_vmdk_no_image_ref(self):
        self._spawn_attach_volume_vmdk(set_image_ref=False, vc_support=True)

    def test_pause(self):
        # Tests that the VMwareVCDriver does not implement the pause method.
        self._create_instance()
        self.assertRaises(NotImplementedError, self.conn.pause, self.instance)

    def test_unpause(self):
        # Tests that the VMwareVCDriver does not implement the unpause method.
        self._create_instance()
        self.assertRaises(NotImplementedError, self.conn.unpause,
                          self.instance)

    def test_datastore_dc_map(self):
        vmops = self.conn._resources[self.node_name]['vmops']
        self.assertEqual({}, vmops._datastore_dc_mapping)
        self._create_vm()
        # currently there are 2 data stores
        self.assertEqual(2, len(vmops._datastore_dc_mapping))

    def test_rollback_live_migration_at_destination(self):
        with mock.patch.object(self.conn, "destroy") as mock_destroy:
            self.conn.rollback_live_migration_at_destination(self.context,
                    "instance", [], None)
            mock_destroy.assert_called_once_with(self.context,
                    "instance", [], None)

    def test_destroy(self):
        self._create_vm()
        info = self.conn.get_info({'uuid': self.uuid,
                                   'node': self.instance_node})
        self._check_vm_info(info, power_state.RUNNING)
        instances = self.conn.list_instances()
        self.assertEqual(1, len(instances))
        self.conn.destroy(self.context, self.instance, self.network_info)
        instances = self.conn.list_instances()
        self.assertEqual(0, len(instances))
        self.assertIsNone(vm_util.vm_ref_cache_get(self.uuid))

    def test_destroy_no_datastore(self):
        self._create_vm()
        info = self.conn.get_info({'uuid': self.uuid,
                                   'node': self.instance_node})
        self._check_vm_info(info, power_state.RUNNING)
        instances = self.conn.list_instances()
        self.assertEqual(1, len(instances))
        # Overwrite the vmPathName
        vms = vmwareapi_fake._get_objects("VirtualMachine")
        vm = vms.objects[0]
        vm.set("config.files.vmPathName", None)
        self.conn.destroy(self.context, self.instance, self.network_info)
        instances = self.conn.list_instances()
        self.assertEqual(0, len(instances))

    def test_destroy_non_existent(self):
        self.destroy_disks = True
        with mock.patch.object(self.conn._vmops,
                               "destroy") as mock_destroy:
            self._create_instance()
            self.conn.destroy(self.context, self.instance,
                              self.network_info,
                              None, self.destroy_disks)
            mock_destroy.assert_called_once_with(self.instance,
                                                 self.network_info,
                                                 self.destroy_disks)

    def test_destroy_instance_without_compute(self):
        self.destroy_disks = True
        with mock.patch.object(self.conn._vmops,
                               "destroy") as mock_destroy:
            self.conn.destroy(self.context, self.instance_without_compute,
                              self.network_info,
                              None, self.destroy_disks)
<<<<<<< HEAD
            self.assertFalse(mock_destroy.called)
=======
            self.assertFalse(mock_destroy.called)

    def test_get_host_uptime(self):
        self.assertRaises(NotImplementedError,
                          self.conn.get_host_uptime, 'host')

    def _test_finish_migration(self, power_on, resize_instance=False):
        """Tests the finish_migration method on VC Driver"""
        # setup the test instance in the database
        self._create_vm()
        vm_ref = vm_util.get_vm_ref(self.conn._session,
                                    self.instance)
        with contextlib.nested(
                mock.patch.object(self.conn._session, "_call_method",
                                  return_value='fake-task'),
                mock.patch.object(self.conn._vmops,
                                  "_update_instance_progress"),
                mock.patch.object(self.conn._session, "_wait_for_task"),
                mock.patch.object(vm_util, "get_vm_resize_spec",
                                  return_value='fake-spec'),
                mock.patch.object(vm_util, "power_on_instance")
        ) as (fake_call_method, fake_update_instance_progress,
              fake_wait_for_task, fake_vm_resize_spec, fake_power_on):
            self.conn.finish_migration(context=self.context,
                                       migration=None,
                                       instance=self.instance,
                                       disk_info=None,
                                       network_info=None,
                                       block_device_info=None,
                                       resize_instance=resize_instance,
                                       image_meta=None,
                                       power_on=power_on)
            if resize_instance:
                fake_vm_resize_spec.assert_called_once_with(
                    self.conn._session._get_vim().client.factory,
                    self.instance)
                fake_call_method.assert_called_once_with(
                    self.conn._session._get_vim(),
                    "ReconfigVM_Task",
                    vm_ref,
                    spec='fake-spec')
                fake_wait_for_task.assert_called_once_with('fake-task')
            else:
                self.assertFalse(fake_vm_resize_spec.called)
                self.assertFalse(fake_call_method.called)
                self.assertFalse(fake_wait_for_task.called)

            if power_on:
                fake_power_on.assert_called_once_with(self.conn._session,
                                                      self.instance,
                                                      vm_ref=vm_ref)
            else:
                self.assertFalse(fake_power_on.called)
            fake_update_instance_progress.called_once_with(
                self.context, self.instance, 4, vmops.RESIZE_TOTAL_STEPS)

    def test_finish_migration_power_on(self):
        self._test_finish_migration(power_on=True)

    def test_finish_migration_power_off(self):
        self._test_finish_migration(power_on=False)

    def test_finish_migration_power_on_resize(self):
        self._test_finish_migration(power_on=True,
                                    resize_instance=True)

    @mock.patch.object(vm_util, 'associate_vmref_for_instance')
    @mock.patch.object(vm_util, 'power_on_instance')
    def _test_finish_revert_migration(self, fake_power_on,
                                      fake_associate_vmref, power_on):
        """Tests the finish_revert_migration method on VC Driver"""

        # setup the test instance in the database
        self._create_instance()
        self.conn.finish_revert_migration(self.context,
                                          instance=self.instance,
                                          network_info=None,
                                          block_device_info=None,
                                          power_on=power_on)
        fake_associate_vmref.assert_called_once_with(self.conn._session,
                                                     self.instance,
                                                     suffix='-orig')
        if power_on:
            fake_power_on.assert_called_once_with(self.conn._session,
                                                  self.instance)
        else:
            self.assertFalse(fake_power_on.called)

    def test_finish_revert_migration_power_on(self):
        self._test_finish_revert_migration(power_on=True)

    def test_finish_revert_migration_power_off(self):
        self._test_finish_revert_migration(power_on=False)
>>>>>>> 34c02de7
<|MERGE_RESOLUTION|>--- conflicted
+++ resolved
@@ -198,16 +198,6 @@
                               *args, **kwargs)
 
     def test_call_method_session_no_permission_exception(self):
-<<<<<<< HEAD
-
-        def _fake_create_session(self):
-            session = vmwareapi_fake.DataObject()
-            session.key = 'fake_key'
-            session.userName = 'fake_username'
-            self._session = session
-
-=======
->>>>>>> 34c02de7
         with contextlib.nested(
             mock.patch.object(driver.VMwareAPISession, '_is_vim_object',
                               self._fake_is_vim_object),
@@ -366,11 +356,7 @@
                                          'instance_type': 'm1.large',
                                          'vcpus': 4,
                                          'root_gb': 80,
-<<<<<<< HEAD
-                                         'image_ref': '1',
-=======
                                          'image_ref': self.image['id'],
->>>>>>> 34c02de7
                                          'host': 'fake_host',
                                          'task_state':
                                          'scheduling',
@@ -1517,7 +1503,8 @@
         self._rescue()
         self.test_vm_ref = None
         self.test_device_name = None
-<<<<<<< HEAD
+        vm_ref = vm_util.get_vm_ref(self.conn._session,
+                                    self.instance)
 
         def fake_power_off_vm_ref(vm_ref):
             self.test_vm_ref = vm_ref
@@ -1529,49 +1516,22 @@
             info = self.conn.get_info(instance)
             self._check_vm_info(info, power_state.SHUTDOWN)
 
-=======
-        vm_ref = vm_util.get_vm_ref(self.conn._session,
-                                    self.instance)
-
-        def fake_power_off_vm_ref(vm_ref):
-            self.test_vm_ref = vm_ref
-            self.assertIsNotNone(vm_ref)
-
-        def fake_detach_disk_from_vm(vm_ref, instance,
-                                     device_name, destroy_disk=False):
-            self.test_device_name = device_name
-            info = self.conn.get_info(instance)
-            self._check_vm_info(info, power_state.SHUTDOWN)
-
->>>>>>> 34c02de7
         with contextlib.nested(
             mock.patch.object(self.conn._vmops, "_power_off_vm_ref",
                               side_effect=fake_power_off_vm_ref),
             mock.patch.object(self.conn._volumeops, "detach_disk_from_vm",
                               side_effect=fake_detach_disk_from_vm),
-<<<<<<< HEAD
-        ) as (poweroff, detach):
-=======
             mock.patch.object(vm_util, "power_on_instance"),
         ) as (poweroff, detach, fake_power_on):
->>>>>>> 34c02de7
             self.conn.unrescue(self.instance, None)
             poweroff.assert_called_once_with(self.test_vm_ref)
             detach.assert_called_once_with(self.test_vm_ref, mock.ANY,
                                            self.test_device_name)
-<<<<<<< HEAD
-            self.test_vm_ref = None
-            self.test_device_name = None
-        info = self.conn.get_info({'name': 1, 'uuid': self.uuid,
-                                   'node': self.instance_node})
-        self._check_vm_info(info, power_state.RUNNING)
-=======
             fake_power_on.assert_called_once_with(self.conn._session,
                                                   self.instance,
                                                   vm_ref=vm_ref)
             self.test_vm_ref = None
             self.test_device_name = None
->>>>>>> 34c02de7
 
     def test_pause(self):
         # Tests that the VMwareESXDriver does not implement the pause method.
@@ -2426,9 +2386,6 @@
             self.conn.destroy(self.context, self.instance_without_compute,
                               self.network_info,
                               None, self.destroy_disks)
-<<<<<<< HEAD
-            self.assertFalse(mock_destroy.called)
-=======
             self.assertFalse(mock_destroy.called)
 
     def test_get_host_uptime(self):
@@ -2521,5 +2478,4 @@
         self._test_finish_revert_migration(power_on=True)
 
     def test_finish_revert_migration_power_off(self):
-        self._test_finish_revert_migration(power_on=False)
->>>>>>> 34c02de7
+        self._test_finish_revert_migration(power_on=False)