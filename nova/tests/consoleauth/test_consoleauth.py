--- conflicted
+++ resolved
@@ -102,8 +102,6 @@
                                         '127.0.0.1', '8080', 'host',
                                         instance_uuid=None)
         self.assertFalse(self.manager.check_token(self.context, u"token"))
-<<<<<<< HEAD
-=======
 
 
 class ControlauthMemcacheEncodingTestCase(test.TestCase):
@@ -144,7 +142,6 @@
         self.manager.mc.delete(mox.IsA(str)).AndReturn(True)
 
         self.mox.ReplayAll()
->>>>>>> 8ca2724f
 
         self.manager.delete_tokens_for_instance(self.context, self.u_instance)
 
