--- conflicted
+++ resolved
@@ -694,26 +694,6 @@
                                                 'vcpus': 1,
                                                 'os_type': 'Linux'}}
         self.mox.ReplayAll()
-<<<<<<< HEAD
-        weighted_hosts = sched._schedule(fake_context, 'compute',
-                request_spec)
-        self.assertEquals(len(weighted_hosts), 10)
-        for weighted_host in weighted_hosts:
-            self.assertTrue(weighted_host.host_state is not None)
-
-    def test_get_cost_functions(self):
-        self.flags(reserved_host_memory_mb=128)
-        fixture = fakes.FakeFilterScheduler()
-        fns = fixture.get_cost_functions()
-        self.assertEquals(len(fns), 1)
-        weight, fn = fns[0]
-        self.assertEquals(weight, -1.0)
-        hostinfo = host_manager.HostState('host', 'compute')
-        hostinfo.update_from_compute_node(dict(memory_mb=1000,
-                local_gb=0, vcpus=1))
-        self.assertEquals(1000 - 128, fn(hostinfo, {}))
-=======
         hosts = sched.select_hosts(fake_context, request_spec, {})
         self.assertEquals(len(hosts), 10)
-        self.assertEquals(hosts, selected_hosts)
->>>>>>> f118602f
+        self.assertEquals(hosts, selected_hosts)