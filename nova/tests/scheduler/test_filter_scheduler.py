--- conflicted
+++ resolved
@@ -391,10 +391,7 @@
             'scheduler_hints': {
                 'group': group.uuid,
             },
-<<<<<<< HEAD
-=======
             'group_hosts': ['hostB'],
->>>>>>> 87f57c0a
         }
 
         with contextlib.nested(
@@ -406,12 +403,8 @@
             update_group_hosts = sched._setup_instance_group(self.context,
                     filter_properties)
             self.assertTrue(update_group_hosts)
-<<<<<<< HEAD
-            self.assertEqual(set(['hostA']), filter_properties['group_hosts'])
-=======
             self.assertEqual(set(['hostA', 'hostB']),
                              filter_properties['group_hosts'])
->>>>>>> 87f57c0a
             self.assertEqual(['anti-affinity'],
                     filter_properties['group_policies'])
 
