# vim: tabstop=4 shiftwidth=4 softtabstop=4

#    Copyright 2011 OpenStack Foundation
#    Copyright 2011 Ilya Alekseyev
#
#    Licensed under the Apache License, Version 2.0 (the "License"); you may
#    not use this file except in compliance with the License. You may obtain
#    a copy of the License at
#
#         http://www.apache.org/licenses/LICENSE-2.0
#
#    Unless required by applicable law or agreed to in writing, software
#    distributed under the License is distributed on an "AS IS" BASIS, WITHOUT
#    WARRANTIES OR CONDITIONS OF ANY KIND, either express or implied. See the
#    License for the specific language governing permissions and limitations
#    under the License.

import imp
import os
import StringIO
import sys

from nova import context
from nova import db
from nova import exception
from nova import test
from nova.tests.db import fakes as db_fakes


TOPDIR = os.path.normpath(os.path.join(
                            os.path.dirname(os.path.abspath(__file__)),
                            os.pardir,
                            os.pardir))
NOVA_MANAGE_PATH = os.path.join(TOPDIR, 'bin', 'nova-manage')

sys.dont_write_bytecode = True
nova_manage = imp.load_source('nova_manage', NOVA_MANAGE_PATH)
sys.dont_write_bytecode = False


class FixedIpCommandsTestCase(test.TestCase):
    def setUp(self):
        super(FixedIpCommandsTestCase, self).setUp()
        db_fakes.stub_out_db_network_api(self.stubs)
        self.commands = nova_manage.FixedIpCommands()

    def test_reserve(self):
        self.commands.reserve('192.168.0.100')
        address = db.fixed_ip_get_by_address(context.get_admin_context(),
                                             '192.168.0.100')
        self.assertEqual(address['reserved'], True)

    def test_reserve_nonexistent_address(self):
        self.assertRaises(SystemExit,
                          self.commands.reserve,
                          '55.55.55.55')

    def test_unreserve(self):
        self.commands.unreserve('192.168.0.100')
        address = db.fixed_ip_get_by_address(context.get_admin_context(),
                                             '192.168.0.100')
        self.assertEqual(address['reserved'], False)

    def test_unreserve_nonexistent_address(self):
        self.assertRaises(SystemExit,
                          self.commands.unreserve,
                          '55.55.55.55')


class FloatingIpCommandsTestCase(test.TestCase):
    def setUp(self):
        super(FloatingIpCommandsTestCase, self).setUp()
        db_fakes.stub_out_db_network_api(self.stubs)
        self.commands = nova_manage.FloatingIpCommands()

    def test_address_to_hosts(self):
        def assert_loop(result, expected):
            for ip in result:
                self.assertTrue(str(ip) in expected)

        address_to_hosts = self.commands.address_to_hosts
        # /32 and /31
        self.assertRaises(exception.InvalidInput, address_to_hosts,
                          '192.168.100.1/32')
        self.assertRaises(exception.InvalidInput, address_to_hosts,
                          '192.168.100.1/31')
        # /30
        expected = ["192.168.100.%s" % i for i in range(1, 3)]
        result = address_to_hosts('192.168.100.0/30')
        self.assertTrue(len(list(result)) == 2)
        assert_loop(result, expected)
        # /29
        expected = ["192.168.100.%s" % i for i in range(1, 7)]
        result = address_to_hosts('192.168.100.0/29')
        self.assertTrue(len(list(result)) == 6)
        assert_loop(result, expected)
        # /28
        expected = ["192.168.100.%s" % i for i in range(1, 15)]
        result = address_to_hosts('192.168.100.0/28')
        self.assertTrue(len(list(result)) == 14)
        assert_loop(result, expected)


class NetworkCommandsTestCase(test.TestCase):
    def setUp(self):
        super(NetworkCommandsTestCase, self).setUp()
        self.commands = nova_manage.NetworkCommands()
        self.net = {'id': 0,
                    'label': 'fake',
                    'injected': False,
                    'cidr': '192.168.0.0/24',
                    'cidr_v6': 'dead:beef::/64',
                    'multi_host': False,
                    'gateway_v6': 'dead:beef::1',
                    'netmask_v6': '64',
                    'netmask': '255.255.255.0',
                    'bridge': 'fa0',
                    'bridge_interface': 'fake_fa0',
                    'gateway': '192.168.0.1',
                    'broadcast': '192.168.0.255',
                    'dns1': '8.8.8.8',
                    'dns2': '8.8.4.4',
                    'vlan': 200,
                    'vpn_public_address': '10.0.0.2',
                    'vpn_public_port': '2222',
                    'vpn_private_address': '192.168.0.2',
                    'dhcp_start': '192.168.0.3',
                    'project_id': 'fake_project',
                    'host': 'fake_host',
                    'uuid': 'aaaaaaaa-aaaa-aaaa-aaaa-aaaaaaaaaaaa'}

        def fake_network_get_by_cidr(context, cidr):
            self.assertTrue(context.to_dict()['is_admin'])
            self.assertEqual(cidr, self.fake_net['cidr'])
            return db_fakes.FakeModel(self.fake_net)

        def fake_network_get_by_uuid(context, uuid):
            self.assertTrue(context.to_dict()['is_admin'])
            self.assertEqual(uuid, self.fake_net['uuid'])
            return db_fakes.FakeModel(self.fake_net)

        def fake_network_update(context, network_id, values):
            self.assertTrue(context.to_dict()['is_admin'])
            self.assertEqual(network_id, self.fake_net['id'])
            self.assertEqual(values, self.fake_update_value)
        self.fake_network_get_by_cidr = fake_network_get_by_cidr
        self.fake_network_get_by_uuid = fake_network_get_by_uuid
        self.fake_network_update = fake_network_update

    def test_create(self):

        def fake_create_networks(obj, context, **kwargs):
            self.assertTrue(context.to_dict()['is_admin'])
            self.assertEqual(kwargs['label'], 'Test')
            self.assertEqual(kwargs['cidr'], '10.2.0.0/24')
            self.assertEqual(kwargs['multi_host'], False)
            self.assertEqual(kwargs['num_networks'], 1)
            self.assertEqual(kwargs['network_size'], 256)
            self.assertEqual(kwargs['vlan_start'], 200)
            self.assertEqual(kwargs['vpn_start'], 2000)
            self.assertEqual(kwargs['cidr_v6'], 'fd00:2::/120')
            self.assertEqual(kwargs['gateway'], '10.2.0.1')
            self.assertEqual(kwargs['gateway_v6'], 'fd00:2::22')
            self.assertEqual(kwargs['bridge'], 'br200')
            self.assertEqual(kwargs['bridge_interface'], 'eth0')
            self.assertEqual(kwargs['dns1'], '8.8.8.8')
            self.assertEqual(kwargs['dns2'], '8.8.4.4')
        self.flags(network_manager='nova.network.manager.VlanManager')
        from nova.network import manager as net_manager
        self.stubs.Set(net_manager.VlanManager, 'create_networks',
                       fake_create_networks)
        self.commands.create(
                            label='Test',
                            cidr='10.2.0.0/24',
                            num_networks=1,
                            network_size=256,
                            multi_host='F',
                            vlan_start=200,
                            vpn_start=2000,
                            cidr_v6='fd00:2::/120',
                            gateway='10.2.0.1',
                            gateway_v6='fd00:2::22',
                            bridge='br200',
                            bridge_interface='eth0',
                            dns1='8.8.8.8',
                            dns2='8.8.4.4',
                            uuid='aaaaaaaa-aaaa-aaaa-aaaa-aaaaaaaaaaaa')

    def test_list(self):

        def fake_network_get_all(context):
            return [db_fakes.FakeModel(self.net)]
        self.stubs.Set(db, 'network_get_all', fake_network_get_all)
        output = StringIO.StringIO()
        sys.stdout = output
        self.commands.list()
        sys.stdout = sys.__stdout__
        result = output.getvalue()
        _fmt = "\t".join(["%(id)-5s", "%(cidr)-18s", "%(cidr_v6)-15s",
                          "%(dhcp_start)-15s", "%(dns1)-15s", "%(dns2)-15s",
                          "%(vlan)-15s", "%(project_id)-15s", "%(uuid)-15s"])
        head = _fmt % {'id': _('id'),
                       'cidr': _('IPv4'),
                       'cidr_v6': _('IPv6'),
                       'dhcp_start': _('start address'),
                       'dns1': _('DNS1'),
                       'dns2': _('DNS2'),
                       'vlan': _('VlanID'),
                       'project_id': _('project'),
                       'uuid': _("uuid")}
        body = _fmt % {'id': self.net['id'],
                       'cidr': self.net['cidr'],
                       'cidr_v6': self.net['cidr_v6'],
                       'dhcp_start': self.net['dhcp_start'],
                       'dns1': self.net['dns1'],
                       'dns2': self.net['dns2'],
                       'vlan': self.net['vlan'],
                       'project_id': self.net['project_id'],
                       'uuid': self.net['uuid']}
        answer = '%s\n%s\n' % (head, body)
        self.assertEqual(result, answer)

    def test_delete(self):
        self.fake_net = self.net
        self.fake_net['project_id'] = None
        self.fake_net['host'] = None
        self.stubs.Set(db, 'network_get_by_uuid',
                       self.fake_network_get_by_uuid)

        def fake_network_delete_safe(context, network_id):
            self.assertTrue(context.to_dict()['is_admin'])
            self.assertEqual(network_id, self.fake_net['id'])
        self.stubs.Set(db, 'network_delete_safe', fake_network_delete_safe)
        self.commands.delete(uuid=self.fake_net['uuid'])

    def test_delete_by_cidr(self):
        self.fake_net = self.net
        self.fake_net['project_id'] = None
        self.fake_net['host'] = None
        self.stubs.Set(db, 'network_get_by_cidr',
                       self.fake_network_get_by_cidr)

        def fake_network_delete_safe(context, network_id):
            self.assertTrue(context.to_dict()['is_admin'])
            self.assertEqual(network_id, self.fake_net['id'])
        self.stubs.Set(db, 'network_delete_safe', fake_network_delete_safe)
        self.commands.delete(fixed_range=self.fake_net['cidr'])

    def _test_modify_base(self, update_value, project, host, dis_project=None,
                          dis_host=None):
        self.fake_net = self.net
        self.fake_update_value = update_value
        self.stubs.Set(db, 'network_get_by_cidr',
                       self.fake_network_get_by_cidr)
        self.stubs.Set(db, 'network_update', self.fake_network_update)
        self.commands.modify(self.fake_net['cidr'], project=project, host=host,
                             dis_project=dis_project, dis_host=dis_host)

    def test_modify_associate(self):
        self._test_modify_base(update_value={'project_id': 'test_project',
                                             'host': 'test_host'},
                               project='test_project', host='test_host')

    def test_modify_unchanged(self):
        self._test_modify_base(update_value={}, project=None, host=None)

    def test_modify_disassociate(self):
        self._test_modify_base(update_value={'project_id': None, 'host': None},
                               project=None, host=None, dis_project=True,
                               dis_host=True)


<<<<<<< HEAD
class ExportAuthTestCase(test.TestCase):

    def test_export_with_noauth(self):
        self._do_test_export()

    def test_export_with_deprecated_auth(self):
        self.flags(auth_strategy='deprecated')
        self._do_test_export(noauth=False)

    def _do_test_export(self, noauth=True):
        self.flags(allowed_roles=['role1', 'role2'])
        am = nova.auth.manager.AuthManager(new=True)
        user1 = am.create_user('user1', 'a1', 's1')
        user2 = am.create_user('user2', 'a2', 's2')
        user3 = am.create_user('user3', 'a3', 's3')
        proj1 = am.create_project('proj1', user1, member_users=[user1, user2])
        proj2 = am.create_project('proj2', user2, member_users=[user2, user3])
        am.add_role(user1, 'role1', proj1)
        am.add_role(user1, 'role1', proj2)
        am.add_role(user3, 'role1', proj1)
        am.add_role(user3, 'role2', proj2)

        commands = nova_manage.ExportCommands()
        output = commands._get_auth_data()

        def pw(idx):
            return ('user' if noauth else 'a') + str(idx)

        expected = {
            "users": [
                {"id": "user1", "name": "user1", 'password': pw(1)},
                {"id": "user2", "name": "user2", 'password': pw(2)},
                {"id": "user3", "name": "user3", 'password': pw(3)},
            ],
            "roles": ["role1", "role2"],
            "role_user_tenant_list": [
                {"user_id": "user1", "role": "role1", "tenant_id": "proj1"},
                {"user_id": "user3", "role": "role2", "tenant_id": "proj2"},
            ],
            "user_tenant_list": [
                {"tenant_id": "proj1", "user_id": "user1"},
                {"tenant_id": "proj1", "user_id": "user2"},
                {"tenant_id": "proj2", "user_id": "user2"},
                {"tenant_id": "proj2", "user_id": "user3"},
            ],
            "ec2_credentials": [
                {"access_key": pw(1), "secret_key": "s1", "user_id": "user1"},
                {"access_key": pw(2), "secret_key": "s2", "user_id": "user2"},
                {"access_key": pw(3), "secret_key": "s3", "user_id": "user3"},
            ],
            "tenants": [
                {"description": "proj1", "id": "proj1", "name": "proj1"},
                {"description": "proj2", "id": "proj2", "name": "proj2"},
            ],
        }

        self.assertDictMatch(output, expected)
=======
class InstanceTypeCommandsTestCase(test.TestCase):
    def setUp(self):
        super(InstanceTypeCommandsTestCase, self).setUp()

        values = dict(name="test.small",
                      memory_mb=220,
                      vcpus=1,
                      root_gb=16,
                      ephemeral_gb=32,
                      flavorid=105)
        ref = db.instance_type_create(context.get_admin_context(),
                                      values)
        self.instance_type_name = ref["name"]
        self.instance_type_id = ref["id"]
        self.instance_type_flavorid = ref["flavorid"]
        self.set_key = nova_manage.InstanceTypeCommands().set_key
        self.unset_key = nova_manage.InstanceTypeCommands().unset_key

    def tearDown(self):
        db.instance_type_destroy(context.get_admin_context(),
                                 "test.small")
        super(InstanceTypeCommandsTestCase, self).tearDown()

    def _test_extra_specs_empty(self):
        empty_specs = {}
        actual_specs = db.instance_type_extra_specs_get(
                              context.get_admin_context(),
                              self.instance_type_id)
        self.assertEquals(empty_specs, actual_specs)

    def test_extra_specs_set_unset(self):
        expected_specs = {'k1': 'v1'}

        self._test_extra_specs_empty()

        self.set_key(self.instance_type_name, "k1", "v1")
        actual_specs = db.instance_type_extra_specs_get(
                              context.get_admin_context(),
                              self.instance_type_flavorid)
        self.assertEquals(expected_specs, actual_specs)

        self.unset_key(self.instance_type_name, "k1")
        self._test_extra_specs_empty()

    def test_extra_specs_update(self):
        expected_specs = {'k1': 'v1'}
        updated_specs = {'k1': 'v2'}

        self._test_extra_specs_empty()

        self.set_key(self.instance_type_name, "k1", "v1")
        actual_specs = db.instance_type_extra_specs_get(
                              context.get_admin_context(),
                              self.instance_type_flavorid)
        self.assertEquals(expected_specs, actual_specs)

        self.set_key(self.instance_type_name, "k1", "v2")
        actual_specs = db.instance_type_extra_specs_get(
                              context.get_admin_context(),
                              self.instance_type_flavorid)
        self.assertEquals(updated_specs, actual_specs)

        self.unset_key(self.instance_type_name, "k1")

    def test_extra_specs_multiple(self):
        two_items_extra_specs = {'k1': 'v1',
                                'k3': 'v3'}

        self._test_extra_specs_empty()

        self.set_key(self.instance_type_name, "k1", "v1")
        self.set_key(self.instance_type_name, "k3", "v3")
        actual_specs = db.instance_type_extra_specs_get(
                              context.get_admin_context(),
                              self.instance_type_flavorid)
        self.assertEquals(two_items_extra_specs, actual_specs)

        self.unset_key(self.instance_type_name, "k1")
        self.unset_key(self.instance_type_name, "k3")


class ProjectCommandsTestCase(test.TestCase):
    def setUp(self):
        super(ProjectCommandsTestCase, self).setUp()
        self.commands = nova_manage.ProjectCommands()

    def test_quota(self):
        output = StringIO.StringIO()
        sys.stdout = output
        self.commands.quota(project_id='admin',
                            key='instances',
                            value='unlimited',
                           )

        sys.stdout = sys.__stdout__
        result = output.getvalue()
        self.assertEquals(('instances: unlimited' in result), True)

    def test_quota_update_invalid_key(self):
        self.assertRaises(SystemExit,
                          self.commands.quota, 'admin', 'volumes1', '10'
                          )


class DBCommandsTestCase(test.TestCase):
    def setUp(self):
        super(DBCommandsTestCase, self).setUp()
        self.commands = nova_manage.DbCommands()

    def test_archive_deleted_rows_negative(self):
        self.assertRaises(SystemExit,
                          self.commands.archive_deleted_rows, -1)


class ServiceCommandsTestCase(test.TestCase):
    def setUp(self):
        super(ServiceCommandsTestCase, self).setUp()
        self.commands = nova_manage.ServiceCommands()

    def test_service_enable_invalid_params(self):
        self.assertRaises(SystemExit,
                          self.commands.enable, 'nohost', 'noservice')

    def test_service_disable_invalid_params(self):
        self.assertRaises(SystemExit,
                          self.commands.disable, 'nohost', 'noservice')
>>>>>>> f118602f
<|MERGE_RESOLUTION|>--- conflicted
+++ resolved
@@ -270,65 +270,6 @@
                                dis_host=True)
 
 
-<<<<<<< HEAD
-class ExportAuthTestCase(test.TestCase):
-
-    def test_export_with_noauth(self):
-        self._do_test_export()
-
-    def test_export_with_deprecated_auth(self):
-        self.flags(auth_strategy='deprecated')
-        self._do_test_export(noauth=False)
-
-    def _do_test_export(self, noauth=True):
-        self.flags(allowed_roles=['role1', 'role2'])
-        am = nova.auth.manager.AuthManager(new=True)
-        user1 = am.create_user('user1', 'a1', 's1')
-        user2 = am.create_user('user2', 'a2', 's2')
-        user3 = am.create_user('user3', 'a3', 's3')
-        proj1 = am.create_project('proj1', user1, member_users=[user1, user2])
-        proj2 = am.create_project('proj2', user2, member_users=[user2, user3])
-        am.add_role(user1, 'role1', proj1)
-        am.add_role(user1, 'role1', proj2)
-        am.add_role(user3, 'role1', proj1)
-        am.add_role(user3, 'role2', proj2)
-
-        commands = nova_manage.ExportCommands()
-        output = commands._get_auth_data()
-
-        def pw(idx):
-            return ('user' if noauth else 'a') + str(idx)
-
-        expected = {
-            "users": [
-                {"id": "user1", "name": "user1", 'password': pw(1)},
-                {"id": "user2", "name": "user2", 'password': pw(2)},
-                {"id": "user3", "name": "user3", 'password': pw(3)},
-            ],
-            "roles": ["role1", "role2"],
-            "role_user_tenant_list": [
-                {"user_id": "user1", "role": "role1", "tenant_id": "proj1"},
-                {"user_id": "user3", "role": "role2", "tenant_id": "proj2"},
-            ],
-            "user_tenant_list": [
-                {"tenant_id": "proj1", "user_id": "user1"},
-                {"tenant_id": "proj1", "user_id": "user2"},
-                {"tenant_id": "proj2", "user_id": "user2"},
-                {"tenant_id": "proj2", "user_id": "user3"},
-            ],
-            "ec2_credentials": [
-                {"access_key": pw(1), "secret_key": "s1", "user_id": "user1"},
-                {"access_key": pw(2), "secret_key": "s2", "user_id": "user2"},
-                {"access_key": pw(3), "secret_key": "s3", "user_id": "user3"},
-            ],
-            "tenants": [
-                {"description": "proj1", "id": "proj1", "name": "proj1"},
-                {"description": "proj2", "id": "proj2", "name": "proj2"},
-            ],
-        }
-
-        self.assertDictMatch(output, expected)
-=======
 class InstanceTypeCommandsTestCase(test.TestCase):
     def setUp(self):
         super(InstanceTypeCommandsTestCase, self).setUp()
@@ -454,5 +395,4 @@
 
     def test_service_disable_invalid_params(self):
         self.assertRaises(SystemExit,
-                          self.commands.disable, 'nohost', 'noservice')
->>>>>>> f118602f
+                          self.commands.disable, 'nohost', 'noservice')