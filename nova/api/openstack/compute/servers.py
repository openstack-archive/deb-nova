--- conflicted
+++ resolved
@@ -905,44 +905,18 @@
             raise exc.HTTPRequestEntityTooLarge(
                 explanation=error.format_message(),
                 headers={'Retry-After': 0})
-<<<<<<< HEAD
-        except exception.InstanceTypeMemoryTooSmall as error:
-            raise exc.HTTPBadRequest(explanation=error.format_message())
-        except exception.InstanceTypeNotFound as error:
-            raise exc.HTTPBadRequest(explanation=error)
-        except exception.InstanceTypeDiskTooSmall as error:
-            raise exc.HTTPBadRequest(explanation=error.format_message())
-        except exception.InvalidMetadata as error:
-            raise exc.HTTPBadRequest(explanation=error.format_message())
-        except exception.InvalidMetadataSize as error:
-            raise exc.HTTPRequestEntityTooLarge(
-                explanation=error.format_message())
-        except exception.InvalidRequest as error:
-            raise exc.HTTPBadRequest(explanation=error.format_message())
-        except exception.ImageNotFound as error:
-            msg = _("Can not find requested image")
-            raise exc.HTTPBadRequest(explanation=msg)
-        except exception.ImageNotActive as error:
-            raise exc.HTTPBadRequest(explanation=error.format_message())
-=======
         except exception.InvalidMetadataSize as error:
             raise exc.HTTPRequestEntityTooLarge(
                 explanation=error.format_message())
         except exception.ImageNotFound as error:
             msg = _("Can not find requested image")
             raise exc.HTTPBadRequest(explanation=msg)
->>>>>>> 8ca2724f
         except exception.FlavorNotFound as error:
             msg = _("Invalid flavorRef provided.")
             raise exc.HTTPBadRequest(explanation=msg)
         except exception.KeypairNotFound as error:
             msg = _("Invalid key_name provided.")
             raise exc.HTTPBadRequest(explanation=msg)
-<<<<<<< HEAD
-        except exception.SecurityGroupNotFound as error:
-            raise exc.HTTPBadRequest(explanation=error.format_message())
-=======
->>>>>>> 8ca2724f
         except rpc_common.RemoteError as err:
             msg = "%(err_type)s: %(err_msg)s" % {'err_type': err.exc_type,
                                                  'err_msg': err.value}
@@ -1315,28 +1289,16 @@
         except exception.InstanceNotFound:
             msg = _("Instance could not be found")
             raise exc.HTTPNotFound(explanation=msg)
-<<<<<<< HEAD
-        except exception.InvalidMetadata as error:
-            raise exc.HTTPBadRequest(
-                explanation=error.format_message())
-=======
->>>>>>> 8ca2724f
         except exception.InvalidMetadataSize as error:
             raise exc.HTTPRequestEntityTooLarge(
                 explanation=error.format_message())
         except exception.ImageNotFound:
             msg = _("Cannot find image for rebuild")
             raise exc.HTTPBadRequest(explanation=msg)
-<<<<<<< HEAD
-        except exception.InstanceTypeMemoryTooSmall as error:
-            raise exc.HTTPBadRequest(explanation=error.format_message())
-        except exception.InstanceTypeDiskTooSmall as error:
-=======
         except (exception.ImageNotActive,
                 exception.InstanceTypeDiskTooSmall,
                 exception.InstanceTypeMemoryTooSmall,
                 exception.InvalidMetadata) as error:
->>>>>>> 8ca2724f
             raise exc.HTTPBadRequest(explanation=error.format_message())
 
         instance = self._get_server(context, req, id)
