--- conflicted
+++ resolved
@@ -42,16 +42,6 @@
 class CoverageController(object):
     """The Coverage report API controller for the OpenStack API."""
     def __init__(self):
-<<<<<<< HEAD
-        self.compute_api = compute_api.API()
-        self.network_api = network_api.API()
-        self.conductor_api = conductor_api.API()
-        self.consoleauth_api = consoleauth_api.ConsoleAuthAPI()
-        self.console_api = console_api.API()
-        self.scheduler_api = scheduler_api.SchedulerAPI()
-        self.cert_api = cert_api.CertAPI()
-=======
->>>>>>> 8ca2724f
         self.data_path = None
         self.services = []
         self.combine = False
