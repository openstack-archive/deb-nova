# Copyright (c) 2011 OpenStack Foundation
# All Rights Reserved.
#
#    Licensed under the Apache License, Version 2.0 (the "License"); you may
#    not use this file except in compliance with the License. You may obtain
#    a copy of the License at
#
#         http://www.apache.org/licenses/LICENSE-2.0
#
#    Unless required by applicable law or agreed to in writing, software
#    distributed under the License is distributed on an "AS IS" BASIS, WITHOUT
#    WARRANTIES OR CONDITIONS OF ANY KIND, either express or implied. See the
#    License for the specific language governing permissions and limitations
#    under the License.

"""The hosts admin extension."""

import webob.exc

from nova.api.openstack import extensions
from nova.api.openstack import wsgi
from nova.api.openstack import xmlutil
from nova import compute
from nova import exception
from nova.openstack.common import log as logging

LOG = logging.getLogger(__name__)
authorize = extensions.extension_authorizer('compute', 'hosts')


class HostIndexTemplate(xmlutil.TemplateBuilder):
    def construct(self):
        root = xmlutil.TemplateElement('hosts')
        elem = xmlutil.SubTemplateElement(root, 'host', selector='hosts')
        elem.set('host_name')
        elem.set('service')
        elem.set('zone')

        return xmlutil.MasterTemplate(root, 1)


class HostUpdateTemplate(xmlutil.TemplateBuilder):
    def construct(self):
        root = xmlutil.TemplateElement('host')
        root.set('host')
        root.set('status')
        root.set('maintenance_mode')

        return xmlutil.MasterTemplate(root, 1)


class HostActionTemplate(xmlutil.TemplateBuilder):
    def construct(self):
        root = xmlutil.TemplateElement('host')
        root.set('host')
        root.set('power_action')

        return xmlutil.MasterTemplate(root, 1)


class HostShowTemplate(xmlutil.TemplateBuilder):
    def construct(self):
        root = xmlutil.TemplateElement('host')
        elem = xmlutil.make_flat_dict('resource', selector='host',
                                      subselector='resource')
        root.append(elem)

        return xmlutil.MasterTemplate(root, 1)


class HostUpdateDeserializer(wsgi.XMLDeserializer):
    def default(self, string):
        node = xmlutil.safe_minidom_parse_string(string)

        updates = {}
        updates_node = self.find_first_child_named(node, 'updates')
        if updates_node is not None:
            maintenance = self.find_first_child_named(updates_node,
                                                      'maintenance_mode')
            if maintenance is not None:
                updates[maintenance.tagName] = self.extract_text(maintenance)

            status = self.find_first_child_named(updates_node, 'status')
            if status is not None:
                updates[status.tagName] = self.extract_text(status)

        return dict(body=updates)


class HostController(object):
    """The Hosts API controller for the OpenStack API."""
    def __init__(self):
        self.api = compute.HostAPI()
        super(HostController, self).__init__()

    @wsgi.serializers(xml=HostIndexTemplate)
    def index(self, req):
        """
        :returns: A dict in the format:

            {'hosts': [{'host_name': 'some.host.name',
               'service': 'cells'},
              {'host_name': 'some.other.host.name',
               'service': 'cells'},
              {'host_name': 'some.celly.host.name',
               'service': 'cells'},
              {'host_name': 'console1.host.com',
               'service': 'consoleauth'},
              {'host_name': 'network1.host.com',
               'service': 'network'},
              {'host_name': 'netwwork2.host.com',
               'service': 'network'},
              {'host_name': 'sched1.host.com',
               'service': 'scheduler'},
              {'host_name': 'sched2.host.com',
               'service': 'scheduler'},
              {'host_name': 'vol1.host.com',
               'service': 'volume'}]}
        """
        context = req.environ['nova.context']
        authorize(context)
        filters = {'disabled': False}
        zone = req.GET.get('zone', None)
        if zone:
            filters['availability_zone'] = zone
        services = self.api.service_get_all(context, filters=filters,
                                            set_zones=True)
        hosts = []
        for service in services:
            hosts.append({'host_name': service['host'],
                          'service': service['topic'],
                          'zone': service['availability_zone']})
        return {'hosts': hosts}

    @wsgi.serializers(xml=HostUpdateTemplate)
    @wsgi.deserializers(xml=HostUpdateDeserializer)
    def update(self, req, id, body):
<<<<<<< HEAD
        authorize(req.environ['nova.context'])
        update_values = {}
        for raw_key, raw_val in body.iteritems():
            key = raw_key.lower().strip()
            val = raw_val.lower().strip()
            if key == "status":
                if val in ("enable", "disable"):
                    update_values['status'] = val.startswith("enable")
                else:
                    explanation = _("Invalid status: '%s'") % raw_val
                    raise webob.exc.HTTPBadRequest(explanation=explanation)
            elif key == "maintenance_mode":
                if val not in ['enable', 'disable']:
                    explanation = _("Invalid mode: '%s'") % raw_val
                    raise webob.exc.HTTPBadRequest(explanation=explanation)
                update_values['maintenance_mode'] = val == 'enable'
=======
        """
        :param body: example format {'status': 'enable',
                                     'maintenance_mode': 'enable'}
        :returns:
        """
        def read_enabled(orig_val, msg):
            """
            :param orig_val: A string with either 'enable' or 'disable'. May
                             be surrounded by whitespace, and case doesn't
                             matter
            :param msg: The message to be passed to HTTPBadRequest. A single
                        %s will be replaced with orig_val.
            :returns:   True for 'enabled' and False for 'disabled'
            """
            val = orig_val.strip().lower()
            if val == "enable":
                return True
            elif val == "disable":
                return False
>>>>>>> f118602f
            else:
                raise webob.exc.HTTPBadRequest(explanation=msg % orig_val)
        context = req.environ['nova.context']
        authorize(context)
        # See what the user wants to 'update'
        params = dict([(k.strip().lower(), v) for k, v in body.iteritems()])
        orig_status = status = params.pop('status', None)
        orig_maint_mode = maint_mode = params.pop('maintenance_mode', None)
        # Validate the request
        if len(params) > 0:
            # Some extra param was passed. Fail.
            explanation = _("Invalid update setting: '%s'") % params.keys()[0]
            raise webob.exc.HTTPBadRequest(explanation=explanation)
        if orig_status is not None:
            status = read_enabled(orig_status, _("Invalid status: '%s'"))
        if orig_maint_mode is not None:
            maint_mode = read_enabled(orig_maint_mode, _("Invalid mode: '%s'"))
        if status is None and maint_mode is None:
            explanation = _("'status' or 'maintenance_mode' needed for "
                            "host update")
            raise webob.exc.HTTPBadRequest(explanation=explanation)
        # Make the calls and merge the results
        result = {'host': id}
        if status is not None:
            result['status'] = self._set_enabled_status(context, id, status)
        if maint_mode is not None:
            result['maintenance_mode'] = self._set_host_maintenance(context,
                id, maint_mode)
        return result

    def _set_host_maintenance(self, context, host_name, mode=True):
        """Start/Stop host maintenance window. On start, it triggers
        guest VMs evacuation."""
        LOG.audit(_("Putting host %(host_name)s in maintenance "
                    "mode %(mode)s.") % locals())
        try:
            result = self.api.set_host_maintenance(context, host_name, mode)
        except NotImplementedError:
            msg = _("Virt driver does not implement host maintenance mode.")
            raise webob.exc.HTTPNotImplemented(explanation=msg)
        except exception.NotFound as e:
            raise webob.exc.HTTPNotFound(explanation=e.format_message())
        if result not in ("on_maintenance", "off_maintenance"):
            raise webob.exc.HTTPBadRequest(explanation=result)
        return result

    def _set_enabled_status(self, context, host_name, enabled):
        """Sets the specified host's ability to accept new instances.
        :param enabled: a boolean - if False no new VMs will be able to start
        on the host"""
        if enabled:
            LOG.audit(_("Enabling host %s.") % host_name)
        else:
            LOG.audit(_("Disabling host %s.") % host_name)
        try:
            result = self.api.set_host_enabled(context, host_name=host_name,
                    enabled=enabled)
        except NotImplementedError:
            msg = _("Virt driver does not implement host disabled status.")
            raise webob.exc.HTTPNotImplemented(explanation=msg)
        except exception.NotFound as e:
            raise webob.exc.HTTPNotFound(explanation=e.format_message())
        if result not in ("enabled", "disabled"):
            raise webob.exc.HTTPBadRequest(explanation=result)
        return result

    def _host_power_action(self, req, host_name, action):
        """Reboots, shuts down or powers up the host."""
        context = req.environ['nova.context']
        authorize(context)
        try:
            result = self.api.host_power_action(context, host_name=host_name,
                    action=action)
        except NotImplementedError:
            msg = _("Virt driver does not implement host power management.")
            raise webob.exc.HTTPNotImplemented(explanation=msg)
        except exception.NotFound as e:
            raise webob.exc.HTTPNotFound(explanation=e.format_message())
        return {"host": host_name, "power_action": result}

    @wsgi.serializers(xml=HostActionTemplate)
    def startup(self, req, id):
        return self._host_power_action(req, host_name=id, action="startup")

    @wsgi.serializers(xml=HostActionTemplate)
    def shutdown(self, req, id):
        return self._host_power_action(req, host_name=id, action="shutdown")

    @wsgi.serializers(xml=HostActionTemplate)
    def reboot(self, req, id):
        return self._host_power_action(req, host_name=id, action="reboot")

    @staticmethod
    def _get_total_resources(host_name, compute_node):
        return {'resource': {'host': host_name,
                             'project': '(total)',
                             'cpu': compute_node['vcpus'],
                             'memory_mb': compute_node['memory_mb'],
                             'disk_gb': compute_node['local_gb']}}

    @staticmethod
    def _get_used_now_resources(host_name, compute_node):
        return {'resource': {'host': host_name,
                             'project': '(used_now)',
                             'cpu': compute_node['vcpus_used'],
                             'memory_mb': compute_node['memory_mb_used'],
                             'disk_gb': compute_node['local_gb_used']}}

    @staticmethod
    def _get_resource_totals_from_instances(host_name, instances):
        cpu_sum = 0
        mem_sum = 0
        hdd_sum = 0
        for instance in instances:
            cpu_sum += instance['vcpus']
            mem_sum += instance['memory_mb']
            hdd_sum += instance['root_gb'] + instance['ephemeral_gb']

        return {'resource': {'host': host_name,
                             'project': '(used_max)',
                             'cpu': cpu_sum,
                             'memory_mb': mem_sum,
                             'disk_gb': hdd_sum}}

    @staticmethod
    def _get_resources_by_project(host_name, instances):
        # Getting usage resource per project
        project_map = {}
        for instance in instances:
            resource = project_map.setdefault(instance['project_id'],
                    {'host': host_name,
                     'project': instance['project_id'],
                     'cpu': 0,
                     'memory_mb': 0,
                     'disk_gb': 0})
            resource['cpu'] += instance['vcpus']
            resource['memory_mb'] += instance['memory_mb']
            resource['disk_gb'] += (instance['root_gb'] +
                                    instance['ephemeral_gb'])
        return project_map

    @wsgi.serializers(xml=HostShowTemplate)
    def show(self, req, id):
        """Shows the physical/usage resource given by hosts.

        :param id: hostname
        :returns: expected to use HostShowTemplate.
            ex.::

                {'host': {'resource':D},..}
                D: {'host': 'hostname','project': 'admin',
                    'cpu': 1, 'memory_mb': 2048, 'disk_gb': 30}
        """
        context = req.environ['nova.context']
        host_name = id
        try:
            service = self.api.service_get_by_compute_host(context, host_name)
        except exception.NotFound as e:
            raise webob.exc.HTTPNotFound(explanation=e.format_message())
        except exception.AdminRequired:
            msg = _("Describe-resource is admin only functionality")
            raise webob.exc.HTTPForbidden(explanation=msg)
        compute_node = service['compute_node'][0]
        instances = self.api.instance_get_all_by_host(context, host_name)
        resources = [self._get_total_resources(host_name, compute_node)]
        resources.append(self._get_used_now_resources(host_name,
                                                      compute_node))
        resources.append(self._get_resource_totals_from_instances(host_name,
                                                                  instances))
        by_proj_resources = self._get_resources_by_project(host_name,
                                                           instances)
        for resource in by_proj_resources.itervalues():
            resources.append({'resource': resource})
        return {'host': resources}


class Hosts(extensions.ExtensionDescriptor):
    """Admin-only host administration."""

    name = "Hosts"
    alias = "os-hosts"
    namespace = "http://docs.openstack.org/compute/ext/hosts/api/v1.1"
    updated = "2011-06-29T00:00:00+00:00"

    def get_resources(self):
        resources = [extensions.ResourceExtension('os-hosts',
                HostController(),
                collection_actions={'update': 'PUT'},
                member_actions={"startup": "GET", "shutdown": "GET",
                        "reboot": "GET"})]
        return resources<|MERGE_RESOLUTION|>--- conflicted
+++ resolved
@@ -135,24 +135,6 @@
     @wsgi.serializers(xml=HostUpdateTemplate)
     @wsgi.deserializers(xml=HostUpdateDeserializer)
     def update(self, req, id, body):
-<<<<<<< HEAD
-        authorize(req.environ['nova.context'])
-        update_values = {}
-        for raw_key, raw_val in body.iteritems():
-            key = raw_key.lower().strip()
-            val = raw_val.lower().strip()
-            if key == "status":
-                if val in ("enable", "disable"):
-                    update_values['status'] = val.startswith("enable")
-                else:
-                    explanation = _("Invalid status: '%s'") % raw_val
-                    raise webob.exc.HTTPBadRequest(explanation=explanation)
-            elif key == "maintenance_mode":
-                if val not in ['enable', 'disable']:
-                    explanation = _("Invalid mode: '%s'") % raw_val
-                    raise webob.exc.HTTPBadRequest(explanation=explanation)
-                update_values['maintenance_mode'] = val == 'enable'
-=======
         """
         :param body: example format {'status': 'enable',
                                      'maintenance_mode': 'enable'}
@@ -172,7 +154,6 @@
                 return True
             elif val == "disable":
                 return False
->>>>>>> f118602f
             else:
                 raise webob.exc.HTTPBadRequest(explanation=msg % orig_val)
         context = req.environ['nova.context']
