--- conflicted
+++ resolved
@@ -24,11 +24,7 @@
 from nova import exception
 from nova import flags
 import nova.network.api
-<<<<<<< HEAD
-from nova.rpc import common
-=======
 from nova.openstack.common import log as logging
->>>>>>> b4872c33
 
 
 FLAGS = flags.FLAGS
@@ -108,16 +104,7 @@
             network = self.network_api.get(context, id)
         except exception.NetworkNotFound:
             raise exc.HTTPNotFound(_("Network not found"))
-<<<<<<< HEAD
-        except common.RemoteError as ex:
-            if ex.exc_type in ["NetworkNotFound", "NetworkNotFoundForUUID"]:
-                raise exc.HTTPNotFound(_("Network not found"))
-            else:
-                raise
-        return {'network': network_dict(network)}
-=======
         return {'network': network_dict(context, network)}
->>>>>>> b4872c33
 
     def delete(self, req, id):
         context = req.environ['nova.context']
