# vim: tabstop=4 shiftwidth=4 softtabstop=4

# Copyright 2011 OpenStack Foundation
# All Rights Reserved.
#
#    Licensed under the Apache License, Version 2.0 (the "License"); you may
#    not use this file except in compliance with the License. You may obtain
#    a copy of the License at
#
#         http://www.apache.org/licenses/LICENSE-2.0
#
#    Unless required by applicable law or agreed to in writing, software
#    distributed under the License is distributed on an "AS IS" BASIS, WITHOUT
#    WARRANTIES OR CONDITIONS OF ANY KIND, either express or implied. See the
#    License for the specific language governing permissions and limitations
#    under the License.

import webob

from nova.api.openstack import extensions
from nova.api.openstack import wsgi
from nova.api.openstack import xmlutil
<<<<<<< HEAD
from nova.api.openstack import extensions
from nova.db.sqlalchemy import api as sqlalchemy_api
=======
import nova.context
>>>>>>> f118602f
from nova import db
from nova import exception
from nova.openstack.common import log as logging
from nova import quota


QUOTAS = quota.QUOTAS
LOG = logging.getLogger(__name__)


<<<<<<< HEAD
quota_resources = ['metadata_items', 'injected_file_content_bytes',
        'volumes', 'gigabytes', 'ram', 'floating_ips', 'instances',
        'injected_files', 'cores', 'security_groups', 'security_group_rules']
=======
authorize_update = extensions.extension_authorizer('compute', 'quotas:update')
authorize_show = extensions.extension_authorizer('compute', 'quotas:show')
>>>>>>> f118602f


class QuotaTemplate(xmlutil.TemplateBuilder):
    def construct(self):
        root = xmlutil.TemplateElement('quota_set', selector='quota_set')
        root.set('id')

        for resource in QUOTAS.resources:
            elem = xmlutil.SubTemplateElement(root, resource)
            elem.text = resource

        return xmlutil.MasterTemplate(root, 1)


class QuotaSetsController(object):

    def _format_quota_set(self, project_id, quota_set):
        """Convert the quota object to a result dict."""

        result = dict(id=str(project_id))

        for resource in QUOTAS.resources:
            result[resource] = quota_set[resource]

        return dict(quota_set=result)

    def _validate_quota_limit(self, limit):
        # NOTE: -1 is a flag value for unlimited
        if limit < -1:
            msg = _("Quota limit must be -1 or greater.")
            raise webob.exc.HTTPBadRequest(explanation=msg)

    def _get_quotas(self, context, id, usages=False):
        values = QUOTAS.get_project_quotas(context, id, usages=usages)

        if usages:
            return values
        else:
            return dict((k, v['limit']) for k, v in values.items())

    @wsgi.serializers(xml=QuotaTemplate)
    def show(self, req, id):
        context = req.environ['nova.context']
        authorize_show(context)
        try:
<<<<<<< HEAD
            sqlalchemy_api.authorize_project_context(context, id)
            return self._format_quota_set(id,
                                        quota.get_project_quotas(context, id))
=======
            nova.context.authorize_project_context(context, id)
            return self._format_quota_set(id, self._get_quotas(context, id))
>>>>>>> f118602f
        except exception.NotAuthorized:
            raise webob.exc.HTTPForbidden()

    @wsgi.serializers(xml=QuotaTemplate)
    def update(self, req, id, body):
        context = req.environ['nova.context']
        authorize_update(context)
        project_id = id

        bad_keys = []
        for key in body['quota_set'].keys():
            if (key not in QUOTAS and
                    key != 'tenant_id' and
                    key != 'id'):
                bad_keys.append(key)

        if len(bad_keys) > 0:
            msg = _("Bad key(s) %s in quota_set") % ",".join(bad_keys)
            raise webob.exc.HTTPBadRequest(explanation=msg)

        for key in body['quota_set'].keys():
            try:
                value = int(body['quota_set'][key])
            except (ValueError, TypeError):
                LOG.warn(_("Quota for %s should be integer.") % key)
                # NOTE(hzzhoushaoyu): Do not prevent valid value to be
                # updated. If raise BadRequest, some may be updated and
                # others may be not.
                continue
            self._validate_quota_limit(value)
            try:
                db.quota_update(context, project_id, key, value)
            except exception.ProjectQuotaNotFound:
                db.quota_create(context, project_id, key, value)
            except exception.AdminRequired:
                raise webob.exc.HTTPForbidden()
        return {'quota_set': self._get_quotas(context, id)}

    @wsgi.serializers(xml=QuotaTemplate)
    def defaults(self, req, id):
        context = req.environ['nova.context']
        authorize_show(context)
        return self._format_quota_set(id, QUOTAS.get_defaults(context))


class Quotas(extensions.ExtensionDescriptor):
    """Quotas management support."""

    name = "Quotas"
    alias = "os-quota-sets"
    namespace = "http://docs.openstack.org/compute/ext/quotas-sets/api/v1.1"
    updated = "2011-08-08T00:00:00+00:00"

    def get_resources(self):
        resources = []

        res = extensions.ResourceExtension('os-quota-sets',
                                            QuotaSetsController(),
                                            member_actions={'defaults': 'GET'})
        resources.append(res)

        return resources<|MERGE_RESOLUTION|>--- conflicted
+++ resolved
@@ -20,12 +20,7 @@
 from nova.api.openstack import extensions
 from nova.api.openstack import wsgi
 from nova.api.openstack import xmlutil
-<<<<<<< HEAD
-from nova.api.openstack import extensions
-from nova.db.sqlalchemy import api as sqlalchemy_api
-=======
 import nova.context
->>>>>>> f118602f
 from nova import db
 from nova import exception
 from nova.openstack.common import log as logging
@@ -36,14 +31,8 @@
 LOG = logging.getLogger(__name__)
 
 
-<<<<<<< HEAD
-quota_resources = ['metadata_items', 'injected_file_content_bytes',
-        'volumes', 'gigabytes', 'ram', 'floating_ips', 'instances',
-        'injected_files', 'cores', 'security_groups', 'security_group_rules']
-=======
 authorize_update = extensions.extension_authorizer('compute', 'quotas:update')
 authorize_show = extensions.extension_authorizer('compute', 'quotas:show')
->>>>>>> f118602f
 
 
 class QuotaTemplate(xmlutil.TemplateBuilder):
@@ -89,14 +78,8 @@
         context = req.environ['nova.context']
         authorize_show(context)
         try:
-<<<<<<< HEAD
-            sqlalchemy_api.authorize_project_context(context, id)
-            return self._format_quota_set(id,
-                                        quota.get_project_quotas(context, id))
-=======
             nova.context.authorize_project_context(context, id)
             return self._format_quota_set(id, self._get_quotas(context, id))
->>>>>>> f118602f
         except exception.NotAuthorized:
             raise webob.exc.HTTPForbidden()
 
