# vim: tabstop=4 shiftwidth=4 softtabstop=4

# Copyright 2011 OpenStack LLC.
# All Rights Reserved.
#
#    Licensed under the Apache License, Version 2.0 (the "License"); you may
#    not use this file except in compliance with the License. You may obtain
#    a copy of the License at
#
#         http://www.apache.org/licenses/LICENSE-2.0
#
#    Unless required by applicable law or agreed to in writing, software
#    distributed under the License is distributed on an "AS IS" BASIS, WITHOUT
#    WARRANTIES OR CONDITIONS OF ANY KIND, either express or implied. See the
#    License for the specific language governing permissions and limitations
#    under the License.

import webob

from nova.api.openstack import wsgi
from nova.api.openstack import xmlutil
from nova.api.openstack import extensions
from nova.db.sqlalchemy import api as sqlalchemy_api
from nova import db
from nova import exception
from nova import quota


authorize = extensions.extension_authorizer('compute', 'quotas')


<<<<<<< HEAD
=======
quota_resources = ['metadata_items', 'injected_file_content_bytes',
        'volumes', 'gigabytes', 'ram', 'floating_ips', 'instances',
        'injected_files', 'cores', 'security_groups', 'security_group_rules']


>>>>>>> cb7989e6
class QuotaTemplate(xmlutil.TemplateBuilder):
    def construct(self):
        root = xmlutil.TemplateElement('quota_set', selector='quota_set')
        root.set('id')

        for resource in quota.quota_resources:
            elem = xmlutil.SubTemplateElement(root, resource)
            elem.text = resource

        return xmlutil.MasterTemplate(root, 1)


class QuotaSetsController(object):

    def _format_quota_set(self, project_id, quota_set):
        """Convert the quota object to a result dict"""

        result = dict(id=str(project_id))

        for resource in quota.quota_resources:
            result[resource] = quota_set[resource]

        return dict(quota_set=result)

    def _validate_quota_limit(self, limit):
        # NOTE: -1 is a flag value for unlimited
        if limit < -1:
            msg = _("Quota limit must be -1 or greater.")
            raise webob.exc.HTTPBadRequest(explanation=msg)

    @wsgi.serializers(xml=QuotaTemplate)
    def show(self, req, id):
        context = req.environ['nova.context']
        authorize(context)
        try:
            sqlalchemy_api.authorize_project_context(context, id)
            return self._format_quota_set(id,
                                        quota.get_project_quotas(context, id))
        except exception.NotAuthorized:
            raise webob.exc.HTTPForbidden()

    @wsgi.serializers(xml=QuotaTemplate)
    def update(self, req, id, body):
        context = req.environ['nova.context']
        authorize(context)
        project_id = id
        for key in body['quota_set'].keys():
            if key in quota.quota_resources:
                value = int(body['quota_set'][key])
                self._validate_quota_limit(value)
                try:
                    db.quota_update(context, project_id, key, value)
                except exception.ProjectQuotaNotFound:
                    db.quota_create(context, project_id, key, value)
                except exception.AdminRequired:
                    raise webob.exc.HTTPForbidden()
        return {'quota_set': quota.get_project_quotas(context, project_id)}

    @wsgi.serializers(xml=QuotaTemplate)
    def defaults(self, req, id):
        authorize(req.environ['nova.context'])
        return self._format_quota_set(id, quota._get_default_quotas())


class Quotas(extensions.ExtensionDescriptor):
    """Quotas management support"""

    name = "Quotas"
    alias = "os-quota-sets"
    namespace = "http://docs.openstack.org/compute/ext/quotas-sets/api/v1.1"
    updated = "2011-08-08T00:00:00+00:00"

    def get_resources(self):
        resources = []

        res = extensions.ResourceExtension('os-quota-sets',
                                            QuotaSetsController(),
                                            member_actions={'defaults': 'GET'})
        resources.append(res)

        return resources<|MERGE_RESOLUTION|>--- conflicted
+++ resolved
@@ -29,14 +29,11 @@
 authorize = extensions.extension_authorizer('compute', 'quotas')
 
 
-<<<<<<< HEAD
-=======
 quota_resources = ['metadata_items', 'injected_file_content_bytes',
         'volumes', 'gigabytes', 'ram', 'floating_ips', 'instances',
         'injected_files', 'cores', 'security_groups', 'security_group_rules']
 
 
->>>>>>> cb7989e6
 class QuotaTemplate(xmlutil.TemplateBuilder):
     def construct(self):
         root = xmlutil.TemplateElement('quota_set', selector='quota_set')
