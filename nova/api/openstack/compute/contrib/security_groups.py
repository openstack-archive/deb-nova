--- conflicted
+++ resolved
@@ -28,17 +28,10 @@
 from nova import compute
 from nova.compute import api as compute_api
 from nova import exception
-<<<<<<< HEAD
-from nova import flags
-from nova import log as logging
-from nova import quota
-from nova import utils
-=======
 from nova.network.security_group import openstack_driver
 from nova.network.security_group import quantum_driver
 from nova.openstack.common import log as logging
 from nova.virt import netutils
->>>>>>> f118602f
 
 
 LOG = logging.getLogger(__name__)
@@ -298,27 +291,8 @@
         self.security_group_api.validate_property(group_description,
                                                   'description', None)
 
-<<<<<<< HEAD
-        if quota.allowed_security_groups(context, 1) < 1:
-            msg = _("Quota exceeded, too many security groups.")
-            raise exc.HTTPBadRequest(explanation=msg)
-
-        LOG.audit(_("Create Security Group %s"), group_name, context=context)
-        self.compute_api.ensure_default_security_group(context)
-        if db.security_group_exists(context, context.project_id, group_name):
-            msg = _('Security group %s already exists') % group_name
-            raise exc.HTTPBadRequest(explanation=msg)
-
-        group = {'user_id': context.user_id,
-                 'project_id': context.project_id,
-                 'name': group_name,
-                 'description': group_description}
-        group_ref = db.security_group_create(context, group)
-        self.sgh.trigger_security_group_create_refresh(context, group)
-=======
         group_ref = self.security_group_api.create_security_group(
             context, group_name, group_description)
->>>>>>> f118602f
 
         return {'security_group': self._format_security_group(context,
                                                               group_ref)}
@@ -360,24 +334,9 @@
                 msg = _("Bad prefix for network in cidr %s") % new_rule['cidr']
                 raise exc.HTTPBadRequest(explanation=msg)
 
-<<<<<<< HEAD
-        allowed = quota.allowed_security_group_rules(context,
-                                                   parent_group_id,
-                                                   1)
-        if allowed < 1:
-            msg = _("Quota exceeded, too many security group rules.")
-            raise exc.HTTPBadRequest(explanation=msg)
-
-        security_group_rule = db.security_group_rule_create(context, values)
-        self.sgh.trigger_security_group_rule_create_refresh(
-            context, [security_group_rule['id']])
-        self.compute_api.trigger_security_group_rules_refresh(context,
-                                    security_group_id=security_group['id'])
-=======
         security_group_rule = (
             self.security_group_api.create_security_group_rule(
                 context, security_group, new_rule))
->>>>>>> f118602f
 
         return {"security_group_rule": self._format_security_group_rule(
                                                         context,
@@ -387,95 +346,7 @@
                            ip_protocol=None, cidr=None, group_id=None):
 
         if group_id is not None:
-<<<<<<< HEAD
-            try:
-                parent_group_id = int(parent_group_id)
-                group_id = int(group_id)
-            except ValueError:
-                msg = _("Parent or group id is not integer")
-                raise exception.InvalidInput(reason=msg)
-
-            values['group_id'] = group_id
-            #check if groupId exists
-            db.security_group_get(context, group_id)
-        elif cidr:
-            # If this fails, it throws an exception. This is what we want.
-            try:
-                cidr = urllib.unquote(cidr).decode()
-            except Exception:
-                raise exception.InvalidCidr(cidr=cidr)
-
-            if not utils.is_valid_cidr(cidr):
-                # Raise exception for non-valid address
-                raise exception.InvalidCidr(cidr=cidr)
-
-            values['cidr'] = cidr
-        else:
-            values['cidr'] = '0.0.0.0/0'
-
-        if group_id:
-            # Open everything if an explicit port range or type/code are not
-            # specified, but only if a source group was specified.
-            ip_proto_upper = ip_protocol.upper() if ip_protocol else ''
-            if (ip_proto_upper == 'ICMP' and
-                from_port is None and to_port is None):
-                from_port = -1
-                to_port = -1
-            elif (ip_proto_upper in ['TCP', 'UDP'] and from_port is None
-                  and to_port is None):
-                from_port = 1
-                to_port = 65535
-
-        if ip_protocol and from_port is not None and to_port is not None:
-
-            ip_protocol = str(ip_protocol)
-            try:
-                from_port = int(from_port)
-                to_port = int(to_port)
-            except ValueError:
-                if ip_protocol.upper() == 'ICMP':
-                    raise exception.InvalidInput(reason="Type and"
-                         " Code must be integers for ICMP protocol type")
-                else:
-                    raise exception.InvalidInput(reason="To and From ports "
-                          "must be integers")
-
-            if ip_protocol.upper() not in ['TCP', 'UDP', 'ICMP']:
-                raise exception.InvalidIpProtocol(protocol=ip_protocol)
-
-            # Verify that from_port must always be less than
-            # or equal to to_port
-            if (ip_protocol.upper() in ['TCP', 'UDP'] and
-                from_port > to_port):
-                raise exception.InvalidPortRange(from_port=from_port,
-                      to_port=to_port, msg="Former value cannot"
-                                            " be greater than the later")
-
-            # Verify valid TCP, UDP port ranges
-            if (ip_protocol.upper() in ['TCP', 'UDP'] and
-                (from_port < 1 or to_port > 65535)):
-                raise exception.InvalidPortRange(from_port=from_port,
-                      to_port=to_port, msg="Valid TCP ports should"
-                                           " be between 1-65535")
-
-            # Verify ICMP type and code
-            if (ip_protocol.upper() == "ICMP" and
-                (from_port < -1 or from_port > 255 or
-                to_port < -1 or to_port > 255)):
-                raise exception.InvalidPortRange(from_port=from_port,
-                      to_port=to_port, msg="For ICMP, the"
-                                           " type:code must be valid")
-
-            values['protocol'] = ip_protocol.lower()
-            values['from_port'] = from_port
-            values['to_port'] = to_port
-        else:
-            # If cidr based filtering, protocol and ports are mandatory
-            if 'cidr' in values:
-                return None
-=======
             group_id = self.security_group_api.validate_id(group_id)
->>>>>>> f118602f
 
             # check if groupId exists
             self.security_group_api.get(context, id=group_id)
