--- conflicted
+++ resolved
@@ -71,20 +71,17 @@
     public_ips = utils.get_from_path(inst, 'fixed_ip/floating_ips/address')
     inst_dict['addresses']['public'] = public_ips
 
-<<<<<<< HEAD
     inst_dict['metadata'] = {}
-
-=======
->>>>>>> edf5da85
-    inst_dict['hostId'] = ''
-    if inst['host']:
-        inst_dict['hostId'] = hashlib.sha224(inst['host']).hexdigest()
 
     # Return the metadata as a dictionary
     metadata = {}
     for item in inst['metadata']:
         metadata[item['key']] = item['value']
     inst_dict['metadata'] = metadata
+
+    inst_dict['hostId'] = ''
+    if inst['host']:
+        inst_dict['hostId'] = hashlib.sha224(inst['host']).hexdigest()
 
     return dict(server=inst_dict)
 
