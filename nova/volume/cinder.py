# vim: tabstop=4 shiftwidth=4 softtabstop=4

# Copyright 2010 United States Government as represented by the
# Administrator of the National Aeronautics and Space Administration.
# All Rights Reserved.
#
#    Licensed under the Apache License, Version 2.0 (the "License"); you may
#    not use this file except in compliance with the License. You may obtain
#    a copy of the License at
#
#         http://www.apache.org/licenses/LICENSE-2.0
#
#    Unless required by applicable law or agreed to in writing, software
#    distributed under the License is distributed on an "AS IS" BASIS, WITHOUT
#    WARRANTIES OR CONDITIONS OF ANY KIND, either express or implied. See the
#    License for the specific language governing permissions and limitations
#    under the License.

"""
Handles all requests relating to volumes + cinder.
"""

import copy
import sys

from cinderclient import exceptions as cinder_exception
from cinderclient import service_catalog
from cinderclient.v1 import client as cinder_client
from oslo.config import cfg

from nova.db import base
from nova import exception
from nova.openstack.common import log as logging

cinder_opts = [
    cfg.StrOpt('cinder_catalog_info',
            default='volume:cinder:publicURL',
            help='Info to match when looking for cinder in the service '
                 'catalog. Format is : separated values of the form: '
                 '<service_type>:<service_name>:<endpoint_type>'),
    cfg.StrOpt('cinder_endpoint_template',
               default=None,
               help='Override service catalog lookup with template for cinder '
                    'endpoint e.g. http://localhost:8776/v1/%(project_id)s'),
    cfg.StrOpt('os_region_name',
                default=None,
                help='region name of this node'),
    cfg.StrOpt('cinder_ca_certificates_file',
                default=None,
                help='Location of ca certicates file to use for cinder client '
                     'requests.'),
    cfg.IntOpt('cinder_http_retries',
               default=3,
               help='Number of cinderclient retries on failed http calls'),
    cfg.BoolOpt('cinder_api_insecure',
               default=False,
               help='Allow to perform insecure SSL requests to cinder'),
    cfg.BoolOpt('cinder_cross_az_attach',
                default=True,
                help='Allow attach between instance and volume in different '
                     'availability zones.'),
]

CONF = cfg.CONF
CONF.register_opts(cinder_opts)

LOG = logging.getLogger(__name__)


def cinderclient(context):

    # FIXME: the cinderclient ServiceCatalog object is mis-named.
    #        It actually contains the entire access blob.
    # Only needed parts of the service catalog are passed in, see
    # nova/context.py.
    compat_catalog = {
        'access': {'serviceCatalog': context.service_catalog or []}
    }
    sc = service_catalog.ServiceCatalog(compat_catalog)
    if CONF.cinder_endpoint_template:
        url = CONF.cinder_endpoint_template % context.to_dict()
    else:
        info = CONF.cinder_catalog_info
        service_type, service_name, endpoint_type = info.split(':')
        # extract the region if set in configuration
        if CONF.os_region_name:
            attr = 'region'
            filter_value = CONF.os_region_name
        else:
            attr = None
            filter_value = None
        url = sc.url_for(attr=attr,
                         filter_value=filter_value,
                         service_type=service_type,
                         service_name=service_name,
                         endpoint_type=endpoint_type)

    LOG.debug(_('Cinderclient connection created using URL: %s') % url)

    c = cinder_client.Client(context.user_id,
                             context.auth_token,
                             project_id=context.project_id,
                             auth_url=url,
                             insecure=CONF.cinder_api_insecure,
                             retries=CONF.cinder_http_retries,
                             cacert=CONF.cinder_ca_certificates_file)
    # noauth extracts user_id:project_id from auth_token
    c.client.auth_token = context.auth_token or '%s:%s' % (context.user_id,
                                                           context.project_id)
    c.client.management_url = url
    return c


def _untranslate_volume_summary_view(context, vol):
    """Maps keys for volumes summary view."""
    d = {}
    d['id'] = vol.id
    d['status'] = vol.status
    d['size'] = vol.size
    d['availability_zone'] = vol.availability_zone
    d['created_at'] = vol.created_at

    # TODO(jdg): The calling code expects attach_time and
    #            mountpoint to be set. When the calling
    #            code is more defensive this can be
    #            removed.
    d['attach_time'] = ""
    d['mountpoint'] = ""

    if vol.attachments:
        att = vol.attachments[0]
        d['attach_status'] = 'attached'
        d['instance_uuid'] = att['server_id']
        d['mountpoint'] = att['device']
    else:
        d['attach_status'] = 'detached'

    d['display_name'] = vol.display_name
    d['display_description'] = vol.display_description

    # TODO(jdg): Information may be lost in this translation
    d['volume_type_id'] = vol.volume_type
    d['snapshot_id'] = vol.snapshot_id

    d['volume_metadata'] = []
    for key, value in vol.metadata.items():
        item = {}
        item['key'] = key
        item['value'] = value
        d['volume_metadata'].append(item)

    if hasattr(vol, 'volume_image_metadata'):
        d['volume_image_metadata'] = copy.deepcopy(vol.volume_image_metadata)

    return d


def _untranslate_snapshot_summary_view(context, snapshot):
    """Maps keys for snapshots summary view."""
    d = {}

    d['id'] = snapshot.id
    d['status'] = snapshot.status
    d['progress'] = snapshot.progress
    d['size'] = snapshot.size
    d['created_at'] = snapshot.created_at
    d['display_name'] = snapshot.display_name
    d['display_description'] = snapshot.display_description
    d['volume_id'] = snapshot.volume_id
    d['project_id'] = snapshot.project_id
    d['volume_size'] = snapshot.size

    return d


def translate_volume_exception(method):
    """Transforms the exception for the volume but keeps its traceback intact.
    """
    def wrapper(self, ctx, volume_id, *args, **kwargs):
        try:
            res = method(self, ctx, volume_id, *args, **kwargs)
        except cinder_exception.ClientException:
            exc_type, exc_value, exc_trace = sys.exc_info()
            if isinstance(exc_value, cinder_exception.NotFound):
                exc_value = exception.VolumeNotFound(volume_id=volume_id)
            elif isinstance(exc_value, cinder_exception.BadRequest):
                exc_value = exception.InvalidInput(reason=exc_value.message)
            raise exc_value, None, exc_trace
        return res
    return wrapper


def translate_snapshot_exception(method):
    """Transforms the exception for the snapshot but keeps its traceback
       intact.
    """
    def wrapper(self, ctx, snapshot_id, *args, **kwargs):
        try:
            res = method(self, ctx, snapshot_id, *args, **kwargs)
        except cinder_exception.ClientException:
            exc_type, exc_value, exc_trace = sys.exc_info()
            if isinstance(exc_value, cinder_exception.NotFound):
                exc_value = exception.SnapshotNotFound(snapshot_id=snapshot_id)
            raise exc_value, None, exc_trace
        return res
    return wrapper

<<<<<<< HEAD
    def _reraise_translated_volume_exception(self, volume_id=None):
        """Transform the exception for the volume but keep its traceback
        intact."""
        exc_type, exc_value, exc_trace = sys.exc_info()
        new_exc = self._translate_volume_exception(volume_id, exc_value)
        raise new_exc, None, exc_trace

    def _translate_volume_exception(self, volume_id, exc_value):
        if isinstance(exc_value, cinder_exception.NotFound):
            return exception.VolumeNotFound(volume_id=volume_id)
        elif isinstance(exc_value, cinder_exception.BadRequest):
            return exception.InvalidInput(reason=exc_value.message)
        return exc_value
=======

class API(base.Base):
    """API for interacting with the volume manager."""
>>>>>>> 8ca2724f

    @translate_volume_exception
    def get(self, context, volume_id):
        item = cinderclient(context).volumes.get(volume_id)
        return _untranslate_volume_summary_view(context, item)

    def get_all(self, context, search_opts={}):
        items = cinderclient(context).volumes.list(detailed=True)
        rval = []

        for item in items:
            rval.append(_untranslate_volume_summary_view(context, item))

        return rval

    def check_attached(self, context, volume):
        """Raise exception if volume in use."""
        if volume['status'] != "in-use":
            msg = _("status must be 'in-use'")
            raise exception.InvalidVolume(reason=msg)

    def check_attach(self, context, volume, instance=None):
        # TODO(vish): abstract status checking?
        if volume['status'] != "available":
            msg = _("status must be 'available'")
            raise exception.InvalidVolume(reason=msg)
        if volume['attach_status'] == "attached":
            msg = _("already attached")
            raise exception.InvalidVolume(reason=msg)
        if instance and not CONF.cinder_cross_az_attach:
            if instance['availability_zone'] != volume['availability_zone']:
                msg = _("Instance and volume not in same availability_zone")
                raise exception.InvalidVolume(reason=msg)

    def check_detach(self, context, volume):
        # TODO(vish): abstract status checking?
        if volume['status'] == "available":
            msg = _("already detached")
            raise exception.InvalidVolume(reason=msg)

    @translate_volume_exception
    def reserve_volume(self, context, volume_id):
        cinderclient(context).volumes.reserve(volume_id)

    @translate_volume_exception
    def unreserve_volume(self, context, volume_id):
        cinderclient(context).volumes.unreserve(volume_id)

    @translate_volume_exception
    def begin_detaching(self, context, volume_id):
        cinderclient(context).volumes.begin_detaching(volume_id)

    @translate_volume_exception
    def roll_detaching(self, context, volume_id):
        cinderclient(context).volumes.roll_detaching(volume_id)

    @translate_volume_exception
    def attach(self, context, volume_id, instance_uuid, mountpoint):
        cinderclient(context).volumes.attach(volume_id, instance_uuid,
                                             mountpoint)

    @translate_volume_exception
    def detach(self, context, volume_id):
        cinderclient(context).volumes.detach(volume_id)

    @translate_volume_exception
    def initialize_connection(self, context, volume_id, connector):
        return cinderclient(context).volumes.initialize_connection(volume_id,
                                                                   connector)

    @translate_volume_exception
    def terminate_connection(self, context, volume_id, connector):
        return cinderclient(context).volumes.terminate_connection(volume_id,
                                                                  connector)

    def create(self, context, size, name, description, snapshot=None,
               image_id=None, volume_type=None, metadata=None,
               availability_zone=None):

        if snapshot is not None:
            snapshot_id = snapshot['id']
        else:
            snapshot_id = None

        kwargs = dict(snapshot_id=snapshot_id,
                      display_name=name,
                      display_description=description,
                      volume_type=volume_type,
                      user_id=context.user_id,
                      project_id=context.project_id,
                      availability_zone=availability_zone,
                      metadata=metadata,
                      imageRef=image_id)

        try:
            item = cinderclient(context).volumes.create(size, **kwargs)
            return _untranslate_volume_summary_view(context, item)
<<<<<<< HEAD
        except Exception:
            self._reraise_translated_volume_exception()
=======
        except cinder_exception.BadRequest as e:
            raise exception.InvalidInput(reason=e.message)
>>>>>>> 8ca2724f

    @translate_volume_exception
    def delete(self, context, volume_id):
        cinderclient(context).volumes.delete(volume_id)

    @translate_volume_exception
    def update(self, context, volume_id, fields):
        raise NotImplementedError()

    @translate_snapshot_exception
    def get_snapshot(self, context, snapshot_id):
        item = cinderclient(context).volume_snapshots.get(snapshot_id)
        return _untranslate_snapshot_summary_view(context, item)

    def get_all_snapshots(self, context):
        items = cinderclient(context).volume_snapshots.list(detailed=True)
        rvals = []

        for item in items:
            rvals.append(_untranslate_snapshot_summary_view(context, item))

        return rvals

    @translate_volume_exception
    def create_snapshot(self, context, volume_id, name, description):
        item = cinderclient(context).volume_snapshots.create(volume_id,
                                                             False,
                                                             name,
                                                             description)
        return _untranslate_snapshot_summary_view(context, item)

    @translate_volume_exception
    def create_snapshot_force(self, context, volume_id, name, description):
        item = cinderclient(context).volume_snapshots.create(volume_id,
                                                             True,
                                                             name,
                                                             description)

        return _untranslate_snapshot_summary_view(context, item)

    @translate_snapshot_exception
    def delete_snapshot(self, context, snapshot_id):
        cinderclient(context).volume_snapshots.delete(snapshot_id)

    @translate_volume_exception
    def get_volume_metadata(self, context, volume_id):
        raise NotImplementedError()

    @translate_volume_exception
    def delete_volume_metadata(self, context, volume_id, key):
        raise NotImplementedError()

    @translate_volume_exception
    def update_volume_metadata(self, context, volume_id,
                               metadata, delete=False):
        raise NotImplementedError()

    @translate_volume_exception
    def get_volume_metadata_value(self, volume_id, key):
        raise NotImplementedError()<|MERGE_RESOLUTION|>--- conflicted
+++ resolved
@@ -205,25 +205,9 @@
         return res
     return wrapper
 
-<<<<<<< HEAD
-    def _reraise_translated_volume_exception(self, volume_id=None):
-        """Transform the exception for the volume but keep its traceback
-        intact."""
-        exc_type, exc_value, exc_trace = sys.exc_info()
-        new_exc = self._translate_volume_exception(volume_id, exc_value)
-        raise new_exc, None, exc_trace
-
-    def _translate_volume_exception(self, volume_id, exc_value):
-        if isinstance(exc_value, cinder_exception.NotFound):
-            return exception.VolumeNotFound(volume_id=volume_id)
-        elif isinstance(exc_value, cinder_exception.BadRequest):
-            return exception.InvalidInput(reason=exc_value.message)
-        return exc_value
-=======
 
 class API(base.Base):
     """API for interacting with the volume manager."""
->>>>>>> 8ca2724f
 
     @translate_volume_exception
     def get(self, context, volume_id):
@@ -321,13 +305,8 @@
         try:
             item = cinderclient(context).volumes.create(size, **kwargs)
             return _untranslate_volume_summary_view(context, item)
-<<<<<<< HEAD
-        except Exception:
-            self._reraise_translated_volume_exception()
-=======
         except cinder_exception.BadRequest as e:
             raise exception.InvalidInput(reason=e.message)
->>>>>>> 8ca2724f
 
     @translate_volume_exception
     def delete(self, context, volume_id):
