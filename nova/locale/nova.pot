--- conflicted
+++ resolved
@@ -6,15 +6,9 @@
 #, fuzzy
 msgid ""
 msgstr ""
-<<<<<<< HEAD
-"Project-Id-Version: nova 2014.2.dev569.g3556e51\n"
-"Report-Msgid-Bugs-To: EMAIL@ADDRESS\n"
-"POT-Creation-Date: 2014-09-30 06:38+0000\n"
-=======
 "Project-Id-Version: nova 2014.2.a13.ged18855\n"
 "Report-Msgid-Bugs-To: EMAIL@ADDRESS\n"
 "POT-Creation-Date: 2014-10-09 12:22+0200\n"
->>>>>>> c5ac21f3
 "PO-Revision-Date: YEAR-MO-DA HO:MI+ZONE\n"
 "Last-Translator: FULL NAME <EMAIL@ADDRESS>\n"
 "Language-Team: LANGUAGE <LL@li.org>\n"
@@ -1447,7 +1441,6 @@
 msgstr ""
 
 #: nova/exception.py:1310
-<<<<<<< HEAD
 #, python-format
 msgid "Invalid id: %(instance_id)s (expecting \"i-...\")"
 msgstr ""
@@ -1457,17 +1450,6 @@
 msgid "Invalid id: %(volume_id)s (expecting \"i-...\")"
 msgstr ""
 
-=======
-#, python-format
-msgid "Invalid id: %(instance_id)s (expecting \"i-...\")"
-msgstr ""
-
-#: nova/exception.py:1315
-#, python-format
-msgid "Invalid id: %(volume_id)s (expecting \"i-...\")"
-msgstr ""
-
->>>>>>> c5ac21f3
 #: nova/exception.py:1320
 #, python-format
 msgid "Could not fetch image %(image_id)s"
@@ -3542,15 +3524,9 @@
 #: nova/api/openstack/compute/contrib/networks_associate.py:41
 #: nova/api/openstack/compute/contrib/networks_associate.py:57
 #: nova/api/openstack/compute/contrib/networks_associate.py:75
-<<<<<<< HEAD
-#: nova/api/openstack/compute/contrib/os_networks.py:87
-#: nova/api/openstack/compute/contrib/os_networks.py:102
-#: nova/api/openstack/compute/contrib/os_networks.py:115
-=======
 #: nova/api/openstack/compute/contrib/os_networks.py:106
 #: nova/api/openstack/compute/contrib/os_networks.py:121
 #: nova/api/openstack/compute/contrib/os_networks.py:134
->>>>>>> c5ac21f3
 #: nova/api/openstack/compute/contrib/os_tenant_networks.py:114
 #: nova/api/openstack/compute/contrib/os_tenant_networks.py:146
 msgid "Network not found"
@@ -3568,29 +3544,6 @@
 msgid "Associate host is not implemented by the configured Network API"
 msgstr ""
 
-<<<<<<< HEAD
-#: nova/api/openstack/compute/contrib/os_networks.py:90
-msgid "Disassociate network is not implemented by the configured Network API"
-msgstr ""
-
-#: nova/api/openstack/compute/contrib/os_networks.py:127
-msgid "Missing network in body"
-msgstr ""
-
-#: nova/api/openstack/compute/contrib/os_networks.py:131
-msgid "Network label is required"
-msgstr ""
-
-#: nova/api/openstack/compute/contrib/os_networks.py:135
-msgid "Network cidr or cidr_v6 is required"
-msgstr ""
-
-#: nova/api/openstack/compute/contrib/os_networks.py:179
-msgid "VLAN support must be enabled"
-msgstr ""
-
-#: nova/api/openstack/compute/contrib/os_networks.py:182
-=======
 #: nova/api/openstack/compute/contrib/os_networks.py:109
 msgid "Disassociate network is not implemented by the configured Network API"
 msgstr ""
@@ -3612,7 +3565,6 @@
 msgstr ""
 
 #: nova/api/openstack/compute/contrib/os_networks.py:201
->>>>>>> c5ac21f3
 #, python-format
 msgid "Cannot associate network %(network)s with project %(project)s: %(message)s"
 msgstr ""
@@ -4067,19 +4019,11 @@
 msgid "Returning exception %s to caller"
 msgstr ""
 
-<<<<<<< HEAD
-#: nova/cells/rpcapi.py:379
-msgid "Failed to notify cells of BDM update/create."
-msgstr ""
-
-#: nova/cells/rpcapi.py:395
-=======
 #: nova/cells/rpcapi.py:384
 msgid "Failed to notify cells of BDM update/create."
 msgstr ""
 
 #: nova/cells/rpcapi.py:400
->>>>>>> c5ac21f3
 msgid "Failed to notify cells of BDM destroy."
 msgstr ""
 
@@ -4729,25 +4673,6 @@
 msgid "Cannot rescue a volume-backed instance"
 msgstr ""
 
-<<<<<<< HEAD
-#: nova/compute/api.py:2946
-msgid "Volume must be attached in order to detach."
-msgstr ""
-
-#: nova/compute/api.py:2966
-msgid "Old volume is attached to a different instance."
-msgstr ""
-
-#: nova/compute/api.py:2969
-msgid "New volume must be detached in order to swap."
-msgstr ""
-
-#: nova/compute/api.py:2972
-msgid "New volume must be the same size or larger."
-msgstr ""
-
-#: nova/compute/api.py:3179
-=======
 #: nova/compute/api.py:2944
 msgid "Volume must be attached in order to detach."
 msgstr ""
@@ -4765,179 +4690,102 @@
 msgstr ""
 
 #: nova/compute/api.py:3177
->>>>>>> c5ac21f3
 #, python-format
 msgid "Instance compute service state on %s expected to be down, but it was up."
 msgstr ""
 
-<<<<<<< HEAD
-#: nova/compute/api.py:3484
-msgid "Host aggregate is not empty"
-msgstr ""
-
-#: nova/compute/api.py:3517
-=======
 #: nova/compute/api.py:3482
 msgid "Host aggregate is not empty"
 msgstr ""
 
 #: nova/compute/api.py:3515
->>>>>>> c5ac21f3
 #, python-format
 msgid "More than 1 AZ for host %s"
 msgstr ""
 
-<<<<<<< HEAD
-#: nova/compute/api.py:3552
-=======
 #: nova/compute/api.py:3550
->>>>>>> c5ac21f3
 #, python-format
 msgid "Host already in availability zone %s"
 msgstr ""
 
-<<<<<<< HEAD
-#: nova/compute/api.py:3640 nova/tests/compute/test_keypairs.py:137
-msgid "Keypair name contains unsafe characters"
-msgstr ""
-
-#: nova/compute/api.py:3646 nova/tests/compute/test_keypairs.py:127
-=======
 #: nova/compute/api.py:3638 nova/tests/compute/test_keypairs.py:137
 msgid "Keypair name contains unsafe characters"
 msgstr ""
 
 #: nova/compute/api.py:3644 nova/tests/compute/test_keypairs.py:127
->>>>>>> c5ac21f3
 #: nova/tests/compute/test_keypairs.py:132
 msgid "Keypair name must be string and between 1 and 255 characters long"
 msgstr ""
 
-<<<<<<< HEAD
-#: nova/compute/api.py:3734
-=======
 #: nova/compute/api.py:3732
->>>>>>> c5ac21f3
 #, python-format
 msgid "Security group %s is not a string or unicode"
 msgstr ""
 
-<<<<<<< HEAD
-#: nova/compute/api.py:3744
-=======
 #: nova/compute/api.py:3742
->>>>>>> c5ac21f3
 #, python-format
 msgid ""
 "Value (%(value)s) for parameter Group%(property)s is invalid. Content "
 "limited to '%(allowed)s'."
 msgstr ""
 
-<<<<<<< HEAD
-#: nova/compute/api.py:3764
-msgid "Quota exceeded, too many security groups."
-msgstr ""
-
-#: nova/compute/api.py:3767
-=======
 #: nova/compute/api.py:3762
 msgid "Quota exceeded, too many security groups."
 msgstr ""
 
 #: nova/compute/api.py:3765
->>>>>>> c5ac21f3
 #, python-format
 msgid "Create Security Group %s"
 msgstr ""
 
-<<<<<<< HEAD
-#: nova/compute/api.py:3779
-=======
 #: nova/compute/api.py:3777
->>>>>>> c5ac21f3
 #, python-format
 msgid "Security group %s already exists"
 msgstr ""
 
-<<<<<<< HEAD
-#: nova/compute/api.py:3792
-=======
 #: nova/compute/api.py:3790
->>>>>>> c5ac21f3
 #, python-format
 msgid "Unable to update system group '%s'"
 msgstr ""
 
-<<<<<<< HEAD
-#: nova/compute/api.py:3854
-=======
 #: nova/compute/api.py:3852
->>>>>>> c5ac21f3
 #, python-format
 msgid "Unable to delete system group '%s'"
 msgstr ""
 
-<<<<<<< HEAD
-#: nova/compute/api.py:3859
-msgid "Security group is still in use"
-msgstr ""
-
-#: nova/compute/api.py:3872
-=======
 #: nova/compute/api.py:3857
 msgid "Security group is still in use"
 msgstr ""
 
 #: nova/compute/api.py:3870
->>>>>>> c5ac21f3
 #, python-format
 msgid "Delete security group %s"
 msgstr ""
 
-<<<<<<< HEAD
-#: nova/compute/api.py:3948 nova/compute/api.py:4031
-=======
 #: nova/compute/api.py:3946 nova/compute/api.py:4029
->>>>>>> c5ac21f3
 #, python-format
 msgid "Rule (%s) not found"
 msgstr ""
 
-<<<<<<< HEAD
-#: nova/compute/api.py:3964
-msgid "Quota exceeded, too many security group rules."
-msgstr ""
-
-#: nova/compute/api.py:3967
-=======
 #: nova/compute/api.py:3962
 msgid "Quota exceeded, too many security group rules."
 msgstr ""
 
 #: nova/compute/api.py:3965
->>>>>>> c5ac21f3
 #, python-format
 msgid ""
 "Security group %(name)s added %(protocol)s ingress "
 "(%(from_port)s:%(to_port)s)"
 msgstr ""
 
-<<<<<<< HEAD
-#: nova/compute/api.py:3982
-=======
 #: nova/compute/api.py:3980
->>>>>>> c5ac21f3
 #, python-format
 msgid ""
 "Security group %(name)s removed %(protocol)s ingress "
 "(%(from_port)s:%(to_port)s)"
 msgstr ""
 
-<<<<<<< HEAD
-#: nova/compute/api.py:4038
-=======
 #: nova/compute/api.py:4036
->>>>>>> c5ac21f3
 msgid "Security group id should be integer"
 msgstr ""
 
@@ -5339,97 +5187,50 @@
 msgid "Get console output"
 msgstr ""
 
-<<<<<<< HEAD
-#: nova/compute/manager.py:4536
-=======
 #: nova/compute/manager.py:4540
->>>>>>> c5ac21f3
 #, python-format
 msgid "Attaching volume %(volume_id)s to %(mountpoint)s"
 msgstr ""
 
-<<<<<<< HEAD
-#: nova/compute/manager.py:4561
-=======
 #: nova/compute/manager.py:4565
->>>>>>> c5ac21f3
 #, python-format
 msgid "Detach volume %(volume_id)s from mountpoint %(mp)s"
 msgstr ""
 
-<<<<<<< HEAD
-#: nova/compute/manager.py:4572
-msgid "Detaching volume from unknown instance"
-msgstr ""
-
-#: nova/compute/manager.py:4766
-=======
 #: nova/compute/manager.py:4576
 msgid "Detaching volume from unknown instance"
 msgstr ""
 
 #: nova/compute/manager.py:4770
->>>>>>> c5ac21f3
 #, python-format
 msgid "allocate_port_for_instance returned %(ports)s ports"
 msgstr ""
 
-<<<<<<< HEAD
-#: nova/compute/manager.py:4790
-=======
 #: nova/compute/manager.py:4794
->>>>>>> c5ac21f3
 #, python-format
 msgid "Port %s is not attached"
 msgstr ""
 
-<<<<<<< HEAD
-#: nova/compute/manager.py:4802 nova/tests/compute/test_compute.py:11062
-=======
 #: nova/compute/manager.py:4806 nova/tests/compute/test_compute.py:11061
->>>>>>> c5ac21f3
 #, python-format
 msgid "Host %s not found"
 msgstr ""
 
-<<<<<<< HEAD
-#: nova/compute/manager.py:5020
-msgid "_post_live_migration() is started.."
-msgstr ""
-
-#: nova/compute/manager.py:5100
-=======
 #: nova/compute/manager.py:5024
 msgid "_post_live_migration() is started.."
 msgstr ""
 
 #: nova/compute/manager.py:5104
->>>>>>> c5ac21f3
 #, python-format
 msgid "Migrating instance to %s finished successfully."
 msgstr ""
 
-<<<<<<< HEAD
-#: nova/compute/manager.py:5102
-=======
 #: nova/compute/manager.py:5106
->>>>>>> c5ac21f3
 msgid ""
 "You may see the error \"libvirt: QEMU error: Domain not found: no domain "
 "with matching name.\" This error can be safely ignored."
 msgstr ""
 
-<<<<<<< HEAD
-#: nova/compute/manager.py:5127
-msgid "Post operation of migration started"
-msgstr ""
-
-#: nova/compute/manager.py:5332
-msgid "An error occurred while refreshing the network cache."
-msgstr ""
-
-#: nova/compute/manager.py:5385
-=======
 #: nova/compute/manager.py:5131
 msgid "Post operation of migration started"
 msgstr ""
@@ -5439,90 +5240,50 @@
 msgstr ""
 
 #: nova/compute/manager.py:5389
->>>>>>> c5ac21f3
 #, python-format
 msgid ""
 "Found %(migration_count)d unconfirmed migrations older than "
 "%(confirm_window)d seconds"
 msgstr ""
 
-<<<<<<< HEAD
-#: nova/compute/manager.py:5390
-=======
 #: nova/compute/manager.py:5394
->>>>>>> c5ac21f3
 #, python-format
 msgid "Setting migration %(migration_id)s to error: %(reason)s"
 msgstr ""
 
-<<<<<<< HEAD
-#: nova/compute/manager.py:5399
-=======
 #: nova/compute/manager.py:5403
->>>>>>> c5ac21f3
 #, python-format
 msgid ""
 "Automatically confirming migration %(migration_id)s for instance "
 "%(instance_uuid)s"
 msgstr ""
 
-<<<<<<< HEAD
-#: nova/compute/manager.py:5409
-=======
 #: nova/compute/manager.py:5413
->>>>>>> c5ac21f3
 #, python-format
 msgid "Instance %s not found"
 msgstr ""
 
-<<<<<<< HEAD
-#: nova/compute/manager.py:5414
-msgid "In ERROR state"
-msgstr ""
-
-#: nova/compute/manager.py:5432
-=======
 #: nova/compute/manager.py:5418
 msgid "In ERROR state"
 msgstr ""
 
 #: nova/compute/manager.py:5436
->>>>>>> c5ac21f3
 #, python-format
 msgid "In states %(vm_state)s/%(task_state)s, not RESIZED/None"
 msgstr ""
 
-<<<<<<< HEAD
-#: nova/compute/manager.py:5443
-=======
 #: nova/compute/manager.py:5447
->>>>>>> c5ac21f3
 #, python-format
 msgid "Error auto-confirming resize: %s. Will retry later."
 msgstr ""
 
-<<<<<<< HEAD
-#: nova/compute/manager.py:5493
-=======
 #: nova/compute/manager.py:5497
->>>>>>> c5ac21f3
 #, python-format
 msgid ""
 "Running instance usage audit for host %(host)s from %(begin_time)s to "
 "%(end_time)s. %(number_instances)s instances."
 msgstr ""
 
-<<<<<<< HEAD
-#: nova/compute/manager.py:5542
-msgid "Updating bandwidth usage cache"
-msgstr ""
-
-#: nova/compute/manager.py:5564
-msgid "Bandwidth usage not supported by hypervisor."
-msgstr ""
-
-#: nova/compute/manager.py:5685
-=======
 #: nova/compute/manager.py:5546
 msgid "Updating bandwidth usage cache"
 msgstr ""
@@ -5532,7 +5293,6 @@
 msgstr ""
 
 #: nova/compute/manager.py:5689
->>>>>>> c5ac21f3
 #, python-format
 msgid ""
 "While synchronizing instance power states, found %(num_db_instances)s "
@@ -5540,53 +5300,18 @@
 "hypervisor."
 msgstr ""
 
-<<<<<<< HEAD
-#: nova/compute/manager.py:5765
-=======
 #: nova/compute/manager.py:5769
->>>>>>> c5ac21f3
 #, python-format
 msgid ""
 "During the sync_power process the instance has moved from host %(src)s to"
 " host %(dst)s"
 msgstr ""
 
-<<<<<<< HEAD
-#: nova/compute/manager.py:5778
-=======
 #: nova/compute/manager.py:5782
->>>>>>> c5ac21f3
 #, python-format
 msgid "During sync_power_state the instance has a pending task (%(task)s). Skip."
 msgstr ""
 
-<<<<<<< HEAD
-#: nova/compute/manager.py:5830
-msgid "Instance is suspended unexpectedly. Calling the stop API."
-msgstr ""
-
-#: nova/compute/manager.py:5846
-msgid "Instance is paused unexpectedly. Ignore."
-msgstr ""
-
-#: nova/compute/manager.py:5852
-msgid "Instance is unexpectedly not found. Ignore."
-msgstr ""
-
-#: nova/compute/manager.py:5880
-msgid "Paused instance shutdown by itself. Calling the stop API."
-msgstr ""
-
-#: nova/compute/manager.py:5894
-msgid "Instance is not (soft-)deleted."
-msgstr ""
-
-#: nova/compute/manager.py:5924
-msgid "Reclaiming deleted instance"
-msgstr ""
-
-#: nova/compute/manager.py:5928
-=======
 #: nova/compute/manager.py:5834
 msgid "Instance is suspended unexpectedly. Calling the stop API."
 msgstr ""
@@ -5612,62 +5337,34 @@
 msgstr ""
 
 #: nova/compute/manager.py:5932
->>>>>>> c5ac21f3
 #, python-format
 msgid "Periodic reclaim failed to delete instance: %s"
 msgstr ""
 
-<<<<<<< HEAD
-#: nova/compute/manager.py:5954
-=======
 #: nova/compute/manager.py:5958
->>>>>>> c5ac21f3
 #, python-format
 msgid "Deleting orphan compute node %s"
 msgstr ""
 
-<<<<<<< HEAD
-#: nova/compute/manager.py:5963 nova/compute/resource_tracker.py:436
-=======
 #: nova/compute/manager.py:5967 nova/compute/resource_tracker.py:436
->>>>>>> c5ac21f3
 #, python-format
 msgid "No service record for host %s"
 msgstr ""
 
-<<<<<<< HEAD
-#: nova/compute/manager.py:6005
-=======
 #: nova/compute/manager.py:6009
->>>>>>> c5ac21f3
 #, python-format
 msgid ""
 "Detected instance with name label '%s' which is marked as DELETED but "
 "still present on host."
 msgstr ""
 
-<<<<<<< HEAD
-#: nova/compute/manager.py:6011
-=======
 #: nova/compute/manager.py:6015
->>>>>>> c5ac21f3
 #, python-format
 msgid ""
 "Powering off instance with name label '%s' which is marked as DELETED but"
 " still present on host."
 msgstr ""
 
-<<<<<<< HEAD
-#: nova/compute/manager.py:6020
-msgid "set_bootable is not implemented for the current driver"
-msgstr ""
-
-#: nova/compute/manager.py:6025
-msgid "Failed to power off instance"
-msgstr ""
-
-#: nova/compute/manager.py:6029
-=======
 #: nova/compute/manager.py:6024
 msgid "set_bootable is not implemented for the current driver"
 msgstr ""
@@ -5677,45 +5374,28 @@
 msgstr ""
 
 #: nova/compute/manager.py:6033
->>>>>>> c5ac21f3
 #, python-format
 msgid ""
 "Destroying instance with name label '%s' which is marked as DELETED but "
 "still present on host."
 msgstr ""
 
-<<<<<<< HEAD
-#: nova/compute/manager.py:6039
-=======
 #: nova/compute/manager.py:6043
->>>>>>> c5ac21f3
 #, python-format
 msgid "Periodic cleanup failed to delete instance: %s"
 msgstr ""
 
-<<<<<<< HEAD
-#: nova/compute/manager.py:6043
-=======
 #: nova/compute/manager.py:6047
->>>>>>> c5ac21f3
 #, python-format
 msgid "Unrecognized value '%s' for CONF.running_deleted_instance_action"
 msgstr ""
 
-<<<<<<< HEAD
-#: nova/compute/manager.py:6075
-=======
 #: nova/compute/manager.py:6079
->>>>>>> c5ac21f3
 #, python-format
 msgid "Setting instance back to %(state)s after: %(error)s"
 msgstr ""
 
-<<<<<<< HEAD
-#: nova/compute/manager.py:6085
-=======
 #: nova/compute/manager.py:6089
->>>>>>> c5ac21f3
 #, python-format
 msgid "Setting instance back to ACTIVE after: %s"
 msgstr ""
@@ -6475,7 +6155,6 @@
 msgid ""
 "The sum between the number of networks and the vlan start cannot be "
 "greater than 4094"
-<<<<<<< HEAD
 msgstr ""
 
 #: nova/network/manager.py:2026
@@ -6490,22 +6169,6 @@
 msgid "The vlan number cannot be less than 1"
 msgstr ""
 
-=======
-msgstr ""
-
-#: nova/network/manager.py:2026
-msgid "vlan must be an integer"
-msgstr ""
-
-#: nova/network/manager.py:2028
-msgid "The vlan number cannot be greater than 4094"
-msgstr ""
-
-#: nova/network/manager.py:2031
-msgid "The vlan number cannot be less than 1"
-msgstr ""
-
->>>>>>> c5ac21f3
 #: nova/network/manager.py:2036
 #, python-format
 msgid ""
@@ -6830,15 +6493,6 @@
 #: nova/openstack/common/processutils.py:209
 #, python-format
 msgid "%r failed. Retrying."
-<<<<<<< HEAD
-msgstr ""
-
-#: nova/openstack/common/processutils.py:250
-msgid "Environment not supported over SSH"
-msgstr ""
-
-#: nova/openstack/common/processutils.py:254
-=======
 msgstr ""
 
 #: nova/openstack/common/processutils.py:251
@@ -6846,7 +6500,6 @@
 msgstr ""
 
 #: nova/openstack/common/processutils.py:255
->>>>>>> c5ac21f3
 msgid "process_input not supported over SSH"
 msgstr ""
 
@@ -7112,53 +6765,30 @@
 
 #: nova/tests/compute/test_compute.py:1833
 #: nova/tests/compute/test_compute.py:1860
-<<<<<<< HEAD
-#: nova/tests/compute/test_compute.py:1938
-#: nova/tests/compute/test_compute.py:1978
-#: nova/tests/compute/test_compute.py:5841
-=======
 #: nova/tests/compute/test_compute.py:1940
 #: nova/tests/compute/test_compute.py:1980
 #: nova/tests/compute/test_compute.py:5843
->>>>>>> c5ac21f3
 #, python-format
 msgid "Running instances: %s"
 msgstr ""
 
 #: nova/tests/compute/test_compute.py:1840
-<<<<<<< HEAD
-#: nova/tests/compute/test_compute.py:1908
-#: nova/tests/compute/test_compute.py:1946
-=======
 #: nova/tests/compute/test_compute.py:1910
 #: nova/tests/compute/test_compute.py:1948
->>>>>>> c5ac21f3
 #, python-format
 msgid "After terminating instances: %s"
 msgstr ""
 
-<<<<<<< HEAD
-#: nova/tests/compute/test_compute.py:5852
-=======
 #: nova/tests/compute/test_compute.py:5854
->>>>>>> c5ac21f3
 #, python-format
 msgid "After force-killing instances: %s"
 msgstr ""
 
-<<<<<<< HEAD
-#: nova/tests/compute/test_compute.py:6476
-msgid "wrong host/node"
-msgstr ""
-
-#: nova/tests/compute/test_compute.py:11270
-=======
 #: nova/tests/compute/test_compute.py:6478
 msgid "wrong host/node"
 msgstr ""
 
 #: nova/tests/compute/test_compute.py:11269
->>>>>>> c5ac21f3
 msgid "spawn error"
 msgstr ""
 
@@ -8100,20 +7730,12 @@
 msgid "Spawning new instance"
 msgstr ""
 
-<<<<<<< HEAD
-#: nova/virt/hyperv/vmops.py:337 nova/virt/vmwareapi/vmops.py:508
-=======
 #: nova/virt/hyperv/vmops.py:337 nova/virt/vmwareapi/vmops.py:507
->>>>>>> c5ac21f3
 #, python-format
 msgid "Invalid config_drive_format \"%s\""
 msgstr ""
 
-<<<<<<< HEAD
-#: nova/virt/hyperv/vmops.py:340 nova/virt/vmwareapi/vmops.py:512
-=======
 #: nova/virt/hyperv/vmops.py:340 nova/virt/vmwareapi/vmops.py:511
->>>>>>> c5ac21f3
 msgid "Using config drive for instance"
 msgstr ""
 
@@ -8122,11 +7744,7 @@
 msgid "Creating config drive at %(path)s"
 msgstr ""
 
-<<<<<<< HEAD
-#: nova/virt/hyperv/vmops.py:361 nova/virt/vmwareapi/vmops.py:537
-=======
 #: nova/virt/hyperv/vmops.py:361 nova/virt/vmwareapi/vmops.py:536
->>>>>>> c5ac21f3
 #, python-format
 msgid "Creating config drive failed with error: %s"
 msgstr ""
@@ -8141,7 +7759,6 @@
 msgstr ""
 
 #: nova/virt/hyperv/vmops.py:539
-<<<<<<< HEAD
 #, python-format
 msgid "Failed to change vm state of %(instance_name)s to %(req_state)s"
 msgstr ""
@@ -8151,17 +7768,6 @@
 msgid "Could not get instance console log. Error: %s"
 msgstr ""
 
-=======
-#, python-format
-msgid "Failed to change vm state of %(instance_name)s to %(req_state)s"
-msgstr ""
-
-#: nova/virt/hyperv/vmops.py:609
-#, python-format
-msgid "Could not get instance console log. Error: %s"
-msgstr ""
-
->>>>>>> c5ac21f3
 #: nova/virt/hyperv/vmutils.py:139
 #, python-format
 msgid "Cannot get VM summary data for: %s"
@@ -8230,82 +7836,50 @@
 "%(total)d"
 msgstr ""
 
-<<<<<<< HEAD
-#: nova/virt/ironic/driver.py:292
-=======
 #: nova/virt/ironic/driver.py:300
->>>>>>> c5ac21f3
 #, python-format
 msgid ""
 "Failed to add deploy parameters on node %(node)s when provisioning the "
 "instance %(instance)s"
 msgstr ""
 
-<<<<<<< HEAD
-#: nova/virt/ironic/driver.py:315
-=======
 #: nova/virt/ironic/driver.py:323
->>>>>>> c5ac21f3
 #, python-format
 msgid "Fail to clean up node %s parameters"
 msgstr ""
 
-<<<<<<< HEAD
-#: nova/virt/ironic/driver.py:340
-=======
 #: nova/virt/ironic/driver.py:348
->>>>>>> c5ac21f3
 #, python-format
 msgid "Failed to provision instance %(inst)s: %(reason)s"
 msgstr ""
 
-<<<<<<< HEAD
-#: nova/virt/ironic/driver.py:587
-=======
 #: nova/virt/ironic/driver.py:604
->>>>>>> c5ac21f3
 #, python-format
 msgid "Ironic node uuid not supplied to driver for instance %s."
 msgstr ""
 
-<<<<<<< HEAD
-#: nova/virt/ironic/driver.py:609
-=======
 #: nova/virt/ironic/driver.py:626
->>>>>>> c5ac21f3
 #, python-format
 msgid ""
 "Ironic node: %(id)s failed to validate. (deploy: %(deploy)s, power: "
 "%(power)s)"
 msgstr ""
 
-<<<<<<< HEAD
-#: nova/virt/ironic/driver.py:679
-=======
 #: nova/virt/ironic/driver.py:696
->>>>>>> c5ac21f3
 #, python-format
 msgid ""
 "Error destroying the instance on node %(node)s. Provision state still "
 "'%(state)s'."
 msgstr ""
 
-<<<<<<< HEAD
-#: nova/virt/ironic/driver.py:864
-=======
 #: nova/virt/ironic/driver.py:909
->>>>>>> c5ac21f3
 #, python-format
 msgid ""
 "Ironic node: %(id)s virtual to physical interface count  missmatch (Vif "
 "count: %(vif_count)d, Pif count: %(pif_count)d)"
 msgstr ""
 
-<<<<<<< HEAD
-#: nova/virt/ironic/driver.py:987
-=======
 #: nova/virt/ironic/driver.py:1032
->>>>>>> c5ac21f3
 #, python-format
 msgid "Failed to request Ironic to rebuild instance %(inst)s: %(reason)s"
 msgstr ""
@@ -8325,87 +7899,44 @@
 msgid "Unable to determine disk bus for '%s'"
 msgstr ""
 
-<<<<<<< HEAD
-#: nova/virt/libvirt/driver.py:446
-=======
 #: nova/virt/libvirt/driver.py:448
->>>>>>> c5ac21f3
 #, python-format
 msgid ""
 "Unexpected sysinfo_serial setting '%(actual)s'. Permitted values are "
 "%(expect)s'"
 msgstr ""
 
-<<<<<<< HEAD
-#: nova/virt/libvirt/driver.py:617
-=======
 #: nova/virt/libvirt/driver.py:619
->>>>>>> c5ac21f3
 #, python-format
 msgid "Connection to libvirt lost: %s"
 msgstr ""
 
-<<<<<<< HEAD
-#: nova/virt/libvirt/driver.py:814
-=======
 #: nova/virt/libvirt/driver.py:816
->>>>>>> c5ac21f3
 #, python-format
 msgid "Can not handle authentication request for %d credentials"
 msgstr ""
 
-<<<<<<< HEAD
-#: nova/virt/libvirt/driver.py:1000
-msgid "operation time out"
-msgstr ""
-
-#: nova/virt/libvirt/driver.py:1366
-=======
 #: nova/virt/libvirt/driver.py:1002
 msgid "operation time out"
 msgstr ""
 
 #: nova/virt/libvirt/driver.py:1368
->>>>>>> c5ac21f3
 #, python-format
 msgid ""
 "Volume sets block size, but the current libvirt hypervisor '%s' does not "
 "support custom block size"
 msgstr ""
 
-<<<<<<< HEAD
-#: nova/virt/libvirt/driver.py:1373
-=======
 #: nova/virt/libvirt/driver.py:1375
->>>>>>> c5ac21f3
 #, python-format
 msgid "Volume sets block size, but libvirt '%s' or later is required."
 msgstr ""
 
-<<<<<<< HEAD
-#: nova/virt/libvirt/driver.py:1401
-=======
 #: nova/virt/libvirt/driver.py:1403
->>>>>>> c5ac21f3
 #, python-format
 msgid "Failed to attach volume at mountpoint: %s"
 msgstr ""
 
-<<<<<<< HEAD
-#: nova/virt/libvirt/driver.py:1473
-msgid "Swap only supports host devices"
-msgstr ""
-
-#: nova/virt/libvirt/driver.py:1769
-msgid "libvirt error while requesting blockjob info."
-msgstr ""
-
-#: nova/virt/libvirt/driver.py:1913
-msgid "Found no disk to snapshot."
-msgstr ""
-
-#: nova/virt/libvirt/driver.py:2005
-=======
 #: nova/virt/libvirt/driver.py:1475
 msgid "Swap only supports host devices"
 msgstr ""
@@ -8419,131 +7950,71 @@
 msgstr ""
 
 #: nova/virt/libvirt/driver.py:2007
->>>>>>> c5ac21f3
 #, python-format
 msgid "Unknown type: %s"
 msgstr ""
 
-<<<<<<< HEAD
-#: nova/virt/libvirt/driver.py:2010
-msgid "snapshot_id required in create_info"
-msgstr ""
-
-#: nova/virt/libvirt/driver.py:2067
-=======
 #: nova/virt/libvirt/driver.py:2012
 msgid "snapshot_id required in create_info"
 msgstr ""
 
 #: nova/virt/libvirt/driver.py:2069
->>>>>>> c5ac21f3
 #, python-format
 msgid "Libvirt '%s' or later is required for online deletion of volume snapshots."
 msgstr ""
 
-<<<<<<< HEAD
-#: nova/virt/libvirt/driver.py:2074
-=======
 #: nova/virt/libvirt/driver.py:2076
->>>>>>> c5ac21f3
 #, python-format
 msgid "Unknown delete_info type %s"
 msgstr ""
 
-<<<<<<< HEAD
-#: nova/virt/libvirt/driver.py:2110
-=======
 #: nova/virt/libvirt/driver.py:2112
->>>>>>> c5ac21f3
 #, python-format
 msgid "Disk with id: %s not found attached to instance."
 msgstr ""
 
-<<<<<<< HEAD
-#: nova/virt/libvirt/driver.py:2119
-msgid "filename cannot be None"
-msgstr ""
-
-#: nova/virt/libvirt/driver.py:2148
-=======
 #: nova/virt/libvirt/driver.py:2121
 msgid "filename cannot be None"
 msgstr ""
 
 #: nova/virt/libvirt/driver.py:2150
->>>>>>> c5ac21f3
 #, python-format
 msgid "no match found for %s"
 msgstr ""
 
-<<<<<<< HEAD
-#: nova/virt/libvirt/driver.py:2205
-=======
 #: nova/virt/libvirt/driver.py:2207
->>>>>>> c5ac21f3
 #, python-format
 msgid ""
 "Relative blockcommit support was not detected. Libvirt '%s' or later is "
 "required for online deletion of network storage-backed volume snapshots."
 msgstr ""
 
-<<<<<<< HEAD
-#: nova/virt/libvirt/driver.py:2698 nova/virt/xenapi/vmops.py:1645
-msgid "Guest does not have a console available"
-msgstr ""
-
-#: nova/virt/libvirt/driver.py:3030
-=======
 #: nova/virt/libvirt/driver.py:2700 nova/virt/xenapi/vmops.py:1645
 msgid "Guest does not have a console available"
 msgstr ""
 
 #: nova/virt/libvirt/driver.py:3032
->>>>>>> c5ac21f3
 #, python-format
 msgid "%s format is not supported"
 msgstr ""
 
-<<<<<<< HEAD
-#: nova/virt/libvirt/driver.py:3137
-=======
 #: nova/virt/libvirt/driver.py:3139
->>>>>>> c5ac21f3
 #, python-format
 msgid "Detaching PCI devices with libvirt < %(ver)s is not permitted"
 msgstr ""
 
-<<<<<<< HEAD
-#: nova/virt/libvirt/driver.py:3227
-=======
 #: nova/virt/libvirt/driver.py:3229
->>>>>>> c5ac21f3
 #, python-format
 msgid "Detaching SR-IOV ports with libvirt < %(ver)s is not permitted"
 msgstr ""
 
-<<<<<<< HEAD
-#: nova/virt/libvirt/driver.py:3344
-=======
 #: nova/virt/libvirt/driver.py:3346
->>>>>>> c5ac21f3
 #, python-format
 msgid ""
 "Config requested an explicit CPU model, but the current libvirt "
 "hypervisor '%s' does not support selecting CPU models"
 msgstr ""
 
-<<<<<<< HEAD
-#: nova/virt/libvirt/driver.py:3350
-msgid "Config requested a custom CPU model, but no model name was provided"
-msgstr ""
-
-#: nova/virt/libvirt/driver.py:3354
-msgid "A CPU model name should not be set when a host CPU model is requested"
-msgstr ""
-
-#: nova/virt/libvirt/driver.py:3389
-=======
 #: nova/virt/libvirt/driver.py:3352
 msgid "Config requested a custom CPU model, but no model name was provided"
 msgstr ""
@@ -8553,65 +8024,33 @@
 msgstr ""
 
 #: nova/virt/libvirt/driver.py:3391
->>>>>>> c5ac21f3
 #, python-format
 msgid ""
 "Volume sets discard option, but libvirt %(libvirt)s or later is required,"
 " qemu %(qemu)s or later is required."
 msgstr ""
 
-<<<<<<< HEAD
-#: nova/virt/libvirt/driver.py:4174
-=======
 #: nova/virt/libvirt/driver.py:4176
->>>>>>> c5ac21f3
 #, python-format
 msgid ""
 "Error from libvirt while looking up %(instance_id)s: [Error Code "
 "%(error_code)s] %(ex)s"
 msgstr ""
 
-<<<<<<< HEAD
-#: nova/virt/libvirt/driver.py:4195
-=======
 #: nova/virt/libvirt/driver.py:4197
->>>>>>> c5ac21f3
 #, python-format
 msgid ""
 "Error from libvirt while looking up %(instance_name)s: [Error Code "
 "%(error_code)s] %(ex)s"
 msgstr ""
 
-<<<<<<< HEAD
-#: nova/virt/libvirt/driver.py:4218
-=======
 #: nova/virt/libvirt/driver.py:4220
->>>>>>> c5ac21f3
 #, python-format
 msgid ""
 "Error from libvirt while getting domain info for %(instance_name)s: "
 "[Error Code %(error_code)s] %(ex)s"
 msgstr ""
 
-<<<<<<< HEAD
-#: nova/virt/libvirt/driver.py:4514
-msgid "Invalid vcpu_pin_set config, out of hypervisor cpu range."
-msgstr ""
-
-#: nova/virt/libvirt/driver.py:4639
-msgid "libvirt version is too old (does not support getVersion)"
-msgstr ""
-
-#: nova/virt/libvirt/driver.py:5024
-msgid "Block migration can not be used with shared storage."
-msgstr ""
-
-#: nova/virt/libvirt/driver.py:5033
-msgid "Live migration can not be used without shared storage."
-msgstr ""
-
-#: nova/virt/libvirt/driver.py:5106
-=======
 #: nova/virt/libvirt/driver.py:4516
 msgid "Invalid vcpu_pin_set config, out of hypervisor cpu range."
 msgstr ""
@@ -8629,18 +8068,13 @@
 msgstr ""
 
 #: nova/virt/libvirt/driver.py:5111
->>>>>>> c5ac21f3
 #, python-format
 msgid ""
 "Unable to migrate %(instance_uuid)s: Disk of instance is too "
 "large(available on destination host:%(available)s < need:%(necessary)s)"
 msgstr ""
 
-<<<<<<< HEAD
-#: nova/virt/libvirt/driver.py:5145
-=======
 #: nova/virt/libvirt/driver.py:5150
->>>>>>> c5ac21f3
 #, python-format
 msgid ""
 "CPU doesn't have compatibility.\n"
@@ -8650,20 +8084,12 @@
 "Refer to %(u)s"
 msgstr ""
 
-<<<<<<< HEAD
-#: nova/virt/libvirt/driver.py:5208
-=======
 #: nova/virt/libvirt/driver.py:5213
->>>>>>> c5ac21f3
 #, python-format
 msgid "The firewall filter for %s does not exist"
 msgstr ""
 
-<<<<<<< HEAD
-#: nova/virt/libvirt/driver.py:5277
-=======
 #: nova/virt/libvirt/driver.py:5282
->>>>>>> c5ac21f3
 msgid ""
 "Your libvirt version does not support the VIR_DOMAIN_XML_MIGRATABLE flag "
 "or your destination node does not support retrieving listen addresses.  "
@@ -8672,11 +8098,7 @@
 "address (0.0.0.0 or ::) or the local address (127.0.0.1 or ::1)."
 msgstr ""
 
-<<<<<<< HEAD
-#: nova/virt/libvirt/driver.py:5294
-=======
 #: nova/virt/libvirt/driver.py:5299
->>>>>>> c5ac21f3
 msgid ""
 "Your libvirt version does not support the VIR_DOMAIN_XML_MIGRATABLE flag,"
 " and the  graphics (VNC and/or SPICE) listen addresses on the destination"
@@ -8686,22 +8108,14 @@
 "succeed, but the VM will continue to listen on the current addresses."
 msgstr ""
 
-<<<<<<< HEAD
-#: nova/virt/libvirt/driver.py:5701
-=======
 #: nova/virt/libvirt/driver.py:5706
->>>>>>> c5ac21f3
 #, python-format
 msgid ""
 "Error from libvirt while getting description of %(instance_name)s: [Error"
 " Code %(error_code)s] %(ex)s"
 msgstr ""
 
-<<<<<<< HEAD
-#: nova/virt/libvirt/driver.py:5836
-=======
 #: nova/virt/libvirt/driver.py:5841
->>>>>>> c5ac21f3
 msgid "Unable to resize disk down."
 msgstr ""
 
@@ -8952,46 +8366,26 @@
 msgid "Unable to retrieve value for %(path)s Reason: %(reason)s"
 msgstr ""
 
-<<<<<<< HEAD
-#: nova/virt/vmwareapi/vm_util.py:227
-=======
 #: nova/virt/vmwareapi/vm_util.py:226
->>>>>>> c5ac21f3
 #, python-format
 msgid "%s is not supported."
 msgstr ""
 
-<<<<<<< HEAD
-#: nova/virt/vmwareapi/vm_util.py:1057
-msgid "No host available on cluster"
-msgstr ""
-
-#: nova/virt/vmwareapi/vm_util.py:1151
-=======
 #: nova/virt/vmwareapi/vm_util.py:1055
 msgid "No host available on cluster"
 msgstr ""
 
 #: nova/virt/vmwareapi/vm_util.py:1149
->>>>>>> c5ac21f3
 #, python-format
 msgid "Failed to get cluster references %s"
 msgstr ""
 
-<<<<<<< HEAD
-#: nova/virt/vmwareapi/vm_util.py:1163
-=======
 #: nova/virt/vmwareapi/vm_util.py:1161
->>>>>>> c5ac21f3
 #, python-format
 msgid "Failed to get resource pool references %s"
 msgstr ""
 
-<<<<<<< HEAD
-#: nova/virt/vmwareapi/vm_util.py:1353
-=======
 #: nova/virt/vmwareapi/vm_util.py:1351
->>>>>>> c5ac21f3
 msgid "vmwareapi:vm_util:clone_vmref_for_instance, called with vm_ref=None"
 msgstr ""
 
@@ -9009,17 +8403,6 @@
 msgid "disk type '%s' not supported"
 msgstr ""
 
-<<<<<<< HEAD
-#: nova/virt/vmwareapi/vmops.py:736
-msgid "instance is not powered on"
-msgstr ""
-
-#: nova/virt/vmwareapi/vmops.py:764
-msgid "Instance does not exist on backend"
-msgstr ""
-
-#: nova/virt/vmwareapi/vmops.py:791
-=======
 #: nova/virt/vmwareapi/vmops.py:735
 msgid "instance is not powered on"
 msgstr ""
@@ -9029,46 +8412,18 @@
 msgstr ""
 
 #: nova/virt/vmwareapi/vmops.py:790
->>>>>>> c5ac21f3
 #, python-format
 msgid ""
 "In vmwareapi:vmops:_destroy_instance, got this exception while un-"
 "registering the VM: %s"
 msgstr ""
 
-<<<<<<< HEAD
-#: nova/virt/vmwareapi/vmops.py:814
-=======
 #: nova/virt/vmwareapi/vmops.py:813
->>>>>>> c5ac21f3
 msgid ""
 "In vmwareapi:vmops:_destroy_instance, exception while deleting the VM "
 "contents from the disk"
 msgstr ""
 
-<<<<<<< HEAD
-#: nova/virt/vmwareapi/vmops.py:846
-msgid "pause not supported for vmwareapi"
-msgstr ""
-
-#: nova/virt/vmwareapi/vmops.py:850
-msgid "unpause not supported for vmwareapi"
-msgstr ""
-
-#: nova/virt/vmwareapi/vmops.py:868
-msgid "instance is powered off and cannot be suspended."
-msgstr ""
-
-#: nova/virt/vmwareapi/vmops.py:888
-msgid "instance is not in a suspended state"
-msgstr ""
-
-#: nova/virt/vmwareapi/vmops.py:988
-msgid "Unable to shrink disk."
-msgstr ""
-
-#: nova/virt/vmwareapi/vmops.py:1047
-=======
 #: nova/virt/vmwareapi/vmops.py:860
 msgid "pause not supported for vmwareapi"
 msgstr ""
@@ -9090,53 +8445,32 @@
 msgstr ""
 
 #: nova/virt/vmwareapi/vmops.py:1061
->>>>>>> c5ac21f3
 #, python-format
 msgid ""
 "In vmwareapi:vmops:confirm_migration, got this exception while destroying"
 " the VM: %s"
 msgstr ""
 
-<<<<<<< HEAD
-#: nova/virt/vmwareapi/vmops.py:1123 nova/virt/xenapi/vmops.py:1584
-=======
 #: nova/virt/vmwareapi/vmops.py:1137 nova/virt/xenapi/vmops.py:1584
->>>>>>> c5ac21f3
 #, python-format
 msgid "Found %(instance_count)d hung reboots older than %(timeout)d seconds"
 msgstr ""
 
-<<<<<<< HEAD
-#: nova/virt/vmwareapi/vmops.py:1127 nova/virt/xenapi/vmops.py:1588
-msgid "Automatically hard rebooting"
-msgstr ""
-
-#: nova/virt/vmwareapi/vmops.py:1425
-=======
 #: nova/virt/vmwareapi/vmops.py:1141 nova/virt/xenapi/vmops.py:1588
 msgid "Automatically hard rebooting"
 msgstr ""
 
 #: nova/virt/vmwareapi/vmops.py:1441
->>>>>>> c5ac21f3
 #, python-format
 msgid "No device with interface-id %s exists on VM"
 msgstr ""
 
-<<<<<<< HEAD
-#: nova/virt/vmwareapi/vmops.py:1435
-=======
 #: nova/virt/vmwareapi/vmops.py:1451
->>>>>>> c5ac21f3
 #, python-format
 msgid "No device with MAC address %s exists on the VM"
 msgstr ""
 
-<<<<<<< HEAD
-#: nova/virt/vmwareapi/vmops.py:1517
-=======
 #: nova/virt/vmwareapi/vmops.py:1533
->>>>>>> c5ac21f3
 #, python-format
 msgid "Root disk file creation failed - %s"
 msgstr ""
