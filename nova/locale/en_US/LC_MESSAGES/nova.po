--- conflicted
+++ resolved
@@ -12492,21 +12492,3 @@
 "Failed to retrieve encryption metadata for volume %(volume_id)s: "
 "%(exception)s"
 msgstr ""
-<<<<<<< HEAD
-
-#: nova/volume/encryptors/cryptsetup.py:54 nova/volume/encryptors/luks.py:67
-#, python-format
-msgid "opening encrypted volume %s"
-msgstr ""
-
-#: nova/volume/encryptors/cryptsetup.py:95 nova/volume/encryptors/luks.py:104
-#, python-format
-msgid "closing encrypted volume %s"
-msgstr ""
-
-#: nova/volume/encryptors/luks.py:42
-#, python-format
-msgid "formatting encrypted volume %s"
-msgstr ""
-=======
->>>>>>> 34c02de7
