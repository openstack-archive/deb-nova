--- conflicted
+++ resolved
@@ -375,8 +375,6 @@
         # elsewhere.
         admin_context = context.elevated()
 
-<<<<<<< HEAD
-=======
         # We may not be able to get a network_ref here if this network
         # isn't in the database (i.e. it came from Quantum).
         network_ref = db.network_get_by_uuid(admin_context,
@@ -403,7 +401,6 @@
         network_ref['quantum_net_id'] = quantum_net_id
         return network_ref
 
->>>>>>> e6504585
     @utils.synchronized('quantum-enable-dhcp')
     def enable_dhcp(self, context, quantum_net_id, network_ref, vif_rec,
             project_id):
