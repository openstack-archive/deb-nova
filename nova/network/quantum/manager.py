# vim: tabstop=4 shiftwidth=4 softtabstop=4

# Copyright 2011 Nicira Networks, Inc
# All Rights Reserved.
#
#    Licensed under the Apache License, Version 2.0 (the "License"); you may
#    not use this file except in compliance with the License. You may obtain
#    a copy of the License at
#
#         http://www.apache.org/licenses/LICENSE-2.0
#
#    Unless required by applicable law or agreed to in writing, software
#    distributed under the License is distributed on an "AS IS" BASIS, WITHOUT
#    WARRANTIES OR CONDITIONS OF ANY KIND, either express or implied. See the
#    License for the specific language governing permissions and limitations
#    under the License.

import time

from netaddr import IPNetwork, IPAddress

from nova.compute import instance_types
from nova import context
from nova import db
from nova import exception
from nova import flags
from nova import log as logging
from nova.network import manager
from nova.network.quantum import quantum_connection
from nova.network.quantum import melange_ipam_lib
from nova import utils

LOG = logging.getLogger("nova.network.quantum.manager")

FLAGS = flags.FLAGS

flags.DEFINE_string('quantum_ipam_lib',
                    'nova.network.quantum.nova_ipam_lib',
                    "Indicates underlying IP address management library")
# TODO(Vek): Eventually, this needs to mean more than just using
#            Melange for assignment of MAC addresses (with an
#            appropriate flag name change, of course), but this is all
#            it does right now
flags.DEFINE_bool('use_melange_mac_generation', False,
                  "Use Melange for assignment of MAC addresses")


flags.DEFINE_bool('quantum_use_dhcp', False,
                    'Whether or not to enable DHCP for networks')

flags.DEFINE_bool('quantum_use_port_security', False,
                  'Whether or not to enable port security')


class QuantumManager(manager.FloatingIP, manager.FlatManager):
    """NetworkManager class that communicates with a Quantum service
       via a web services API to provision VM network connectivity.

       For IP Address management, QuantumManager can be configured to
       use either Nova's local DB or the Melange IPAM service.

       Currently, the QuantumManager does NOT support:
            * floating IPs

       Support for these capabilities are targted for future releases.
    """

    def __init__(self, q_conn=None, ipam_lib=None, *args, **kwargs):
        """Initialize two key libraries, the connection to a
           Quantum service, and the library for implementing IPAM.

           Calls inherited FlatManager constructor.
        """

        if not q_conn:
            q_conn = quantum_connection.QuantumClientConnection()
        self.q_conn = q_conn

        if not ipam_lib:
            ipam_lib = FLAGS.quantum_ipam_lib
        self.ipam = utils.import_object(ipam_lib).get_ipam_lib(self)

        super(QuantumManager, self).__init__(*args, **kwargs)

    def init_host(self):
        # Don't call into self.driver (linux_net) unless dhcp is enabled
        if not FLAGS.quantum_use_dhcp:
            return

        # Initialize forwarding rules for anything specified in
        # FLAGS.fixed_range()
        self.driver.init_host()
        # Initialize floating ip support (only works for nova ipam currently)
        if FLAGS.quantum_ipam_lib == 'nova.network.quantum.nova_ipam_lib':
            LOG.debug("Initializing FloatingIP support")
            self.init_host_floating_ips()
        # Set up all the forwarding rules for any network that has a
        # gateway set.
        networks = self.get_all_networks()
        for net in networks:
            if net['gateway']:
                LOG.debug("Initializing NAT: %s (cidr: %s, gw: %s)" % (
                    net['label'], net['cidr'], net['gateway']))
                self.driver.add_snat_rule(net['cidr'])
        self.driver.ensure_metadata_ip()
        self.driver.metadata_forward()

<<<<<<< HEAD
    def _get_nova_id(self, context):
        # When creating the network we need to pass in an identifier for
        # this zone.  Some Quantum plugins need this information in order
        # to set up appropriate networking.
        return FLAGS.node_availability_zone
=======
    def _get_nova_id(self, instance=None):
        # When creating the network we need to pass in an identifier for
        # this zone.  Some Quantum plugins need this information in order
        # to set up appropriate networking.
        if instance and instance['availability_zone']:
            return instance['availability_zone']
        else:
            return FLAGS.node_availability_zone
>>>>>>> facd8951

    def get_all_networks(self):
        networks = []
        admin_context = context.get_admin_context()
        networks.extend(self.ipam.get_global_networks(admin_context))
        networks.extend(self.ipam.get_project_networks(admin_context))
        return networks

    def create_networks(self, context, label, cidr, multi_host, num_networks,
                        network_size, cidr_v6, gateway, gateway_v6, bridge,
                        bridge_interface, dns1=None, dns2=None, uuid=None,
                        **kwargs):
        """Unlike other NetworkManagers, with QuantumManager, each
           create_networks calls should create only a single network.

           Two scenarios exist:
                - no 'uuid' is specified, in which case we contact
                  Quantum and create a new network.
                - an existing 'uuid' is specified, corresponding to
                  a Quantum network created out of band.

           In both cases, we initialize a subnet using the IPAM lib.
        """
        # Enforce Configuration sanity.
        #
        # These flags are passed in from bin/nova-manage. The script
        # collects the arguments and then passes them in through this
        # function call. Note that in some cases, the script pre-processes
        # the arguments, and sets them to a default value if a parameter's
        # value was not specified on the command line. For pre-processed
        # parameters, the most effective check to see if the user passed it
        # in is to see if is different from the default value. (This
        # does miss the use case where the user passes in the default value
        # on the command line -- but it is unavoidable.)
        if multi_host != FLAGS.multi_host:
            # User specified it on the command line.
            raise Exception(_("QuantumManager does not use 'multi_host'"
                              " parameter."))

        if num_networks != 1:
            raise Exception(_("QuantumManager requires that only one"
                              " network is created per call"))

        if network_size != int(FLAGS.network_size):
            # User specified it on the command line.
            LOG.warning("Ignoring unnecessary parameter 'network_size'")

        if kwargs.get('vlan_start', None):
            if kwargs['vlan_start'] != int(FLAGS.vlan_start):
                # User specified it on the command line.
                LOG.warning(_("QuantumManager does not use 'vlan_start'"
                              " parameter."))

        if kwargs.get('vpn_start', None):
            if kwargs['vpn_start'] != int(FLAGS.vpn_start):
                # User specified it on the command line.
                LOG.warning(_("QuantumManager does not use 'vpn_start'"
                              " parameter."))

        if bridge is not None and len(bridge) > 0:
            LOG.warning(_("QuantumManager does not use 'bridge'"
                          " parameter."))

        if bridge_interface is not None and len(bridge_interface) > 0:
            LOG.warning(_("QuantumManager does not use 'bridge_interface'"
                          " parameter."))

        if gateway is not None and len(gateway) > 0:
            if gateway.split('.')[3] != '1':
                raise Exception(_("QuantumManager requires a valid (.1)"
                              " gateway address."))

        q_tenant_id = kwargs["project_id"] or FLAGS.quantum_default_tenant_id
        quantum_net_id = uuid
        # If a uuid was specified with the network it should have already been
        # created in Quantum, so make sure.
        if quantum_net_id:
            if not self.q_conn.network_exists(q_tenant_id, quantum_net_id):
                    raise Exception(_("Unable to find existing quantum " \
                        " network for tenant '%(q_tenant_id)s' with "
                        "net-id '%(quantum_net_id)s'" % locals()))
        else:
<<<<<<< HEAD
            nova_id = self._get_nova_id(context)
=======
            nova_id = self._get_nova_id()
>>>>>>> facd8951
            quantum_net_id = self.q_conn.create_network(q_tenant_id, label,
                                                        nova_id=nova_id)

        ipam_tenant_id = kwargs.get("project_id", None)
        priority = kwargs.get("priority", 0)
        self.ipam.create_subnet(context, label, ipam_tenant_id, quantum_net_id,
            priority, cidr, gateway, gateway_v6,
            cidr_v6, dns1, dns2)

        # Initialize forwarding if gateway is set
        if gateway and FLAGS.quantum_use_dhcp:
            self.driver.add_snat_rule(cidr)

        return [{'uuid': quantum_net_id}]

    def _generate_gw_dev(self, network_id):
        return "gw-" + str(network_id[0:11])

    def delete_network(self, context, fixed_range, uuid):
        """Lookup network by uuid, delete both the IPAM
           subnet and the corresponding Quantum network.

           The fixed_range parameter is kept here for interface compatibility
           but is not used.
        """
        quantum_net_id = uuid
        project_id = context.project_id
        if project_id is None:
            # If nothing was found we default to this
            project_id = FLAGS.quantum_default_tenant_id
        q_tenant_id = project_id or FLAGS.quantum_default_tenant_id
        # Check for any attached ports on the network and fail the deletion if
        # there is anything but the gateway port attached.  If it is only the
        # gateway port, unattach and delete it.
        ports = self.q_conn.get_attached_ports(q_tenant_id, quantum_net_id)
        if len(ports) > 1:
            raise Exception(_("Network %s in use, cannot delete" %
                              (quantum_net_id)))
        LOG.debug("Ports currently on network: %s" % ports)
        for p in ports:
            if p["attachment"].startswith("gw-"):
                self.q_conn.detach_and_delete_port(q_tenant_id,
                                                   quantum_net_id,
                                                   p['port-id'])
        # Now we can delete the network
        self.q_conn.delete_network(q_tenant_id, quantum_net_id)
        LOG.debug("Deleting network for tenant: %s" % project_id)
        self.ipam.delete_subnets_by_net_id(context, quantum_net_id,
                project_id)
        # Get rid of dnsmasq
        if FLAGS.quantum_use_dhcp:
            dev = self._generate_gw_dev(quantum_net_id)
            self.driver.kill_dhcp(dev)

    def allocate_for_instance(self, context, **kwargs):
        """Called by compute when it is creating a new VM.

           There are three key tasks:
                - Determine the number and order of vNICs to create
                - Allocate IP addresses
                - Create ports on a Quantum network and attach vNICs.

           We support two approaches to determining vNICs:
                - By default, a VM gets a vNIC for any network belonging
                  to the VM's project, and a vNIC for any "global" network
                  that has a NULL project_id.  vNIC order is determined
                  by the network's 'priority' field.
                - If the 'os-create-server-ext' was used to create the VM,
                  only the networks in 'requested_networks' are used to
                  create vNICs, and the vNIC order is determiend by the
                  order in the requested_networks array.

           For each vNIC, use the FlatManager to create the entries
           in the virtual_interfaces table, contact Quantum to
           create a port and attachment the vNIC, and use the IPAM
           lib to allocate IP addresses.
        """
        instance_id = kwargs.pop('instance_id')
        instance_type_id = kwargs['instance_type_id']
        host = kwargs.pop('host')
        project_id = kwargs.pop('project_id')
        LOG.debug(_("network allocations for instance %s"), project_id)

        requested_networks = kwargs.get('requested_networks')

        if requested_networks:
            net_proj_pairs = [(net_id, project_id) \
                for (net_id, _i) in requested_networks]
        else:
            net_proj_pairs = self.ipam.get_project_and_global_net_ids(context,
                                                                project_id)

        # Quantum may also know about networks that aren't in the networks
        # table so we need to query Quanutm for any tenant networks and add
        # them to net_proj_pairs.
        qnets = self.q_conn.get_networks(project_id)
        for qn in qnets['networks']:
            pair = (qn['id'], project_id)
            if pair not in net_proj_pairs:
                net_proj_pairs.append(pair)

        # Create a port via quantum and attach the vif
        for (quantum_net_id, project_id) in net_proj_pairs:
            # FIXME(danwent): We'd like to have the manager be
            # completely decoupled from the nova networks table.
            # However, other parts of nova sometimes go behind our
            # back and access network data directly from the DB.  So
            # for now, the quantum manager knows that there is a nova
            # networks DB table and accesses it here.  updating the
            # virtual_interfaces table to use UUIDs would be one
            # solution, but this would require significant work
            # elsewhere.
            admin_context = context.elevated()

            # We may not be able to get a network_ref here if this network
            # isn't in the database (i.e. it came from Quantum).
            network_ref = db.network_get_by_uuid(admin_context,
                                                 quantum_net_id)
            if network_ref is None:
                network_ref = {}
                network_ref = {"uuid": quantum_net_id,
                    "project_id": project_id,
                    # NOTE(bgh): We need to document this somewhere but since
                    # we don't know the priority of any networks we get from
                    # quantum we just give them a priority of 0.  If its
                    # necessary to specify the order of the vifs and what
                    # network they map to then the user will have to use the
                    # OSCreateServer extension and specify them explicitly.
                    #
                    # In the future users will be able to tag quantum networks
                    # with a priority .. and at that point we can update the
                    # code here to reflect that.
                    "priority": 0,
                    "id": 'NULL',
                    "label": "quantum-net-%s" % quantum_net_id}

            vif_rec = self.add_virtual_interface(context,
                                                 instance_id,
                                                 network_ref['id'])

            # talk to Quantum API to create and attach port.
            instance = db.instance_get(context, instance_id)
            instance_type = instance_types.get_instance_type(instance_type_id)
            rxtx_factor = instance_type['rxtx_factor']
<<<<<<< HEAD
            nova_id = self._get_nova_id(context)
            q_tenant_id = project_id or FLAGS.quantum_default_tenant_id
            self.q_conn.create_and_attach_port(q_tenant_id, quantum_net_id,
                                               vif_rec['uuid'],
                                               vm_id=instance['uuid'],
                                               rxtx_factor=rxtx_factor,
                                               nova_id=nova_id)
            # Tell melange to allocate an IP
=======
            nova_id = self._get_nova_id(instance)
            q_tenant_id = project_id or FLAGS.quantum_default_tenant_id
            # Tell the ipam library to allocate an IP
>>>>>>> facd8951
            ip = self.ipam.allocate_fixed_ip(context, project_id,
                    quantum_net_id, vif_rec)
            pairs = []
            # Set up port security if enabled
            if FLAGS.quantum_use_port_security:
                pairs = [{'mac_address': vif_rec['address'],
                          'ip_address': ip}]
            self.q_conn.create_and_attach_port(q_tenant_id, quantum_net_id,
                                               vif_rec['uuid'],
                                               vm_id=instance['uuid'],
                                               rxtx_factor=rxtx_factor,
                                               nova_id=nova_id,
                                               allowed_address_pairs=pairs)
            # Set up/start the dhcp server for this network if necessary
            if FLAGS.quantum_use_dhcp:
                self.enable_dhcp(context, quantum_net_id, network_ref,
                    vif_rec, project_id)
        return self.get_instance_nw_info(context, instance_id,
                                         instance['uuid'],
                                         instance_type_id, host)

    @utils.synchronized('quantum-enable-dhcp')
    def enable_dhcp(self, context, quantum_net_id, network_ref, vif_rec,
            project_id):
        LOG.info("Using DHCP for network: %s" % network_ref['label'])
        # Figure out the ipam tenant id for this subnet:  We need to
        # query for the tenant_id since the network could be created
        # with the project_id as the tenant or the default tenant.
        ipam_tenant_id = self.ipam.get_tenant_id_by_net_id(context,
            quantum_net_id, vif_rec['uuid'], project_id)
        # Figure out what subnets correspond to this network
        v4_subnet, v6_subnet = self.ipam.get_subnets_by_net_id(context,
                    ipam_tenant_id, quantum_net_id, vif_rec['uuid'])
        # Set up (or find) the dhcp server for each of the subnets
        # returned above (both v4 and v6).
        for subnet in [v4_subnet, v6_subnet]:
            if subnet is None or subnet['cidr'] is None:
                continue
            # Fill in some of the network fields that we would have
            # previously gotten from the network table (they'll be
            # passed to the linux_net functions).
            network_ref['cidr'] = subnet['cidr']
            n = IPNetwork(subnet['cidr'])
            network_ref['dhcp_server'] = IPAddress(n.first + 1)
            # TODO(bgh): Melange should probably track dhcp_start
            if not 'dhcp_start' in network_ref or \
                    network_ref['dhcp_start'] is None:
                network_ref['dhcp_start'] = IPAddress(n.first + 2)
            network_ref['broadcast'] = IPAddress(n.broadcast)
            network_ref['gateway'] = subnet['gateway']
            # Construct the interface id that we'll use for the bridge
            interface_id = "gw-" + str(network_ref['uuid'][0:11])
            network_ref['bridge'] = interface_id
            # Query quantum to see if we've already created a port for
            # the gateway device and attached the device to the port.
            # If we haven't then we need to intiialize it and create
            # it.  This device will be the one serving dhcp via
            # dnsmasq.
            q_tenant_id = project_id or FLAGS.quantum_default_tenant_id
            port = self.q_conn.get_port_by_attachment(q_tenant_id,
                    quantum_net_id, interface_id)
            if not port:  # No dhcp server has been started
                mac_address = self.generate_mac_address()
                dev = self.driver.plug(network_ref, mac_address,
                    gateway=(network_ref['gateway'] is not None))
                self.driver.initialize_gateway_device(dev, network_ref)
                LOG.debug("Intializing DHCP for network: %s" %
                    network_ref)
                self.q_conn.create_and_attach_port(q_tenant_id,
                        quantum_net_id, interface_id)
            else:  # We've already got one and its plugged in
                dev = interface_id

            hosts = self.get_dhcp_hosts_text(context,
                subnet['network_id'], project_id)
            self.driver.update_dhcp_hostfile_with_text(dev, hosts)
            self.driver.restart_dhcp(context, dev, network_ref)

    def add_virtual_interface(self, context, instance_id, network_id):
        # If we're not using melange, use the default means...
        if FLAGS.use_melange_mac_generation:
            return self._add_virtual_interface(context, instance_id,
                                               network_id)

        return super(QuantumManager, self).add_virtual_interface(context,
                                                                 instance_id,
                                                                 network_id)

    def _add_virtual_interface(self, context, instance_id, network_id):
        vif = {'instance_id': instance_id,
               'network_id': network_id,
               'uuid': str(utils.gen_uuid())}

        # TODO(Vek): Ideally, we would have a VirtualInterface class
        #            that would take care of delegating to whoever it
        #            needs to get information from.  We'll look at
        #            this after Trey's refactorings...
        m_ipam = melange_ipam_lib.get_ipam_lib(self)
        vif['address'] = m_ipam.create_vif(vif['uuid'],
                                           vif['instance_id'],
                                           context.project_id)

        return self.db.virtual_interface_create(context, vif)

    def get_instance_nw_info(self, context, instance_id, instance_uuid,
                                            instance_type_id, host):
        """This method is used by compute to fetch all network data
           that should be used when creating the VM.

           The method simply loops through all virtual interfaces
           stored in the nova DB and queries the IPAM lib to get
           the associated IP data.

           The format of returned data is 'defined' by the initial
           set of NetworkManagers found in nova/network/manager.py .
           Ideally this 'interface' will be more formally defined
           in the future.
        """
        network_info = []
        instance = db.instance_get(context, instance_id)
        project_id = instance.project_id

        admin_context = context.elevated()
        vifs = db.virtual_interface_get_by_instance(admin_context,
                                                    instance_id)
        for vif in vifs:
            net = db.network_get(admin_context, vif['network_id'])
            net_id = net['uuid']

            if not net_id:
                # TODO(bgh): We need to figure out a way to tell if we
                # should actually be raising this exception or not.
                # In the case that a VM spawn failed it may not have
                # attached the vif and raising the exception here
                # prevents deletion of the VM.  In that case we should
                # probably just log, continue, and move on.
                raise Exception(_("No network for for virtual interface %s") %
                                vif['uuid'])

            ipam_tenant_id = self.ipam.get_tenant_id_by_net_id(context,
                net_id, vif['uuid'], project_id)
            v4_subnet, v6_subnet = \
                    self.ipam.get_subnets_by_net_id(context,
                            ipam_tenant_id, net_id, vif['uuid'])

            v4_ips = self.ipam.get_v4_ips_by_interface(context,
                                        net_id, vif['uuid'],
                                        project_id=ipam_tenant_id)
            v6_ips = self.ipam.get_v6_ips_by_interface(context,
                                        net_id, vif['uuid'],
                                        project_id=ipam_tenant_id)

            def ip_dict(ip, subnet):
                return {
                    "ip": ip,
                    "netmask": subnet["netmask"],
                    "enabled": "1"}

            network_dict = {
                'cidr': v4_subnet['cidr'],
                'injected': True,
                'bridge': net['bridge'],
                'multi_host': False}

            q_tenant_id = project_id or FLAGS.quantum_default_tenant_id
            info = {
                'net_uuid': net_id,
                'label': self.q_conn.get_network_name(q_tenant_id, net_id),
                'gateway': v4_subnet['gateway'],
                'dhcp_server': v4_subnet['gateway'],
                'broadcast': v4_subnet['broadcast'],
                'mac': vif['address'],
                'vif_uuid': vif['uuid'],
                'dns': [],
                'ips': [ip_dict(ip, v4_subnet) for ip in v4_ips]}

            if v6_subnet:
                if v6_subnet['cidr']:
                    network_dict['cidr_v6'] = v6_subnet['cidr']
                    info['ip6s'] = [ip_dict(ip, v6_subnet) for ip in v6_ips]

                if v6_subnet['gateway']:
                    info['gateway_v6'] = v6_subnet['gateway']

            dns_dict = {}
            for s in [v4_subnet, v6_subnet]:
                for k in ['dns1', 'dns2']:
                    if s and s[k]:
                        dns_dict[s[k]] = None
            info['dns'] = [d for d in dns_dict.keys()]

            network_info.append((network_dict, info))
        return network_info

    def deallocate_for_instance(self, context, **kwargs):
        """Called when a VM is terminated.  Loop through each virtual
           interface in the Nova DB and remove the Quantum port and
           clear the IP allocation using the IPAM.  Finally, remove
           the virtual interfaces from the Nova DB.
        """
        instance_id = kwargs.get('instance_id')
        project_id = kwargs.pop('project_id', None)

        admin_context = context.elevated()
        vifs = db.virtual_interface_get_by_instance(admin_context,
                                                    instance_id)
        for vif_ref in vifs:
            interface_id = vif_ref['uuid']
            q_tenant_id = project_id

            network_ref = db.network_get(admin_context, vif_ref['network_id'])
            net_id = network_ref['uuid']

            port_id = self.q_conn.get_port_by_attachment(q_tenant_id,
                                                         net_id, interface_id)
            if not port_id:
                q_tenant_id = FLAGS.quantum_default_tenant_id
                port_id = self.q_conn.get_port_by_attachment(
                    q_tenant_id, net_id, interface_id)

            if not port_id:
                LOG.error("Unable to find port with attachment: %s" %
                          (interface_id))
            else:
                self.q_conn.detach_and_delete_port(q_tenant_id,
                                                   net_id, port_id)

            ipam_tenant_id = self.ipam.get_tenant_id_by_net_id(context,
                net_id, vif_ref['uuid'], project_id)

            self.ipam.deallocate_ips_by_vif(context, ipam_tenant_id,
                                            net_id, vif_ref)

            # If DHCP is enabled on this network then we need to update the
            # leases and restart the server.
            if FLAGS.quantum_use_dhcp:
                self.update_dhcp(context, ipam_tenant_id, network_ref, vif_ref,
                    project_id)
        try:
            db.virtual_interface_delete_by_instance(admin_context,
                                                    instance_id)
        except exception.InstanceNotFound:
            LOG.error(_("Attempted to deallocate non-existent instance: %s" %
                        (instance_id)))

    # TODO(bgh): At some point we should consider merging enable_dhcp() and
    # update_dhcp()
    def update_dhcp(self, context, ipam_tenant_id, network_ref, vif_ref,
            project_id):
        # Figure out what subnet corresponds to this network/vif
        v4_subnet, v6_subnet = self.ipam.get_subnets_by_net_id(context,
                        ipam_tenant_id, network_ref['uuid'], vif_ref['uuid'])
        for subnet in [v4_subnet, v6_subnet]:
            if subnet is None:
                continue
            # Fill in some of the network fields that we would have
            # previously gotten from the network table (they'll be
            # passed to the linux_net functions).
            if subnet['cidr']:
                network_ref['cidr'] = subnet['cidr']
            n = IPNetwork(network_ref['cidr'])
            network_ref['dhcp_server'] = IPAddress(n.first + 1)
            network_ref['dhcp_start'] = IPAddress(n.first + 2)
            network_ref['broadcast'] = IPAddress(n.broadcast)
            network_ref['gateway'] = IPAddress(n.first + 1)
            dev = self._generate_gw_dev(network_ref['uuid'])
            # And remove the dhcp mappings for the subnet
            hosts = self.get_dhcp_hosts_text(context,
                subnet['network_id'], project_id)
            self.driver.update_dhcp_hostfile_with_text(dev, hosts)
            # Restart dnsmasq
            self.driver.kill_dhcp(dev)
            self.driver.restart_dhcp(context, dev, network_ref)

    def validate_networks(self, context, networks):
        """Validates that this tenant has quantum networks with the associated
           UUIDs.  This is called by the 'os-create-server-ext' API extension
           code so that we can return an API error code to the caller if they
           request an invalid network.
        """
        if networks is None:
            return

        project_id = context.project_id
        for (net_id, _i) in networks:
            # TODO(bgh): At some point we should figure out whether or
            # not we want the verify_subnet_exists call to be optional.
            if not self.ipam.verify_subnet_exists(context, project_id,
                                                  net_id):
                raise exception.NetworkNotFound(network_id=net_id)
            if not self.q_conn.network_exists(project_id, net_id):
                raise exception.NetworkNotFound(network_id=net_id)

    # NOTE(bgh): deallocate_for_instance will take care of this..  The reason
    # we're providing this is so that NetworkManager::release_fixed_ip() isn't
    # called.  It does some database operations that we don't want to happen
    # and since the majority of the stuff that it does is already taken care
    # of in our deallocate_for_instance call we don't need to do anything.
    def release_fixed_ip(self, context, address):
        pass

    def get_dhcp_hosts_text(self, context, subnet_id, project_id=None):
        ips = self.ipam.get_allocated_ips(context, subnet_id, project_id)
        hosts_text = ""
        admin_context = context.elevated()
        for ip in ips:
            address, vif_id = ip
            vif = db.virtual_interface_get_by_uuid(admin_context, vif_id)
            mac_address = vif['address']
            text = "%s,%s.%s,%s\n" % (mac_address, "host-" + address,
                FLAGS.dhcp_domain, address)
            hosts_text += text
        LOG.debug("DHCP hosts: %s" % hosts_text)
        return hosts_text

    def get_dhcp_leases(self, context, network_ref):
        """Return a network's hosts config in dnsmasq leasefile format."""
        subnet_id = network_ref['uuid']
        project_id = network_ref['project_id']
        ips = self.ipam.get_allocated_ips(context, subnet_id, project_id)
        leases_text = ""
        admin_context = context.elevated()
        for ip in ips:
            address, vif_id = ip
            vif = db.virtual_interface_get_by_uuid(admin_context, vif_id)
            mac_address = vif['address']
            text = "%s %s %s %s *\n" % \
                (int(time.time()) - FLAGS.dhcp_lease_time,
                 mac_address, address, '*')
            leases_text += text
        LOG.debug("DHCP leases: %s" % leases_text)
        return leases_text<|MERGE_RESOLUTION|>--- conflicted
+++ resolved
@@ -105,13 +105,6 @@
         self.driver.ensure_metadata_ip()
         self.driver.metadata_forward()
 
-<<<<<<< HEAD
-    def _get_nova_id(self, context):
-        # When creating the network we need to pass in an identifier for
-        # this zone.  Some Quantum plugins need this information in order
-        # to set up appropriate networking.
-        return FLAGS.node_availability_zone
-=======
     def _get_nova_id(self, instance=None):
         # When creating the network we need to pass in an identifier for
         # this zone.  Some Quantum plugins need this information in order
@@ -120,7 +113,6 @@
             return instance['availability_zone']
         else:
             return FLAGS.node_availability_zone
->>>>>>> facd8951
 
     def get_all_networks(self):
         networks = []
@@ -203,11 +195,7 @@
                         " network for tenant '%(q_tenant_id)s' with "
                         "net-id '%(quantum_net_id)s'" % locals()))
         else:
-<<<<<<< HEAD
-            nova_id = self._get_nova_id(context)
-=======
             nova_id = self._get_nova_id()
->>>>>>> facd8951
             quantum_net_id = self.q_conn.create_network(q_tenant_id, label,
                                                         nova_id=nova_id)
 
@@ -352,20 +340,9 @@
             instance = db.instance_get(context, instance_id)
             instance_type = instance_types.get_instance_type(instance_type_id)
             rxtx_factor = instance_type['rxtx_factor']
-<<<<<<< HEAD
-            nova_id = self._get_nova_id(context)
-            q_tenant_id = project_id or FLAGS.quantum_default_tenant_id
-            self.q_conn.create_and_attach_port(q_tenant_id, quantum_net_id,
-                                               vif_rec['uuid'],
-                                               vm_id=instance['uuid'],
-                                               rxtx_factor=rxtx_factor,
-                                               nova_id=nova_id)
-            # Tell melange to allocate an IP
-=======
             nova_id = self._get_nova_id(instance)
             q_tenant_id = project_id or FLAGS.quantum_default_tenant_id
             # Tell the ipam library to allocate an IP
->>>>>>> facd8951
             ip = self.ipam.allocate_fixed_ip(context, project_id,
                     quantum_net_id, vif_rec)
             pairs = []
