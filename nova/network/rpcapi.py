--- conflicted
+++ resolved
@@ -84,12 +84,9 @@
         * 1.13 - Convert allocate_for_instance()
                  to use NetworkRequestList objects
 
-<<<<<<< HEAD
-=======
         ... Juno supports message version 1.13.  So, any changes to
         existing methods in 1.x after that point should be done such that they
         can handle the version_cap being set to 1.13.
->>>>>>> c5ac21f3
     '''
 
     VERSION_ALIASES = {
