--- conflicted
+++ resolved
@@ -680,21 +680,6 @@
 
 def _dnsmasq_cmd(net):
     """Builds dnsmasq command"""
-<<<<<<< HEAD
-    cmd = ['sudo -E dnsmasq',
-           ' --strict-order',
-           ' --bind-interfaces',
-           ' --conf-file=',
-           ' --domain=%s' % FLAGS.dhcp_domain,
-           ' --pid-file=%s' % _dhcp_file(net['bridge'], 'pid'),
-           ' --listen-address=%s' % net['gateway'],
-           ' --except-interface=lo',
-           ' --dhcp-range=%s,static,%ds' % (net['dhcp_start'],
-                                            FLAGS.dhcp_lease_time),
-           ' --dhcp-hostsfile=%s' % _dhcp_file(net['bridge'], 'conf'),
-           ' --dhcp-script=%s' % FLAGS.dhcpbridge,
-           ' --leasefile-ro']
-=======
     cmd = ['sudo', '-E', 'dnsmasq',
            '--strict-order',
            '--bind-interfaces',
@@ -707,7 +692,6 @@
            '--dhcp-hostsfile=%s' % _dhcp_file(net['bridge'], 'conf'),
            '--dhcp-script=%s' % FLAGS.dhcpbridge,
            '--leasefile-ro']
->>>>>>> 3fb5da95
     if FLAGS.dns_server:
         cmd += ['-h', '-R', '--server=%s' % FLAGS.dns_server]
     return cmd
