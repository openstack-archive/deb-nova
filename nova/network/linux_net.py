--- conflicted
+++ resolved
@@ -290,12 +290,14 @@
 
             for cmd, tables in s:
                 for table in tables:
-                    current_table, _ = self.execute('sudo %s-save -t %s' %
-                                                    (cmd, table), attempts=5)
+                    current_table, _ = self.execute('sudo',
+                                                    '%s-save' % (cmd,),
+                                                    '-t', '%s' % (table,),
+                                                    attempts=5)
                     current_lines = current_table.split('\n')
                     new_filter = self._modify_rules(current_lines,
                                                     tables[table])
-                    self.execute('sudo %s-restore' % (cmd,),
+                    self.execute('sudo', '%s-restore' % (cmd,),
                                  process_input='\n'.join(new_filter),
                                  attempts=5)
 
@@ -361,26 +363,16 @@
 
 def metadata_forward():
     """Create forwarding rule for metadata"""
-<<<<<<< HEAD
     iptables_manager.ipv4['nat'].add_rule("PREROUTING",
                                           "-s 0.0.0.0/0 -d 169.254.169.254/32 "
                                           "-p tcp -m tcp --dport 80 -j DNAT "
                                           "--to-destination %s:%s" % \
                                           (FLAGS.ec2_dmz_host, FLAGS.ec2_port))
     iptables_manager.apply()
-=======
-    _confirm_rule("PREROUTING", '-t', 'nat', '-s', '0.0.0.0/0',
-             '-d', '169.254.169.254/32', '-p', 'tcp', '-m', 'tcp',
-             '--dport', '80', '-j', 'DNAT',
-             '--to-destination',
-             '%s:%s' % (FLAGS.ec2_dmz_host, FLAGS.ec2_port))
->>>>>>> 97983b77
 
 
 def init_host():
     """Basic networking setup goes here"""
-
-<<<<<<< HEAD
     # NOTE(devcamcar): Cloud public SNAT entries and the default
     # SNAT rule for outbound traffic.
     iptables_manager.ipv4['nat'].add_rule("snat",
@@ -397,69 +389,6 @@
                                           "-j ACCEPT" % \
                                           {'range': FLAGS.fixed_range})
     iptables_manager.apply()
-=======
-    if FLAGS.use_nova_chains:
-        _execute('sudo', 'iptables', '-N', 'nova_input', check_exit_code=False)
-        _execute('sudo', 'iptables', '-D', FLAGS.input_chain,
-                 '-j', 'nova_input',
-                 check_exit_code=False)
-        _execute('sudo', 'iptables', '-A', FLAGS.input_chain,
-                 '-j', 'nova_input')
-        _execute('sudo', 'iptables', '-N', 'nova_forward',
-                 check_exit_code=False)
-        _execute('sudo', 'iptables', '-D', 'FORWARD', '-j', 'nova_forward',
-                 check_exit_code=False)
-        _execute('sudo', 'iptables', '-A', 'FORWARD', '-j', 'nova_forward')
-        _execute('sudo', 'iptables', '-N', 'nova_output',
-                 check_exit_code=False)
-        _execute('sudo', 'iptables', '-D', 'OUTPUT', '-j', 'nova_output',
-                 check_exit_code=False)
-        _execute('sudo', 'iptables', '-A', 'OUTPUT', '-j', 'nova_output')
-        _execute('sudo', 'iptables', '-t', 'nat', '-N', 'nova_prerouting',
-                 check_exit_code=False)
-        _execute('sudo', 'iptables', '-t', 'nat', '-D', 'PREROUTING',
-                 '-j', 'nova_prerouting', check_exit_code=False)
-        _execute('sudo', 'iptables', '-t', 'nat', '-A', 'PREROUTING',
-                 '-j', 'nova_prerouting')
-        _execute('sudo', 'iptables', '-t', 'nat', '-N', 'nova_postrouting',
-                 check_exit_code=False)
-        _execute('sudo', 'iptables', '-t', 'nat', '-D', 'POSTROUTING',
-                 '-j', 'nova_postrouting', check_exit_code=False)
-        _execute('sudo', 'iptables', '-t', 'nat', '-A', 'POSTROUTING',
-                 '-j', 'nova_postrouting')
-        _execute('sudo', 'iptables', '-t', 'nat', '-N', 'nova_snatting',
-                 check_exit_code=False)
-        _execute('sudo', 'iptables', '-t', 'nat', '-D', 'POSTROUTING',
-                 '-j nova_snatting', check_exit_code=False)
-        _execute('sudo', 'iptables', '-t', 'nat', '-A', 'POSTROUTING',
-                 '-j', 'nova_snatting')
-        _execute('sudo', 'iptables', '-t', 'nat', '-N', 'nova_output',
-                 check_exit_code=False)
-        _execute('sudo', 'iptables', '-t', 'nat', '-D', 'OUTPUT',
-                 '-j nova_output', check_exit_code=False)
-        _execute('sudo', 'iptables', '-t', 'nat', '-A', 'OUTPUT',
-                 '-j', 'nova_output')
-    else:
-        # NOTE(vish): This makes it easy to ensure snatting rules always
-        #             come after the accept rules in the postrouting chain
-        _execute('sudo', 'iptables', '-t', 'nat', '-N', 'SNATTING',
-                 check_exit_code=False)
-        _execute('sudo', 'iptables', '-t', 'nat', '-D', 'POSTROUTING',
-                 '-j', 'SNATTING', check_exit_code=False)
-        _execute('sudo', 'iptables', '-t', 'nat', '-A', 'POSTROUTING',
-                 '-j', 'SNATTING')
-
-    # NOTE(devcamcar): Cloud public SNAT entries and the default
-    # SNAT rule for outbound traffic.
-    _confirm_rule("SNATTING", '-t', 'nat', '-s', FLAGS.fixed_range,
-             '-j', 'SNAT', '--to-source', FLAGS.routing_source_ip,
-             append=True)
-
-    _confirm_rule("POSTROUTING", '-t', 'nat', '-s', FLAGS.fixed_range,
-                  '-d', FLAGS.dmz_cidr, '-j', 'ACCEPT')
-    _confirm_rule("POSTROUTING", '-t', 'nat', '-s', FLAGS.fixed_range,
-                  '-d', FLAGS.fixed_range, '-j', 'ACCEPT')
->>>>>>> 97983b77
 
 
 def bind_floating_ip(floating_ip, check_exit_code=True):
@@ -477,7 +406,6 @@
 
 def ensure_vlan_forward(public_ip, port, private_ip):
     """Sets up forwarding rules for vlan"""
-<<<<<<< HEAD
     iptables_manager.ipv4['filter'].add_rule("FORWARD",
                                              "-d %s -p udp "
                                              "--dport 1194 "
@@ -487,34 +415,17 @@
                                           "--dport %s -j DNAT --to %s:1194" %
                                           (public_ip, port, private_ip))
     iptables_manager.apply()
-=======
-    _confirm_rule("FORWARD", '-d', private_ip, '-p', 'udp',
-                  '--dport', '1194', '-j', 'ACCEPT')
-    _confirm_rule("PREROUTING", '-t', 'nat', '-d', public_ip, '-p', 'udp',
-                  '--dport', port, '-j', 'DNAT', '--to', '%s:1194'
-                  % private_ip)
->>>>>>> 97983b77
 
 
 def ensure_floating_forward(floating_ip, fixed_ip):
     """Ensure floating ip forwarding rule"""
-<<<<<<< HEAD
     for chain, rule in floating_forward_rules(floating_ip, fixed_ip):
         iptables_manager.ipv4['nat'].add_rule(chain, rule)
     iptables_manager.apply()
-=======
-    _confirm_rule("PREROUTING", '-t', 'nat', '-d', floating_ip, '-j', 'DNAT',
-                  '--to', fixed_ip)
-    _confirm_rule("OUTPUT", '-t', 'nat', '-d', floating_ip, '-j', 'DNAT',
-                  '--to', fixed_ip)
-    _confirm_rule("SNATTING", '-t', 'nat', '-s', fixed_ip, '-j', 'SNAT',
-                  '--to', floating_ip)
->>>>>>> 97983b77
 
 
 def remove_floating_forward(floating_ip, fixed_ip):
     """Remove forwarding for floating ip"""
-<<<<<<< HEAD
     for chain, rule in floating_forward_rules(floating_ip, fixed_ip):
         iptables_manager.ipv4['nat'].remove_rule(chain, rule)
     iptables_manager.apply()
@@ -525,14 +436,6 @@
             ("OUTPUT", "-d %s -j DNAT --to %s" % (floating_ip, fixed_ip)),
             ("floating-snat",
              "-s %s -j SNAT --to %s" % (fixed_ip, floating_ip))]
-=======
-    _remove_rule("PREROUTING", '-t', 'nat', '-d', floating_ip, '-j', 'DNAT',
-                 '--to', fixed_ip)
-    _remove_rule("OUTPUT", '-t', 'nat', '-d', floating_ip, '-j', 'DNAT',
-                 '--to', fixed_ip)
-    _remove_rule("SNATTING", '-t', 'nat', '-s', fixed_ip, '-j', 'SNAT',
-                 '--to', floating_ip)
->>>>>>> 97983b77
 
 
 def ensure_vlan_bridge(vlan_num, bridge, net_attrs=None):
@@ -624,28 +527,12 @@
                            "enslave it to bridge %s.\n" % (interface, bridge)):
             raise exception.Error("Failed to add interface: %s" % err)
 
-<<<<<<< HEAD
     iptables_manager.ipv4['filter'].add_rule("FORWARD",
                                              "--in-interface %s -j ACCEPT" % \
                                              bridge)
     iptables_manager.ipv4['filter'].add_rule("FORWARD",
                                              "--out-interface %s -j ACCEPT" % \
                                              bridge)
-=======
-    if FLAGS.use_nova_chains:
-        (out, err) = _execute('sudo', 'iptables', '-N', 'nova_forward',
-                              check_exit_code=False)
-        if err != 'iptables: Chain already exists.\n':
-            # NOTE(vish): chain didn't exist link chain
-            _execute('sudo', 'iptables', '-D', 'FORWARD', '-j', 'nova_forward',
-                     check_exit_code=False)
-            _execute('sudo', 'iptables', '-A', 'FORWARD', '-j', 'nova_forward')
-
-    _confirm_rule("FORWARD", '--in-interface', bridge, '-j', 'ACCEPT')
-    _confirm_rule("FORWARD", '--out-interface', bridge, '-j', 'ACCEPT')
-    _execute('sudo', 'iptables', '-N', 'nova-local', check_exit_code=False)
-    _confirm_rule("FORWARD", '-j', 'nova-local')
->>>>>>> 97983b77
 
 
 def get_dhcp_hosts(context, network_id):
@@ -765,30 +652,6 @@
     return not err
 
 
-<<<<<<< HEAD
-=======
-def _confirm_rule(chain, *cmd, **kwargs):
-    append = kwargs.get('append', False)
-    """Delete and re-add iptables rule"""
-    if FLAGS.use_nova_chains:
-        chain = "nova_%s" % chain.lower()
-    if append:
-        loc = "-A"
-    else:
-        loc = "-I"
-    _execute('sudo', 'iptables', '--delete', chain, *cmd,
-             check_exit_code=False)
-    _execute('sudo', 'iptables', loc, chain, *cmd)
-
-
-def _remove_rule(chain, *cmd):
-    """Remove iptables rule"""
-    if FLAGS.use_nova_chains:
-        chain = "%s" % chain.lower()
-    _execute('sudo', 'iptables', '--delete', chain, *cmd)
-
-
->>>>>>> 97983b77
 def _dnsmasq_cmd(net):
     """Builds dnsmasq command"""
     cmd = ['sudo -E dnsmasq',
