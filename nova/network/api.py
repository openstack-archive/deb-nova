# Copyright (c) 2011 X.commerce, a business unit of eBay Inc.
# Copyright 2010 United States Government as represented by the
# Administrator of the National Aeronautics and Space Administration.
# Copyright 2013 IBM Corp.
# All Rights Reserved.
#
#    Licensed under the Apache License, Version 2.0 (the "License"); you may
#    not use this file except in compliance with the License. You may obtain
#    a copy of the License at
#
#         http://www.apache.org/licenses/LICENSE-2.0
#
#    Unless required by applicable law or agreed to in writing, software
#    distributed under the License is distributed on an "AS IS" BASIS, WITHOUT
#    WARRANTIES OR CONDITIONS OF ANY KIND, either express or implied. See the
#    License for the specific language governing permissions and limitations
#    under the License.

import functools

from nova.compute import flavors
from nova import exception
from nova.network import base_api
from nova.network import floating_ips
from nova.network import model as network_model
from nova.network import rpcapi as network_rpcapi
from nova.objects import fixed_ip as fixed_ip_obj
<<<<<<< HEAD
=======
from nova.objects import floating_ip as floating_ip_obj
>>>>>>> 34c02de7
from nova.objects import instance as instance_obj
from nova.objects import network as network_obj
from nova.openstack.common.gettextutils import _
from nova.openstack.common import log as logging
from nova import policy
from nova import utils

LOG = logging.getLogger(__name__)


def wrap_check_policy(func):
    """Check policy corresponding to the wrapped methods prior to execution."""

    @functools.wraps(func)
    def wrapped(self, context, *args, **kwargs):
        action = func.__name__
        check_policy(context, action)
        return func(self, context, *args, **kwargs)

    return wrapped


def check_policy(context, action):
    target = {
        'project_id': context.project_id,
        'user_id': context.user_id,
    }
    _action = 'network:%s' % action
    policy.enforce(context, _action, target)


class API(base_api.NetworkAPI):
    """API for doing networking via the nova-network network manager.

    This is a pluggable module - other implementations do networking via
    other services (such as Neutron).
    """
    def __init__(self, **kwargs):
        self.network_rpcapi = network_rpcapi.NetworkAPI()
        helper = utils.ExceptionHelper
        # NOTE(vish): this local version of floating_manager has to convert
        #             ClientExceptions back since they aren't going over rpc.
        self.floating_manager = helper(floating_ips.LocalManager())
        super(API, self).__init__(**kwargs)

    @wrap_check_policy
    def get_all(self, context):
        """Get all the networks.

        If it is an admin user, api will return all the networks,
        if it is a normal user, api will only return the networks which
        belong to the user's project.
        """
        try:
            return self.db.network_get_all(context, project_only=True)
        except exception.NoNetworksFound:
            return []

    @wrap_check_policy
    def get(self, context, network_uuid):
        return self.db.network_get_by_uuid(context.elevated(), network_uuid)

    @wrap_check_policy
    def create(self, context, **kwargs):
        return self.network_rpcapi.create_networks(context, **kwargs)

    @wrap_check_policy
    def delete(self, context, network_uuid):
        return self.network_rpcapi.delete_network(context, network_uuid, None)

    @wrap_check_policy
    def disassociate(self, context, network_uuid):
        network = self.get(context, network_uuid)
        self.db.network_disassociate(context, network['id'])

    @wrap_check_policy
    def get_fixed_ip(self, context, id):
        return self.db.fixed_ip_get(context, id)

    @wrap_check_policy
    def get_fixed_ip_by_address(self, context, address):
        return fixed_ip_obj.FixedIP.get_by_address(context, address)

    @wrap_check_policy
    def get_floating_ip(self, context, id):
        if not utils.is_int_like(id):
            raise exception.InvalidID(id=id)
        return self.db.floating_ip_get(context, id)

    @wrap_check_policy
    def get_floating_ip_pools(self, context):
        return self.db.floating_ip_get_pools(context)

    @wrap_check_policy
    def get_floating_ip_by_address(self, context, address):
        return self.db.floating_ip_get_by_address(context, address)

    @wrap_check_policy
    def get_floating_ips_by_project(self, context):
        return self.db.floating_ip_get_all_by_project(context,
                                                      context.project_id)

    @wrap_check_policy
    def get_floating_ips(self, context, all_tenants=False):
        if all_tenants:
            return self.db.floating_ip_get_all(context)
        else:
            return self.db.floating_ip_get_all_by_project(context,
                                                          context.project_id)

    @wrap_check_policy
    def get_floating_ips_by_fixed_address(self, context, fixed_address):
        floating_ips = self.db.floating_ip_get_by_fixed_address(context,
                                                                fixed_address)
        return [floating_ip['address'] for floating_ip in floating_ips]

    @wrap_check_policy
    def get_instance_id_by_floating_address(self, context, address):
        fixed_ip = self.db.fixed_ip_get_by_floating_address(context, address)
        if fixed_ip is None:
            return None
        else:
            return fixed_ip['instance_uuid']

    @wrap_check_policy
    def get_vifs_by_instance(self, context, instance):
        vifs = self.db.virtual_interface_get_by_instance(context,
                                                         instance['uuid'])
        for vif in vifs:
            if vif.get('network_id') is not None:
                network = self.db.network_get(context, vif['network_id'],
                                              project_only="allow_none")
                vif['net_uuid'] = network['uuid']
        return vifs

    @wrap_check_policy
    def get_vif_by_mac_address(self, context, mac_address):
        vif = self.db.virtual_interface_get_by_address(context,
                                                       mac_address)
        if vif.get('network_id') is not None:
            network = self.db.network_get(context, vif['network_id'],
                                          project_only="allow_none")
            vif['net_uuid'] = network['uuid']
        return vif

    @wrap_check_policy
    def allocate_floating_ip(self, context, pool=None):
        """Adds (allocates) a floating ip to a project from a pool."""
        return self.floating_manager.allocate_floating_ip(context,
                 context.project_id, False, pool)

    @wrap_check_policy
    def release_floating_ip(self, context, address,
                            affect_auto_assigned=False):
        """Removes (deallocates) a floating ip with address from a project."""
        return self.floating_manager.deallocate_floating_ip(context, address,
                 affect_auto_assigned)

    @wrap_check_policy
    @base_api.refresh_cache
    def associate_floating_ip(self, context, instance,
                              floating_address, fixed_address,
                              affect_auto_assigned=False):
        """Associates a floating ip with a fixed ip.

        Ensures floating ip is allocated to the project in context.
        Does not verify ownership of the fixed ip. Caller is assumed to have
        checked that the instance is properly owned.

        """
        orig_instance_uuid = self.floating_manager.associate_floating_ip(
                context, floating_address, fixed_address, affect_auto_assigned)

        if orig_instance_uuid:
            msg_dict = dict(address=floating_address,
                            instance_id=orig_instance_uuid)
            LOG.info(_('re-assign floating IP %(address)s from '
                       'instance %(instance_id)s') % msg_dict)
            orig_instance = self.db.instance_get_by_uuid(context,
                                                         orig_instance_uuid)

            # purge cached nw info for the original instance
            base_api.update_instance_cache_with_nw_info(self, context,
                                                        orig_instance)

    @wrap_check_policy
    @base_api.refresh_cache
    def disassociate_floating_ip(self, context, instance, address,
                                 affect_auto_assigned=False):
        """Disassociates a floating ip from fixed ip it is associated with."""
        return self.floating_manager.disassociate_floating_ip(context, address,
                affect_auto_assigned)

    @wrap_check_policy
    @base_api.refresh_cache
    def allocate_for_instance(self, context, instance, vpn,
                              requested_networks, macs=None,
                              security_groups=None,
                              dhcp_options=None):
        """Allocates all network structures for an instance.

        :param context: The request context.
        :param instance: An Instance dict.
        :param vpn: A boolean, if True, indicate a vpn to access the instance.
        :param requested_networks: A dictionary of requested_networks,
            Optional value containing network_id, fixed_ip, and port_id.
        :param macs: None or a set of MAC addresses that the instance
            should use. macs is supplied by the hypervisor driver (contrast
            with requested_networks which is user supplied).
        :param security_groups: None or security groups to allocate for
            instance.
        :param dhcp_options: None or a set of key/value pairs that should
            determine the DHCP BOOTP response, eg. for PXE booting an instance
            configured with the baremetal hypervisor. It is expected that these
            are already formatted for the neutron v2 api.
            See nova/virt/driver.py:dhcp_options_for_instance for an example.
        :returns: network info as from get_instance_nw_info() below
        """
        # NOTE(vish): We can't do the floating ip allocation here because
        #             this is called from compute.manager which shouldn't
        #             have db access so we do it on the other side of the
        #             rpc.
        flavor = flavors.extract_flavor(instance)
        args = {}
        args['vpn'] = vpn
        args['requested_networks'] = requested_networks
        args['instance_id'] = instance['uuid']
        args['project_id'] = instance['project_id']
        args['host'] = instance['host']
        args['rxtx_factor'] = flavor['rxtx_factor']
        args['macs'] = macs
        args['dhcp_options'] = dhcp_options
        nw_info = self.network_rpcapi.allocate_for_instance(context, **args)

        return network_model.NetworkInfo.hydrate(nw_info)

    @wrap_check_policy
    def deallocate_for_instance(self, context, instance,
                                requested_networks=None):
        """Deallocates all network structures related to instance."""
        # NOTE(vish): We can't do the floating ip deallocation here because
        #             this is called from compute.manager which shouldn't
        #             have db access so we do it on the other side of the
        #             rpc.
        if not isinstance(instance, instance_obj.Instance):
            instance = instance_obj.Instance._from_db_object(context,
                    instance_obj.Instance(), instance)
        self.network_rpcapi.deallocate_for_instance(context, instance=instance,
                requested_networks=requested_networks)

    # NOTE(danms): Here for neutron compatibility
    def allocate_port_for_instance(self, context, instance, port_id,
                                   network_id=None, requested_ip=None):
        raise NotImplementedError()

    # NOTE(danms): Here for neutron compatibility
    def deallocate_port_for_instance(self, context, instance, port_id):
        raise NotImplementedError()

    # NOTE(danms): Here for neutron compatibility
    def list_ports(self, *args, **kwargs):
        raise NotImplementedError()

    # NOTE(danms): Here for neutron compatibility
    def show_port(self, *args, **kwargs):
        raise NotImplementedError()

    @wrap_check_policy
    @base_api.refresh_cache
    def add_fixed_ip_to_instance(self, context, instance, network_id):
        """Adds a fixed ip to instance from specified network."""
        flavor = flavors.extract_flavor(instance)
        args = {'instance_id': instance['uuid'],
                'rxtx_factor': flavor['rxtx_factor'],
                'host': instance['host'],
                'network_id': network_id}
        return self.network_rpcapi.add_fixed_ip_to_instance(context, **args)

    @wrap_check_policy
    @base_api.refresh_cache
    def remove_fixed_ip_from_instance(self, context, instance, address):
        """Removes a fixed ip from instance from specified network."""

        flavor = flavors.extract_flavor(instance)
        args = {'instance_id': instance['uuid'],
                'rxtx_factor': flavor['rxtx_factor'],
                'host': instance['host'],
                'address': address}
        return self.network_rpcapi.remove_fixed_ip_from_instance(context,
                                                                 **args)

    @wrap_check_policy
    def add_network_to_project(self, context, project_id, network_uuid=None):
        """Force adds another network to a project."""
        self.network_rpcapi.add_network_to_project(context, project_id,
                network_uuid)

    @wrap_check_policy
    def associate(self, context, network_uuid, host=base_api.SENTINEL,
                  project=base_api.SENTINEL):
        """Associate or disassociate host or project to network."""
        network_id = self.get(context, network_uuid)['id']
        if host is not base_api.SENTINEL:
            if host is None:
                self.db.network_disassociate(context, network_id,
                                             disassociate_host=True,
                                             disassociate_project=False)
            else:
                self.db.network_set_host(context, network_id, host)
        if project is not base_api.SENTINEL:
            if project is None:
                self.db.network_disassociate(context, network_id,
                                             disassociate_host=False,
                                             disassociate_project=True)
            else:
                self.db.network_associate(context, project, network_id, True)

    @wrap_check_policy
    def get_instance_nw_info(self, context, instance, **kwargs):
        """Returns all network info related to an instance."""
        result = self._get_instance_nw_info(context, instance)
        # NOTE(comstud): Don't update API cell with new info_cache every
        # time we pull network info for an instance.  The periodic healing
        # of info_cache causes too many cells messages.  Healing the API
        # will happen separately.
        base_api.update_instance_cache_with_nw_info(self, context, instance,
                                                    result, update_cells=False)
        return result

    def _get_instance_nw_info(self, context, instance):
        """Returns all network info related to an instance."""
        flavor = flavors.extract_flavor(instance)
        args = {'instance_id': instance['uuid'],
                'rxtx_factor': flavor['rxtx_factor'],
                'host': instance['host'],
                'project_id': instance['project_id']}
        nw_info = self.network_rpcapi.get_instance_nw_info(context, **args)

        return network_model.NetworkInfo.hydrate(nw_info)

    @wrap_check_policy
    def validate_networks(self, context, requested_networks, num_instances):
        """validate the networks passed at the time of creating
        the server.

        Return the number of instances that can be successfully allocated
        with the requested network configuration.
        """
        if requested_networks:
            self.network_rpcapi.validate_networks(context,
                                                  requested_networks)

        # Neutron validation checks and returns how many of num_instances
        # instances can be supported by the quota.  For Nova network
        # this is part of the subsequent quota check, so we just return
        # the requested number in this case.
        return num_instances

    @wrap_check_policy
    def get_instance_uuids_by_ip_filter(self, context, filters):
        """Returns a list of dicts in the form of
        {'instance_uuid': uuid, 'ip': ip} that matched the ip_filter
        """
        return self.network_rpcapi.get_instance_uuids_by_ip_filter(context,
                                                                   filters)

    @wrap_check_policy
    def get_dns_domains(self, context):
        """Returns a list of available dns domains.
        These can be used to create DNS entries for floating ips.
        """
        return self.network_rpcapi.get_dns_domains(context)

    @wrap_check_policy
    def add_dns_entry(self, context, address, name, dns_type, domain):
        """Create specified DNS entry for address."""
        args = {'address': address,
                'name': name,
                'dns_type': dns_type,
                'domain': domain}
        return self.network_rpcapi.add_dns_entry(context, **args)

    @wrap_check_policy
    def modify_dns_entry(self, context, name, address, domain):
        """Create specified DNS entry for address."""
        args = {'address': address,
                'name': name,
                'domain': domain}
        return self.network_rpcapi.modify_dns_entry(context, **args)

    @wrap_check_policy
    def delete_dns_entry(self, context, name, domain):
        """Delete the specified dns entry."""
        args = {'name': name, 'domain': domain}
        return self.network_rpcapi.delete_dns_entry(context, **args)

    @wrap_check_policy
    def delete_dns_domain(self, context, domain):
        """Delete the specified dns domain."""
        return self.network_rpcapi.delete_dns_domain(context, domain=domain)

    @wrap_check_policy
    def get_dns_entries_by_address(self, context, address, domain):
        """Get entries for address and domain."""
        args = {'address': address, 'domain': domain}
        return self.network_rpcapi.get_dns_entries_by_address(context, **args)

    @wrap_check_policy
    def get_dns_entries_by_name(self, context, name, domain):
        """Get entries for name and domain."""
        args = {'name': name, 'domain': domain}
        return self.network_rpcapi.get_dns_entries_by_name(context, **args)

    @wrap_check_policy
    def create_private_dns_domain(self, context, domain, availability_zone):
        """Create a private DNS domain with nova availability zone."""
        args = {'domain': domain, 'av_zone': availability_zone}
        return self.network_rpcapi.create_private_dns_domain(context, **args)

    @wrap_check_policy
    def create_public_dns_domain(self, context, domain, project=None):
        """Create a public DNS domain with optional nova project."""
        args = {'domain': domain, 'project': project}
        return self.network_rpcapi.create_public_dns_domain(context, **args)

    @wrap_check_policy
    def setup_networks_on_host(self, context, instance, host=None,
                                                        teardown=False):
        """Setup or teardown the network structures on hosts related to
           instance.
        """
        host = host or instance['host']
        # NOTE(tr3buchet): host is passed in cases where we need to setup
        # or teardown the networks on a host which has been migrated to/from
        # and instance['host'] is not yet or is no longer equal to
        args = {'instance_id': instance['id'],
                'host': host,
                'teardown': teardown}

        self.network_rpcapi.setup_networks_on_host(context, **args)

    def _is_multi_host(self, context, instance):
        try:
            fixed_ips = fixed_ip_obj.FixedIPList.get_by_instance_uuid(
                context, instance['uuid'])
        except exception.FixedIpNotFoundForInstance:
            return False
        network = network_obj.Network.get_by_id(context,
                                                fixed_ips[0].network_id,
                                                project_only='allow_none')
        return network.multi_host

    def _get_floating_ip_addresses(self, context, instance):
        return floating_ip_obj.FloatingIP.get_addresses_by_instance(
            context, instance)

    @wrap_check_policy
    def migrate_instance_start(self, context, instance, migration):
        """Start to migrate the network of an instance."""
        flavor = flavors.extract_flavor(instance)
        args = dict(
            instance_uuid=instance['uuid'],
            rxtx_factor=flavor['rxtx_factor'],
            project_id=instance['project_id'],
            source_compute=migration['source_compute'],
            dest_compute=migration['dest_compute'],
            floating_addresses=None,
        )

        if self._is_multi_host(context, instance):
            args['floating_addresses'] = \
                self._get_floating_ip_addresses(context, instance)
            args['host'] = migration['source_compute']

        self.network_rpcapi.migrate_instance_start(context, **args)

    @wrap_check_policy
    def migrate_instance_finish(self, context, instance, migration):
        """Finish migrating the network of an instance."""
        flavor = flavors.extract_flavor(instance)
        args = dict(
            instance_uuid=instance['uuid'],
            rxtx_factor=flavor['rxtx_factor'],
            project_id=instance['project_id'],
            source_compute=migration['source_compute'],
            dest_compute=migration['dest_compute'],
            floating_addresses=None,
        )

        if self._is_multi_host(context, instance):
            args['floating_addresses'] = \
                self._get_floating_ip_addresses(context, instance)
            args['host'] = migration['dest_compute']

        self.network_rpcapi.migrate_instance_finish(context, **args)<|MERGE_RESOLUTION|>--- conflicted
+++ resolved
@@ -25,10 +25,7 @@
 from nova.network import model as network_model
 from nova.network import rpcapi as network_rpcapi
 from nova.objects import fixed_ip as fixed_ip_obj
-<<<<<<< HEAD
-=======
 from nova.objects import floating_ip as floating_ip_obj
->>>>>>> 34c02de7
 from nova.objects import instance as instance_obj
 from nova.objects import network as network_obj
 from nova.openstack.common.gettextutils import _
