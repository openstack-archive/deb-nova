--- conflicted
+++ resolved
@@ -237,22 +237,6 @@
     def disassociate_floating_ip(self, context, instance, address,
                                  affect_auto_assigned=False):
         """Disassociates a floating ip from fixed ip it is associated with."""
-<<<<<<< HEAD
-        floating_ip = self.db.floating_ip_get_by_address(context, address)
-        fixed_ip = self.db.fixed_ip_get(context, floating_ip['fixed_ip_id'])
-        instance = self.db.instance_get(context, fixed_ip['instance_id'])
-        rpc.cast(context,
-                 FLAGS.network_topic,
-                 {'method': 'disassociate_floating_ip',
-                  'args': {'address': address}})
-        self.invalidate_instance_cache(context, instance)
-
-    def invalidate_instance_cache(self, context, instance):
-        # NOTE(vish): get_instance_nw_info will recreate the cache for us
-        self.get_instance_nw_info(context, instance)
-
-    def allocate_for_instance(self, context, instance, **kwargs):
-=======
         return self.floating_manager.disassociate_floating_ip(context, address,
                 affect_auto_assigned)
 
@@ -261,7 +245,6 @@
     def allocate_for_instance(self, context, instance, vpn,
                               requested_networks, macs=None,
                               conductor_api=None, security_groups=None):
->>>>>>> f118602f
         """Allocates all network structures for an instance.
 
         TODO(someone): document the rest of these parameters.
