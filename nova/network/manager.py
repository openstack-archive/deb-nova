--- conflicted
+++ resolved
@@ -1924,11 +1924,7 @@
                 network['multi_host'] and vpn_address != CONF.vpn_ip and
                 not network_obj.Network.in_use_on_host(context, network['id'],
                                                        self.host)):
-<<<<<<< HEAD
-                LOG.debug(_("Remove unused gateway %s"), network['bridge'])
-=======
                 LOG.debug("Remove unused gateway %s", network['bridge'])
->>>>>>> 34c02de7
                 self.driver.kill_dhcp(dev)
                 self.l3driver.remove_gateway(network)
                 if not CONF.share_dhcp_address:
