--- conflicted
+++ resolved
@@ -45,18 +45,10 @@
         'insecure': CONF.neutron_api_insecure,
         'ca_cert': CONF.neutron_ca_certificates_file,
         'auth_strategy': CONF.neutron_auth_strategy,
-<<<<<<< HEAD
-    }
-
-    if token:
-        params['token'] = token
-    else:
-=======
         'token': token,
     }
 
     if admin:
->>>>>>> 34c02de7
         params['username'] = CONF.neutron_admin_username
         if CONF.neutron_admin_tenant_id:
             params['tenant_id'] = CONF.neutron_admin_tenant_id
