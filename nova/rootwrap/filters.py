# vim: tabstop=4 shiftwidth=4 softtabstop=4

# Copyright (c) 2011 OpenStack, LLC.
# All Rights Reserved.
#
#    Licensed under the Apache License, Version 2.0 (the "License"); you may
#    not use this file except in compliance with the License. You may obtain
#    a copy of the License at
#
#         http://www.apache.org/licenses/LICENSE-2.0
#
#    Unless required by applicable law or agreed to in writing, software
#    distributed under the License is distributed on an "AS IS" BASIS, WITHOUT
#    WARRANTIES OR CONDITIONS OF ANY KIND, either express or implied. See the
#    License for the specific language governing permissions and limitations
#    under the License.

import os
import re


class CommandFilter(object):
    """Command filter only checking that the 1st argument matches exec_path"""

    def __init__(self, exec_path, run_as, *args):
        self.exec_path = exec_path
        self.run_as = run_as
        self.args = args

    def match(self, userargs):
        """Only check that the first argument (command) matches exec_path"""
        if (os.path.basename(self.exec_path) == userargs[0]):
            return True
        return False

    def get_command(self, userargs):
        """Returns command to execute (with sudo -u if run_as != root)."""
        if (self.run_as != 'root'):
            # Used to run commands at lesser privileges
            return ['sudo', '-u', self.run_as, self.exec_path] + userargs[1:]
        return [self.exec_path] + userargs[1:]

    def get_environment(self, userargs):
        """Returns specific environment to set, None if none"""
        return None


class RegExpFilter(CommandFilter):
    """Command filter doing regexp matching for every argument"""

    def match(self, userargs):
        # Early skip if command or number of args don't match
        if (len(self.args) != len(userargs)):
            # DENY: argument numbers don't match
            return False
        # Compare each arg (anchoring pattern explicitly at end of string)
        for (pattern, arg) in zip(self.args, userargs):
            try:
                if not re.match(pattern + '$', arg):
                    break
            except re.error:
                # DENY: Badly-formed filter
                return False
        else:
            # ALLOW: All arguments matched
            return True

        # DENY: Some arguments did not match
        return False


class DnsmasqFilter(CommandFilter):
    """Specific filter for the dnsmasq call (which includes env)"""

    def match(self, userargs):
        if (userargs[0].startswith("FLAGFILE=") and
            userargs[1].startswith("NETWORK_ID=") and
            userargs[2] == "dnsmasq"):
            return True
        return False

    def get_command(self, userargs):
        return [self.exec_path] + userargs[3:]

    def get_environment(self, userargs):
        env = os.environ.copy()
        env['FLAGFILE'] = userargs[0].split('=')[-1]
        env['NETWORK_ID'] = userargs[1].split('=')[-1]
        return env


class KillFilter(CommandFilter):
    """Specific filter for the kill calls.
       1st argument is the user to run /bin/kill under
       2nd argument is the location of the affected executable
       Subsequent arguments list the accepted signals (if any)

       This filter relies on /proc to accurately determine affected
       executable, so it will only work on procfs-capable systems (not OSX).
    """

    def __init__(self, *args):
        super(KillFilter, self).__init__("/bin/kill", *args)

    def match(self, userargs):
        if userargs[0] != "kill":
            return False
        args = list(userargs)
        if len(args) == 3:
            # A specific signal is requested
            signal = args.pop(1)
            if signal not in self.args[1:]:
                # Requested signal not in accepted list
                return False
        else:
            if len(args) != 2:
                # Incorrect number of arguments
                return False
            if len(self.args) > 1:
                # No signal requested, but filter requires specific signal
                return False
        try:
            command = os.readlink("/proc/%d/exe" % int(args[1]))
            # NOTE(dprince): /proc/PID/exe may have ' (deleted)' on
            # the end if an executable is updated or deleted
            if command.endswith(" (deleted)"):
                command = command[:command.rindex(" ")]
<<<<<<< HEAD
            if command not in self.args[1]:
                # Affected executable not in accepted list
=======
            if command != self.args[0]:
                # Affected executable does not match
>>>>>>> b4872c33
                return False
        except (ValueError, OSError):
            # Incorrect PID
            return False
        return True


class ReadFileFilter(CommandFilter):
    """Specific filter for the utils.read_file_as_root call"""

    def __init__(self, file_path, *args):
        self.file_path = file_path
        super(ReadFileFilter, self).__init__("/bin/cat", "root", *args)

    def match(self, userargs):
        if userargs[0] != 'cat':
            return False
        if userargs[1] != self.file_path:
            return False
        if len(userargs) != 2:
            return False
        return True<|MERGE_RESOLUTION|>--- conflicted
+++ resolved
@@ -125,13 +125,8 @@
             # the end if an executable is updated or deleted
             if command.endswith(" (deleted)"):
                 command = command[:command.rindex(" ")]
-<<<<<<< HEAD
-            if command not in self.args[1]:
-                # Affected executable not in accepted list
-=======
             if command != self.args[0]:
                 # Affected executable does not match
->>>>>>> b4872c33
                 return False
         except (ValueError, OSError):
             # Incorrect PID
