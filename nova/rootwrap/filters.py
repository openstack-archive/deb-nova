# vim: tabstop=4 shiftwidth=4 softtabstop=4

# Copyright (c) 2011 OpenStack, LLC.
# All Rights Reserved.
#
#    Licensed under the Apache License, Version 2.0 (the "License"); you may
#    not use this file except in compliance with the License. You may obtain
#    a copy of the License at
#
#         http://www.apache.org/licenses/LICENSE-2.0
#
#    Unless required by applicable law or agreed to in writing, software
#    distributed under the License is distributed on an "AS IS" BASIS, WITHOUT
#    WARRANTIES OR CONDITIONS OF ANY KIND, either express or implied. See the
#    License for the specific language governing permissions and limitations
#    under the License.


import os
import re


class CommandFilter(object):
    """Command filter only checking that the 1st argument matches exec_path"""

    def __init__(self, exec_path, run_as, *args):
        self.exec_path = exec_path
        self.run_as = run_as
        self.args = args

    def match(self, userargs):
        """Only check that the first argument (command) matches exec_path"""
        if (os.path.basename(self.exec_path) == userargs[0]):
            return True
        return False

    def get_command(self, userargs):
        """Returns command to execute (with sudo -u if run_as != root)."""
        if (self.run_as != 'root'):
            # Used to run commands at lesser privileges
            return ['sudo', '-u', self.run_as, self.exec_path] + userargs[1:]
        return [self.exec_path] + userargs[1:]

    def get_environment(self, userargs):
        """Returns specific environment to set, None if none"""
        return None


class RegExpFilter(CommandFilter):
    """Command filter doing regexp matching for every argument"""

    def match(self, userargs):
        # Early skip if command or number of args don't match
        if (len(self.args) != len(userargs)):
            # DENY: argument numbers don't match
            return False
        # Compare each arg (anchoring pattern explicitly at end of string)
        for (pattern, arg) in zip(self.args, userargs):
            try:
                if not re.match(pattern + '$', arg):
                    break
            except re.error:
                # DENY: Badly-formed filter
                return False
        else:
            # ALLOW: All arguments matched
            return True

        # DENY: Some arguments did not match
        return False


class DnsmasqFilter(CommandFilter):
    """Specific filter for the dnsmasq call (which includes env)"""

    def match(self, userargs):
        if (userargs[0].startswith("FLAGFILE=") and
            userargs[1].startswith("NETWORK_ID=") and
            userargs[2] == "dnsmasq"):
            return True
        return False

    def get_command(self, userargs):
        return [self.exec_path] + userargs[3:]

    def get_environment(self, userargs):
        env = os.environ.copy()
        env['FLAGFILE'] = userargs[0].split('=')[-1]
        env['NETWORK_ID'] = userargs[1].split('=')[-1]
        return env


class KillFilter(CommandFilter):
    """Specific filter for the kill calls.
       1st argument is a list of accepted signals (emptystring means no signal)
       2nd argument is a list of accepted affected executables.

       This filter relies on /proc to accurately determine affected
       executable, so it will only work on procfs-capable systems (not OSX).
    """

    def match(self, userargs):
        if userargs[0] != "kill":
            return False
        args = list(userargs)
        if len(args) == 3:
            signal = args.pop(1)
            if signal not in self.args[0]:
                # Requested signal not in accepted list
                return False
        else:
            if len(args) != 2:
                # Incorrect number of arguments
                return False
            if '' not in self.args[0]:
                # No signal, but list doesn't include empty string
                return False
        try:
            command = os.readlink("/proc/%d/exe" % int(args[1]))
            # NOTE(dprince): /proc/PID/exe may have ' (deleted)' on
            # the end if an executable is updated or deleted
<<<<<<< HEAD
            command = command.rstrip(" (deleted)")
=======
            if command.endswith(" (deleted)"):
                command = command[:command.rindex(" ")]
>>>>>>> cb7989e6
            if command not in self.args[1]:
                # Affected executable not in accepted list
                return False
        except (ValueError, OSError):
            # Incorrect PID
            return False
        return True


class ReadFileFilter(CommandFilter):
    """Specific filter for the utils.read_file_as_root call"""

    def __init__(self, file_path, *args):
        self.file_path = file_path
        super(ReadFileFilter, self).__init__("/bin/cat", "root", *args)

    def match(self, userargs):
        if userargs[0] != 'cat':
            return False
        if userargs[1] != self.file_path:
            return False
        if len(userargs) != 2:
            return False
        return True<|MERGE_RESOLUTION|>--- conflicted
+++ resolved
@@ -119,12 +119,8 @@
             command = os.readlink("/proc/%d/exe" % int(args[1]))
             # NOTE(dprince): /proc/PID/exe may have ' (deleted)' on
             # the end if an executable is updated or deleted
-<<<<<<< HEAD
-            command = command.rstrip(" (deleted)")
-=======
             if command.endswith(" (deleted)"):
                 command = command[:command.rindex(" ")]
->>>>>>> cb7989e6
             if command not in self.args[1]:
                 # Affected executable not in accepted list
                 return False
