# Copyright (c) 2011 OpenStack, LLC.
# All Rights Reserved.
#
#    Licensed under the Apache License, Version 2.0 (the "License"); you may
#    not use this file except in compliance with the License. You may obtain
#    a copy of the License at
#
#         http://www.apache.org/licenses/LICENSE-2.0
#
#    Unless required by applicable law or agreed to in writing, software
#    distributed under the License is distributed on an "AS IS" BASIS, WITHOUT
#    WARRANTIES OR CONDITIONS OF ANY KIND, either express or implied. See the
#    License for the specific language governing permissions and limitations
#    under the License.

from nova.openstack.common import log as logging
from nova.scheduler import filters
from nova.scheduler.filters import extra_specs_ops


LOG = logging.getLogger(__name__)


class ComputeCapabilitiesFilter(filters.BaseHostFilter):
    """HostFilter hard-coded to work with InstanceType records."""

    def _satisfies_extra_specs(self, capabilities, instance_type):
        """Check that the capabilities provided by the compute service
        satisfy the extra specs associated with the instance type"""
        if 'extra_specs' not in instance_type:
            return True

        for key, req in instance_type['extra_specs'].iteritems():
<<<<<<< HEAD
            cap = capabilities.get(key, None)
            words = req.split()

            op = method = None
            if words:
                op = words[0]
                method = op_methods.get(op)

            if op != '<or>' and not method:
                if cap != req:
                    return False
                continue

            if cap is None:
                return False

            if op == '<or>':  # Ex: <or> v1 <or> v2 <or> v3
                for idx in range(1, len(words), 2):
                    if words[idx] == cap:
                        break
                else:
                    return False
            else:  # method
                if len(words) == 1:
                    return False
                if not method(cap, words[1]):
                    return False

=======
            # NOTE(jogo) any key containing a scope (scope is terminated
            # by a `:') will be ignored by this filter. (bug 1039386)
            if key.count(':'):
                continue
            cap = capabilities.get(key, None)
            if not extra_specs_ops.match(cap, req):
                return False
>>>>>>> 292a5e5a
        return True

    def host_passes(self, host_state, filter_properties):
        """Return a list of hosts that can create instance_type."""
        instance_type = filter_properties.get('instance_type')
        if not self._satisfies_extra_specs(host_state.capabilities,
                instance_type):
            LOG.debug(_("%(host_state)s fails instance_type extra_specs "
                    "requirements"), locals())
            return False
        return True<|MERGE_RESOLUTION|>--- conflicted
+++ resolved
@@ -31,36 +31,6 @@
             return True
 
         for key, req in instance_type['extra_specs'].iteritems():
-<<<<<<< HEAD
-            cap = capabilities.get(key, None)
-            words = req.split()
-
-            op = method = None
-            if words:
-                op = words[0]
-                method = op_methods.get(op)
-
-            if op != '<or>' and not method:
-                if cap != req:
-                    return False
-                continue
-
-            if cap is None:
-                return False
-
-            if op == '<or>':  # Ex: <or> v1 <or> v2 <or> v3
-                for idx in range(1, len(words), 2):
-                    if words[idx] == cap:
-                        break
-                else:
-                    return False
-            else:  # method
-                if len(words) == 1:
-                    return False
-                if not method(cap, words[1]):
-                    return False
-
-=======
             # NOTE(jogo) any key containing a scope (scope is terminated
             # by a `:') will be ignored by this filter. (bug 1039386)
             if key.count(':'):
@@ -68,7 +38,6 @@
             cap = capabilities.get(key, None)
             if not extra_specs_ops.match(cap, req):
                 return False
->>>>>>> 292a5e5a
         return True
 
     def host_passes(self, host_state, filter_properties):
