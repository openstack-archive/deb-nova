--- conflicted
+++ resolved
@@ -25,11 +25,7 @@
 
 from oslo.config import cfg
 
-<<<<<<< HEAD
-from nova.compute import instance_types
-=======
 from nova.compute import flavors
->>>>>>> 8ca2724f
 from nova.compute import power_state
 from nova.compute import rpcapi as compute_rpcapi
 from nova.compute import utils as compute_utils
@@ -261,11 +257,7 @@
 
         # If dest is not specified, have scheduler pick one.
         if dest is None:
-<<<<<<< HEAD
-            instance_type = instance_types.extract_instance_type(instance_ref)
-=======
             instance_type = flavors.extract_instance_type(instance_ref)
->>>>>>> 8ca2724f
             if not instance_ref['image_ref']:
                 image = None
             else:
