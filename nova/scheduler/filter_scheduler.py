# Copyright (c) 2011 OpenStack Foundation
# All Rights Reserved.
#
#    Licensed under the Apache License, Version 2.0 (the "License"); you may
#    not use this file except in compliance with the License. You may obtain
#    a copy of the License at
#
#         http://www.apache.org/licenses/LICENSE-2.0
#
#    Unless required by applicable law or agreed to in writing, software
#    distributed under the License is distributed on an "AS IS" BASIS, WITHOUT
#    WARRANTIES OR CONDITIONS OF ANY KIND, either express or implied. See the
#    License for the specific language governing permissions and limitations
#    under the License.

"""
The FilterScheduler is for creating instances locally.
You can customize this scheduler by specifying your own Host Filters and
Weighing Functions.
"""

import random

from oslo.config import cfg

from nova import exception
from nova.i18n import _
from nova.openstack.common import log as logging
from nova import rpc
from nova.scheduler import driver
from nova.scheduler import scheduler_options


CONF = cfg.CONF
LOG = logging.getLogger(__name__)


filter_scheduler_opts = [
    cfg.IntOpt('scheduler_host_subset_size',
               default=1,
               help='New instances will be scheduled on a host chosen '
                    'randomly from a subset of the N best hosts. This '
                    'property defines the subset size that a host is '
                    'chosen from. A value of 1 chooses the '
                    'first host returned by the weighing functions. '
                    'This value must be at least 1. Any value less than 1 '
                    'will be ignored, and 1 will be used instead')
]

CONF.register_opts(filter_scheduler_opts)


class FilterScheduler(driver.Scheduler):
    """Scheduler that can be used for filtering and weighing."""
    def __init__(self, *args, **kwargs):
        super(FilterScheduler, self).__init__(*args, **kwargs)
        self.options = scheduler_options.SchedulerOptions()
        self.notifier = rpc.get_notifier('scheduler')

    def select_destinations(self, context, request_spec, filter_properties):
        """Selects a filtered set of hosts and nodes."""
        self.notifier.info(context, 'scheduler.select_destinations.start',
                           dict(request_spec=request_spec))

        num_instances = request_spec['num_instances']
        selected_hosts = self._schedule(context, request_spec,
                                        filter_properties)

        # Couldn't fulfill the request_spec
        if len(selected_hosts) < num_instances:
            # Log the details but don't put those into the reason since
            # we don't want to give away too much information about our
            # actual environment.
            LOG.debug('There are %(hosts)d hosts available but '
                      '%(num_instances)d instances requested to build.',
                      {'hosts': len(selected_hosts),
                       'num_instances': num_instances})

            reason = _('There are not enough hosts available.')
            raise exception.NoValidHost(reason=reason)

        dests = [dict(host=host.obj.host, nodename=host.obj.nodename,
                      limits=host.obj.limits) for host in selected_hosts]

        self.notifier.info(context, 'scheduler.select_destinations.end',
                           dict(request_spec=request_spec))
        return dests

    def _get_configuration_options(self):
        """Fetch options dictionary. Broken out for testing."""
        return self.options.get_configuration()

    def populate_filter_properties(self, request_spec, filter_properties):
        """Stuff things into filter_properties.  Can be overridden in a
        subclass to add more data.
        """
        # Save useful information from the request spec for filter processing:
        project_id = request_spec['instance_properties']['project_id']
        os_type = request_spec['instance_properties']['os_type']
        filter_properties['project_id'] = project_id
        filter_properties['os_type'] = os_type

<<<<<<< HEAD
    def _setup_instance_group(self, context, filter_properties):
        update_group_hosts = False
        scheduler_hints = filter_properties.get('scheduler_hints') or {}
        group_hint = scheduler_hints.get('group', None)
        if group_hint:
            group = objects.InstanceGroup.get_by_hint(context, group_hint)
            policies = set(('anti-affinity', 'affinity', 'legacy'))
            if any((policy in policies) for policy in group.policies):
                if ('affinity' in group.policies and
                        not self._supports_affinity):
                        msg = _("ServerGroupAffinityFilter not configured")
                        LOG.error(msg)
                        raise exception.NoValidHost(reason=msg)
                if ('anti-affinity' in group.policies and
                        not self._supports_anti_affinity):
                        msg = _("ServerGroupAntiAffinityFilter not configured")
                        LOG.error(msg)
                        raise exception.NoValidHost(reason=msg)
                update_group_hosts = True
                filter_properties.setdefault('group_hosts', set())
                user_hosts = set(filter_properties['group_hosts'])
                group_hosts = set(group.get_hosts(context))
                filter_properties['group_hosts'] = user_hosts | group_hosts
                filter_properties['group_policies'] = group.policies
        return update_group_hosts

=======
>>>>>>> 6513d27d
    def _schedule(self, context, request_spec, filter_properties):
        """Returns a list of hosts that meet the required specs,
        ordered by their fitness.
        """
        elevated = context.elevated()
        instance_properties = request_spec['instance_properties']
        instance_type = request_spec.get("instance_type", None)
        instance_uuids = request_spec.get("instance_uuids", None)

        update_group_hosts = filter_properties.get('group_updated', False)

        config_options = self._get_configuration_options()

        filter_properties.update({'context': context,
                                  'request_spec': request_spec,
                                  'config_options': config_options,
                                  'instance_type': instance_type})

        self.populate_filter_properties(request_spec,
                                        filter_properties)

        # Find our local list of acceptable hosts by repeatedly
        # filtering and weighing our options. Each time we choose a
        # host, we virtually consume resources on it so subsequent
        # selections can adjust accordingly.

        # Note: remember, we are using an iterator here. So only
        # traverse this list once. This can bite you if the hosts
        # are being scanned in a filter or weighing function.
        hosts = self._get_all_host_states(elevated)

        selected_hosts = []
        if instance_uuids:
            num_instances = len(instance_uuids)
        else:
            num_instances = request_spec.get('num_instances', 1)
        for num in xrange(num_instances):
            # Filter local hosts based on requirements ...
            hosts = self.host_manager.get_filtered_hosts(hosts,
                    filter_properties, index=num)
            if not hosts:
                # Can't get any more locally.
                break

            LOG.debug("Filtered %(hosts)s", {'hosts': hosts})

            weighed_hosts = self.host_manager.get_weighed_hosts(hosts,
                    filter_properties)

            LOG.debug("Weighed %(hosts)s", {'hosts': weighed_hosts})

            scheduler_host_subset_size = CONF.scheduler_host_subset_size
            if scheduler_host_subset_size > len(weighed_hosts):
                scheduler_host_subset_size = len(weighed_hosts)
            if scheduler_host_subset_size < 1:
                scheduler_host_subset_size = 1

            chosen_host = random.choice(
                weighed_hosts[0:scheduler_host_subset_size])
            selected_hosts.append(chosen_host)

            # Now consume the resources so the filter/weights
            # will change for the next instance.
            chosen_host.obj.consume_from_instance(instance_properties)
            if update_group_hosts is True:
                # NOTE(sbauza): Group details are serialized into a list now
                # that they are populated by the conductor, we need to
                # deserialize them
                if isinstance(filter_properties['group_hosts'], list):
                    filter_properties['group_hosts'] = set(
                        filter_properties['group_hosts'])
                filter_properties['group_hosts'].add(chosen_host.obj.host)
        return selected_hosts

    def _get_all_host_states(self, context):
        """Template method, so a subclass can implement caching."""
        return self.host_manager.get_all_host_states(context)<|MERGE_RESOLUTION|>--- conflicted
+++ resolved
@@ -100,35 +100,6 @@
         filter_properties['project_id'] = project_id
         filter_properties['os_type'] = os_type
 
-<<<<<<< HEAD
-    def _setup_instance_group(self, context, filter_properties):
-        update_group_hosts = False
-        scheduler_hints = filter_properties.get('scheduler_hints') or {}
-        group_hint = scheduler_hints.get('group', None)
-        if group_hint:
-            group = objects.InstanceGroup.get_by_hint(context, group_hint)
-            policies = set(('anti-affinity', 'affinity', 'legacy'))
-            if any((policy in policies) for policy in group.policies):
-                if ('affinity' in group.policies and
-                        not self._supports_affinity):
-                        msg = _("ServerGroupAffinityFilter not configured")
-                        LOG.error(msg)
-                        raise exception.NoValidHost(reason=msg)
-                if ('anti-affinity' in group.policies and
-                        not self._supports_anti_affinity):
-                        msg = _("ServerGroupAntiAffinityFilter not configured")
-                        LOG.error(msg)
-                        raise exception.NoValidHost(reason=msg)
-                update_group_hosts = True
-                filter_properties.setdefault('group_hosts', set())
-                user_hosts = set(filter_properties['group_hosts'])
-                group_hosts = set(group.get_hosts(context))
-                filter_properties['group_hosts'] = user_hosts | group_hosts
-                filter_properties['group_policies'] = group.policies
-        return update_group_hosts
-
-=======
->>>>>>> 6513d27d
     def _schedule(self, context, request_spec, filter_properties):
         """Returns a list of hosts that meet the required specs,
         ordered by their fitness.
