--- conflicted
+++ resolved
@@ -270,11 +270,7 @@
             if any((policy in policies) for policy in group.policies):
                 update_group_hosts = True
                 filter_properties.setdefault('group_hosts', set())
-<<<<<<< HEAD
-                user_hosts = filter_properties['group_hosts']
-=======
                 user_hosts = set(filter_properties['group_hosts'])
->>>>>>> 87f57c0a
                 group_hosts = set(group.get_hosts(context))
                 filter_properties['group_hosts'] = user_hosts | group_hosts
                 filter_properties['group_policies'] = group.policies
