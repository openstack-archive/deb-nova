# vim: tabstop=4 shiftwidth=4 softtabstop=4
#
#    Copyright 2010 OpenStack LLC.
#    Copyright 2010 United States Government as represented by the
#    Administrator of the National Aeronautics and Space Administration.
#    All Rights Reserved.
#
#    Copyright 2009 Facebook
#
#    Licensed under the Apache License, Version 2.0 (the "License"); you may
#    not use this file except in compliance with the License. You may obtain
#    a copy of the License at
#
#         http://www.apache.org/licenses/LICENSE-2.0
#
#    Unless required by applicable law or agreed to in writing, software
#    distributed under the License is distributed on an "AS IS" BASIS, WITHOUT
#    WARRANTIES OR CONDITIONS OF ANY KIND, either express or implied. See the
#    License for the specific language governing permissions and limitations
#    under the License.

"""
Implementation of an S3-like storage server based on local files.

Useful to test features that will eventually run on S3, or if you want to
run something locally that was once running on S3.

We don't support all the features of S3, but it does work with the
standard S3 client for the most basic semantics. To use the standard
S3 client with this module::

    c = S3.AWSAuthConnection("", "", server="localhost", port=8888,
                             is_secure=False)
    c.create_bucket("mybucket")
    c.put("mybucket", "mykey", "a value")
    print c.get("mybucket", "mykey").body

"""

import datetime
import json
import logging
import multiprocessing
import os
import urllib

from tornado import escape
from twisted.application import internet
from twisted.application import service
from twisted.web import error
from twisted.web import resource
from twisted.web import server
from twisted.web import static

from nova import exception
from nova import flags
from nova.auth import manager
from nova.api.ec2 import context
from nova.objectstore import bucket
from nova.objectstore import image


FLAGS = flags.FLAGS


def render_xml(request, value):
    """Writes value as XML string to request"""
    assert isinstance(value, dict) and len(value) == 1
    request.setHeader("Content-Type", "application/xml; charset=UTF-8")

    name = value.keys()[0]
    request.write('<?xml version="1.0" encoding="UTF-8"?>\n')
    request.write('<' + escape.utf8(name) +
                 ' xmlns="http://doc.s3.amazonaws.com/2006-03-01">')
    _render_parts(value.values()[0], request.write)
    request.write('</' + escape.utf8(name) + '>')
    request.finish()


def finish(request, content=None):
    """Finalizer method for request"""
    if content:
        request.write(content)
    request.finish()


def _render_parts(value, write_cb):
    """Helper method to render different Python objects to XML"""
    if isinstance(value, basestring):
        write_cb(escape.xhtml_escape(value))
    elif isinstance(value, int) or isinstance(value, long):
        write_cb(str(value))
    elif isinstance(value, datetime.datetime):
        write_cb(value.strftime("%Y-%m-%dT%H:%M:%S.000Z"))
    elif isinstance(value, dict):
        for name, subvalue in value.iteritems():
            if not isinstance(subvalue, list):
                subvalue = [subvalue]
            for subsubvalue in subvalue:
                write_cb('<' + escape.utf8(name) + '>')
                _render_parts(subsubvalue, write_cb)
                write_cb('</' + escape.utf8(name) + '>')
    else:
        raise Exception("Unknown S3 value type %r", value)


def get_argument(request, key, default_value):
    """Returns the request's value at key, or default_value
    if not found
    """
    if key in request.args:
        return request.args[key][0]
    return default_value


def get_context(request):
    """Returns the supplied request's context object"""
    try:
        # Authorization Header format: 'AWS <access>:<secret>'
        authorization_header = request.getHeader('Authorization')
        if not authorization_header:
            raise exception.NotAuthorized
<<<<<<< HEAD
        access, sep, secret = authorization_header.split(' ')[1].rpartition(':')
        (user, project) = manager.AuthManager().authenticate(access,
                                                             secret,
                                                             {},
                                                             request.method,
                                                             request.getRequestHostname(),
                                                             request.uri,
                                                             headers=request.getAllHeaders(),
                                                             check_type='s3')
        return context.APIRequestContext(None, user, project)
=======
        auth_header_value = authorization_header.split(' ')[1]
        access, _ignored, secret = auth_header_value.rpartition(':')
        am = manager.AuthManager()
        (user, project) = am.authenticate(access,
                                          secret,
                                          {},
                                          request.method,
                                          request.getRequestHostname(),
                                          request.uri,
                                          headers=request.getAllHeaders(),
                                          check_type='s3')
        return api.APIRequestContext(None, user, project)
>>>>>>> d0a353e4
    except exception.Error as ex:
        logging.debug("Authentication Failure: %s", ex)
        raise exception.NotAuthorized

class ErrorHandlingResource(resource.Resource):
    """Maps exceptions to 404 / 401 codes.  Won't work for
    exceptions thrown after NOT_DONE_YET is returned.
    """
    # TODO(unassigned) (calling-all-twisted-experts): This needs to be
    #                   plugged in to the right place in twisted...
    #                   This doesn't look like it's the right place
    #                   (consider exceptions in getChild; or after
    #                   NOT_DONE_YET is returned     
    def render(self, request):
        """Renders the response as XML"""
        try:
            return resource.Resource.render(self, request)
        except exception.NotFound:
            request.setResponseCode(404)
            return ''
        except exception.NotAuthorized:
            request.setResponseCode(403)
            return ''


class S3(ErrorHandlingResource):
    """Implementation of an S3-like storage server based on local files."""
    def __init__(self):
        ErrorHandlingResource.__init__(self)

    def getChild(self, name, request): # pylint: disable-msg=C0103
        """Returns either the image or bucket resource"""
        request.context = get_context(request)
        if name == '':
            return self
        elif name == '_images':
            return ImagesResource()
        else:
            return BucketResource(name)

    def render_GET(self, request): # pylint: disable-msg=R0201
        """Renders the GET request for a list of buckets as XML"""
        logging.debug('List of buckets requested')
        buckets = [b for b in bucket.Bucket.all() \
                   if b.is_authorized(request.context)]

        render_xml(request, {"ListAllMyBucketsResult": {
            "Buckets": {"Bucket": [b.metadata for b in buckets]},
        }})
        return server.NOT_DONE_YET


class BucketResource(ErrorHandlingResource):
    """A web resource containing an S3-like bucket"""
    def __init__(self, name):
        resource.Resource.__init__(self)
        self.name = name

    def getChild(self, name, request):
        """Returns the bucket resource itself, or the object resource
        the bucket contains if a name is supplied
        """
        if name == '':
            return self
        else:
            return ObjectResource(bucket.Bucket(self.name), name)

    def render_GET(self, request):
        "Returns the keys for the bucket resource"""
        logging.debug("List keys for bucket %s", self.name)

        try:
            bucket_object = bucket.Bucket(self.name)
        except exception.NotFound:
            return error.NoResource(message="No such bucket").render(request)

        if not bucket_object.is_authorized(request.context):
            raise exception.NotAuthorized

        prefix = get_argument(request, "prefix", u"")
        marker = get_argument(request, "marker", u"")
        max_keys = int(get_argument(request, "max-keys", 1000))
        terse = int(get_argument(request, "terse", 0))

        results = bucket_object.list_keys(prefix=prefix,
                                          marker=marker,
                                          max_keys=max_keys,
                                          terse=terse)
        render_xml(request, {"ListBucketResult": results})
        return server.NOT_DONE_YET

    def render_PUT(self, request):
        "Creates the bucket resource"""
        logging.debug("Creating bucket %s", self.name)
        logging.debug("calling bucket.Bucket.create(%r, %r)",
                      self.name,
                      request.context)
        bucket.Bucket.create(self.name, request.context)
        request.finish()
        return server.NOT_DONE_YET

    def render_DELETE(self, request):
        """Deletes the bucket resource"""
        logging.debug("Deleting bucket %s", self.name)
        bucket_object = bucket.Bucket(self.name)

        if not bucket_object.is_authorized(request.context):
            raise exception.NotAuthorized

        bucket_object.delete()
        request.setResponseCode(204)
        return ''


class ObjectResource(ErrorHandlingResource):
    """The resource returned from a bucket"""
    def __init__(self, bucket, name):
        resource.Resource.__init__(self)
        self.bucket = bucket
        self.name = name

    def render_GET(self, request):
        """Returns the object
        
        Raises NotAuthorized if user in request context is not
        authorized to delete the object.
        """
        logging.debug("Getting object: %s / %s", self.bucket.name, self.name)

        if not self.bucket.is_authorized(request.context):
            raise exception.NotAuthorized

        obj = self.bucket[urllib.unquote(self.name)]
        request.setHeader("Content-Type", "application/unknown")
        request.setHeader("Last-Modified",
                          datetime.datetime.utcfromtimestamp(obj.mtime))
        request.setHeader("Etag", '"' + obj.md5 + '"')
        return static.File(obj.path).render_GET(request)

    def render_PUT(self, request):
        """Modifies/inserts the object and returns a result code
        
        Raises NotAuthorized if user in request context is not
        authorized to delete the object.
        """
        logging.debug("Putting object: %s / %s", self.bucket.name, self.name)

        if not self.bucket.is_authorized(request.context):
            raise exception.NotAuthorized

        key = urllib.unquote(self.name)
        request.content.seek(0, 0)
        self.bucket[key] = request.content.read()
        request.setHeader("Etag", '"' + self.bucket[key].md5 + '"')
        finish(request)
        return server.NOT_DONE_YET

    def render_DELETE(self, request):
        """Deletes the object and returns a result code
        
        Raises NotAuthorized if user in request context is not
        authorized to delete the object.
        """

        logging.debug("Deleting object: %s / %s",
                      self.bucket.name,
                      self.name)

        if not self.bucket.is_authorized(request.context):
            raise exception.NotAuthorized

        del self.bucket[urllib.unquote(self.name)]
        request.setResponseCode(204)
        return ''


class ImageResource(ErrorHandlingResource):
    """A web resource representing a single image"""
    isLeaf = True

    def __init__(self, name):
        resource.Resource.__init__(self)
        self.img = image.Image(name)

    def render_GET(self, request):
        """Returns the image file"""
        return static.File(self.img.image_path,
                           defaultType='application/octet-stream'
                          ).render_GET(request)

class ImagesResource(resource.Resource):
    """A web resource representing a list of images"""
    def getChild(self, name, _request):
        """Returns itself or an ImageResource if no name given"""
        if name == '':
            return self
        else:
            return ImageResource(name)

    def render_GET(self, request): # pylint: disable-msg=R0201
        """ returns a json listing of all images
            that a user has permissions to see """

        images = [i for i in image.Image.all() \
                  if i.is_authorized(request.context, readonly=True)]

        # Bug #617776:
        # We used to have 'type' in the image metadata, but this field
        # should be called 'imageType', as per the EC2 specification.
        # For compat with old metadata files we copy type to imageType if
        # imageType is not present.
        # For compat with euca2ools (and any other clients using the
        # incorrect name) we copy imageType to type.
        # imageType is primary if we end up with both in the metadata file
        # (which should never happen).
        def decorate(m):
            if 'imageType' not in m and 'type' in m:
                m[u'imageType'] = m['type']
            elif 'imageType' in m:
                m[u'type'] = m['imageType']
            return m

        request.write(json.dumps([decorate(i.metadata) for i in images]))
        request.finish()
        return server.NOT_DONE_YET

    def render_PUT(self, request): # pylint: disable-msg=R0201
        """ create a new registered image """

        image_id = get_argument(request, 'image_id', u'')
        image_location = get_argument(request, 'image_location', u'')

        image_path = os.path.join(FLAGS.images_path, image_id)
        if not image_path.startswith(FLAGS.images_path) or \
           os.path.exists(image_path):
            raise exception.NotAuthorized

        bucket_object = bucket.Bucket(image_location.split("/")[0])

        if not bucket_object.is_authorized(request.context):
            raise exception.NotAuthorized

        p = multiprocessing.Process(target=image.Image.register_aws_image,
                args=(image_id, image_location, request.context))
        p.start()
        return ''

    def render_POST(self, request): # pylint: disable-msg=R0201
        """Update image attributes: public/private"""

        image_id = get_argument(request, 'image_id', u'')
        operation = get_argument(request, 'operation', u'')

        image_object = image.Image(image_id)

        if not image_object.is_authorized(request.context):
            raise exception.NotAuthorized

        image_object.set_public(operation=='add')

        return ''

    def render_DELETE(self, request): # pylint: disable-msg=R0201
        """Delete a registered image"""
        image_id = get_argument(request, "image_id", u"")
        image_object = image.Image(image_id)

        if not image_object.is_authorized(request.context):
            raise exception.NotAuthorized

        image_object.delete()

        request.setResponseCode(204)
        return ''


def get_site():
    """Support for WSGI-like interfaces"""
    root = S3()
    site = server.Site(root)
    return site


def get_application():
    """Support WSGI-like interfaces"""
    factory = get_site()
    application = service.Application("objectstore")
    # Disabled because of lack of proper introspection in Twisted
    # or possibly different versions of twisted?
    # pylint: disable-msg=E1101
    objectStoreService = internet.TCPServer(FLAGS.s3_port, factory)
    objectStoreService.setServiceParent(application)
    return application<|MERGE_RESOLUTION|>--- conflicted
+++ resolved
@@ -120,18 +120,6 @@
         authorization_header = request.getHeader('Authorization')
         if not authorization_header:
             raise exception.NotAuthorized
-<<<<<<< HEAD
-        access, sep, secret = authorization_header.split(' ')[1].rpartition(':')
-        (user, project) = manager.AuthManager().authenticate(access,
-                                                             secret,
-                                                             {},
-                                                             request.method,
-                                                             request.getRequestHostname(),
-                                                             request.uri,
-                                                             headers=request.getAllHeaders(),
-                                                             check_type='s3')
-        return context.APIRequestContext(None, user, project)
-=======
         auth_header_value = authorization_header.split(' ')[1]
         access, _ignored, secret = auth_header_value.rpartition(':')
         am = manager.AuthManager()
@@ -143,8 +131,7 @@
                                           request.uri,
                                           headers=request.getAllHeaders(),
                                           check_type='s3')
-        return api.APIRequestContext(None, user, project)
->>>>>>> d0a353e4
+        return context.APIRequestContext(None, user, project)
     except exception.Error as ex:
         logging.debug("Authentication Failure: %s", ex)
         raise exception.NotAuthorized
