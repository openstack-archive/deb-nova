--- conflicted
+++ resolved
@@ -391,11 +391,7 @@
                 self._respawn_children()
                 if self.sigcaught:
                     signame = _signo_to_signame(self.sigcaught)
-<<<<<<< HEAD
-                    LOG.info(_('Caught %s, stopping children'), signame)
-=======
                     LOG.info(_LI('Caught %s, stopping children'), signame)
->>>>>>> 34c02de7
                 if not _is_sighup_and_daemon(self.sigcaught):
                     break
 
@@ -404,11 +400,7 @@
                 self.running = True
                 self.sigcaught = None
         except eventlet.greenlet.GreenletExit:
-<<<<<<< HEAD
-            LOG.info(_("Wait called after thread killed.  Cleaning up."))
-=======
             LOG.info(_LI("Wait called after thread killed.  Cleaning up."))
->>>>>>> 34c02de7
 
         for pid in self.children:
             try:
