#    Copyright 2012 IBM Corp.
#
#    Licensed under the Apache License, Version 2.0 (the "License"); you may
#    not use this file except in compliance with the License. You may obtain
#    a copy of the License at
#
#         http://www.apache.org/licenses/LICENSE-2.0
#
#    Unless required by applicable law or agreed to in writing, software
#    distributed under the License is distributed on an "AS IS" BASIS, WITHOUT
#    WARRANTIES OR CONDITIONS OF ANY KIND, either express or implied. See the
#    License for the specific language governing permissions and limitations
#    under the License.

"""Client side of the conductor RPC API."""

from oslo.config import cfg

from nova.openstack.common import jsonutils
import nova.openstack.common.rpc.proxy

CONF = cfg.CONF


class ConductorAPI(nova.openstack.common.rpc.proxy.RpcProxy):
    """Client side of the conductor RPC API

    API version history:

    1.0 - Initial version.
    1.1 - Added migration_update
    1.2 - Added instance_get_by_uuid and instance_get_all_by_host
    1.3 - Added aggregate_host_add and aggregate_host_delete
    1.4 - Added migration_get
    1.5 - Added bw_usage_update
    1.6 - Added get_backdoor_port()
    1.7 - Added aggregate_get_by_host, aggregate_metadata_add,
          and aggregate_metadata_delete
    1.8 - Added security_group_get_by_instance and
          security_group_rule_get_by_security_group
    1.9 - Added provider_fw_rule_get_all
    1.10 - Added agent_build_get_by_triple
    1.11 - Added aggregate_get
    1.12 - Added block_device_mapping_update_or_create
    1.13 - Added block_device_mapping_get_all_by_instance
    1.14 - Added block_device_mapping_destroy
    1.15 - Added instance_get_all_by_filters and
           instance_get_all_hung_in_rebooting and
           instance_get_active_by_window
           Deprecated instance_get_all_by_host
    1.16 - Added instance_destroy
    1.17 - Added instance_info_cache_delete
    1.18 - Added instance_type_get
    1.19 - Added vol_get_usage_by_time and vol_usage_update
    1.20 - Added migration_get_unconfirmed_by_dest_compute
    1.21 - Added service_get_all_by
    1.22 - Added ping
    1.23 - Added instance_get_all
           Un-Deprecate instance_get_all_by_host
    1.24 - Added instance_get
    1.25 - Added action_event_start and action_event_finish
    1.26 - Added instance_info_cache_update
    1.27 - Added service_create
    1.28 - Added binary arg to service_get_all_by
    1.29 - Added service_destroy
    1.30 - Added migration_create
    1.31 - Added migration_get_in_progress_by_host_and_node
    1.32 - Added optional node to instance_get_all_by_host
    1.33 - Added compute_node_create and compute_node_update
    1.34 - Added service_update
    1.35 - Added instance_get_active_by_window_joined
    1.36 - Added instance_fault_create
    1.37 - Added task_log_get, task_log_begin_task, task_log_end_task
    1.38 - Added service name to instance_update
    1.39 - Added notify_usage_exists
    1.40 - Added security_groups_trigger_handler and
                 security_groups_trigger_members_refresh
           Remove instance_get_active_by_window
    1.41 - Added fixed_ip_get_by_instance, network_get,
                 instance_floating_address_get_all, quota_commit,
                 quota_rollback
    1.42 - Added get_ec2_ids, aggregate_metadata_get_by_host
    1.43 - Added compute_stop
    1.44 - Added compute_node_delete
    1.45 - Added project_id to quota_commit and quota_rollback
    1.46 - Added compute_confirm_resize
    1.47 - Added columns_to_join to instance_get_all_by_host and
                 instance_get_all_by_filters
    1.48 - Added compute_unrescue
<<<<<<< HEAD
=======
    1.49 - Added columns_to_join to instance_get_by_uuid
>>>>>>> 8ca2724f
    """

    BASE_RPC_API_VERSION = '1.0'

    def __init__(self):
        super(ConductorAPI, self).__init__(
            topic=CONF.conductor.topic,
            default_version=self.BASE_RPC_API_VERSION)

    def instance_update(self, context, instance_uuid, updates,
                        service=None):
        updates_p = jsonutils.to_primitive(updates)
        return self.call(context,
                         self.make_msg('instance_update',
                                       instance_uuid=instance_uuid,
                                       updates=updates_p,
                                       service=service),
                         version='1.38')

    def instance_get(self, context, instance_id):
        msg = self.make_msg('instance_get',
                            instance_id=instance_id)
        return self.call(context, msg, version='1.24')

    def instance_get_by_uuid(self, context, instance_uuid,
                             columns_to_join=None):
        msg = self.make_msg('instance_get_by_uuid',
                            instance_uuid=instance_uuid,
                            columns_to_join=columns_to_join)
        return self.call(context, msg, version='1.49')

    def migration_get(self, context, migration_id):
        msg = self.make_msg('migration_get', migration_id=migration_id)
        return self.call(context, msg, version='1.4')

    def migration_get_unconfirmed_by_dest_compute(self, context,
                                                  confirm_window,
                                                  dest_compute):
        msg = self.make_msg('migration_get_unconfirmed_by_dest_compute',
                            confirm_window=confirm_window,
                            dest_compute=dest_compute)
        return self.call(context, msg, version='1.20')

    def migration_get_in_progress_by_host_and_node(self, context,
                                                   host, node):
        msg = self.make_msg('migration_get_in_progress_by_host_and_node',
                            host=host, node=node)
        return self.call(context, msg, version='1.31')

    def migration_create(self, context, instance, values):
        instance_p = jsonutils.to_primitive(instance)
        msg = self.make_msg('migration_create', instance=instance_p,
                            values=values)
        return self.call(context, msg, version='1.30')

    def migration_update(self, context, migration, status):
        migration_p = jsonutils.to_primitive(migration)
        msg = self.make_msg('migration_update', migration=migration_p,
                            status=status)
        return self.call(context, msg, version='1.1')

    def aggregate_host_add(self, context, aggregate, host):
        aggregate_p = jsonutils.to_primitive(aggregate)
        msg = self.make_msg('aggregate_host_add', aggregate=aggregate_p,
                            host=host)
        return self.call(context, msg, version='1.3')

    def aggregate_host_delete(self, context, aggregate, host):
        aggregate_p = jsonutils.to_primitive(aggregate)
        msg = self.make_msg('aggregate_host_delete', aggregate=aggregate_p,
                            host=host)
        return self.call(context, msg, version='1.3')

    def aggregate_get(self, context, aggregate_id):
        msg = self.make_msg('aggregate_get', aggregate_id=aggregate_id)
        return self.call(context, msg, version='1.11')

    def aggregate_get_by_host(self, context, host, key=None):
        msg = self.make_msg('aggregate_get_by_host', host=host, key=key)
        return self.call(context, msg, version='1.7')

    def aggregate_metadata_add(self, context, aggregate, metadata,
                               set_delete=False):
        aggregate_p = jsonutils.to_primitive(aggregate)
        msg = self.make_msg('aggregate_metadata_add', aggregate=aggregate_p,
                            metadata=metadata,
                            set_delete=set_delete)
        return self.call(context, msg, version='1.7')

    def aggregate_metadata_delete(self, context, aggregate, key):
        aggregate_p = jsonutils.to_primitive(aggregate)
        msg = self.make_msg('aggregate_metadata_delete', aggregate=aggregate_p,
                            key=key)
        return self.call(context, msg, version='1.7')

    def aggregate_metadata_get_by_host(self, context, host, key):
        msg = self.make_msg('aggregate_metadata_get_by_host', host=host,
                            key=key)
        return self.call(context, msg, version='1.42')

    def bw_usage_update(self, context, uuid, mac, start_period,
                        bw_in=None, bw_out=None,
                        last_ctr_in=None, last_ctr_out=None,
                        last_refreshed=None):
        msg = self.make_msg('bw_usage_update',
                            uuid=uuid, mac=mac, start_period=start_period,
                            bw_in=bw_in, bw_out=bw_out,
                            last_ctr_in=last_ctr_in, last_ctr_out=last_ctr_out,
                            last_refreshed=last_refreshed)
        return self.call(context, msg, version='1.5')

    def security_group_get_by_instance(self, context, instance):
        instance_p = jsonutils.to_primitive(instance)
        msg = self.make_msg('security_group_get_by_instance',
                            instance=instance_p)
        return self.call(context, msg, version='1.8')

    def security_group_rule_get_by_security_group(self, context, secgroup):
        secgroup_p = jsonutils.to_primitive(secgroup)
        msg = self.make_msg('security_group_rule_get_by_security_group',
                            secgroup=secgroup_p)
        return self.call(context, msg, version='1.8')

    def provider_fw_rule_get_all(self, context):
        msg = self.make_msg('provider_fw_rule_get_all')
        return self.call(context, msg, version='1.9')

    def agent_build_get_by_triple(self, context, hypervisor, os, architecture):
        msg = self.make_msg('agent_build_get_by_triple',
                            hypervisor=hypervisor, os=os,
                            architecture=architecture)
        return self.call(context, msg, version='1.10')

    def block_device_mapping_update_or_create(self, context, values,
                                              create=None):
        msg = self.make_msg('block_device_mapping_update_or_create',
                            values=values, create=create)
        return self.call(context, msg, version='1.12')

    def block_device_mapping_get_all_by_instance(self, context, instance):
        instance_p = jsonutils.to_primitive(instance)
        msg = self.make_msg('block_device_mapping_get_all_by_instance',
                            instance=instance_p)
        return self.call(context, msg, version='1.13')

    def block_device_mapping_destroy(self, context, bdms=None,
                                     instance=None, volume_id=None,
                                     device_name=None):
        bdms_p = jsonutils.to_primitive(bdms)
        instance_p = jsonutils.to_primitive(instance)
        msg = self.make_msg('block_device_mapping_destroy',
                            bdms=bdms_p,
                            instance=instance_p, volume_id=volume_id,
                            device_name=device_name)
        return self.call(context, msg, version='1.14')

    def instance_get_all_by_filters(self, context, filters, sort_key,
                                    sort_dir, columns_to_join=None):
        msg = self.make_msg('instance_get_all_by_filters',
                            filters=filters, sort_key=sort_key,
                            sort_dir=sort_dir, columns_to_join=columns_to_join)
        return self.call(context, msg, version='1.47')
<<<<<<< HEAD

    def instance_get_all_hung_in_rebooting(self, context, timeout):
        msg = self.make_msg('instance_get_all_hung_in_rebooting',
                            timeout=timeout)
        return self.call(context, msg, version='1.15')
=======
>>>>>>> 8ca2724f

    def instance_get_active_by_window_joined(self, context, begin, end=None,
                                             project_id=None, host=None):
        msg = self.make_msg('instance_get_active_by_window_joined',
                            begin=begin, end=end, project_id=project_id,
                            host=host)
        return self.call(context, msg, version='1.35')

    def instance_destroy(self, context, instance):
        instance_p = jsonutils.to_primitive(instance)
        msg = self.make_msg('instance_destroy', instance=instance_p)
        self.call(context, msg, version='1.16')

    def instance_info_cache_delete(self, context, instance):
        instance_p = jsonutils.to_primitive(instance)
        msg = self.make_msg('instance_info_cache_delete', instance=instance_p)
        self.call(context, msg, version='1.17')

    def instance_type_get(self, context, instance_type_id):
        msg = self.make_msg('instance_type_get',
                            instance_type_id=instance_type_id)
        return self.call(context, msg, version='1.18')

    def vol_get_usage_by_time(self, context, start_time):
        start_time_p = jsonutils.to_primitive(start_time)
        msg = self.make_msg('vol_get_usage_by_time', start_time=start_time_p)
        return self.call(context, msg, version='1.19')

    def vol_usage_update(self, context, vol_id, rd_req, rd_bytes, wr_req,
                         wr_bytes, instance, last_refreshed=None,
                         update_totals=False):
        instance_p = jsonutils.to_primitive(instance)
        msg = self.make_msg('vol_usage_update', vol_id=vol_id, rd_req=rd_req,
                            rd_bytes=rd_bytes, wr_req=wr_req,
                            wr_bytes=wr_bytes,
                            instance=instance_p, last_refreshed=last_refreshed,
                            update_totals=update_totals)
        return self.call(context, msg, version='1.19')

    def service_get_all_by(self, context, topic=None, host=None, binary=None):
        msg = self.make_msg('service_get_all_by', topic=topic, host=host,
                            binary=binary)
        return self.call(context, msg, version='1.28')

<<<<<<< HEAD
    def instance_get_all(self, context):
        msg = self.make_msg('instance_get_all')
        return self.call(context, msg, version='1.23')

=======
>>>>>>> 8ca2724f
    def instance_get_all_by_host(self, context, host, node=None,
                                 columns_to_join=None):
        msg = self.make_msg('instance_get_all_by_host', host=host, node=node,
                            columns_to_join=columns_to_join)
        return self.call(context, msg, version='1.47')

    def instance_fault_create(self, context, values):
        msg = self.make_msg('instance_fault_create', values=values)
        return self.call(context, msg, version='1.36')

    def action_event_start(self, context, values):
        values_p = jsonutils.to_primitive(values)
        msg = self.make_msg('action_event_start', values=values_p)
        return self.call(context, msg, version='1.25')

    def action_event_finish(self, context, values):
        values_p = jsonutils.to_primitive(values)
        msg = self.make_msg('action_event_finish', values=values_p)
        return self.call(context, msg, version='1.25')

    def instance_info_cache_update(self, context, instance, values):
        instance_p = jsonutils.to_primitive(instance)
        msg = self.make_msg('instance_info_cache_update',
                            instance=instance_p,
                            values=values)
        return self.call(context, msg, version='1.26')

    def service_create(self, context, values):
        msg = self.make_msg('service_create', values=values)
        return self.call(context, msg, version='1.27')

    def service_destroy(self, context, service_id):
        msg = self.make_msg('service_destroy', service_id=service_id)
        return self.call(context, msg, version='1.29')

    def compute_node_create(self, context, values):
        msg = self.make_msg('compute_node_create', values=values)
        return self.call(context, msg, version='1.33')

    def compute_node_update(self, context, node, values, prune_stats=False):
        node_p = jsonutils.to_primitive(node)
        msg = self.make_msg('compute_node_update', node=node_p, values=values,
                            prune_stats=prune_stats)
        return self.call(context, msg, version='1.33')

    def compute_node_delete(self, context, node):
        node_p = jsonutils.to_primitive(node)
        msg = self.make_msg('compute_node_delete', node=node_p)
        return self.call(context, msg, version='1.44')

    def service_update(self, context, service, values):
        service_p = jsonutils.to_primitive(service)
        msg = self.make_msg('service_update', service=service_p, values=values)
        return self.call(context, msg, version='1.34')

    def task_log_get(self, context, task_name, begin, end, host, state=None):
        msg = self.make_msg('task_log_get', task_name=task_name,
                            begin=begin, end=end, host=host, state=state)
        return self.call(context, msg, version='1.37')

    def task_log_begin_task(self, context, task_name, begin, end, host,
                            task_items=None, message=None):
        msg = self.make_msg('task_log_begin_task', task_name=task_name,
                            begin=begin, end=end, host=host,
                            task_items=task_items, message=message)
        return self.call(context, msg, version='1.37')

    def task_log_end_task(self, context, task_name, begin, end, host, errors,
                          message=None):
        msg = self.make_msg('task_log_end_task', task_name=task_name,
                            begin=begin, end=end, host=host, errors=errors,
                            message=message)
        return self.call(context, msg, version='1.37')

    def notify_usage_exists(self, context, instance, current_period=False,
                            ignore_missing_network_data=True,
                            system_metadata=None, extra_usage_info=None):
        instance_p = jsonutils.to_primitive(instance)
        system_metadata_p = jsonutils.to_primitive(system_metadata)
        extra_usage_info_p = jsonutils.to_primitive(extra_usage_info)
        msg = self.make_msg('notify_usage_exists', instance=instance_p,
                  current_period=current_period,
                  ignore_missing_network_data=ignore_missing_network_data,
                  system_metadata=system_metadata_p,
                  extra_usage_info=extra_usage_info_p)
        return self.call(context, msg, version='1.39')

    def security_groups_trigger_handler(self, context, event, args):
        args_p = jsonutils.to_primitive(args)
        msg = self.make_msg('security_groups_trigger_handler', event=event,
                            args=args_p)
        return self.call(context, msg, version='1.40')

    def security_groups_trigger_members_refresh(self, context, group_ids):
        msg = self.make_msg('security_groups_trigger_members_refresh',
                            group_ids=group_ids)
        return self.call(context, msg, version='1.40')

    def network_migrate_instance_start(self, context, instance, migration):
        instance_p = jsonutils.to_primitive(instance)
        migration_p = jsonutils.to_primitive(migration)
        msg = self.make_msg('network_migrate_instance_start',
                            instance=instance_p, migration=migration_p)
        return self.call(context, msg, version='1.41')

    def network_migrate_instance_finish(self, context, instance, migration):
        instance_p = jsonutils.to_primitive(instance)
        migration_p = jsonutils.to_primitive(migration)
        msg = self.make_msg('network_migrate_instance_finish',
                            instance=instance_p, migration=migration_p)
        return self.call(context, msg, version='1.41')

    def quota_commit(self, context, reservations, project_id=None):
        reservations_p = jsonutils.to_primitive(reservations)
        msg = self.make_msg('quota_commit', reservations=reservations_p,
                            project_id=project_id)
        return self.call(context, msg, version='1.45')

    def quota_rollback(self, context, reservations, project_id=None):
        reservations_p = jsonutils.to_primitive(reservations)
        msg = self.make_msg('quota_rollback', reservations=reservations_p,
                            project_id=project_id)
        return self.call(context, msg, version='1.45')

    def get_ec2_ids(self, context, instance):
        instance_p = jsonutils.to_primitive(instance)
        msg = self.make_msg('get_ec2_ids', instance=instance_p)
        return self.call(context, msg, version='1.42')

    def compute_stop(self, context, instance, do_cast=True):
        instance_p = jsonutils.to_primitive(instance)
        msg = self.make_msg('compute_stop', instance=instance_p,
                            do_cast=do_cast)
        return self.call(context, msg, version='1.43')

    def compute_confirm_resize(self, context, instance, migration_ref):
        instance_p = jsonutils.to_primitive(instance)
        migration_p = jsonutils.to_primitive(migration_ref)
        msg = self.make_msg('compute_confirm_resize', instance=instance_p,
                            migration_ref=migration_p)
        return self.call(context, msg, version='1.46')

    def compute_unrescue(self, context, instance):
        instance_p = jsonutils.to_primitive(instance)
        msg = self.make_msg('compute_unrescue', instance=instance_p)
<<<<<<< HEAD
        return self.call(context, msg, version='1.48')
=======
        return self.call(context, msg, version='1.48')


class ComputeTaskAPI(nova.openstack.common.rpc.proxy.RpcProxy):
    """Client side of the conductor 'compute' namespaced RPC API

    API version history:

    1.0 - Initial version (empty).
    """

    BASE_RPC_API_VERSION = '1.0'
    RPC_API_NAMESPACE = 'compute_task'

    def __init__(self):
        super(ComputeTaskAPI, self).__init__(
                topic=CONF.conductor.topic,
                default_version=self.BASE_RPC_API_VERSION)
>>>>>>> 8ca2724f
<|MERGE_RESOLUTION|>--- conflicted
+++ resolved
@@ -87,10 +87,7 @@
     1.47 - Added columns_to_join to instance_get_all_by_host and
                  instance_get_all_by_filters
     1.48 - Added compute_unrescue
-<<<<<<< HEAD
-=======
     1.49 - Added columns_to_join to instance_get_by_uuid
->>>>>>> 8ca2724f
     """
 
     BASE_RPC_API_VERSION = '1.0'
@@ -253,14 +250,6 @@
                             filters=filters, sort_key=sort_key,
                             sort_dir=sort_dir, columns_to_join=columns_to_join)
         return self.call(context, msg, version='1.47')
-<<<<<<< HEAD
-
-    def instance_get_all_hung_in_rebooting(self, context, timeout):
-        msg = self.make_msg('instance_get_all_hung_in_rebooting',
-                            timeout=timeout)
-        return self.call(context, msg, version='1.15')
-=======
->>>>>>> 8ca2724f
 
     def instance_get_active_by_window_joined(self, context, begin, end=None,
                                              project_id=None, host=None):
@@ -305,13 +294,6 @@
                             binary=binary)
         return self.call(context, msg, version='1.28')
 
-<<<<<<< HEAD
-    def instance_get_all(self, context):
-        msg = self.make_msg('instance_get_all')
-        return self.call(context, msg, version='1.23')
-
-=======
->>>>>>> 8ca2724f
     def instance_get_all_by_host(self, context, host, node=None,
                                  columns_to_join=None):
         msg = self.make_msg('instance_get_all_by_host', host=host, node=node,
@@ -457,9 +439,6 @@
     def compute_unrescue(self, context, instance):
         instance_p = jsonutils.to_primitive(instance)
         msg = self.make_msg('compute_unrescue', instance=instance_p)
-<<<<<<< HEAD
-        return self.call(context, msg, version='1.48')
-=======
         return self.call(context, msg, version='1.48')
 
 
@@ -477,5 +456,4 @@
     def __init__(self):
         super(ComputeTaskAPI, self).__init__(
                 topic=CONF.conductor.topic,
-                default_version=self.BASE_RPC_API_VERSION)
->>>>>>> 8ca2724f
+                default_version=self.BASE_RPC_API_VERSION)