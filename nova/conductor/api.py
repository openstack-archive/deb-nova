--- conflicted
+++ resolved
@@ -72,18 +72,9 @@
     def instance_destroy(self, context, instance):
         return self._manager.instance_destroy(context, instance)
 
-<<<<<<< HEAD
-    def instance_get_all(self, context):
-        return self._manager.instance_get_all(context)
-
-    def instance_get_all_by_host(self, context, host, columns_to_join=None):
-        return self._manager.instance_get_all_by_host(context, host,
-                                                      columns_to_join)
-=======
     def instance_get_all_by_host(self, context, host, columns_to_join=None):
         return self._manager.instance_get_all_by_host(
             context, host, columns_to_join=columns_to_join)
->>>>>>> 8ca2724f
 
     def instance_get_all_by_host_and_node(self, context, host, node):
         return self._manager.instance_get_all_by_host(context, host, node)
@@ -97,13 +88,6 @@
                                                          sort_key,
                                                          sort_dir,
                                                          columns_to_join)
-<<<<<<< HEAD
-
-    def instance_get_all_hung_in_rebooting(self, context, timeout):
-        return self._manager.instance_get_all_hung_in_rebooting(context,
-                                                                timeout)
-=======
->>>>>>> 8ca2724f
 
     def instance_get_active_by_window_joined(self, context, begin, end=None,
                                              project_id=None, host=None):
@@ -352,8 +336,6 @@
     def compute_unrescue(self, context, instance):
         return self._manager.compute_unrescue(context, instance)
 
-<<<<<<< HEAD
-=======
 
 class LocalComputeTaskAPI(object):
     def __init__(self):
@@ -362,7 +344,6 @@
         self._manager = utils.ExceptionHelper(
                 manager.ComputeTaskManager())
 
->>>>>>> 8ca2724f
 
 class API(object):
     """Conductor API that does updates via RPC to the ConductorManager."""
@@ -432,13 +413,6 @@
                                     columns_to_join=None):
         return self.conductor_rpcapi.instance_get_all_by_filters(
             context, filters, sort_key, sort_dir, columns_to_join)
-<<<<<<< HEAD
-
-    def instance_get_all_hung_in_rebooting(self, context, timeout):
-        return self.conductor_rpcapi.instance_get_all_hung_in_rebooting(
-            context, timeout)
-=======
->>>>>>> 8ca2724f
 
     def instance_get_active_by_window_joined(self, context, begin, end=None,
                                              project_id=None, host=None):
@@ -699,9 +673,6 @@
                                                             migration_ref)
 
     def compute_unrescue(self, context, instance):
-<<<<<<< HEAD
-        return self.conductor_rpcapi.compute_unrescue(context, instance)
-=======
         return self.conductor_rpcapi.compute_unrescue(context, instance)
 
 
@@ -709,5 +680,4 @@
     """ComputeTask API that queues up compute tasks for nova-conductor."""
 
     def __init__(self):
-        self.conductor_compute_rpcapi = rpcapi.ComputeTaskAPI()
->>>>>>> 8ca2724f
+        self.conductor_compute_rpcapi = rpcapi.ComputeTaskAPI()