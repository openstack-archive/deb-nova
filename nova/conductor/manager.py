#    Copyright 2013 IBM Corp.
#
#    Licensed under the Apache License, Version 2.0 (the "License"); you may
#    not use this file except in compliance with the License. You may obtain
#    a copy of the License at
#
#         http://www.apache.org/licenses/LICENSE-2.0
#
#    Unless required by applicable law or agreed to in writing, software
#    distributed under the License is distributed on an "AS IS" BASIS, WITHOUT
#    WARRANTIES OR CONDITIONS OF ANY KIND, either express or implied. See the
#    License for the specific language governing permissions and limitations
#    under the License.

"""Handles database requests from other nova services."""

import copy
import itertools

from oslo import messaging
from oslo.serialization import jsonutils
from oslo.utils import excutils
from oslo.utils import timeutils
import six

from nova.api.ec2 import ec2utils
from nova import block_device
from nova.cells import rpcapi as cells_rpcapi
from nova.compute import api as compute_api
from nova.compute import rpcapi as compute_rpcapi
from nova.compute import task_states
from nova.compute import utils as compute_utils
from nova.compute import vm_states
from nova.conductor.tasks import live_migrate
from nova.db import base
from nova import exception
from nova.i18n import _, _LE, _LW
from nova import image
from nova import manager
from nova import network
from nova.network.security_group import openstack_driver
from nova import notifications
from nova import objects
from nova.objects import base as nova_object
from nova.openstack.common import log as logging
from nova import quota
from nova.scheduler import client as scheduler_client
from nova.scheduler import utils as scheduler_utils

LOG = logging.getLogger(__name__)

# Instead of having a huge list of arguments to instance_update(), we just
# accept a dict of fields to update and use this whitelist to validate it.
allowed_updates = ['task_state', 'vm_state', 'expected_task_state',
                   'power_state', 'access_ip_v4', 'access_ip_v6',
                   'launched_at', 'terminated_at', 'host', 'node',
                   'memory_mb', 'vcpus', 'root_gb', 'ephemeral_gb',
                   'instance_type_id', 'root_device_name', 'launched_on',
                   'progress', 'vm_mode', 'default_ephemeral_device',
                   'default_swap_device', 'root_device_name',
                   'system_metadata', 'updated_at'
                   ]

# Fields that we want to convert back into a datetime object.
datetime_fields = ['launched_at', 'terminated_at', 'updated_at']


class ConductorManager(manager.Manager):
    """Mission: Conduct things.

    The methods in the base API for nova-conductor are various proxy operations
    performed on behalf of the nova-compute service running on compute nodes.
    Compute nodes are not allowed to directly access the database, so this set
    of methods allows them to get specific work done without locally accessing
    the database.

    The nova-conductor service also exposes an API in the 'compute_task'
    namespace.  See the ComputeTaskManager class for details.
    """

    target = messaging.Target(version='2.1')

    def __init__(self, *args, **kwargs):
        super(ConductorManager, self).__init__(service_name='conductor',
                                               *args, **kwargs)
        self.security_group_api = (
            openstack_driver.get_openstack_security_group_driver())
        self._network_api = None
        self._compute_api = None
        self.compute_task_mgr = ComputeTaskManager()
        self.cells_rpcapi = cells_rpcapi.CellsAPI()
        self.additional_endpoints.append(self.compute_task_mgr)

    @property
    def network_api(self):
        # NOTE(danms): We need to instantiate our network_api on first use
        # to avoid the circular dependency that exists between our init
        # and network_api's
        if self._network_api is None:
            self._network_api = network.API()
        return self._network_api

    @property
    def compute_api(self):
        if self._compute_api is None:
            self._compute_api = compute_api.API()
        return self._compute_api

    def ping(self, context, arg):
        # NOTE(russellb) This method can be removed in 2.0 of this API.  It is
        # now a part of the base rpc API.
        return jsonutils.to_primitive({'service': 'conductor', 'arg': arg})

    @messaging.expected_exceptions(KeyError, ValueError,
                                   exception.InvalidUUID,
                                   exception.InstanceNotFound,
                                   exception.UnexpectedTaskStateError)
    def instance_update(self, context, instance_uuid,
                        updates, service):
        for key, value in updates.iteritems():
            if key not in allowed_updates:
                LOG.error(_LE("Instance update attempted for "
                              "'%(key)s' on %(instance_uuid)s"),
                          {'key': key, 'instance_uuid': instance_uuid})
                raise KeyError("unexpected update keyword '%s'" % key)
            if key in datetime_fields and isinstance(value, six.string_types):
                updates[key] = timeutils.parse_strtime(value)

        # NOTE(danms): the send_update() call below is going to want to know
        # about the flavor, so we need to join the appropriate things here,
        # and objectify the result.
        old_ref, instance_ref = self.db.instance_update_and_get_original(
            context, instance_uuid, updates,
            columns_to_join=['system_metadata'])
        inst_obj = objects.Instance._from_db_object(
            context, objects.Instance(),
            instance_ref, expected_attrs=['system_metadata'])
        notifications.send_update(context, old_ref, inst_obj, service)
        return jsonutils.to_primitive(instance_ref)

    @messaging.expected_exceptions(exception.InstanceNotFound)
    def instance_get_by_uuid(self, context, instance_uuid,
                             columns_to_join):
        return jsonutils.to_primitive(
            self.db.instance_get_by_uuid(context, instance_uuid,
                columns_to_join))

    def instance_get_all_by_host(self, context, host, node,
                                 columns_to_join):
        if node is not None:
            result = self.db.instance_get_all_by_host_and_node(
                context.elevated(), host, node)
        else:
            result = self.db.instance_get_all_by_host(context.elevated(), host,
                                                      columns_to_join)
        return jsonutils.to_primitive(result)

    def migration_get_in_progress_by_host_and_node(self, context,
                                                   host, node):
        migrations = self.db.migration_get_in_progress_by_host_and_node(
            context, host, node)
        return jsonutils.to_primitive(migrations)

    @messaging.expected_exceptions(exception.AggregateHostExists)
    def aggregate_host_add(self, context, aggregate, host):
        host_ref = self.db.aggregate_host_add(context.elevated(),
                aggregate['id'], host)

        return jsonutils.to_primitive(host_ref)

    @messaging.expected_exceptions(exception.AggregateHostNotFound)
    def aggregate_host_delete(self, context, aggregate, host):
        self.db.aggregate_host_delete(context.elevated(),
                aggregate['id'], host)

    def aggregate_metadata_get_by_host(self, context, host,
                                       key='availability_zone'):
        result = self.db.aggregate_metadata_get_by_host(context, host, key)
        return jsonutils.to_primitive(result)

    def bw_usage_update(self, context, uuid, mac, start_period,
                        bw_in, bw_out, last_ctr_in, last_ctr_out,
                        last_refreshed, update_cells):
        if [bw_in, bw_out, last_ctr_in, last_ctr_out].count(None) != 4:
            self.db.bw_usage_update(context, uuid, mac, start_period,
                                    bw_in, bw_out, last_ctr_in, last_ctr_out,
                                    last_refreshed,
                                    update_cells=update_cells)
        usage = self.db.bw_usage_get(context, uuid, start_period, mac)
        return jsonutils.to_primitive(usage)

    def provider_fw_rule_get_all(self, context):
        rules = self.db.provider_fw_rule_get_all(context)
        return jsonutils.to_primitive(rules)

    # NOTE(danms): This can be removed in version 3.0 of the RPC API
    def agent_build_get_by_triple(self, context, hypervisor, os, architecture):
        info = self.db.agent_build_get_by_triple(context, hypervisor, os,
                                                 architecture)
        return jsonutils.to_primitive(info)

    def block_device_mapping_update_or_create(self, context, values, create):
        if create is None:
            bdm = self.db.block_device_mapping_update_or_create(context,
                                                                values)
        elif create is True:
            bdm = self.db.block_device_mapping_create(context, values)
        else:
            bdm = self.db.block_device_mapping_update(context,
                                                      values['id'],
                                                      values)
        bdm_obj = objects.BlockDeviceMapping._from_db_object(
                context, objects.BlockDeviceMapping(), bdm)
        self.cells_rpcapi.bdm_update_or_create_at_top(context, bdm_obj,
                                                      create=create)

    def block_device_mapping_get_all_by_instance(self, context, instance,
                                                 legacy):
        bdms = self.db.block_device_mapping_get_all_by_instance(
            context, instance['uuid'])
        if legacy:
            bdms = block_device.legacy_mapping(bdms)
        return jsonutils.to_primitive(bdms)

    def instance_get_all_by_filters(self, context, filters, sort_key,
                                    sort_dir, columns_to_join,
                                    use_slave):
        result = self.db.instance_get_all_by_filters(
            context, filters, sort_key, sort_dir,
            columns_to_join=columns_to_join, use_slave=use_slave)
        return jsonutils.to_primitive(result)

    def instance_get_active_by_window(self, context, begin, end,
                                      project_id, host):
        # Unused, but cannot remove until major RPC version bump
        result = self.db.instance_get_active_by_window(context, begin, end,
                                                       project_id, host)
        return jsonutils.to_primitive(result)

    def instance_get_active_by_window_joined(self, context, begin, end,
                                             project_id, host):
        result = self.db.instance_get_active_by_window_joined(
            context, begin, end, project_id, host)
        return jsonutils.to_primitive(result)

    def instance_destroy(self, context, instance):
        result = self.db.instance_destroy(context, instance['uuid'])
        return jsonutils.to_primitive(result)

    def instance_fault_create(self, context, values):
        result = self.db.instance_fault_create(context, values)
        return jsonutils.to_primitive(result)

    # NOTE(kerrin): The last_refreshed argument is unused by this method
    # and can be removed in v3.0 of the RPC API.
    def vol_usage_update(self, context, vol_id, rd_req, rd_bytes, wr_req,
                         wr_bytes, instance, last_refreshed, update_totals):
        vol_usage = self.db.vol_usage_update(context, vol_id,
                                             rd_req, rd_bytes,
                                             wr_req, wr_bytes,
                                             instance['uuid'],
                                             instance['project_id'],
                                             instance['user_id'],
                                             instance['availability_zone'],
                                             update_totals)

        # We have just updated the database, so send the notification now
        self.notifier.info(context, 'volume.usage',
                           compute_utils.usage_volume_info(vol_usage))

    @messaging.expected_exceptions(exception.ComputeHostNotFound,
                                   exception.HostBinaryNotFound)
    def service_get_all_by(self, context, topic, host, binary):
        if not any((topic, host, binary)):
            result = self.db.service_get_all(context)
        elif all((topic, host)):
            if topic == 'compute':
                result = self.db.service_get_by_compute_host(context, host)
                # FIXME(comstud) Potentially remove this on bump to v3.0
                result = [result]
            else:
                result = self.db.service_get_by_host_and_topic(context,
                                                               host, topic)
        elif all((host, binary)):
            result = self.db.service_get_by_args(context, host, binary)
        elif topic:
            result = self.db.service_get_all_by_topic(context, topic)
        elif host:
            result = self.db.service_get_all_by_host(context, host)

        return jsonutils.to_primitive(result)

    @messaging.expected_exceptions(exception.InstanceActionNotFound)
    def action_event_start(self, context, values):
        evt = self.db.action_event_start(context, values)
        return jsonutils.to_primitive(evt)

    @messaging.expected_exceptions(exception.InstanceActionNotFound,
                                   exception.InstanceActionEventNotFound)
    def action_event_finish(self, context, values):
        evt = self.db.action_event_finish(context, values)
        return jsonutils.to_primitive(evt)

    def service_create(self, context, values):
        svc = self.db.service_create(context, values)
        return jsonutils.to_primitive(svc)

    @messaging.expected_exceptions(exception.ServiceNotFound)
    def service_destroy(self, context, service_id):
        self.db.service_destroy(context, service_id)

    def compute_node_create(self, context, values):
        result = self.db.compute_node_create(context, values)
        return jsonutils.to_primitive(result)

    def compute_node_update(self, context, node, values):
        result = self.db.compute_node_update(context, node['id'], values)
        return jsonutils.to_primitive(result)

    def compute_node_delete(self, context, node):
        result = self.db.compute_node_delete(context, node['id'])
        return jsonutils.to_primitive(result)

    @messaging.expected_exceptions(exception.ServiceNotFound)
    def service_update(self, context, service, values):
        svc = self.db.service_update(context, service['id'], values)
        return jsonutils.to_primitive(svc)

    def task_log_get(self, context, task_name, begin, end, host, state):
        result = self.db.task_log_get(context, task_name, begin, end, host,
                                      state)
        return jsonutils.to_primitive(result)

    def task_log_begin_task(self, context, task_name, begin, end, host,
                            task_items, message):
        result = self.db.task_log_begin_task(context.elevated(), task_name,
                                             begin, end, host, task_items,
                                             message)
        return jsonutils.to_primitive(result)

    def task_log_end_task(self, context, task_name, begin, end, host,
                          errors, message):
        result = self.db.task_log_end_task(context.elevated(), task_name,
                                           begin, end, host, errors, message)
        return jsonutils.to_primitive(result)

    def notify_usage_exists(self, context, instance, current_period,
                            ignore_missing_network_data,
                            system_metadata, extra_usage_info):
        if not isinstance(instance, objects.Instance):
            attrs = ['metadata', 'system_metadata']
            instance = objects.Instance._from_db_object(context,
                                                        objects.Instance(),
                                                        instance,
                                                        expected_attrs=attrs)
        compute_utils.notify_usage_exists(self.notifier, context, instance,
                                          current_period,
                                          ignore_missing_network_data,
                                          system_metadata, extra_usage_info)

    def security_groups_trigger_handler(self, context, event, args):
        self.security_group_api.trigger_handler(event, context, *args)

    def security_groups_trigger_members_refresh(self, context, group_ids):
        self.security_group_api.trigger_members_refresh(context, group_ids)

    def network_migrate_instance_start(self, context, instance, migration):
        self.network_api.migrate_instance_start(context, instance, migration)

    def network_migrate_instance_finish(self, context, instance, migration):
        self.network_api.migrate_instance_finish(context, instance, migration)

    def quota_commit(self, context, reservations, project_id=None,
                     user_id=None):
        quota.QUOTAS.commit(context, reservations, project_id=project_id,
                            user_id=user_id)

    def quota_rollback(self, context, reservations, project_id=None,
                       user_id=None):
        quota.QUOTAS.rollback(context, reservations, project_id=project_id,
                              user_id=user_id)

    def get_ec2_ids(self, context, instance):
        ec2_ids = {}

        ec2_ids['instance-id'] = ec2utils.id_to_ec2_inst_id(instance['uuid'])
        ec2_ids['ami-id'] = ec2utils.glance_id_to_ec2_id(context,
                                                         instance['image_ref'])
        for image_type in ['kernel', 'ramdisk']:
            image_id = instance.get('%s_id' % image_type)
            if image_id is not None:
                ec2_image_type = ec2utils.image_type(image_type)
                ec2_id = ec2utils.glance_id_to_ec2_id(context, image_id,
                                                      ec2_image_type)
                ec2_ids['%s-id' % image_type] = ec2_id

        return ec2_ids

    def compute_unrescue(self, context, instance):
        self.compute_api.unrescue(context, instance)

    def _object_dispatch(self, target, method, context, args, kwargs):
        """Dispatch a call to an object method.

        This ensures that object methods get called and any exception
        that is raised gets wrapped in an ExpectedException for forwarding
        back to the caller (without spamming the conductor logs).
        """
        try:
            # NOTE(danms): Keep the getattr inside the try block since
            # a missing method is really a client problem
            return getattr(target, method)(context, *args, **kwargs)
        except Exception:
            raise messaging.ExpectedException()

    def object_class_action(self, context, objname, objmethod,
                            objver, args, kwargs):
        """Perform a classmethod action on an object."""
        objclass = nova_object.NovaObject.obj_class_from_name(objname,
                                                              objver)
        result = self._object_dispatch(objclass, objmethod, context,
                                       args, kwargs)
        # NOTE(danms): The RPC layer will convert to primitives for us,
        # but in this case, we need to honor the version the client is
        # asking for, so we do it before returning here.
        return (result.obj_to_primitive(target_version=objver)
                if isinstance(result, nova_object.NovaObject) else result)

    def object_action(self, context, objinst, objmethod, args, kwargs):
        """Perform an action on an object."""
        oldobj = objinst.obj_clone()
        result = self._object_dispatch(objinst, objmethod, context,
                                       args, kwargs)
        updates = dict()
        # NOTE(danms): Diff the object with the one passed to us and
        # generate a list of changes to forward back
        for name, field in objinst.fields.items():
            if not objinst.obj_attr_is_set(name):
                # Avoid demand-loading anything
                continue
            if (not oldobj.obj_attr_is_set(name) or
                    getattr(oldobj, name) != getattr(objinst, name)):
                updates[name] = field.to_primitive(objinst, name,
                                                   getattr(objinst, name))
        # This is safe since a field named this would conflict with the
        # method anyway
        updates['obj_what_changed'] = objinst.obj_what_changed()
        return updates, result

    def object_backport(self, context, objinst, target_version):
        return objinst.obj_to_primitive(target_version=target_version)


class ComputeTaskManager(base.Base):
    """Namespace for compute methods.

    This class presents an rpc API for nova-conductor under the 'compute_task'
    namespace.  The methods here are compute operations that are invoked
    by the API service.  These methods see the operation to completion, which
    may involve coordinating activities on multiple compute nodes.
    """

    target = messaging.Target(namespace='compute_task', version='1.10')

    def __init__(self):
        super(ComputeTaskManager, self).__init__()
        self.compute_rpcapi = compute_rpcapi.ComputeAPI()
        self.image_api = image.API()
        self.scheduler_client = scheduler_client.SchedulerClient()

    @messaging.expected_exceptions(exception.NoValidHost,
                                   exception.ComputeServiceUnavailable,
                                   exception.InvalidHypervisorType,
                                   exception.InvalidCPUInfo,
                                   exception.UnableToMigrateToSelf,
                                   exception.DestinationHypervisorTooOld,
                                   exception.InvalidLocalStorage,
                                   exception.InvalidSharedStorage,
                                   exception.HypervisorUnavailable,
                                   exception.InstanceNotRunning,
                                   exception.MigrationPreCheckError,
                                   exception.LiveMigrationWithOldNovaNotSafe)
    def migrate_server(self, context, instance, scheduler_hint, live, rebuild,
            flavor, block_migration, disk_over_commit, reservations=None):
        if instance and not isinstance(instance, nova_object.NovaObject):
            # NOTE(danms): Until v2 of the RPC API, we need to tolerate
            # old-world instance objects here
            attrs = ['metadata', 'system_metadata', 'info_cache',
                     'security_groups']
            instance = objects.Instance._from_db_object(
                context, objects.Instance(), instance,
                expected_attrs=attrs)
        # NOTE(melwitt): Remove this in version 2.0 of the RPC API
        if flavor and not isinstance(flavor, objects.Flavor):
            # Code downstream may expect extra_specs to be populated since it
            # is receiving an object, so lookup the flavor to ensure this.
            flavor = objects.Flavor.get_by_id(context, flavor['id'])
        if live and not rebuild and not flavor:
            self._live_migrate(context, instance, scheduler_hint,
                               block_migration, disk_over_commit)
        elif not live and not rebuild and flavor:
            instance_uuid = instance['uuid']
            with compute_utils.EventReporter(context, 'cold_migrate',
                                             instance_uuid):
                self._cold_migrate(context, instance, flavor,
                                   scheduler_hint['filter_properties'],
                                   reservations)
        else:
            raise NotImplementedError()

    def _cold_migrate(self, context, instance, flavor, filter_properties,
                      reservations):
        image_ref = instance.image_ref
        image = compute_utils.get_image_metadata(
            context, self.image_api, image_ref, instance)

        request_spec = scheduler_utils.build_request_spec(
            context, image, [instance], instance_type=flavor)

        quotas = objects.Quotas.from_reservations(context,
                                                  reservations,
                                                  instance=instance)
        scheduler_utils.setup_instance_group(context, request_spec,
                                             filter_properties)
        try:
            scheduler_utils.populate_retry(filter_properties, instance['uuid'])
            hosts = self.scheduler_client.select_destinations(
                    context, request_spec, filter_properties)
            host_state = hosts[0]
        except exception.NoValidHost as ex:
            vm_state = instance['vm_state']
            if not vm_state:
                vm_state = vm_states.ACTIVE
            updates = {'vm_state': vm_state, 'task_state': None}
            self._set_vm_state_and_notify(context, 'migrate_server',
                                          updates, ex, request_spec)
            quotas.rollback()

            # if the flavor IDs match, it's migrate; otherwise resize
            if flavor['id'] == instance['instance_type_id']:
                msg = _("No valid host found for cold migrate")
            else:
                msg = _("No valid host found for resize")
            raise exception.NoValidHost(reason=msg)

        try:
            scheduler_utils.populate_filter_properties(filter_properties,
                                                       host_state)
            # context is not serializable
            filter_properties.pop('context', None)

<<<<<<< HEAD
            # TODO(timello): originally, instance_type in request_spec
            # on compute.api.resize does not have 'extra_specs', so we
            # remove it for now to keep tests backward compatibility.
            request_spec['instance_type'].pop('extra_specs', None)

=======
>>>>>>> 6513d27d
            (host, node) = (host_state['host'], host_state['nodename'])
            self.compute_rpcapi.prep_resize(
                context, image, instance,
                flavor, host,
                reservations, request_spec=request_spec,
                filter_properties=filter_properties, node=node)
        except Exception as ex:
            with excutils.save_and_reraise_exception():
                updates = {'vm_state': instance['vm_state'],
                           'task_state': None}
                self._set_vm_state_and_notify(context, 'migrate_server',
                                              updates, ex, request_spec)
                quotas.rollback()

    def _set_vm_state_and_notify(self, context, method, updates, ex,
                                 request_spec):
        scheduler_utils.set_vm_state_and_notify(
                context, 'compute_task', method, updates,
                ex, request_spec, self.db)

    def _live_migrate(self, context, instance, scheduler_hint,
                      block_migration, disk_over_commit):
        destination = scheduler_hint.get("host")

        def _set_vm_state(context, instance, ex, vm_state=None,
                          task_state=None):
            request_spec = {'instance_properties': {
                'uuid': instance['uuid'], },
            }
            scheduler_utils.set_vm_state_and_notify(context,
                'compute_task', 'migrate_server',
                dict(vm_state=vm_state,
                     task_state=task_state,
                     expected_task_state=task_states.MIGRATING,),
                ex, request_spec, self.db)

        try:
            live_migrate.execute(context, instance, destination,
                             block_migration, disk_over_commit)
        except (exception.NoValidHost,
                exception.ComputeServiceUnavailable,
                exception.InvalidHypervisorType,
                exception.InvalidCPUInfo,
                exception.UnableToMigrateToSelf,
                exception.DestinationHypervisorTooOld,
                exception.InvalidLocalStorage,
                exception.InvalidSharedStorage,
                exception.HypervisorUnavailable,
                exception.InstanceNotRunning,
                exception.MigrationPreCheckError,
                exception.LiveMigrationWithOldNovaNotSafe) as ex:
            with excutils.save_and_reraise_exception():
                # TODO(johngarbutt) - eventually need instance actions here
                _set_vm_state(context, instance, ex, instance['vm_state'])
        except Exception as ex:
            LOG.error(_LE('Migration of instance %(instance_id)s to host'
                          ' %(dest)s unexpectedly failed.'),
                      {'instance_id': instance['uuid'], 'dest': destination},
                      exc_info=True)
            _set_vm_state(context, instance, ex, vm_states.ERROR,
                          instance['task_state'])
            raise exception.MigrationError(reason=six.text_type(ex))

    def build_instances(self, context, instances, image, filter_properties,
            admin_password, injected_files, requested_networks,
            security_groups, block_device_mapping=None, legacy_bdm=True):
        # TODO(ndipanov): Remove block_device_mapping and legacy_bdm in version
        #                 2.0 of the RPC API.
        request_spec = scheduler_utils.build_request_spec(context, image,
                                                          instances)
        scheduler_utils.setup_instance_group(context, request_spec,
                                             filter_properties)
        # TODO(danms): Remove this in version 2.0 of the RPC API
        if (requested_networks and
                not isinstance(requested_networks,
                               objects.NetworkRequestList)):
            requested_networks = objects.NetworkRequestList(
                objects=[objects.NetworkRequest.from_tuple(t)
                         for t in requested_networks])
        # TODO(melwitt): Remove this in version 2.0 of the RPC API
        flavor = filter_properties.get('instance_type')
        if flavor and not isinstance(flavor, objects.Flavor):
            # Code downstream may expect extra_specs to be populated since it
            # is receiving an object, so lookup the flavor to ensure this.
            flavor = objects.Flavor.get_by_id(context, flavor['id'])
            filter_properties = dict(filter_properties, instance_type=flavor)

        try:
            # check retry policy. Rather ugly use of instances[0]...
            # but if we've exceeded max retries... then we really only
            # have a single instance.
            scheduler_utils.populate_retry(filter_properties,
                instances[0].uuid)
            hosts = self.scheduler_client.select_destinations(context,
                    request_spec, filter_properties)
        except Exception as exc:
            updates = {'vm_state': vm_states.ERROR, 'task_state': None}
            self._set_vm_state_and_notify(context, 'build_instances', updates,
                                          exc, request_spec)
            return

        for (instance, host) in itertools.izip(instances, hosts):
            try:
                instance.refresh()
            except (exception.InstanceNotFound,
                    exception.InstanceInfoCacheNotFound):
                LOG.debug('Instance deleted during build', instance=instance)
                continue
            local_filter_props = copy.deepcopy(filter_properties)
            scheduler_utils.populate_filter_properties(local_filter_props,
                host)
            # The block_device_mapping passed from the api doesn't contain
            # instance specific information
            bdms = objects.BlockDeviceMappingList.get_by_instance_uuid(
                    context, instance.uuid)

            self.compute_rpcapi.build_and_run_instance(context,
                    instance=instance, host=host['host'], image=image,
                    request_spec=request_spec,
                    filter_properties=local_filter_props,
                    admin_password=admin_password,
                    injected_files=injected_files,
                    requested_networks=requested_networks,
                    security_groups=security_groups,
                    block_device_mapping=bdms, node=host['nodename'],
                    limits=host['limits'])

    def _delete_image(self, context, image_id):
        return self.image_api.delete(context, image_id)

    def _schedule_instances(self, context, image, filter_properties,
            *instances):
        request_spec = scheduler_utils.build_request_spec(context, image,
                instances)
        scheduler_utils.setup_instance_group(context, request_spec,
                                             filter_properties)
        hosts = self.scheduler_client.select_destinations(context,
                request_spec, filter_properties)
        return hosts

    def unshelve_instance(self, context, instance):
        sys_meta = instance.system_metadata

        def safe_image_show(ctx, image_id):
            if image_id:
                return self.image_api.get(ctx, image_id, show_deleted=False)
            else:
                raise exception.ImageNotFound(image_id='')

        if instance.vm_state == vm_states.SHELVED:
            instance.task_state = task_states.POWERING_ON
            instance.save(expected_task_state=task_states.UNSHELVING)
            self.compute_rpcapi.start_instance(context, instance)
            snapshot_id = sys_meta.get('shelved_image_id')
            if snapshot_id:
                self._delete_image(context, snapshot_id)
        elif instance.vm_state == vm_states.SHELVED_OFFLOADED:
            image_id = sys_meta.get('shelved_image_id')
            with compute_utils.EventReporter(
                context, 'get_image_info', instance.uuid):
                try:
                    image = safe_image_show(context, image_id)
                except exception.ImageNotFound:
                    instance.vm_state = vm_states.ERROR
                    instance.save()

                    if image_id:
                        reason = _('Unshelve attempted but the image %s '
                                   'cannot be found.') % image_id
                    else:
                        reason = _('Unshelve attempted but the image_id is '
                                   'not provided')

                    LOG.error(reason, instance=instance)
                    raise exception.UnshelveException(
                        instance_id=instance.uuid, reason=reason)

            try:
                with compute_utils.EventReporter(context, 'schedule_instances',
                                                 instance.uuid):
                    filter_properties = {}
                    hosts = self._schedule_instances(context, image,
                                                     filter_properties,
                                                     instance)
                    host_state = hosts[0]
                    scheduler_utils.populate_filter_properties(
                            filter_properties, host_state)
                    (host, node) = (host_state['host'], host_state['nodename'])
                    self.compute_rpcapi.unshelve_instance(
                            context, instance, host, image=image,
                            filter_properties=filter_properties, node=node)
            except exception.NoValidHost:
                instance.task_state = None
                instance.save()
                LOG.warning(_LW("No valid host found for unshelve instance"),
                            instance=instance)
                return
        else:
            LOG.error(_LE('Unshelve attempted but vm_state not SHELVED or '
                          'SHELVED_OFFLOADED'), instance=instance)
            instance.vm_state = vm_states.ERROR
            instance.save()
            return

        for key in ['shelved_at', 'shelved_image_id', 'shelved_host']:
            if key in sys_meta:
                del(sys_meta[key])
        instance.system_metadata = sys_meta
        instance.save()

    def rebuild_instance(self, context, instance, orig_image_ref, image_ref,
                         injected_files, new_pass, orig_sys_metadata,
                         bdms, recreate, on_shared_storage,
                         preserve_ephemeral=False, host=None):

        with compute_utils.EventReporter(context, 'rebuild_server',
                                          instance.uuid):
            if not host:
                # NOTE(lcostantino): Retrieve scheduler filters for the
                # instance when the feature is available
                filter_properties = {'ignore_hosts': [instance.host]}
                request_spec = scheduler_utils.build_request_spec(context,
                                                                  image_ref,
                                                                  [instance])
                scheduler_utils.setup_instance_group(context, request_spec,
                                                     filter_properties)
                try:
                    hosts = self.scheduler_client.select_destinations(context,
                                                            request_spec,
                                                            filter_properties)
                    host = hosts.pop(0)['host']
                except exception.NoValidHost as ex:
                    with excutils.save_and_reraise_exception():
                        self._set_vm_state_and_notify(context,
                                'rebuild_server',
                                {'vm_state': instance.vm_state,
                                 'task_state': None}, ex, request_spec)
                        LOG.warning(_LW("No valid host found for rebuild"),
                                    instance=instance)

            self.compute_rpcapi.rebuild_instance(context,
                    instance=instance,
                    new_pass=new_pass,
                    injected_files=injected_files,
                    image_ref=image_ref,
                    orig_image_ref=orig_image_ref,
                    orig_sys_metadata=orig_sys_metadata,
                    bdms=bdms,
                    recreate=recreate,
                    on_shared_storage=on_shared_storage,
                    preserve_ephemeral=preserve_ephemeral,
                    host=host)<|MERGE_RESOLUTION|>--- conflicted
+++ resolved
@@ -549,14 +549,6 @@
             # context is not serializable
             filter_properties.pop('context', None)
 
-<<<<<<< HEAD
-            # TODO(timello): originally, instance_type in request_spec
-            # on compute.api.resize does not have 'extra_specs', so we
-            # remove it for now to keep tests backward compatibility.
-            request_spec['instance_type'].pop('extra_specs', None)
-
-=======
->>>>>>> 6513d27d
             (host, node) = (host_state['host'], host_state['nodename'])
             self.compute_rpcapi.prep_resize(
                 context, image, instance,
