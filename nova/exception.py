# vim: tabstop=4 shiftwidth=4 softtabstop=4

# Copyright 2010 United States Government as represented by the
# Administrator of the National Aeronautics and Space Administration.
# All Rights Reserved.
#
#    Licensed under the Apache License, Version 2.0 (the "License"); you may
#    not use this file except in compliance with the License. You may obtain
#    a copy of the License at
#
#         http://www.apache.org/licenses/LICENSE-2.0
#
#    Unless required by applicable law or agreed to in writing, software
#    distributed under the License is distributed on an "AS IS" BASIS, WITHOUT
#    WARRANTIES OR CONDITIONS OF ANY KIND, either express or implied. See the
#    License for the specific language governing permissions and limitations
#    under the License.

"""Nova base exception handling.

Includes decorator for re-raising Nova-type exceptions.

SHOULD include dedicated exception logging.

"""

from functools import wraps
import sys

from nova import log as logging

LOG = logging.getLogger('nova.exception')


class ProcessExecutionError(IOError):
    def __init__(self, stdout=None, stderr=None, exit_code=None, cmd=None,
                 description=None):
        if description is None:
            description = _('Unexpected error while running command.')
        if exit_code is None:
            exit_code = '-'
        message = _('%(description)s\nCommand: %(cmd)s\n'
                    'Exit code: %(exit_code)s\nStdout: %(stdout)r\n'
                    'Stderr: %(stderr)r') % locals()
        IOError.__init__(self, message)


class Error(Exception):
    def __init__(self, message=None):
        super(Error, self).__init__(message)


class ApiError(Error):
    def __init__(self, message='Unknown', code=None):
        self.msg = message
        self.code = code
        if code:
            outstr = '%s: %s' % (code, message)
        else:
            outstr = '%s' % message
        super(ApiError, self).__init__(outstr)


class BuildInProgress(Error):
    pass


class DBError(Error):
    """Wraps an implementation specific exception."""
    def __init__(self, inner_exception=None):
        self.inner_exception = inner_exception
        super(DBError, self).__init__(str(inner_exception))


def wrap_db_error(f):
    def _wrap(*args, **kwargs):
        try:
            return f(*args, **kwargs)
        except Exception, e:
            LOG.exception(_('DB exception wrapped.'))
            raise DBError(e)
    _wrap.func_name = f.func_name
    return _wrap


def wrap_exception(notifier=None, publisher_id=None, event_type=None,
                   level=None):
    """This decorator wraps a method to catch any exceptions that may
    get thrown. It logs the exception as well as optionally sending
    it to the notification system.
    """
    # TODO(sandy): Find a way to import nova.notifier.api so we don't have
    # to pass it in as a parameter. Otherwise we get a cyclic import of
    # nova.notifier.api -> nova.utils -> nova.exception :(
    def inner(f):
        def wrapped(*args, **kw):
            try:
                return f(*args, **kw)
            except Exception, e:
                # Save exception since it can be clobbered during processing
                # below before we can re-raise
                exc_info = sys.exc_info()

                if notifier:
                    payload = dict(args=args, exception=e)
                    payload.update(kw)

                    # Use a temp vars so we don't shadow
                    # our outer definitions.
                    temp_level = level
                    if not temp_level:
                        temp_level = notifier.ERROR

                    temp_type = event_type
                    if not temp_type:
                        # If f has multiple decorators, they must use
                        # functools.wraps to ensure the name is
                        # propagated.
                        temp_type = f.__name__

                    notifier.notify(publisher_id, temp_type, temp_level,
                                    payload)

                if (not isinstance(e, Error) and
                    not isinstance(e, NovaException)):
                    #exc_type, exc_value, exc_traceback = sys.exc_info()
                    LOG.exception(_('Uncaught exception'))
                    #logging.error(traceback.extract_stack(exc_traceback))
                    raise Error(str(e))

                # re-raise original exception since it may have been clobbered
                raise exc_info[0], exc_info[1], exc_info[2]

        return wraps(f)(wrapped)
    return inner


class NovaException(Exception):
    """Base Nova Exception

    To correctly use this class, inherit from it and define
    a 'message' property. That message will get printf'd
    with the keyword arguments provided to the constructor.

    """
    message = _("An unknown exception occurred.")

    def __init__(self, **kwargs):
        try:
            self._error_string = self.message % kwargs

        except Exception:
            # at least get the core message out if something happened
            self._error_string = self.message

    def __str__(self):
        return self._error_string


class ImagePaginationFailed(NovaException):
    message = _("Failed to paginate through images from image service")


class VirtualInterfaceCreateException(NovaException):
    message = _("Virtual Interface creation failed")


class VirtualInterfaceMacAddressException(NovaException):
    message = _("5 attempts to create virtual interface"
                "with unique mac address failed")


class NotAuthorized(NovaException):
    message = _("Not authorized.")

    def __init__(self, *args, **kwargs):
        super(NotAuthorized, self).__init__(**kwargs)


class AdminRequired(NotAuthorized):
    message = _("User does not have admin privileges")


class Invalid(NovaException):
    message = _("Unacceptable parameters.")


class InvalidSignature(Invalid):
    message = _("Invalid signature %(signature)s for user %(user)s.")


class InvalidInput(Invalid):
    message = _("Invalid input received") + ": %(reason)s"


class InvalidInstanceType(Invalid):
    message = _("Invalid instance type %(instance_type)s.")


class InvalidPortRange(Invalid):
    message = _("Invalid port range %(from_port)s:%(to_port)s.")


class InvalidIpProtocol(Invalid):
    message = _("Invalid IP protocol %(protocol)s.")


class InvalidContentType(Invalid):
    message = _("Invalid content type %(content_type)s.")


<<<<<<< HEAD
class InvalidCidr(Invalid):
    message = _("Invalid cidr %(cidr)s.")
=======
# Cannot be templated as the error syntax varies.
# msg needs to be constructed when raised.
class InvalidParameterValue(Invalid):
    message = _("%(err)s")
>>>>>>> 4b316542


class InstanceNotRunning(Invalid):
    message = _("Instance %(instance_id)s is not running.")


class InstanceNotSuspended(Invalid):
    message = _("Instance %(instance_id)s is not suspended.")


class InstanceNotInRescueMode(Invalid):
    message = _("Instance %(instance_id)s is not in rescue mode")


class InstanceSuspendFailure(Invalid):
    message = _("Failed to suspend instance") + ": %(reason)s"


class InstanceResumeFailure(Invalid):
    message = _("Failed to resume server") + ": %(reason)s."


class InstanceRebootFailure(Invalid):
    message = _("Failed to reboot instance") + ": %(reason)s"


class ServiceUnavailable(Invalid):
    message = _("Service is unavailable at this time.")


class VolumeServiceUnavailable(ServiceUnavailable):
    message = _("Volume service is unavailable at this time.")


class ComputeServiceUnavailable(ServiceUnavailable):
    message = _("Compute service is unavailable at this time.")


class UnableToMigrateToSelf(Invalid):
    message = _("Unable to migrate instance (%(instance_id)s) "
                "to current host (%(host)s).")


class SourceHostUnavailable(Invalid):
    message = _("Original compute host is unavailable at this time.")


class InvalidHypervisorType(Invalid):
    message = _("The supplied hypervisor type of is invalid.")


class DestinationHypervisorTooOld(Invalid):
    message = _("The instance requires a newer hypervisor version than "
                "has been provided.")


class InvalidDevicePath(Invalid):
    message = _("The supplied device path (%(path)s) is invalid.")


class InvalidCPUInfo(Invalid):
    message = _("Unacceptable CPU info") + ": %(reason)s"


class InvalidVLANTag(Invalid):
    message = _("VLAN tag is not appropriate for the port group "
                "%(bridge)s. Expected VLAN tag is %(tag)s, "
                "but the one associated with the port group is %(pgroup)s.")


class InvalidVLANPortGroup(Invalid):
    message = _("vSwitch which contains the port group %(bridge)s is "
                "not associated with the desired physical adapter. "
                "Expected vSwitch is %(expected)s, but the one associated "
                "is %(actual)s.")


class InvalidDiskFormat(Invalid):
    message = _("Disk format %(disk_format)s is not acceptable")


class ImageUnacceptable(Invalid):
    message = _("Image %(image_id)s is unacceptable") + ": %(reason)s"


class InstanceUnacceptable(Invalid):
    message = _("Instance %(instance_id)s is unacceptable") + ": %(reason)s"


class InvalidEc2Id(Invalid):
    message = _("Ec2 id %(ec2_id)s is unacceptable.")


class NotFound(NovaException):
    message = _("Resource could not be found.")

    def __init__(self, *args, **kwargs):
        super(NotFound, self).__init__(**kwargs)


class FlagNotSet(NotFound):
    message = _("Required flag %(flag)s not set.")


class InstanceNotFound(NotFound):
    message = _("Instance %(instance_id)s could not be found.")


class VolumeNotFound(NotFound):
    message = _("Volume %(volume_id)s could not be found.")


class VolumeNotFoundForInstance(VolumeNotFound):
    message = _("Volume not found for instance %(instance_id)s.")


class SnapshotNotFound(NotFound):
    message = _("Snapshot %(snapshot_id)s could not be found.")


class VolumeIsBusy(Error):
    message = _("deleting volume %(volume_name)s that has snapshot")


class ExportDeviceNotFoundForVolume(NotFound):
    message = _("No export device found for volume %(volume_id)s.")


class ISCSITargetNotFoundForVolume(NotFound):
    message = _("No target id found for volume %(volume_id)s.")


class DiskNotFound(NotFound):
    message = _("No disk at %(location)s")


class InvalidImageRef(Invalid):
    message = _("Invalid image href %(image_href)s.")


class ListingImageRefsNotSupported(Invalid):
    message = _("Some images have been stored via hrefs."
        + " This version of the api does not support displaying image hrefs.")


class ImageNotFound(NotFound):
    message = _("Image %(image_id)s could not be found.")


class KernelNotFoundForImage(ImageNotFound):
    message = _("Kernel not found for image %(image_id)s.")


class RamdiskNotFoundForImage(ImageNotFound):
    message = _("Ramdisk not found for image %(image_id)s.")


class UserNotFound(NotFound):
    message = _("User %(user_id)s could not be found.")


class ProjectNotFound(NotFound):
    message = _("Project %(project_id)s could not be found.")


class ProjectMembershipNotFound(NotFound):
    message = _("User %(user_id)s is not a member of project %(project_id)s.")


class UserRoleNotFound(NotFound):
    message = _("Role %(role_id)s could not be found.")


class StorageRepositoryNotFound(NotFound):
    message = _("Cannot find SR to read/write VDI.")


class NetworkNotCreated(NovaException):
    message = _("%(req)s is required to create a network.")


class NetworkNotFound(NotFound):
    message = _("Network %(network_id)s could not be found.")


class NetworkNotFoundForBridge(NetworkNotFound):
    message = _("Network could not be found for bridge %(bridge)s")


class NetworkNotFoundForCidr(NetworkNotFound):
    message = _("Network could not be found with cidr %(cidr)s.")


class NetworkNotFoundForInstance(NetworkNotFound):
    message = _("Network could not be found for instance %(instance_id)s.")


class NoNetworksFound(NotFound):
    message = _("No networks defined.")


class DatastoreNotFound(NotFound):
    message = _("Could not find the datastore reference(s) which the VM uses.")


class FixedIpNotFound(NotFound):
    message = _("No fixed IP associated with id %(id)s.")


class FixedIpNotFoundForAddress(FixedIpNotFound):
    message = _("Fixed ip not found for address %(address)s.")


class FixedIpNotFoundForInstance(FixedIpNotFound):
    message = _("Instance %(instance_id)s has zero fixed ips.")


class FixedIpNotFoundForNetworkHost(FixedIpNotFound):
    message = _("Network host %(host)s has zero fixed ips "
                "in network %(network_id)s.")


class FixedIpNotFoundForSpecificInstance(FixedIpNotFound):
    message = _("Instance %(instance_id)s doesn't have fixed ip '%(ip)s'.")


class FixedIpNotFoundForVirtualInterface(FixedIpNotFound):
    message = _("Virtual interface %(vif_id)s has zero associated fixed ips.")


class FixedIpNotFoundForHost(FixedIpNotFound):
    message = _("Host %(host)s has zero fixed ips.")


class NoMoreFixedIps(Error):
    message = _("Zero fixed ips available.")


class NoFixedIpsDefined(NotFound):
    message = _("Zero fixed ips could be found.")


class FloatingIpNotFound(NotFound):
    message = _("Floating ip not found for id %(id)s.")


class FloatingIpNotFoundForAddress(FloatingIpNotFound):
    message = _("Floating ip not found for address %(address)s.")


class FloatingIpNotFoundForProject(FloatingIpNotFound):
    message = _("Floating ip not found for project %(project_id)s.")


class FloatingIpNotFoundForHost(FloatingIpNotFound):
    message = _("Floating ip not found for host %(host)s.")


class NoMoreFloatingIps(FloatingIpNotFound):
    message = _("Zero floating ips available.")


class NoFloatingIpsDefined(NotFound):
    message = _("Zero floating ips exist.")


class KeypairNotFound(NotFound):
    message = _("Keypair %(keypair_name)s not found for user %(user_id)s")


class CertificateNotFound(NotFound):
    message = _("Certificate %(certificate_id)s not found.")


class ServiceNotFound(NotFound):
    message = _("Service %(service_id)s could not be found.")


class HostNotFound(NotFound):
    message = _("Host %(host)s could not be found.")


class ComputeHostNotFound(HostNotFound):
    message = _("Compute host %(host)s could not be found.")


class HostBinaryNotFound(NotFound):
    message = _("Could not find binary %(binary)s on host %(host)s.")


class AuthTokenNotFound(NotFound):
    message = _("Auth token %(token)s could not be found.")


class AccessKeyNotFound(NotFound):
    message = _("Access Key %(access_key)s could not be found.")


class QuotaNotFound(NotFound):
    message = _("Quota could not be found")


class ProjectQuotaNotFound(QuotaNotFound):
    message = _("Quota for project %(project_id)s could not be found.")


class SecurityGroupNotFound(NotFound):
    message = _("Security group %(security_group_id)s not found.")


class SecurityGroupNotFoundForProject(SecurityGroupNotFound):
    message = _("Security group %(security_group_id)s not found "
                "for project %(project_id)s.")


class SecurityGroupNotFoundForRule(SecurityGroupNotFound):
    message = _("Security group with rule %(rule_id)s not found.")


class MigrationNotFound(NotFound):
    message = _("Migration %(migration_id)s could not be found.")


class MigrationNotFoundByStatus(MigrationNotFound):
    message = _("Migration not found for instance %(instance_id)s "
                "with status %(status)s.")


class ConsolePoolNotFound(NotFound):
    message = _("Console pool %(pool_id)s could not be found.")


class ConsolePoolNotFoundForHostType(NotFound):
    message = _("Console pool of type %(console_type)s "
                "for compute host %(compute_host)s "
                "on proxy host %(host)s not found.")


class ConsoleNotFound(NotFound):
    message = _("Console %(console_id)s could not be found.")


class ConsoleNotFoundForInstance(ConsoleNotFound):
    message = _("Console for instance %(instance_id)s could not be found.")


class ConsoleNotFoundInPoolForInstance(ConsoleNotFound):
    message = _("Console for instance %(instance_id)s "
                "in pool %(pool_id)s could not be found.")


class NoInstanceTypesFound(NotFound):
    message = _("Zero instance types found.")


class InstanceTypeNotFound(NotFound):
    message = _("Instance type %(instance_type_id)s could not be found.")


class InstanceTypeNotFoundByName(InstanceTypeNotFound):
    message = _("Instance type with name %(instance_type_name)s "
                "could not be found.")


class FlavorNotFound(NotFound):
    message = _("Flavor %(flavor_id)s could not be found.")


class ZoneNotFound(NotFound):
    message = _("Zone %(zone_id)s could not be found.")


class SchedulerHostFilterNotFound(NotFound):
    message = _("Scheduler Host Filter %(filter_name)s could not be found.")


class SchedulerCostFunctionNotFound(NotFound):
    message = _("Scheduler cost function %(cost_fn_str)s could"
                " not be found.")


class SchedulerWeightFlagNotFound(NotFound):
    message = _("Scheduler weight flag not found: %(flag_name)s")


class InstanceMetadataNotFound(NotFound):
    message = _("Instance %(instance_id)s has no metadata with "
                "key %(metadata_key)s.")


class InstanceTypeExtraSpecsNotFound(NotFound):
    message = _("Instance Type %(instance_type_id)s has no extra specs with "
                "key %(extra_specs_key)s.")


class LDAPObjectNotFound(NotFound):
    message = _("LDAP object could not be found")


class LDAPUserNotFound(LDAPObjectNotFound):
    message = _("LDAP user %(user_id)s could not be found.")


class LDAPGroupNotFound(LDAPObjectNotFound):
    message = _("LDAP group %(group_id)s could not be found.")


class LDAPGroupMembershipNotFound(NotFound):
    message = _("LDAP user %(user_id)s is not a member of group %(group_id)s.")


class FileNotFound(NotFound):
    message = _("File %(file_path)s could not be found.")


class NoFilesFound(NotFound):
    message = _("Zero files could be found.")


class SwitchNotFoundForNetworkAdapter(NotFound):
    message = _("Virtual switch associated with the "
                "network adapter %(adapter)s not found.")


class NetworkAdapterNotFound(NotFound):
    message = _("Network adapter %(adapter)s could not be found.")


class ClassNotFound(NotFound):
    message = _("Class %(class_name)s could not be found")


class NotAllowed(NovaException):
    message = _("Action not allowed.")


class GlobalRoleNotAllowed(NotAllowed):
    message = _("Unable to use global role %(role_id)s")


class ImageRotationNotAllowed(NovaException):
    message = _("Rotation is not allowed for snapshots")


class RotationRequiredForBackup(NovaException):
    message = _("Rotation param is required for backup image_type")


#TODO(bcwaldon): EOL this exception!
class Duplicate(NovaException):
    pass


class KeyPairExists(Duplicate):
    message = _("Key pair %(key_name)s already exists.")


class UserExists(Duplicate):
    message = _("User %(user)s already exists.")


class LDAPUserExists(UserExists):
    message = _("LDAP user %(user)s already exists.")


class LDAPGroupExists(Duplicate):
    message = _("LDAP group %(group)s already exists.")


class LDAPMembershipExists(Duplicate):
    message = _("User %(uid)s is already a member of "
                "the group %(group_dn)s")


class ProjectExists(Duplicate):
    message = _("Project %(project)s already exists.")


class InstanceExists(Duplicate):
    message = _("Instance %(name)s already exists.")


class MigrationError(NovaException):
    message = _("Migration error") + ": %(reason)s"


class MalformedRequestBody(NovaException):
    message = _("Malformed message body: %(reason)s")


class PasteConfigNotFound(NotFound):
    message = _("Could not find paste config at %(path)s")


class PasteAppNotFound(NotFound):
    message = _("Could not load paste app '%(name)s' from %(path)s")


class CannotResizeToSameSize(NovaException):
    message = _("When resizing, instances must change size!")


class CannotResizeToSmallerSize(NovaException):
    message = _("Resizing to a smaller size is not supported.")<|MERGE_RESOLUTION|>--- conflicted
+++ resolved
@@ -209,15 +209,14 @@
     message = _("Invalid content type %(content_type)s.")
 
 
-<<<<<<< HEAD
 class InvalidCidr(Invalid):
     message = _("Invalid cidr %(cidr)s.")
-=======
+
+
 # Cannot be templated as the error syntax varies.
 # msg needs to be constructed when raised.
 class InvalidParameterValue(Invalid):
     message = _("%(err)s")
->>>>>>> 4b316542
 
 
 class InstanceNotRunning(Invalid):
