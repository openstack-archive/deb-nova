--- conflicted
+++ resolved
@@ -629,11 +629,7 @@
                 " instances on.")
 
 
-<<<<<<< HEAD
-class ExternalNetworkAttachForbidden(NotAuthorized):
-=======
 class ExternalNetworkAttachForbidden(Forbidden):
->>>>>>> 34c02de7
     msg_fmt = _("It is not allowed to create an interface on "
                 "external network %(network_uuid)s")
 
