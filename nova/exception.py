--- conflicted
+++ resolved
@@ -1187,9 +1187,6 @@
 
 
 class Base64Exception(NovaException):
-<<<<<<< HEAD
-    message = _("Invalid Base 64 data for file %(path)s")
-=======
     message = _("Invalid Base 64 data for file %(path)s")
 
 
@@ -1210,5 +1207,4 @@
     def __init__(self, inner_exception=None):
         message = _("Instance rollback performed due to: %s")
         self.inner_exception = inner_exception
-        super(InstanceFaultRollback, self).__init__(message % inner_exception)
->>>>>>> 8ca2724f
+        super(InstanceFaultRollback, self).__init__(message % inner_exception)